--- conflicted
+++ resolved
@@ -1,15 +1,12 @@
+import { describe, expect, it } from 'vitest';
+import { Point } from '../../../src/Point';
+import { Rect } from '../../../src/shapes/Rect';
 import {
   getContraryMap,
   getDistance,
   getDistanceList,
   getPointMap,
 } from './basic';
-import { Point } from '../../../src/Point';
-<<<<<<< HEAD
-import { Rect } from '../../../src/shapes/Rect';
-=======
-import { describe, expect, it } from 'vitest';
->>>>>>> db128811
 
 describe('getDistance', () => {
   it('returns the distance between the 2 numbers', () => {
