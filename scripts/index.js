#!/usr/bin/env node
const fs = require('fs-extra');
const os = require('os');
const _ = require('lodash');
const path = require('path');
const cp = require('child_process');
const inquirer = require('inquirer');
const ansiEscapes = require('ansi-escapes');
const fuzzy = require('fuzzy');
const chalk = require('chalk');
const moment = require('moment');
const Checkbox = require('inquirer-checkbox-plus-prompt');
const commander = require('commander');
// const rollup = require('rollup');
// const loadConfigFile = require('rollup/loadConfigFile');
const program = new commander.Command();

const { transform: transformFiles, listFiles } = require('./transform_files');

const CLI_CACHE = path.resolve(__dirname, 'cli_cache.json');
const wd = path.resolve(__dirname, '..');
const websiteDir = path.resolve(wd, '../fabricjs.com');

function execGitCommand(cmd) {
    return cp.execSync(cmd, { cwd: wd }).toString()
        .replace(/\n/g, ',')
        .split(',')
        .map(value => value.trim())
        .filter(value => value.length > 0);
}

function getGitInfo(branchRef) {
    const branch = execGitCommand('git branch --show-current')[0];
    const tag = execGitCommand('git describe --tags')[0];
    const uncommittedChanges = execGitCommand('git status --porcelain').map(value => {
        const [type, path] = value.split(' ');
        return { type, path };
    });
    const changes = execGitCommand(`git diff ${branchRef} --name-only`);
    const userName = execGitCommand('git config user.name')[0];
    return {
        branch,
        tag,
        uncommittedChanges,
        changes,
        user: userName
    };
}

class ICheckbox extends Checkbox {
    constructor(questions, rl, answers) {
        super(questions, rl, answers);
        this.opt.source = this.opt.source.bind(this);
    }
    getCurrentValue() {
        const current = super.getCurrentValue();
        return current.concat(this.firstSourceLoading ? this.default : []);
    }
    onSpaceKey() {
        const choice = this.choices.getChoice(this.pointer);
        if (!choice) {
            return;
        }

        this.toggleChoice(choice);
        if (choice.value && !choice.value.file) {
            delete this.lastQuery;
            // Remove the choices from the checked values with the same type
            _.remove(this.value, v => v.type === choice.value.type && v.file);
            _.remove(this.checkedChoices, checkedChoice => {
                if (!checkedChoice.value.file) {
                    return false;
                }
                checkedChoice.checked = false;
                return checkedChoice.value.type === choice.value.type;
            });

            this.executeSource();
        }

        this.render();
    }
}
inquirer.registerPrompt('test-selection', ICheckbox);

// async function rollupBuild(options = {}, onComplete) {
//     const { options: buildOptions, warnings } = await loadConfigFile(path.resolve(__dirname, '..', 'rollup.config.js'), { format: 'es' });
//     warnings.flush();
//     if (options.destination) {
//         buildOptions.output = [options.destination];
//     }
//     if (options.watch) {
//         const watcher = rollup.watch(buildOptions);
//         watcher.on('END', () => {
//             onComplete && onComplete();
//         });
//         watcher.on('event', ({ result }) => {
//             if (result) {
//                 result.close();
//             }
//         });
//         process.on('beforeExit', () => watcher.close());
//     }
//     else {
//         for (const optionsObj of buildOptions) {
//             const bundle = await rollup.rollup(optionsObj);
//             await Promise.all(optionsObj.output.map(bundle.write));
//         }

//         onComplete && onComplete();
//     }
// }


function build(options = {}) {

    //  _.defaults(options, { exclude: ['gestures', 'accessors', 'erasing'] });
    // const args = [
    //     `npm run`,
    //     `build.js`,
    //     `modules=${options.modules && options.modules.length > 0 ? options.modules.join(',') : 'ALL'}`,
    //     `requirejs`,
    //     `${options.fast ? 'fast' : ''}`,
    //     `exclude=${options.exclude.join(',')}`
    // ]
<<<<<<< HEAD
    const args = ['npm run', 'build-rollup'];
    let done = false;
    const task = cp.spawn(args.join(' '), { stdio: 'inherit', shell: true, cwd: wd, env: { ...process.env, MINIFY: Number(!options.fast) } })
        .on('exit', () => (done = true));
    return () => {
        if (!done) {
            done = true;
            task.kill();            
        }
    };
=======
    const args = ['npm run', 'build-rollup', '--', options.watch ? '--watch' : ''];
    let minDest;
    if (options.destination && !options.fast) {
        const { name, base, ...rest } = path.parse(path.resolve(options.destination));
        minDest = path.format({ name: `${name}.min`, ...rest });
    }
    return cp.spawn(args.join(' '), {
        stdio: 'inherit',
        shell: true,
        cwd: wd,
        env: {
            ...process.env,
            MINIFY: Number(!options.fast),
            BUILD_DESTINATION: options.destination,
            MIN_BUILD_DESTINATION: minDest
        },
    });
>>>>>>> bb03d131
}

function startWebsite() {
    if (require(path.resolve(websiteDir, 'package.json')).name !== 'fabricjs.com') {
        console.log(chalk.red('Could not locate fabricjs.com directory'));
    }
    const args = ['run', 'start:dev'];

    //  WSL ubuntu
    // https://github.com/microsoft/WSL/issues/216 
    // os.platform() === 'win32' && args.push('--', '--force_polling', '--livereload');
    if (os.platform() === 'win32') {
        console.log(chalk.green('Consider using ubuntu on WSL to run jekyll with the following options:'));
        console.log(chalk.yellow('-- force_polling --livereload'));
        console.log(chalk.gray('https://github.com/microsoft/WSL/issues/216'));
    }

    cp.spawn('npm', args, {
        stdio: 'inherit',
        cwd: websiteDir,
        shell: true,
    });
}

function watch(path, callback, debounce = 500) {
    fs.watch(path, { recursive: true }, _.debounce((type, location) => {
        try {
            callback(type, location);
        } catch (error) {
            console.error(error);
        }
    }, debounce, { trailing: true }));
}

function copy(from ,to) {
    try {
        fs.copySync(from, to);
        const containingFolder = path.resolve(wd, '..');
        console.log(`copied ${path.relative(containingFolder, from)} to ${path.relative(containingFolder, to)}`);
    } catch (error) {
        console.error(error);
    }
}

const BUILD_SOURCE = ['src', 'lib', 'HEADER.js'];

function exportBuildToWebsite(options = {}) {
    _.defaultsDeep(options, { gestures: true });
    build({
        destination: path.resolve(websiteDir, './lib/fabric.js'),
        fast: true,
        watch: options.watch
    });
    if (options.gestures) {
        build({
            exclude: ['accessors'],
            destination: path.resolve(websiteDir, './lib/fabric_with_gestures.js'),
            fast: true,
            watch: options.watch
        });
    }
}

function exportAssetsToWebsite(options) {
    copy(path.resolve(wd, './package.json'), path.resolve(websiteDir, './lib/package.json'));
    BUILD_SOURCE.forEach(p => copy(path.resolve(wd, p), path.resolve(websiteDir, './build/files', p)));
    console.log(chalk.bold(`[${moment().format('HH:mm')}] exported assets to fabricjs.com`));
    options.watch && BUILD_SOURCE.forEach(p => {
        watch(path.resolve(wd, p), () => {
            copy(path.resolve(wd, p), path.resolve(websiteDir, './build/files', p));
            console.log(chalk.bold(`[${moment().format('HH:mm')}] exported ${p} to fabricjs.com`));
        });
    });
}

function exportTestsToWebsite(options) {
    const exportTests = () => {
        const paths = [
            './test/unit',
            './test/visual',
            './test/fixtures',
            './test/lib',
        ]
        paths.forEach(location => copy(path.resolve(wd, location), path.resolve(websiteDir, location)));
        console.log(chalk.bold(`[${moment().format('HH:mm')}] exported tests to fabricjs.com`));
    }
    exportTests();
    options.watch && watch(path.resolve(wd, './test'), exportTests);
}

function exportToWebsite(options) {
    if (!options.include  || options.include.length === 0) {
        options.include  = ['build', 'tests'];
    }
    options.include.forEach(x => {
        if (x === 'build') {
            exportBuildToWebsite(options);
            exportAssetsToWebsite(options);
        }
        else if (x === 'tests') {
            exportTestsToWebsite(options);
        }
    })
}

/**
 *
 * @param {string[]} tests file paths
 * @param {{debug?:boolean,recreate?:boolean,verbose?:boolean,filter?:boolean}} [options]
 */
function test(tests, options) {
    options = options || {};
    const args = ['qunit', 'test/node_test_setup.js', 'test/lib'].concat(tests);
    process.env.QUNIT_DEBUG_VISUAL_TESTS = options.debug;
    process.env.QUNIT_RECREATE_VISUAL_REFS = options.recreate;
    if (options.filter) {
        process.env.QUNIT_FILTER = options.filter;
    }
    return new Promise((resolve, reject) => {
        try {
            var p = cp.spawn(args.join(' '), { cwd: wd, env: process.env, shell: true, stdio: 'pipe' });
            let clearLines = 0;
            process.stdout.write(ansiEscapes.cursorHide);
            p.stdout.on('data', function (data) {
                data = _.compact(data.toString().trim().split(/\n/));
                data.forEach(line => {
                    if (clearLines > 0 && !options.verbose) {
                        process.stdout.write(ansiEscapes.cursorUp(1));
                        process.stdout.write(ansiEscapes.eraseDown);
                    }
                    if (line.startsWith('ok')) {
                        clearLines = 1;
                        console.log(chalk.green(line));
                    }
                    else if (line.startsWith('not ok')) {
                        clearLines = 0;
                        console.log(chalk.bold(chalk.red('not ok') + line.slice(6)));
                    }
                    else {
                        clearLines = 0;
                        console.log(line);
                    }
                });
            });
            p.stdout.once('end', () => {
                process.stdout.write(ansiEscapes.cursorDown());
                process.stdout.write(ansiEscapes.cursorShow);
                resolve();
            });
        } catch (error) {
            process.stdout.write(ansiEscapes.cursorDown());
            process.stdout.write(ansiEscapes.cursorShow);
            reject(error);
        }
    });
}

/**
 *
 * @param {'unit'|'visual'} type correspondes to the test directories
 * @returns
 */
function listTestFiles(type) {
    return fs.readdirSync(path.resolve(wd, './test', type)).filter(p => {
        const ext = path.parse(p).ext.slice(1);
        return ext === 'js' || ext === 'ts';
    });
}

function writeCLIFile(tests) {
    fs.writeFileSync(CLI_CACHE, JSON.stringify(tests, null, '\t'));
}

function readCLIFile() {
    return fs.existsSync(CLI_CACHE) ? require(CLI_CACHE) : [];
}

function createChoiceData(type, file) {
    return {
        name: `${type}/${file}`,
        short: `${type}/${file}`,
        value: {
            type,
            file
        }
    }
}

async function selectFileToTransform() {
    const files = _.map(listFiles(), ({ dir, file }) => createChoiceData(path.relative(path.resolve(wd,'src'), dir).replaceAll('\\','/'), file));
    const { tests: filteredTests } = await inquirer.prompt([
        {
            type: 'test-selection',
            name: 'tests',
            message: 'Select files to transform to es6',
            highlight: true,
            searchable: true,
            default: [],
            pageSize: 10,
            source(answersSoFar, input = '') {
                return new Promise(resolve => {
                    const value = _.map(this.getCurrentValue(), value => createChoiceData(value.type, value.file));
                    const res = fuzzy.filter(input, files, {
                        extract: (item) => item.name
                    }).map((element) => element.original);
                    resolve(value.concat(_.differenceBy(res, value, 'name')));
                });
            }
        }
    ]);
    return filteredTests.map(({ type, file }) => path.resolve(wd, 'src', type, file));
}

async function selectTestFile() {
    const selected = readCLIFile();
    const unitTests = listTestFiles('unit').map(file => createChoiceData('unit', file));
    const visualTests = listTestFiles('visual').map(file => createChoiceData('visual', file));
    const { tests: filteredTests } = await inquirer.prompt([
        {
            type: 'test-selection',
            name: 'tests',
            message: 'Select test files',
            highlight: true,
            searchable: true,
            default: selected,
            pageSize: Math.max(10, selected.length),
            source(answersSoFar, input = '') {
                return new Promise(resolve => {
                    const tests = _.concat(unitTests, visualTests);
                    const value = _.map(this.getCurrentValue(), value => createChoiceData(value.type, value.file));
                    if (value.length > 0) {
                        if (value.find(v => v.value && v.value.type === 'unit' && !v.value.file)) {
                            _.pullAll(tests, unitTests);
                        }
                        if (value.find(v => v.value && v.value.type === 'visual' && !v.value.file)) {
                            _.pullAll(tests, visualTests);
                        }
                    }
                    const unitChoice = createChoiceData('unit', '');
                    const visualChoice = createChoiceData('visual', '');
                    !value.find(v => _.isEqual(v, unitChoice)) && value.push(unitChoice);
                    !value.find(v => _.isEqual(v, visualChoice)) && value.push(visualChoice);
                    if (value.length > 0) {
                        value.unshift(new inquirer.Separator());
                        value.push(new inquirer.Separator());
                    }
                    const res = fuzzy.filter(input, tests, {
                        extract: (item) => item.name
                    }).map((element) => element.original);
                    resolve(value.concat(_.differenceBy(res, value, 'name')));
                });
            }
        }
    ]);
    writeCLIFile(filteredTests);
    return filteredTests;
}

async function runIntreactiveTestSuite(options) {
    //  some tests fail because of some pollution when run from the same context
    // test(_.map(await selectTestFile(), curr => `test/${curr.type}/${curr.file}`))
    const tests = _.reduce(await selectTestFile(), (acc, curr) => {
        acc[curr.type].push(`test/${curr.type}/${curr.file}`);
        return acc;
    }, { unit: [], visual: [] });
    _.reduce(tests, async (queue, files, suite) => {
        await queue;
        if (files.length > 0) {
            console.log(chalk.bold(chalk.blue(`running ${suite} test suite`)));
            return test(files, options);
        }
    }, Promise.resolve());
}

program
    .name('fabric.js')
    .description('fabric.js DEV CLI tools')
    .showSuggestionAfterError();

program
    .command('start')
    .description('start fabricjs.com dev server and watch for changes')
    .action((options) => {
        exportToWebsite({
            watch: true
        });
        startWebsite();
    });

program
    .command('build')
    .description('build dist')
    .option('-f, --fast', 'skip minifying')
    .option('-w, --watch')
    .option('-d, --dest [path]', 'specify the build destination path')
    .option('-x, --exclude [exclude...]')
    .option('-m, --modules [modules...]')
    .action((options) => {
<<<<<<< HEAD
        const { watch: w, ...rest } = options || {};
        build(rest);
        let kill;
        w && watch(path.resolve(wd, 'src'), () => {
            kill && kill();
            kill = build(rest);
        });
=======
        const { dest: destination, ...rest } = options || {};
        build({ ...rest, destination });
>>>>>>> bb03d131
    });

program
    .command('test')
    .description('run test suite')
    .addOption(new commander.Option('-s, --suite [suite...]', 'test suite to run').choices(['unit', 'visual']))
    .option('-f, --file [file]', 'run a specific test file')
    .option('--filter [filter]', 'filter tests by name')
    .option('-a, --all', 'run all tests', false)
    .option('-d, --debug', 'debug visual tests by overriding refs (golden images) in case of visual changes', false)
    .option('-r, --recreate', 'recreate visual refs (golden images)', false)
    .option('-v, --verbose', 'log passing tests', false)
    .option('-cc, --clear-cache', 'clear CLI test cache', false)
    .action((options) => {
        if (options.clearCache) {
            fs.removeSync(CLI_CACHE);
        }
        if (options.all) {
            options.suite = ['unit', 'visual'];
        }
        if (options.suite) {
            _.reduce(options.suite, async (queue, suite) => {
                await queue;
                console.log(chalk.bold(chalk.blue(`running ${suite} test suite`)));
                return test(`test/${suite}`, options);
            }, Promise.resolve());
        }
        else if (options.file) {
            test(`test/${options.file}`, options);
        }
        else {
            runIntreactiveTestSuite(options);
        }
    });

const website = program
    .command('website')
    .description('fabricjs.com commands');

website
    .command('start')
    .description('start fabricjs.com dev server')
    .allowExcessArguments()
    .allowUnknownOption()
    .action(startWebsite);

website
    .command('export')
    .description('export files to fabricjs.com directory')
    .addOption(new commander.Option('-i, --include [what...]').choices(['build', 'tests']).default(['build', 'tests'], 'export all'))
    .option('-w, --watch')
    .action(exportToWebsite);

program
    .command('transform')
    .description('transforms files into es6')
    .option('-o, --overwrite', 'overwrite exisitng files', false)
    .option('-x, --no-exports', 'do not use exports')
    .option('-i, --index', 'create index files', false)
    .option('-ts, --typescript', 'transform into typescript', false)
    .option('-v, --verbose', 'verbose logging', true)
    .option('-a, --all', 'transform all files', false)
    .option('-d, --diff [branch]', 'compare against given branch (default: master) and transform all files with diff')
    .action(async ({ overwrite, exports, index, typescript, verbose, all, diff: gitRef } = {}) => {
        let files = [];
        if (gitRef) {
            gitRef = gitRef === true ? 'master' : gitRef;
            const { changes } = getGitInfo(gitRef);
            files = changes.map(change => path.resolve(wd, change));
        }
        else if (!all) {
            files = await selectFileToTransform();
        }
        transformFiles({
            overwriteExisitingFiles: overwrite,
            useExports: exports,
            createIndex: index,
            ext: typescript ? 'ts' : 'js',
            verbose,
            files
        });
    });

program.parse(process.argv);<|MERGE_RESOLUTION|>--- conflicted
+++ resolved
@@ -123,18 +123,6 @@
     //     `${options.fast ? 'fast' : ''}`,
     //     `exclude=${options.exclude.join(',')}`
     // ]
-<<<<<<< HEAD
-    const args = ['npm run', 'build-rollup'];
-    let done = false;
-    const task = cp.spawn(args.join(' '), { stdio: 'inherit', shell: true, cwd: wd, env: { ...process.env, MINIFY: Number(!options.fast) } })
-        .on('exit', () => (done = true));
-    return () => {
-        if (!done) {
-            done = true;
-            task.kill();            
-        }
-    };
-=======
     const args = ['npm run', 'build-rollup', '--', options.watch ? '--watch' : ''];
     let minDest;
     if (options.destination && !options.fast) {
@@ -152,7 +140,6 @@
             MIN_BUILD_DESTINATION: minDest
         },
     });
->>>>>>> bb03d131
 }
 
 function startWebsite() {
@@ -451,18 +438,8 @@
     .option('-x, --exclude [exclude...]')
     .option('-m, --modules [modules...]')
     .action((options) => {
-<<<<<<< HEAD
-        const { watch: w, ...rest } = options || {};
-        build(rest);
-        let kill;
-        w && watch(path.resolve(wd, 'src'), () => {
-            kill && kill();
-            kill = build(rest);
-        });
-=======
         const { dest: destination, ...rest } = options || {};
         build({ ...rest, destination });
->>>>>>> bb03d131
     });
 
 program
