#!/usr/bin/env node
const fs = require('fs-extra');
const os = require('os');
const _ = require('lodash');
const path = require('path');
const cp = require('child_process');
const inquirer = require('inquirer');
const fuzzy = require('fuzzy');
const chalk = require('chalk');
const moment = require('moment');
const Checkbox = require('inquirer-checkbox-plus-prompt');
const commander = require('commander');
const killPort = require('kill-port');

// const rollup = require('rollup');
// const loadConfigFile = require('rollup/loadConfigFile');

const program = new commander.Command();

const { transform: transformFiles, listFiles } = require('./transform_files');


const wd = path.resolve(__dirname, '..');
const dumpsPath = path.resolve(wd, 'cli_output');
const CLI_CACHE = path.resolve(dumpsPath, 'cli_cache.json');
const websiteDir = path.resolve(wd, '../fabricjs.com');
if (!fs.existsSync(dumpsPath)) {
    fs.mkdirSync(dumpsPath);
}
const package = require(path.resolve(wd, 'package.json'));

function execGitCommand(cmd) {
    return cp.execSync(cmd, { cwd: wd }).toString()
        .replace(/\n/g, ',')
        .split(',')
        .map(value => value.trim())
        .filter(value => value.length > 0);
}

function getGitInfo(branchRef) {
    const branch = execGitCommand('git branch --show-current')[0];
    const tag = execGitCommand('git describe --tags')[0];
    const uncommittedChanges = execGitCommand('git status --porcelain').map(value => {
        const [type, path] = value.split(' ');
        return { type, path };
    });
    const changes = execGitCommand(`git diff ${branchRef} --name-only`);
    const userName = execGitCommand('git config user.name')[0];
    return {
        branch,
        tag,
        uncommittedChanges,
        changes,
        user: userName
    };
}

class ICheckbox extends Checkbox {
    constructor(questions, rl, answers) {
        super(questions, rl, answers);
        this.opt.source = this.opt.source.bind(this);
    }
    getCurrentValue() {
        const current = super.getCurrentValue();
        return current.concat(this.firstSourceLoading ? this.default : []);
    }
    onSpaceKey() {
        const choice = this.choices.getChoice(this.pointer);
        if (!choice) {
            return;
        }

        this.toggleChoice(choice);
        if (choice.value && !choice.value.file) {
            delete this.lastQuery;
            // Remove the choices from the checked values with the same type
            _.remove(this.value, v => v.type === choice.value.type && v.file);
            _.remove(this.checkedChoices, checkedChoice => {
                if (!checkedChoice.value.file) {
                    return false;
                }
                checkedChoice.checked = false;
                return checkedChoice.value.type === choice.value.type;
            });

            this.executeSource();
        }

        this.render();
    }
}
inquirer.registerPrompt('test-selection', ICheckbox);

// async function rollupBuild(options = {}, onComplete) {
//     const { options: buildOptions, warnings } = await loadConfigFile(path.resolve(__dirname, '..', 'rollup.config.js'), { format: 'es' });
//     warnings.flush();
//     if (options.output) {
//         buildOptions.output = [options.output];
//     }
//     if (options.watch) {
//         const watcher = rollup.watch(buildOptions);
//         watcher.on('END', () => {
//             onComplete && onComplete();
//         });
//         watcher.on('event', ({ result }) => {
//             if (result) {
//                 result.close();
//             }
//         });
//         process.on('beforeExit', () => watcher.close());
//     }
//     else {
//         for (const optionsObj of buildOptions) {
//             const bundle = await rollup.rollup(optionsObj);
//             await Promise.all(optionsObj.output.map(bundle.write));
//         }

//         onComplete && onComplete();
//     }
// }


function build(options = {}) {
    const args = ['rollup', '-c', options.watch ? '--watch' : ''];
    let minDest;
    if (options.output && !options.fast) {
        const { name, base, ...rest } = path.parse(path.resolve(options.output));
        minDest = path.format({ name: `${name}.min`, ...rest });
    }
    return cp.spawn(args.join(' '), {
        stdio: 'inherit',
        shell: true,
        cwd: wd,
        env: {
            ...process.env,
            MINIFY: Number(!options.fast),
            BUILD_INPUT: options.input,
            BUILD_OUTPUT: options.output,
            BUILD_MIN_OUTPUT: minDest
        },
    });
}

function startWebsite() {
    if (require(path.resolve(websiteDir, 'package.json')).name !== 'fabricjs.com') {
        console.log(chalk.red('Could not locate fabricjs.com directory'));
    }
    const args = ['run', 'start:dev'];

    //  WSL ubuntu
    // https://github.com/microsoft/WSL/issues/216
    // os.platform() === 'win32' && args.push('--', '--force_polling', '--livereload');
    if (os.platform() === 'win32') {
        console.log(chalk.green('Consider using ubuntu on WSL to run jekyll with the following options:'));
        console.log(chalk.yellow('-- force_polling --livereload'));
        console.log(chalk.gray('https://github.com/microsoft/WSL/issues/216'));
    }

    cp.spawn('npm', args, {
        stdio: 'inherit',
        cwd: websiteDir,
        shell: true,
    });
}

function watch(path, callback, debounce = 500) {
    fs.watch(path, { recursive: true }, _.debounce((type, location) => {
        try {
            callback(type, location);
        } catch (error) {
            console.error(error);
        }
    }, debounce, { trailing: true }));
}

function copy(from, to) {
    try {
        fs.copySync(from, to);
        const containingFolder = path.resolve(wd, '..');
        console.log(`copied ${path.relative(containingFolder, from)} to ${path.relative(containingFolder, to)}`);
    } catch (error) {
        console.error(error);
    }
}

const BUILD_SOURCE = ['src', 'lib', 'HEADER.js'];

function exportBuildToWebsite(options = {}) {
    _.defaultsDeep(options, { gestures: true });
    build({
        output: path.resolve(websiteDir, './lib/fabric.js'),
        fast: true,
        watch: options.watch
    });
    if (options.gestures) {
        build({
            exclude: ['accessors'],
            output: path.resolve(websiteDir, './lib/fabric_with_gestures.js'),
            fast: true,
            watch: options.watch
        });
    }
}

function exportAssetsToWebsite(options) {
    copy(path.resolve(wd, './package.json'), path.resolve(websiteDir, './lib/package.json'));
    BUILD_SOURCE.forEach(p => copy(path.resolve(wd, p), path.resolve(websiteDir, './build/files', p)));
    console.log(chalk.bold(`[${moment().format('HH:mm')}] exported assets to fabricjs.com`));
    options.watch && BUILD_SOURCE.forEach(p => {
        watch(path.resolve(wd, p), () => {
            copy(path.resolve(wd, p), path.resolve(websiteDir, './build/files', p));
            console.log(chalk.bold(`[${moment().format('HH:mm')}] exported ${p} to fabricjs.com`));
        });
    });
}

function exportTestsToWebsite(options) {
    const exportTests = () => {
        const paths = [
            './test/unit',
            './test/visual',
            './test/fixtures',
            './test/lib',
        ]
        paths.forEach(location => copy(path.resolve(wd, location), path.resolve(websiteDir, location)));
        console.log(chalk.bold(`[${moment().format('HH:mm')}] exported tests to fabricjs.com`));
    }
    exportTests();
    options.watch && watch(path.resolve(wd, './test'), exportTests);
}

function exportToWebsite(options) {
    if (!options.include || options.include.length === 0) {
        options.include = ['build', 'tests'];
    }
    options.include.forEach(x => {
        if (x === 'build') {
            exportBuildToWebsite(options);
            exportAssetsToWebsite(options);
        }
        else if (x === 'tests') {
            exportTestsToWebsite(options);
        }
    })
}


/**
 *
 * @param {'unit' | 'visual'} suite
 * @param {string[] | null} tests file paths
 * @param {{debug?:boolean,recreate?:boolean,verbose?:boolean,filter?:string}} [options]
 */
async function test(suite, tests, options = {}) {
    const port = options.port || suite === 'visual' ? 8081 : 8080;
    try {
        await killPort(port);
    } catch (error) {

    }

    const args = [
        'testem',
        !options.dev ? 'ci' : '',
        '-p', port,
        '-f', `test/testem.${suite}.js`,
        '-l', options.context.map(_.upperFirst).join(',')
    ];

    if (options.launch) {
        // open localhost
        const url = `http://localhost:${port}/`;
        const start = (os.platform() === 'darwin' ? 'open' : os.platform() === 'win32' ? 'start' : 'xdg-open');
        cp.exec([start, url].join(' '));
    }

    cp[options.dev ? 'spawn' : 'execSync'](args.join(' '), {
        cwd: wd,
        env: {
            ...process.env,
            TEST_FILES: (tests || []).join(','),
            NODE_CMD: ['qunit', 'test/node_test_setup.js', 'test/lib'].concat(tests || `test/${suite}`).join(' '),
            VERBOSE: Number(options.verbose),
            QUNIT_DEBUG_VISUAL_TESTS: Number(options.debug),
            QUNIT_RECREATE_VISUAL_REFS: Number(options.recreate),
            QUNIT_FILTER: options.filter,
            REPORT_FILE: options.out
        },
        shell: true,
        stdio: 'inherit',
        detached: options.dev
    });
<<<<<<< HEAD

    if (options.launch) {
        // open localhost
        const url = `http://localhost:${port}/`;
        const start = (os.platform() === 'darwin' ? 'open' : os.platform() === 'win32' ? 'start' : 'xdg-open');
        cp.exec([start, url].join(' '));
    }
=======
>>>>>>> 19753666
}

/**
 *
 * @param {'unit'|'visual'} type correspondes to the test directories
 * @returns
 */
function listTestFiles(type) {
    return fs.readdirSync(path.resolve(wd, './test', type)).filter(p => {
        const ext = path.parse(p).ext.slice(1);
        return ext === 'js' || ext === 'ts';
    });
}

function writeCLIFile(tests) {
    fs.writeFileSync(CLI_CACHE, JSON.stringify(tests, null, '\t'));
}

function readCLIFile() {
    return fs.existsSync(CLI_CACHE) ? require(CLI_CACHE) : [];
}

function createChoiceData(type, file) {
    return {
        name: `${type}/${file}`,
        short: `${type}/${file}`,
        value: {
            type,
            file
        }
    }
}

async function selectFileToTransform() {
    const files = _.map(listFiles(), ({ dir, file }) => createChoiceData(path.relative(path.resolve(wd, 'src'), dir).replaceAll('\\', '/'), file));
    const { tests: filteredTests } = await inquirer.prompt([
        {
            type: 'test-selection',
            name: 'tests',
            message: 'Select files to transform to es6',
            highlight: true,
            searchable: true,
            default: [],
            pageSize: 10,
            source(answersSoFar, input = '') {
                return new Promise(resolve => {
                    const value = _.map(this.getCurrentValue(), value => createChoiceData(value.type, value.file));
                    const res = fuzzy.filter(input, files, {
                        extract: (item) => item.name
                    }).map((element) => element.original);
                    resolve(value.concat(_.differenceBy(res, value, 'name')));
                });
            }
        }
    ]);
    return filteredTests.map(({ type, file }) => path.resolve(wd, 'src', type, file));
}

async function selectTestFile() {
    const selected = readCLIFile();
    const unitTests = listTestFiles('unit').map(file => createChoiceData('unit', file));
    const visualTests = listTestFiles('visual').map(file => createChoiceData('visual', file));
    const { tests: filteredTests } = await inquirer.prompt([
        {
            type: 'test-selection',
            name: 'tests',
            message: 'Select test files',
            highlight: true,
            searchable: true,
            default: selected,
            pageSize: Math.max(10, selected.length),
            source(answersSoFar, input = '') {
                return new Promise(resolve => {
                    const tests = _.concat(unitTests, visualTests);
                    const value = _.map(this.getCurrentValue(), value => createChoiceData(value.type, value.file));
                    if (value.length > 0) {
                        if (value.find(v => v.value && v.value.type === 'unit' && !v.value.file)) {
                            _.pullAll(tests, unitTests);
                        }
                        if (value.find(v => v.value && v.value.type === 'visual' && !v.value.file)) {
                            _.pullAll(tests, visualTests);
                        }
                    }
                    const unitChoice = createChoiceData('unit', '');
                    const visualChoice = createChoiceData('visual', '');
                    !value.find(v => _.isEqual(v, unitChoice)) && value.push(unitChoice);
                    !value.find(v => _.isEqual(v, visualChoice)) && value.push(visualChoice);
                    if (value.length > 0) {
                        value.unshift(new inquirer.Separator());
                        value.push(new inquirer.Separator());
                    }
                    const res = fuzzy.filter(input, tests, {
                        extract: (item) => item.name
                    }).map((element) => element.original);
                    resolve(value.concat(_.differenceBy(res, value, 'name')));
                });
            }
        }
    ]);
    writeCLIFile(filteredTests);
    return filteredTests;
}

async function runIntreactiveTestSuite(options) {
    //  some tests fail because of some pollution when run from the same context
    // test(_.map(await selectTestFile(), curr => `test/${curr.type}/${curr.file}`))
    const tests = _.reduce(await selectTestFile(), (acc, curr) => {
        if (!curr.file) {
            acc[curr.type] = true;
        }
        else if (Array.isArray(acc[curr.type])) {
            acc[curr.type].push(`test/${curr.type}/${curr.file}`);
        }
        return acc;
    }, { unit: [], visual: [] });
    _.reduce(tests, async (queue, files, suite) => {
        await queue;
        if (files === true) {
            return test(suite, null, options);
        }
        else if (Array.isArray(files) && files.length > 0) {
            return test(suite, files, options);
        }
    }, Promise.resolve());
}

program
    .name('fabric.js')
    .description('fabric.js DEV CLI tools')
    .version(package.version)
    .showSuggestionAfterError();

program
    .command('start')
    .description('start fabricjs.com dev server and watch for changes')
    .action((options) => {
        exportToWebsite({
            watch: true
        });
        startWebsite();
    });

program
    .command('dev')
    .description('watch for changes in `src` and `test` directories')
    .action(() => {
        cp.spawn('npm run build -- -f -w', { stdio: 'inherit', shell: true });
        cp.spawn('npm run build-tests -- -w', { stdio: 'inherit', shell: true });
    });

program
    .command('build')
    .description('build dist')
    .option('-f, --fast', 'skip minifying')
    .option('-w, --watch')
    .option('-i, --input <...path>', 'specify the build input paths')
    .option('-o, --output <path>', 'specify the build output path')
    .option('-x, --exclude <exclude...>')
    .option('-m, --modules <modules...>')
    .action((options) => {
        build(options);
    });

program
    .command('test')
    .description('run test suite')
    .addOption(new commander.Option('-s, --suite <suite...>', 'test suite to run').choices(['unit', 'visual']))
    .option('-f, --file <file>', 'run a specific test file')
    .option('--filter <filter>', 'filter tests by name')
    .option('-a, --all', 'run all tests', false)
    .option('-d, --debug', 'debug visual tests by overriding refs (golden images) in case of visual changes', false)
    .option('-r, --recreate', 'recreate visual refs (golden images)', false)
    .option('-v, --verbose', 'log passing tests', false)
    .option('-l, --launch', 'launch tests in the browser', false)
    .option('--dev', 'runs testem in `dev` mode, without a `ci` flag', false)
    .addOption(new commander.Option('-c, --context <context...>', 'context to test in').choices(['chrome', 'firefox', 'node']).default(['chrome', 'node']))
    .option('-p, --port')
    .option('-o, --out <out>', 'path to report test results to')
    .option('--clear-cache', 'clear CLI test cache', false)
    .action((options) => {
        if (options.clearCache) {
            fs.removeSync(CLI_CACHE);
        }
        if (options.all) {
            options.suite = ['unit', 'visual'];
        }
        if (options.suite) {
            _.reduce(options.suite, async (queue, suite) => {
                await queue;
                return test(suite, null, options);
            }, Promise.resolve());
        }
        else if (options.file) {
            test(options.file.startsWith('visual') ? 'visual' : 'unit', [`test/${options.file}`], options);
        }
        else {
            runIntreactiveTestSuite(options);
        }
    });

const website = program
    .command('website')
    .description('fabricjs.com commands');

website
    .command('start')
    .description('start fabricjs.com dev server')
    .allowExcessArguments()
    .allowUnknownOption()
    .action(startWebsite);

website
    .command('export')
    .description('export files to fabricjs.com directory')
    .addOption(new commander.Option('-i, --include <what...>').choices(['build', 'tests']).default(['build', 'tests'], 'export all'))
    .option('-w, --watch')
    .action(exportToWebsite);

program
    .command('transform')
    .description('transforms files into es6')
    .option('-o, --overwrite', 'overwrite exisitng files', false)
    .option('-x, --no-exports', 'do not use exports')
    .option('-i, --index', 'create index files', false)
    .option('-ts, --typescript', 'transform into typescript', false)
    .option('-v, --verbose', 'verbose logging', true)
    .option('-a, --all', 'transform all files', false)
    .option('-d, --diff <branch>', 'compare against given branch (default: master) and transform all files with diff')
    .action(async ({ overwrite, exports, index, typescript, verbose, all, diff: gitRef } = {}) => {
        let files = [];
        if (gitRef) {
            gitRef = gitRef === true ? 'master' : gitRef;
            const { changes } = getGitInfo(gitRef);
            files = changes.map(change => path.resolve(wd, change));
        }
        else if (!all) {
            files = await selectFileToTransform();
        }
        transformFiles({
            overwriteExisitingFiles: overwrite,
            useExports: exports,
            createIndex: index,
            ext: typescript ? 'ts' : 'js',
            verbose,
            files
        });
    });

program.parse(process.argv);<|MERGE_RESOLUTION|>--- conflicted
+++ resolved
@@ -290,16 +290,6 @@
         stdio: 'inherit',
         detached: options.dev
     });
-<<<<<<< HEAD
-
-    if (options.launch) {
-        // open localhost
-        const url = `http://localhost:${port}/`;
-        const start = (os.platform() === 'darwin' ? 'open' : os.platform() === 'win32' ? 'start' : 'xdg-open');
-        cp.exec([start, url].join(' '));
-    }
-=======
->>>>>>> 19753666
 }
 
 /**
