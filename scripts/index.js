#!/usr/bin/env node
const fs = require('fs-extra');
const os = require('os');
const _ = require('lodash');
const path = require('path');
const cp = require('child_process');
const inquirer = require('inquirer');
const fuzzy = require('fuzzy');
const chalk = require('chalk');
const moment = require('moment');
const Checkbox = require('inquirer-checkbox-plus-prompt');
const commander = require('commander');
const killPort = require('kill-port');

// const rollup = require('rollup');
// const loadConfigFile = require('rollup/loadConfigFile');

const program = new commander.Command();

const { transform: transformFiles, listFiles } = require('./transform_files');


const wd = path.resolve(__dirname, '..');
const dumpsPath = path.resolve(wd, 'cli_output');
const CLI_CACHE = path.resolve(dumpsPath, 'cli_cache.json');
const websiteDir = path.resolve(wd, '../fabricjs.com');
if (!fs.existsSync(dumpsPath)) {
    fs.mkdirSync(dumpsPath);
}
const package = require(path.resolve(wd, 'package.json'));

function execGitCommand(cmd) {
    return cp.execSync(cmd, { cwd: wd }).toString()
        .replace(/\n/g, ',')
        .split(',')
        .map(value => value.trim())
        .filter(value => value.length > 0);
}

function getGitInfo(branchRef) {
    const branch = execGitCommand('git branch --show-current')[0];
    const tag = execGitCommand('git describe --tags')[0];
    const uncommittedChanges = execGitCommand('git status --porcelain').map(value => {
        const [type, path] = value.split(' ');
        return { type, path };
    });
    const changes = execGitCommand(`git diff ${branchRef} --name-only`);
    const userName = execGitCommand('git config user.name')[0];
    return {
        branch,
        tag,
        uncommittedChanges,
        changes,
        user: userName
    };
}

class ICheckbox extends Checkbox {
    constructor(questions, rl, answers) {
        super(questions, rl, answers);
        this.opt.source = this.opt.source.bind(this);
    }
    getCurrentValue() {
        const current = super.getCurrentValue();
        return current.concat(this.firstSourceLoading ? this.default : []);
    }
    onSpaceKey() {
        const choice = this.choices.getChoice(this.pointer);
        if (!choice) {
            return;
        }

        this.toggleChoice(choice);
        if (choice.value && !choice.value.file) {
            delete this.lastQuery;
            // Remove the choices from the checked values with the same type
            _.remove(this.value, v => v.type === choice.value.type && v.file);
            _.remove(this.checkedChoices, checkedChoice => {
                if (!checkedChoice.value.file) {
                    return false;
                }
                checkedChoice.checked = false;
                return checkedChoice.value.type === choice.value.type;
            });

            this.executeSource();
        }

        this.render();
    }
}
inquirer.registerPrompt('test-selection', ICheckbox);

// async function rollupBuild(options = {}, onComplete) {
//     const { options: buildOptions, warnings } = await loadConfigFile(path.resolve(__dirname, '..', 'rollup.config.js'), { format: 'es' });
//     warnings.flush();
//     if (options.output) {
//         buildOptions.output = [options.output];
//     }
//     if (options.watch) {
//         const watcher = rollup.watch(buildOptions);
//         watcher.on('END', () => {
//             onComplete && onComplete();
//         });
//         watcher.on('event', ({ result }) => {
//             if (result) {
//                 result.close();
//             }
//         });
//         process.on('beforeExit', () => watcher.close());
//     }
//     else {
//         for (const optionsObj of buildOptions) {
//             const bundle = await rollup.rollup(optionsObj);
//             await Promise.all(optionsObj.output.map(bundle.write));
//         }

//         onComplete && onComplete();
//     }
// }


function build(options = {}) {
    const args = ['rollup', '-c', options.watch ? '--watch' : ''];
    let minDest;
    if (options.output && !options.fast) {
        const { name, base, ...rest } = path.parse(path.resolve(options.output));
        minDest = path.format({ name: `${name}.min`, ...rest });
    }
    return cp.spawn(args.join(' '), {
        stdio: 'inherit',
        shell: true,
        cwd: wd,
        env: {
            ...process.env,
            MINIFY: Number(!options.fast),
            BUILD_INPUT: options.input,
            BUILD_OUTPUT: options.output,
            BUILD_MIN_OUTPUT: minDest
        },
    });
}

function startWebsite() {
    if (require(path.resolve(websiteDir, 'package.json')).name !== 'fabricjs.com') {
        console.log(chalk.red('Could not locate fabricjs.com directory'));
    }
    const args = ['run', 'start:dev'];

    //  WSL ubuntu
    // https://github.com/microsoft/WSL/issues/216
    // os.platform() === 'win32' && args.push('--', '--force_polling', '--livereload');
    if (os.platform() === 'win32') {
        console.log(chalk.green('Consider using ubuntu on WSL to run jekyll with the following options:'));
        console.log(chalk.yellow('-- force_polling --livereload'));
        console.log(chalk.gray('https://github.com/microsoft/WSL/issues/216'));
    }

    cp.spawn('npm', args, {
        stdio: 'inherit',
        cwd: websiteDir,
        shell: true,
    });
}

function watch(path, callback, debounce = 500) {
    fs.watch(path, { recursive: true }, _.debounce((type, location) => {
        try {
            callback(type, location);
        } catch (error) {
            console.error(error);
        }
    }, debounce, { trailing: true }));
}

function copy(from, to) {
    try {
        fs.copySync(from, to);
        const containingFolder = path.resolve(wd, '..');
        console.log(`copied ${path.relative(containingFolder, from)} to ${path.relative(containingFolder, to)}`);
    } catch (error) {
        console.error(error);
    }
}

const BUILD_SOURCE = ['src', 'lib', 'HEADER.js'];

function exportBuildToWebsite(options = {}) {
    _.defaultsDeep(options, { gestures: true });
    build({
        output: path.resolve(websiteDir, './lib/fabric.js'),
        fast: true,
        watch: options.watch
    });
    if (options.gestures) {
        build({
            exclude: ['accessors'],
            output: path.resolve(websiteDir, './lib/fabric_with_gestures.js'),
            fast: true,
            watch: options.watch
        });
    }
}

function exportAssetsToWebsite(options) {
    copy(path.resolve(wd, './package.json'), path.resolve(websiteDir, './lib/package.json'));
    BUILD_SOURCE.forEach(p => copy(path.resolve(wd, p), path.resolve(websiteDir, './build/files', p)));
    console.log(chalk.bold(`[${moment().format('HH:mm')}] exported assets to fabricjs.com`));
    options.watch && BUILD_SOURCE.forEach(p => {
        watch(path.resolve(wd, p), () => {
            copy(path.resolve(wd, p), path.resolve(websiteDir, './build/files', p));
            console.log(chalk.bold(`[${moment().format('HH:mm')}] exported ${p} to fabricjs.com`));
        });
    });
}

function exportTestsToWebsite(options) {
    const exportTests = () => {
        const paths = [
            './test/unit',
            './test/visual',
            './test/fixtures',
            './test/lib',
        ]
        paths.forEach(location => copy(path.resolve(wd, location), path.resolve(websiteDir, location)));
        console.log(chalk.bold(`[${moment().format('HH:mm')}] exported tests to fabricjs.com`));
    }
    exportTests();
    options.watch && watch(path.resolve(wd, './test'), exportTests);
}

function exportToWebsite(options) {
    if (!options.include || options.include.length === 0) {
        options.include = ['build', 'tests'];
    }
    options.include.forEach(x => {
        if (x === 'build') {
            exportBuildToWebsite(options);
            exportAssetsToWebsite(options);
        }
        else if (x === 'tests') {
            exportTestsToWebsite(options);
        }
    })
}


/**
 *
 * @param {'unit' | 'visual'} suite
 * @param {string[] | null} tests file paths
 * @param {{debug?:boolean,recreate?:boolean,verbose?:boolean,filter?:string}} [options]
 */
async function test(suite, tests, options = {}) {
    const port = options.port || suite === 'visual' ? 8081 : 8080;
    try {
        await killPort(port);
    } catch (error) {

    }

    const args = [
        'testem',
        !options.dev ? 'ci' : '',
        '-p', port,
        '-f', `test/testem.${suite}.js`,
        '-l', options.context.map(_.upperFirst).join(',')
    ];

    cp.spawn(args.join(' '), {
        cwd: wd,
        env: {
            ...process.env,
            TEST_FILES: (tests || []).join(','),
            NODE_CMD: ['qunit', 'test/node_test_setup.js', 'test/lib'].concat(tests || `test/${suite}`).join(' '),
            VERBOSE: Number(options.verbose),
            QUNIT_DEBUG_VISUAL_TESTS: Number(options.debug),
            QUNIT_RECREATE_VISUAL_REFS: Number(options.recreate),
            QUNIT_FILTER: options.filter,
            REPORT_FILE: options.out
        },
        shell: true,
        stdio: 'inherit',
        detached: options.dev
    })
        .on('exit', (code) => {
            // propagate failed exit code to the process for ci to fail
<<<<<<< HEAD
=======
            // don't exit if tests passed - this is for parallel local testing
>>>>>>> fba63784
            code && process.exit(code);
        });

    if (options.launch) {
        // open localhost
        const url = `http://localhost:${port}/`;
        const start = (os.platform() === 'darwin' ? 'open' : os.platform() === 'win32' ? 'start' : 'xdg-open');
        cp.exec([start, url].join(' '));
    }
}

/**
 *
 * @param {'unit'|'visual'} type correspondes to the test directories
 * @returns
 */
function listTestFiles(type) {
    return fs.readdirSync(path.resolve(wd, './test', type)).filter(p => {
        const ext = path.parse(p).ext.slice(1);
        return ext === 'js' || ext === 'ts';
    });
}

function writeCLIFile(tests) {
    fs.writeFileSync(CLI_CACHE, JSON.stringify(tests, null, '\t'));
}

function readCLIFile() {
    return fs.existsSync(CLI_CACHE) ? require(CLI_CACHE) : [];
}

function createChoiceData(type, file) {
    return {
        name: `${type}/${file}`,
        short: `${type}/${file}`,
        value: {
            type,
            file
        }
    }
}

async function selectFileToTransform() {
    const files = _.map(listFiles(), ({ dir, file }) => createChoiceData(path.relative(path.resolve(wd, 'src'), dir).replaceAll('\\', '/'), file));
    const { tests: filteredTests } = await inquirer.prompt([
        {
            type: 'test-selection',
            name: 'tests',
            message: 'Select files to transform to es6',
            highlight: true,
            searchable: true,
            default: [],
            pageSize: 10,
            source(answersSoFar, input = '') {
                return new Promise(resolve => {
                    const value = _.map(this.getCurrentValue(), value => createChoiceData(value.type, value.file));
                    const res = fuzzy.filter(input, files, {
                        extract: (item) => item.name
                    }).map((element) => element.original);
                    resolve(value.concat(_.differenceBy(res, value, 'name')));
                });
            }
        }
    ]);
    return filteredTests.map(({ type, file }) => path.resolve(wd, 'src', type, file));
}

async function selectTestFile() {
    const selected = readCLIFile();
    const unitTests = listTestFiles('unit').map(file => createChoiceData('unit', file));
    const visualTests = listTestFiles('visual').map(file => createChoiceData('visual', file));
    const { tests: filteredTests } = await inquirer.prompt([
        {
            type: 'test-selection',
            name: 'tests',
            message: 'Select test files',
            highlight: true,
            searchable: true,
            default: selected,
            pageSize: Math.max(10, selected.length),
            source(answersSoFar, input = '') {
                return new Promise(resolve => {
                    const tests = _.concat(unitTests, visualTests);
                    const value = _.map(this.getCurrentValue(), value => createChoiceData(value.type, value.file));
                    if (value.length > 0) {
                        if (value.find(v => v.value && v.value.type === 'unit' && !v.value.file)) {
                            _.pullAll(tests, unitTests);
                        }
                        if (value.find(v => v.value && v.value.type === 'visual' && !v.value.file)) {
                            _.pullAll(tests, visualTests);
                        }
                    }
                    const unitChoice = createChoiceData('unit', '');
                    const visualChoice = createChoiceData('visual', '');
                    !value.find(v => _.isEqual(v, unitChoice)) && value.push(unitChoice);
                    !value.find(v => _.isEqual(v, visualChoice)) && value.push(visualChoice);
                    if (value.length > 0) {
                        value.unshift(new inquirer.Separator());
                        value.push(new inquirer.Separator());
                    }
                    const res = fuzzy.filter(input, tests, {
                        extract: (item) => item.name
                    }).map((element) => element.original);
                    resolve(value.concat(_.differenceBy(res, value, 'name')));
                });
            }
        }
    ]);
    writeCLIFile(filteredTests);
    return filteredTests;
}

async function runIntreactiveTestSuite(options) {
    //  some tests fail because of some pollution when run from the same context
    // test(_.map(await selectTestFile(), curr => `test/${curr.type}/${curr.file}`))
    const tests = _.reduce(await selectTestFile(), (acc, curr) => {
        if (!curr.file) {
            acc[curr.type] = true;
        }
        else if (Array.isArray(acc[curr.type])) {
            acc[curr.type].push(`test/${curr.type}/${curr.file}`);
        }
        return acc;
    }, { unit: [], visual: [] });
    _.reduce(tests, async (queue, files, suite) => {
        await queue;
        if (files === true) {
            return test(suite, null, options);
        }
        else if (Array.isArray(files) && files.length > 0) {
            return test(suite, files, options);
        }
    }, Promise.resolve());
}

program
    .name('fabric.js')
    .description('fabric.js DEV CLI tools')
    .version(package.version)
    .showSuggestionAfterError();

program
    .command('start')
    .description('start fabricjs.com dev server and watch for changes')
    .action((options) => {
        exportToWebsite({
            watch: true
        });
        startWebsite();
    });

program
    .command('dev')
    .description('watch for changes in `src` and `test` directories')
    .action(() => {
        cp.spawn('npm run build -- -f -w', { stdio: 'inherit', shell: true });
        cp.spawn('npm run build-tests -- -w', { stdio: 'inherit', shell: true });
    });

program
    .command('build')
    .description('build dist')
    .option('-f, --fast', 'skip minifying')
    .option('-w, --watch')
    .option('-i, --input <...path>', 'specify the build input paths')
    .option('-o, --output <path>', 'specify the build output path')
    .option('-x, --exclude <exclude...>')
    .option('-m, --modules <modules...>')
    .action((options) => {
        build(options);
    });

program
    .command('test')
    .description('run test suite')
    .addOption(new commander.Option('-s, --suite <suite...>', 'test suite to run').choices(['unit', 'visual']))
    .option('-f, --file <file>', 'run a specific test file')
    .option('--filter <filter>', 'filter tests by name')
    .option('-a, --all', 'run all tests', false)
    .option('-d, --debug', 'debug visual tests by overriding refs (golden images) in case of visual changes', false)
    .option('-r, --recreate', 'recreate visual refs (golden images)', false)
    .option('-v, --verbose', 'log passing tests', false)
    .option('-l, --launch', 'launch tests in the browser', false)
    .option('--dev', 'runs testem in `dev` mode, without a `ci` flag', false)
    .addOption(new commander.Option('-c, --context <context...>', 'context to test in').choices(['chrome', 'firefox', 'node']).default(['chrome', 'node']))
    .option('-p, --port')
    .option('-o, --out <out>', 'path to report test results to')
    .option('--clear-cache', 'clear CLI test cache', false)
    .action((options) => {
        if (options.clearCache) {
            fs.removeSync(CLI_CACHE);
        }
        if (options.all) {
            options.suite = ['unit', 'visual'];
        }
        if (options.suite) {
            _.reduce(options.suite, async (queue, suite) => {
                await queue;
                return test(suite, null, options);
            }, Promise.resolve());
        }
        else if (options.file) {
            test(options.file.startsWith('visual') ? 'visual' : 'unit', [`test/${options.file}`], options);
        }
        else {
            runIntreactiveTestSuite(options);
        }
    });

const website = program
    .command('website')
    .description('fabricjs.com commands');

website
    .command('start')
    .description('start fabricjs.com dev server')
    .allowExcessArguments()
    .allowUnknownOption()
    .action(startWebsite);

website
    .command('export')
    .description('export files to fabricjs.com directory')
    .addOption(new commander.Option('-i, --include <what...>').choices(['build', 'tests']).default(['build', 'tests'], 'export all'))
    .option('-w, --watch')
    .action(exportToWebsite);

program
    .command('transform')
    .description('transforms files into es6')
    .option('-o, --overwrite', 'overwrite exisitng files', false)
    .option('-x, --no-exports', 'do not use exports')
    .option('-i, --index', 'create index files', false)
    .option('-ts, --typescript', 'transform into typescript', false)
    .option('-v, --verbose', 'verbose logging', true)
    .option('-a, --all', 'transform all files', false)
    .option('-d, --diff <branch>', 'compare against given branch (default: master) and transform all files with diff')
    .action(async ({ overwrite, exports, index, typescript, verbose, all, diff: gitRef } = {}) => {
        let files = [];
        if (gitRef) {
            gitRef = gitRef === true ? 'master' : gitRef;
            const { changes } = getGitInfo(gitRef);
            files = changes.map(change => path.resolve(wd, change));
        }
        else if (!all) {
            files = await selectFileToTransform();
        }
        transformFiles({
            overwriteExisitingFiles: overwrite,
            useExports: exports,
            createIndex: index,
            ext: typescript ? 'ts' : 'js',
            verbose,
            files
        });
    });

program.parse(process.argv);<|MERGE_RESOLUTION|>--- conflicted
+++ resolved
@@ -285,10 +285,7 @@
     })
         .on('exit', (code) => {
             // propagate failed exit code to the process for ci to fail
-<<<<<<< HEAD
-=======
             // don't exit if tests passed - this is for parallel local testing
->>>>>>> fba63784
             code && process.exit(code);
         });
 
