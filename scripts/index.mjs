--- conflicted
+++ resolved
@@ -593,48 +593,6 @@
   .option('-w, --watch')
   .action(exportToWebsite);
 
-<<<<<<< HEAD
-program
-  .command('transform')
-  .description('transforms files into es6')
-  .option('-o, --overwrite', 'overwrite existing files', false)
-  .option('-x, --no-exports', 'do not use exports')
-  .option('-i, --index', 'create index files', false)
-  .option('-ts, --typescript', 'transform into typescript', false)
-  .option('-v, --verbose', 'verbose logging', true)
-  .option('-a, --all', 'transform all files', false)
-  .option(
-    '-d, --diff <branch>',
-    'compare against given branch (default: master) and transform all files with diff'
-  )
-  .action(
-    async ({
-      overwrite,
-      exports,
-      index,
-      typescript,
-      verbose,
-      all,
-      diff: gitRef,
-    } = {}) => {
-      let files = [];
-      if (gitRef) {
-        gitRef = gitRef === true ? 'master' : gitRef;
-        const { changes } = getGitInfo(gitRef);
-        files = changes.map((change) => path.resolve(wd, change));
-      } else if (!all) {
-        files = await selectFileToTransform();
-      }
-      transformFiles({
-        overwriteExistingFiles: overwrite,
-        useExports: exports,
-        createIndex: index,
-        ext: typescript ? 'ts' : 'js',
-        verbose,
-        files,
-      });
-    }
-  );
 
 const codesandboxTemplatesDir = path.resolve(wd, '.codesandbox', 'templates');
 
@@ -769,6 +727,4 @@
     );
   });
 
-=======
->>>>>>> 04b14615
 program.parse(process.argv);