#!/usr/bin/env node

/**
 * Dearest fabric maintainer 💗,
 * This file contains the cli logic, which governs most of the available commands fabric has to offer.
 *
 * 📢 **IMPORTANT**
 * CI uses these commands.
 * In order for CI to correctly report the result of the command, the process must receive a correct exit code
 * meaning that if you `spawn` a process, make sure to listen to the `exit` event and terminate the main process with the relevant code.
 * Failing to do so will make CI report a false positive 📉.
 */

import chalk from 'chalk';
import cp from 'child_process';
import * as commander from 'commander';
import fs from 'fs-extra';
import fuzzy from 'fuzzy';
import inquirer from 'inquirer';
import Checkbox from 'inquirer-checkbox-plus-prompt';
import killPort from 'kill-port';
import _ from 'lodash';
import moment from 'moment';
import path from 'node:path';
import process from 'node:process';
import os from 'os';
import { build } from './build.mjs';
import { awaitBuild } from './buildLock.mjs';
<<<<<<< HEAD
import { CLI_CACHE, dumpsPath, wd } from './dirname.mjs';
import { listFiles, transform as transformFiles } from './transform_files.mjs';
=======
import { CLI_CACHE, wd } from './dirname.mjs';
>>>>>>> 1b546164

const program = new commander.Command()
  .showHelpAfterError()
  .allowUnknownOption(false)
  .allowExcessArguments(false);

const websiteDir = path.resolve(wd, '../fabricjs.com');

<<<<<<< HEAD
const TEST_SUITES = ['unit', 'visual', 'ts'];

function execGitCommand(cmd) {
  return cp
    .execSync(cmd, { cwd: wd })
    .toString()
    .replace(/\n/g, ',')
    .split(',')
    .map((value) => value.trim())
    .filter((value) => value.length > 0);
}

function getGitInfo(branchRef) {
  const branch = execGitCommand('git branch --show-current')[0];
  const tag = execGitCommand('git describe --tags')[0];
  const uncommittedChanges = execGitCommand('git status --porcelain').map(
    (value) => {
      const [type, path] = value.split(' ');
      return { type, path };
    }
  );
  const changes = execGitCommand(`git diff ${branchRef} --name-only`);
  const userName = execGitCommand('git config user.name')[0];
  return {
    branch,
    tag,
    uncommittedChanges,
    changes,
    user: userName,
  };
}

=======
>>>>>>> 1b546164
class ICheckbox extends Checkbox {
  constructor(questions, rl, answers) {
    super(questions, rl, answers);
    this.opt.source = this.opt.source.bind(this);
  }
  getCurrentValue() {
    const current = super.getCurrentValue();
    return current.concat(this.firstSourceLoading ? this.default : []);
  }
  onSpaceKey() {
    const choice = this.choices.getChoice(this.pointer);
    if (!choice) {
      return;
    }

    this.toggleChoice(choice);
    if (choice.value && !choice.value.file) {
      delete this.lastQuery;
      // Remove the choices from the checked values with the same type
      _.remove(this.value, (v) => v.type === choice.value.type && v.file);
      _.remove(this.checkedChoices, (checkedChoice) => {
        if (!checkedChoice.value.file) {
          return false;
        }
        checkedChoice.checked = false;
        return checkedChoice.value.type === choice.value.type;
      });

      this.executeSource();
    }

    this.render();
  }
}
inquirer.registerPrompt('test-selection', ICheckbox);

function startWebsite() {
  if (
    JSON.parse(fs.readFileSync(path.resolve(websiteDir, 'package.json')))
      .name !== 'fabricjs.com'
  ) {
    console.log(chalk.red('Could not locate fabricjs.com directory'));
  }
  const args = ['run', 'start:dev'];

  //  WSL ubuntu
  // https://github.com/microsoft/WSL/issues/216
  // os.platform() === 'win32' && args.push('--', '--force_polling', '--livereload');
  if (os.platform() === 'win32') {
    console.log(
      chalk.green(
        'Consider using ubuntu on WSL to run jekyll with the following options:'
      )
    );
    console.log(chalk.yellow('-- force_polling --livereload'));
    console.log(chalk.gray('https://github.com/microsoft/WSL/issues/216'));
  }

  cp.spawn('npm', args, {
    stdio: 'inherit',
    cwd: websiteDir,
    shell: true,
  });
}

function watch(path, callback, debounce = 500) {
  fs.watch(
    path,
    { recursive: true },
    _.debounce(
      (type, location) => {
        try {
          callback(type, location);
        } catch (error) {
          console.error(error);
        }
      },
      debounce,
      { trailing: true }
    )
  );
}

function copy(from, to) {
  try {
    fs.copySync(from, to);
    const containingFolder = path.resolve(wd, '..');
    console.log(
      `copied ${path.relative(containingFolder, from)} to ${path.relative(
        containingFolder,
        to
      )}`
    );
  } catch (error) {
    console.error(error);
  }
}

const BUILD_SOURCE = ['src', 'lib'];

function exportBuildToWebsite(options = {}) {
  _.defaultsDeep(options, { gestures: true });
  build({
    output: path.resolve(websiteDir, './lib/fabric.js'),
    fast: true,
    watch: options.watch,
  });
  if (options.gestures) {
    build({
      exclude: ['accessors'],
      output: path.resolve(websiteDir, './lib/fabric_with_gestures.js'),
      fast: true,
      watch: options.watch,
    });
  }
}

function exportAssetsToWebsite(options) {
  copy(
    path.resolve(wd, './package.json'),
    path.resolve(websiteDir, './lib/package.json')
  );
  BUILD_SOURCE.forEach((p) =>
    copy(path.resolve(wd, p), path.resolve(websiteDir, './build/files', p))
  );
  console.log(
    chalk.bold(`[${moment().format('HH:mm')}] exported assets to fabricjs.com`)
  );
  options.watch &&
    BUILD_SOURCE.forEach((p) => {
      watch(path.resolve(wd, p), () => {
        copy(path.resolve(wd, p), path.resolve(websiteDir, './build/files', p));
        console.log(
          chalk.bold(
            `[${moment().format('HH:mm')}] exported ${p} to fabricjs.com`
          )
        );
      });
    });
}

function exportTestsToWebsite(options) {
  const exportTests = () => {
    const paths = [
      './test/unit',
      './test/visual',
      './test/fixtures',
      './test/lib',
    ];
    paths.forEach((location) =>
      copy(path.resolve(wd, location), path.resolve(websiteDir, location))
    );
    console.log(
      chalk.bold(`[${moment().format('HH:mm')}] exported tests to fabricjs.com`)
    );
  };
  exportTests();
  options.watch && watch(path.resolve(wd, './test'), exportTests);
}

function exportToWebsite(options) {
  if (!options.include || options.include.length === 0) {
    options.include = ['build', 'tests'];
  }
  options.include.forEach((x) => {
    if (x === 'build') {
      exportBuildToWebsite(options);
      exportAssetsToWebsite(options);
    } else if (x === 'tests') {
      exportTestsToWebsite(options);
    }
  });
}

/**
 *
 * @returns {Promise<boolean | undefined>} true if some tests failed
 */
async function runTestem({
  suite,
  port,
  launch,
  dev,
  processOptions,
  context,
} = {}) {
  port = port || suite === 'visual' ? 8081 : 8080;
  try {
    await killPort(port);
  } catch (error) {}

  if (launch) {
    // open localhost
    // consider using open instead https://github.com/sindresorhus/open
    const url = `http://localhost:${port}/`;
    const start =
      os.platform() === 'darwin'
        ? 'open'
        : os.platform() === 'win32'
        ? 'start'
        : 'xdg-open';
    cp.exec([start, url].join(' '));
  }

  const processCmdOptions = [
    '-p',
    port,
    '-f',
    `test/testem.${suite}.js`,
    '-l',
    context.map(_.upperFirst).join(','),
  ];

  if (dev) {
    cp.spawn(['testem', ...processCmdOptions].join(' '), {
      ...processOptions,
      detached: true,
    });
  } else {
    try {
      cp.execSync(
        ['testem', 'ci', ...processCmdOptions].join(' '),
        processOptions
      );
    } catch (error) {
      return true;
    }
  }
}

/**
 *
 * @param {'unit' | 'visual' | 'ts'} suite
 * @param {string[] | null} tests file paths
 * @param {{debug?:boolean,recreate?:boolean,verbose?:boolean,filter?:string}} [options]
 * @returns {Promise<boolean | undefined>} true if some tests failed
 */
async function test(suite, tests, options = {}) {
  let failed = false;
  await awaitBuild();

  if (suite === 'ts') {
    console.log(chalk.bold(chalk.blue(`running TS test suite`)));
    build({
      fast: true,
      input: tests || listTestFiles('ts').map((file) => `test/ts/${file}`),
      output: path.resolve(dumpsPath, 'ts_tests'),
      report: false,
      emit: false,
    });
    return false;
  }

  const qunitEnv = {
    QUNIT_DEBUG_VISUAL_TESTS: Number(options.debug),
    QUNIT_RECREATE_VISUAL_REFS: Number(options.recreate),
    QUNIT_FILTER: options.filter,
  };
  const env = {
    ...process.env,
    TEST_FILES: (tests || []).join(','),
    NODE_CMD: ['qunit', 'test/node_test_setup.js', 'test/lib']
      .concat(tests || `test/${suite}`)
      .join(' '),
    VERBOSE: Number(options.verbose),
    REPORT_FILE: options.out,
  };
  const browserContexts = options.context.filter((c) => c !== 'node');

  // temporary revert
  // run node tests directly with qunit
  if (options.context.includes('node')) {
    try {
      cp.execSync(env.NODE_CMD, {
        cwd: wd,
        env: {
          ...env,
          // browser takes precedence in golden ref generation
          ...(browserContexts.length === 0 ? qunitEnv : {}),
        },
        shell: true,
        stdio: 'inherit',
      });
    } catch (error) {
      failed = true;
    }
  }

  if (browserContexts.length > 0) {
    failed =
      (await runTestem({
        ...options,
        suite,
        processOptions: {
          cwd: wd,
          env: {
            ...env,
            ...qunitEnv,
          },
          shell: true,
          stdio: 'inherit',
        },
        context: browserContexts,
      })) || failed;
  }

  return failed;
}

/**
 *
<<<<<<< HEAD
 * @param {'unit'|'visual'|'ts'} type corresponds to the test directories
=======
 * @param {'unit'|'visual'} type corresponds to the test directories
>>>>>>> 1b546164
 * @returns
 */
function listTestFiles(type) {
  return fs.readdirSync(path.resolve(wd, './test', type)).filter((p) => {
    const ext = path.parse(p).ext.slice(1);
    return ext === 'js' || ext === 'ts';
  });
}

function writeCLIFile(tests) {
  fs.writeFileSync(CLI_CACHE, JSON.stringify(tests, null, '\t'));
}

function readCLIFile() {
  return fs.existsSync(CLI_CACHE) ? JSON.parse(fs.readFileSync(CLI_CACHE)) : [];
}

function createChoiceData(type, file) {
  return {
    name: `${type}/${file}`,
    short: `${type}/${file}`,
    value: {
      type,
      file,
    },
  };
}

async function selectTestFile() {
  const selected = readCLIFile();
  const testChoices = TEST_SUITES.map((suite) =>
    listTestFiles(suite).map((file) => createChoiceData(suite, file))
  );
  const { tests: filteredTests } = await inquirer.prompt([
    {
      type: 'test-selection',
      name: 'tests',
      message: 'Select test files',
      highlight: true,
      searchable: true,
      default: selected,
      pageSize: Math.max(10, selected.length),
      source(answersSoFar, input = '') {
        return new Promise((resolve) => {
          const tests = _.concat(...Object.values(testChoices));
          const value = _.map(this.getCurrentValue(), (value) =>
            createChoiceData(value.type, value.file)
          );
          value.length > 0 &&
            TEST_SUITES.forEach((suite) => {
              if (
                value.find(
                  (v) => v.value && v.value.type === suite && !v.value.file
                )
              ) {
                _.pullAll(tests, testChoices[suite]);
              }
            });
          TEST_SUITES.forEach((suite) => {
            const choice = createChoiceData(suite, '');
            !value.find((v) => _.isEqual(v, choice)) && value.push(choice);
          });
          if (value.length > 0) {
            value.unshift(new inquirer.Separator());
            value.push(new inquirer.Separator());
          }
          const res = fuzzy
            .filter(input, tests, {
              extract: (item) => item.name,
            })
            .map((element) => element.original);
          resolve(value.concat(_.differenceBy(res, value, 'name')));
        });
      },
    },
  ]);
  writeCLIFile(filteredTests);
  return filteredTests;
}

async function runInteractiveTestSuite(options) {
  //  some tests fail because of some pollution when run from the same context
  // test(_.map(await selectTestFile(), curr => `test/${curr.type}/${curr.file}`))
  const tests = _.reduce(
    await selectTestFile(),
    (acc, curr) => {
      if (!curr.file) {
        acc[curr.type] = true;
      } else if (Array.isArray(acc[curr.type])) {
        acc[curr.type].push(`test/${curr.type}/${curr.file}`);
      }
      return acc;
    },
    _.zipObject(
      TEST_SUITES,
      TEST_SUITES.map(() => [])
    )
  );
  return Promise.all(
    _.map(tests, (files, suite) => {
      if (files === true) {
        return test(suite, null, options);
      } else if (Array.isArray(files) && files.length > 0) {
        return test(suite, files, options);
      }
    })
  );
}

program
  .name('fabric.js')
  .description('fabric.js DEV CLI tools')
  .version(process.env.npm_package_version)
  .showSuggestionAfterError();

program
  .command('dev')
  .description('watch for changes in `src` and `test` directories')
  .action(() => {
    cp.spawn('npm run build -- -f -w', { stdio: 'inherit', shell: true });
    cp.spawn('npm run build-tests -- -w', { stdio: 'inherit', shell: true });
  });

program
  .command('build')
  .description('build dist')
  .option('-f, --fast', 'skip minifying')
  .option('-w, --watch')
  .option('-i, --input <...path>', 'specify the build input paths')
  .option('-o, --output <path>', 'specify the build output path')
  .option('-x, --exclude <exclude...>')
  .option('-m, --modules <modules...>')
  .option('-s, --stats', 'inspect build statistics', false)
  .action((options) => {
    build(options);
  });

program
  .command('test')
  .description('run test suite')
  .addOption(
    new commander.Option('-s, --suite <suite...>', 'test suite to run').choices(
      TEST_SUITES
    )
  )
  .option('-f, --file <file>', 'run a specific test file')
  .option('--filter <filter>', 'filter tests by name')
  .option('-a, --all', 'run all tests', false)
  .option(
    '-d, --debug',
    'debug visual tests by overriding refs (golden images) in case of visual changes',
    false
  )
  .option('-r, --recreate', 'recreate visual refs (golden images)', false)
  .option('-v, --verbose', 'log passing tests', true)
  .option('--no-verbose', 'disable verbose logging')
  .option('-l, --launch', 'launch tests in the browser', false)
  .option('--dev', 'runs testem in `dev` mode, without a `ci` flag', false)
  .addOption(
    new commander.Option('-c, --context <context...>', 'context to test in')
      .choices(['node', 'chrome', 'firefox'])
      .default(['node'])
  )
  .option('-p, --port')
  .option('-o, --out <out>', 'path to report test results to')
  .option('--clear-cache', 'clear CLI test cache', false)
  .action(async (options) => {
    if (options.clearCache) {
      fs.removeSync(CLI_CACHE);
    }
    if (options.all) {
      options.suite = TEST_SUITES;
    }
    const results = [];
    if (options.suite) {
      results.push(
        ...(await Promise.all(
          _.map(options.suite, (suite) => {
            return test(suite, null, options);
          })
        ))
      );
    } else if (options.file) {
      results.push(
        await test(
          options.file.split(/\\|\//)[0],
          [`test/${options.file}`],
          options
        )
      );
    } else {
      results.push(...(await runInteractiveTestSuite(options)));
    }
    if (_.some(results)) {
      // inform ci that tests have failed
      process.exit(1);
    }
  });

const website = program.command('website').description('fabricjs.com commands');

website
  .command('start')
  .description('start fabricjs.com dev server')
  .allowExcessArguments()
  .allowUnknownOption()
  .action(startWebsite);

website
  .command('export')
  .description('export files to fabricjs.com directory')
  .addOption(
    new commander.Option('-i, --include <what...>')
      .choices(['build', 'tests'])
      .default(['build', 'tests'], 'export all')
  )
  .option('-w, --watch')
  .action(exportToWebsite);

program.parse(process.argv);<|MERGE_RESOLUTION|>--- conflicted
+++ resolved
@@ -26,12 +26,7 @@
 import os from 'os';
 import { build } from './build.mjs';
 import { awaitBuild } from './buildLock.mjs';
-<<<<<<< HEAD
 import { CLI_CACHE, dumpsPath, wd } from './dirname.mjs';
-import { listFiles, transform as transformFiles } from './transform_files.mjs';
-=======
-import { CLI_CACHE, wd } from './dirname.mjs';
->>>>>>> 1b546164
 
 const program = new commander.Command()
   .showHelpAfterError()
@@ -40,41 +35,8 @@
 
 const websiteDir = path.resolve(wd, '../fabricjs.com');
 
-<<<<<<< HEAD
 const TEST_SUITES = ['unit', 'visual', 'ts'];
 
-function execGitCommand(cmd) {
-  return cp
-    .execSync(cmd, { cwd: wd })
-    .toString()
-    .replace(/\n/g, ',')
-    .split(',')
-    .map((value) => value.trim())
-    .filter((value) => value.length > 0);
-}
-
-function getGitInfo(branchRef) {
-  const branch = execGitCommand('git branch --show-current')[0];
-  const tag = execGitCommand('git describe --tags')[0];
-  const uncommittedChanges = execGitCommand('git status --porcelain').map(
-    (value) => {
-      const [type, path] = value.split(' ');
-      return { type, path };
-    }
-  );
-  const changes = execGitCommand(`git diff ${branchRef} --name-only`);
-  const userName = execGitCommand('git config user.name')[0];
-  return {
-    branch,
-    tag,
-    uncommittedChanges,
-    changes,
-    user: userName,
-  };
-}
-
-=======
->>>>>>> 1b546164
 class ICheckbox extends Checkbox {
   constructor(questions, rl, answers) {
     super(questions, rl, answers);
@@ -386,11 +348,7 @@
 
 /**
  *
-<<<<<<< HEAD
  * @param {'unit'|'visual'|'ts'} type corresponds to the test directories
-=======
- * @param {'unit'|'visual'} type corresponds to the test directories
->>>>>>> 1b546164
  * @returns
  */
 function listTestFiles(type) {
