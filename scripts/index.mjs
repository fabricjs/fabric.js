--- conflicted
+++ resolved
@@ -26,13 +26,8 @@
 import os from 'os';
 import { createCodeSandbox } from '../.codesandbox/deploy.mjs';
 import { build } from './build.mjs';
-<<<<<<< HEAD
-import { awaitBuild, hook } from './buildLock.mjs';
-import { wd } from './dirname.mjs';
-=======
-import { awaitBuild } from './buildLock.mjs';
+import { awaitBuild,subscribe } from './buildLock.mjs';
 import { CLI_CACHE, wd } from './dirname.mjs';
->>>>>>> 684755de
 import { listFiles, transform as transformFiles } from './transform_files.mjs';
 
 const program = new commander.Command();
@@ -699,7 +694,7 @@
 function watchFabricAndTriggerSandbox(dest) {
   const pathToTrigger = path.resolve(dest, 'package.json');
   build({ watch: true });
-  return hook((locked) => {
+  return subscribe((locked) => {
     !locked && fs.writeFileSync(pathToTrigger, JSON.stringify({
       ...fs.readFileSync(pathToTrigger).toJSON(),
       trigger: moment().format('YYYY-MM-DD HH:mm:ss')
