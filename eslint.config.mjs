import eslint from '@eslint/js';
import tseslint from 'typescript-eslint';
import prettier from 'eslint-config-prettier';

export default tseslint.config(
  {
    ignores: [
      'src/mixins/eraser_brush.mixin.ts',
      'src/util/lang_class.ts',
      'src/parkinglot',
    ],
  },
  eslint.configs.recommended,
  tseslint.configs.recommended,
  prettier,

  {
    languageOptions: {
      ecmaVersion: 5,
      sourceType: 'script',
      globals: {
        console: 'readonly',
      },
      parserOptions: {
        project: 'tsconfig.spec.json',
        tsconfigRootDir: './',
      },
    },
  },

  {
    files: ['**/*.ts'],
    rules: {
      '@typescript-eslint/consistent-type-exports': 'error',
      '@typescript-eslint/consistent-type-imports': 'error',
      '@typescript-eslint/no-restricted-types': 1,
      '@typescript-eslint/ban-ts-comment': 1,
<<<<<<< HEAD
      '@typescript-eslint/no-explicit-any': ['warn'],
      '@typescript-eslint/no-unused-expressions': [
        'error',
        {
          allowShortCircuit: true,
        },
      ],
      '@typescript-eslint/no-unused-vars': [
        'error',
        {
          ignoreRestSiblings: true,
          argsIgnorePattern: '^_',
        },
      ],
=======
      '@typescript-eslint/no-unnecessary-type-assertion': 'error',
>>>>>>> ecae7ccf

      'no-restricted-globals': [
        'error',
        {
          name: 'window',
          message: 'Use fabric window or other utils instead.',
        },
        {
          name: 'document',
          message: 'Use fabric document or other utils instead.',
        },
      ],

      'no-restricted-syntax': [
        'error',
        {
          selector: '[callee.object.name="Math"][callee.property.name="hypot"]',
          message:
            '`Math.hypot` is not accurate on chrome, use `Math.sqrt` instead.\nSee https://stackoverflow.com/questions/62931950/different-results-of-math-hypot-on-chrome-and-firefox',
        },
        {
          selector: 'VariableDeclarator[init.name="Math"]',
          message:
            'Aliasing or destructing `Math` is not allowed due to restrictions on `Math.hypot` usage.',
        },
        {
          selector: '[callee.object.name="console"]',
          message: 'Use the `log` util',
        },
        {
          selector: 'NewExpression[callee.name="Error"]',
          message: 'Use `FabricError`',
        },
      ],
    },
  },

  {
    files: ['playwright.setup.ts'],
    rules: {
      'no-restricted-syntax': 'off',
    },
  },
);<|MERGE_RESOLUTION|>--- conflicted
+++ resolved
@@ -35,7 +35,6 @@
       '@typescript-eslint/consistent-type-imports': 'error',
       '@typescript-eslint/no-restricted-types': 1,
       '@typescript-eslint/ban-ts-comment': 1,
-<<<<<<< HEAD
       '@typescript-eslint/no-explicit-any': ['warn'],
       '@typescript-eslint/no-unused-expressions': [
         'error',
@@ -50,10 +49,7 @@
           argsIgnorePattern: '^_',
         },
       ],
-=======
       '@typescript-eslint/no-unnecessary-type-assertion': 'error',
->>>>>>> ecae7ccf
-
       'no-restricted-globals': [
         'error',
         {
