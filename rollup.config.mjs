--- conflicted
+++ resolved
@@ -68,27 +68,4 @@
     plugins,
     onwarn,
   },
-<<<<<<< HEAD
-=======
-  {
-    input: ['./index.node.ts'],
-    output: [
-      {
-        file: path.resolve(dirname, `${basename}.node.mjs`),
-        name: 'fabric',
-        format: 'es',
-        sourcemap: true,
-      },
-      {
-        file: path.resolve(dirname, `${basename}.node.cjs`),
-        name: 'fabric',
-        format: 'cjs',
-        sourcemap: true,
-      },
-    ],
-    plugins,
-    onwarn,
-    external: ['jsdom', 'jsdom/lib/jsdom/living/generated/utils.js', 'canvas'],
-  },
->>>>>>> ea9c4887
 ];