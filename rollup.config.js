--- conflicted
+++ resolved
@@ -1,28 +1,13 @@
 import json from '@rollup/plugin-json';
 import { writeFileSync } from 'fs';
 import analyze from 'rollup-plugin-analyzer';
+import noEmit from 'rollup-plugin-no-emit';
 import { sizeSnapshot } from 'rollup-plugin-size-snapshot';
 import { terser } from 'rollup-plugin-terser';
 import ts from 'rollup-plugin-ts';
-<<<<<<< HEAD
-import json from '@rollup/plugin-json';
-import noEmit from 'rollup-plugin-no-emit';
 
 const input = process.env.BUILD_INPUT?.split(',') || ['./index.js'];
 const outputType = input.length > 1 ? 'dir' : 'file';
-
-// https://rollupjs.org/guide/en/#configuration-files
-export default {
-  input,
-  output: [
-    {
-      [outputType]: process.env.BUILD_OUTPUT || './dist/fabric.js',
-      name: 'fabric',
-      format: 'cjs',
-      sourcemap: true,
-    },
-    Number(process.env.MINIFY) && outputType === 'file'
-=======
 
 const runStats = process.env.BUILD_STATS;
 let analyzed = false;
@@ -34,7 +19,6 @@
   input: process.env.BUILD_INPUT?.split(splitter) || ['./index.js'],
   output: [
     Number(process.env.MINIFY)
->>>>>>> 9ede6a40
       ? {
           file: process.env.BUILD_MIN_OUTPUT || './dist/fabric.min.js',
           name: 'fabric',
@@ -49,11 +33,19 @@
         }
       : null,
     {
-      file: process.env.BUILD_OUTPUT || './dist/fabric.js',
+      [outputType]: process.env.BUILD_OUTPUT || './dist/fabric.js',
       name: 'fabric',
       format: 'cjs',
       sourcemap: true,
     },
+    Number(process.env.MINIFY) && outputType === 'file'
+      ? {
+          file: process.env.BUILD_MIN_OUTPUT || './dist/fabric.min.js',
+          name: 'fabric',
+          format: 'cjs',
+          plugins: [terser()],
+        }
+      : null,
   ],
   // see list of plugins (not comprehensive): https://github.com/rollup/awesome
   plugins: [
@@ -61,9 +53,6 @@
     ts({
       /* Plugin options */
     }),
-<<<<<<< HEAD
-    noEmit({ emit: !Number(process.env.NO_EMIT) }),
-=======
     runStats &&
       analyze({
         onAnalysis(analysis) {
@@ -78,6 +67,6 @@
           analyzed = true;
         },
       }),
->>>>>>> 9ede6a40
+    noEmit({ emit: !Number(process.env.NO_EMIT) }),
   ],
 };