import { terser } from 'rollup-plugin-terser';
import ts from "rollup-plugin-ts";
<<<<<<< HEAD
=======
import { parseClassDefaultProperties } from './rollup.plugin';
>>>>>>> 46826e73
import json from '@rollup/plugin-json';

// rollup.config.js
export default {
  input: ['./src/index.ts'],
  output: [
    {
      file: './dist/fabric.js',
      name: 'fabric',
      format: 'cjs',
    },
<<<<<<< HEAD
    {
      file: './dist/fabric.min.js',
      format: 'cjs',
      name: 'fabric',
      plugins: [terser()],
    },
  ],
  plugins: [
    json(),
    ts({
      /* Plugin options */
    })
  ],
  external: ['jsdom']
=======
    Number(process.env.MINIFY) ?
      {
        file: './dist/fabric.min.js',
        format: 'cjs',
        name: 'fabric',
        plugins: [terser()],
      } :
      null,
  ],
  plugins: [
    json(),
    parseClassDefaultProperties(),
    ts({
      /* Plugin options */
    }),
  ]
>>>>>>> 46826e73
};<|MERGE_RESOLUTION|>--- conflicted
+++ resolved
@@ -1,9 +1,6 @@
 import { terser } from 'rollup-plugin-terser';
 import ts from "rollup-plugin-ts";
-<<<<<<< HEAD
-=======
 import { parseClassDefaultProperties } from './rollup.plugin';
->>>>>>> 46826e73
 import json from '@rollup/plugin-json';
 
 // rollup.config.js
@@ -15,22 +12,6 @@
       name: 'fabric',
       format: 'cjs',
     },
-<<<<<<< HEAD
-    {
-      file: './dist/fabric.min.js',
-      format: 'cjs',
-      name: 'fabric',
-      plugins: [terser()],
-    },
-  ],
-  plugins: [
-    json(),
-    ts({
-      /* Plugin options */
-    })
-  ],
-  external: ['jsdom']
-=======
     Number(process.env.MINIFY) ?
       {
         file: './dist/fabric.min.js',
@@ -47,5 +28,4 @@
       /* Plugin options */
     }),
   ]
->>>>>>> 46826e73
 };