--- conflicted
+++ resolved
@@ -89,38 +89,4 @@
     1
 });
 
-<<<<<<< HEAD
-/**
- * Cache Object for widths of chars in text rendering.
- */
-fabric.charWidthsCache = {};
-
-/**
- * This object contains the result of arc to bezier conversion for faster retrieving if the same arc needs to be converted again.
- * It was an internal variable, is accessible since version 2.3.4
- */
-fabric.arcToSegmentsCache = { };
-
-/**
- * This object keeps the results of the boundsOfCurve calculation mapped by the joined arguments necessary to calculate it.
- * It does speed up calculation, if you parse and add always the same paths, but in case of heavy usage of freedrawing
- * you do not get any speed benefit and you get a big object in memory.
- * The object was a private variable before, while now is appended to the lib so that you have access to it and you
- * can eventually clear it.
- * It was an internal variable, is accessible since version 2.3.4
- */
-fabric.boundsOfCurveCache = { };
-
-=======
-fabric.initFilterBackend = function() {
-  if (config.enableGLFiltering && fabric.isWebglSupported && fabric.isWebglSupported(config.textureSize)) {
-    console.log(`fabric: max texture size: ${config.maxTextureSize}`);
-    return (new fabric.WebglFilterBackend({ tileSize: config.textureSize }));
-  }
-  else if (fabric.Canvas2dFilterBackend) {
-    return (new fabric.Canvas2dFilterBackend());
-  }
-};
->>>>>>> bdae9d0a
-
 export { fabric };