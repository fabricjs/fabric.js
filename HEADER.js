/*! Fabric.js Copyright 2008-2015, Printio (Juriy Zaytsev, Maxim Chernyak) */

import { config } from './src/config';
import { iMatrix, VERSION } from './src/constants';

var fabric = fabric || {
  version: VERSION,
  config,
  iMatrix
};

if (typeof exports !== 'undefined') {
  exports.fabric = fabric;
}
/* _AMD_START_ */
else if (typeof define === 'function' && define.amd) {
  define([], function() { return fabric; });
}
/* _AMD_END_ */
if (typeof document !== 'undefined' && typeof window !== 'undefined') {
  if (document instanceof (typeof HTMLDocument !== 'undefined' ? HTMLDocument : Document)) {
    fabric.document = document;
  }
  else {
    fabric.document = document.implementation.createHTMLDocument('');
  }
  fabric.window = window;
  window.fabric = fabric;
}
else {
  // assume we're running under node.js when document/window are not present
  var jsdom = require('jsdom');
  var virtualWindow = new jsdom.JSDOM(
    decodeURIComponent('%3C!DOCTYPE%20html%3E%3Chtml%3E%3Chead%3E%3C%2Fhead%3E%3Cbody%3E%3C%2Fbody%3E%3C%2Fhtml%3E'),
    {
      features: {
        FetchExternalResources: ['img']
      },
      resources: 'usable'
    }).window;
  fabric.document = virtualWindow.document;
  fabric.jsdomImplForWrapper = require('jsdom/lib/jsdom/living/generated/utils').implForWrapper;
  fabric.nodeCanvas = require('jsdom/lib/jsdom/utils').Canvas;
  fabric.window = virtualWindow;
  global.DOMParser = fabric.window.DOMParser;
}

/**
 * True when in environment that supports touch events
 * @type boolean
 */
fabric.isTouchSupported = 'ontouchstart' in fabric.window || 'ontouchstart' in fabric.document ||
  (fabric.window && fabric.window.navigator && fabric.window.navigator.maxTouchPoints > 0);

/**
 * True when in environment that's probably Node.js
 * @type boolean
 */
fabric.isLikelyNode = typeof Buffer !== 'undefined' &&
                      typeof window === 'undefined';

/* _FROM_SVG_START_ */
/**
 * Attributes parsed from all SVG elements
 * @type array
 */
fabric.SHARED_ATTRIBUTES = [
  'display',
  'transform',
  'fill', 'fill-opacity', 'fill-rule',
  'opacity',
  'stroke', 'stroke-dasharray', 'stroke-linecap', 'stroke-dashoffset',
  'stroke-linejoin', 'stroke-miterlimit',
  'stroke-opacity', 'stroke-width',
  'id', 'paint-order', 'vector-effect',
  'instantiated_by_use', 'clip-path',
];
/* _FROM_SVG_END_ */

<<<<<<< HEAD
=======

fabric.reNonWord = /[ \n\.,;!\?\-]/;
>>>>>>> cd69a80e

fabric.reNonWord = /[ \n\.,;!\?\-]/;


<<<<<<< HEAD

=======
>>>>>>> cd69a80e
/**
 * @todo move to config when window is exported
 */
config.configure({
  devicePixelRatio: fabric.window.devicePixelRatio ||
    fabric.window.webkitDevicePixelRatio ||
    fabric.window.mozDevicePixelRatio ||
    1
});

/**
 * Cache Object for widths of chars in text rendering.
 */
fabric.charWidthsCache = {};

/**
 * This object contains the result of arc to bezier conversion for faster retrieving if the same arc needs to be converted again.
 * It was an internal variable, is accessible since version 2.3.4
 */
fabric.arcToSegmentsCache = { };

/**
 * This object keeps the results of the boundsOfCurve calculation mapped by the joined arguments necessary to calculate it.
 * It does speed up calculation, if you parse and add always the same paths, but in case of heavy usage of freedrawing
 * you do not get any speed benefit and you get a big object in memory.
 * The object was a private variable before, while now is appended to the lib so that you have access to it and you
 * can eventually clear it.
 * It was an internal variable, is accessible since version 2.3.4
 */
fabric.boundsOfCurveCache = { };

<<<<<<< HEAD


=======

fabric.initFilterBackend = function() {
  if (config.enableGLFiltering && fabric.isWebglSupported && fabric.isWebglSupported(config.textureSize)) {
    console.log(`fabric: max texture size: ${config.maxTextureSize}`);
    return (new fabric.WebglFilterBackend({ tileSize: config.textureSize }));
  }
  else if (fabric.Canvas2dFilterBackend) {
    return (new fabric.Canvas2dFilterBackend());
  }
};
>>>>>>> cd69a80e

export { fabric };<|MERGE_RESOLUTION|>--- conflicted
+++ resolved
@@ -77,19 +77,11 @@
 ];
 /* _FROM_SVG_END_ */
 
-<<<<<<< HEAD
-=======
-
-fabric.reNonWord = /[ \n\.,;!\?\-]/;
->>>>>>> cd69a80e
 
 fabric.reNonWord = /[ \n\.,;!\?\-]/;
 
 
-<<<<<<< HEAD
 
-=======
->>>>>>> cd69a80e
 /**
  * @todo move to config when window is exported
  */
@@ -121,20 +113,5 @@
  */
 fabric.boundsOfCurveCache = { };
 
-<<<<<<< HEAD
-
-
-=======
-
-fabric.initFilterBackend = function() {
-  if (config.enableGLFiltering && fabric.isWebglSupported && fabric.isWebglSupported(config.textureSize)) {
-    console.log(`fabric: max texture size: ${config.maxTextureSize}`);
-    return (new fabric.WebglFilterBackend({ tileSize: config.textureSize }));
-  }
-  else if (fabric.Canvas2dFilterBackend) {
-    return (new fabric.Canvas2dFilterBackend());
-  }
-};
->>>>>>> cd69a80e
 
 export { fabric };