--- conflicted
+++ resolved
@@ -36,12 +36,8 @@
         with:
           ref: ${{ github.event.pull_request.head.sha }}
           fetch-depth: 0
-<<<<<<< HEAD
-      - run: npm ci
-=======
       - name: reinstall deps after checkout
         run: npm ci
->>>>>>> 9cbebaf7
       - name: pr head build stats
         run: npm run build -- -s
       - name: persist
