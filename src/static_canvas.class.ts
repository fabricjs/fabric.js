//@ts-nocheck
<<<<<<< HEAD

=======
import { VERSION } from './constants';
>>>>>>> 5b96e9a7
import { Point } from './point.class';
import { Observable } from "./mixins/observable.mixin";
import { removeFromArray } from './util/internals';

(function (global) {
  // aliases for faster resolution
  var fabric = global.fabric, extend = fabric.util.object.extend,
      getElementOffset = fabric.util.getElementOffset,
      toFixed = fabric.util.toFixed,
      transformPoint = fabric.util.transformPoint,
      invertTransform = fabric.util.invertTransform,
      getNodeCanvas = fabric.util.getNodeCanvas,
      createCanvasElement = fabric.util.createCanvasElement,

      CANVAS_INIT_ERROR = new Error('Could not initialize `canvas` element');

  /**
   * Static canvas class
   * @class fabric.StaticCanvas
   * @mixes fabric.Collection
   * @mixes fabric.Observable
   * @see {@link http://fabricjs.com/static_canvas|StaticCanvas demo}
   * @see {@link fabric.StaticCanvas#initialize} for constructor definition
   * @fires before:render
   * @fires after:render
   * @fires canvas:cleared
   * @fires object:added
   * @fires object:removed
   */
  // eslint-disable-next-line max-len
  fabric.StaticCanvas = fabric.util.createClass(fabric.CommonMethods, fabric.Collection, /** @lends fabric.StaticCanvas.prototype */ {

    /**
     * Constructor
     * @param {HTMLElement | String} el &lt;canvas> element to initialize instance on
     * @param {Object} [options] Options object
     * @return {Object} thisArg
     */
    initialize: function(el, options) {
      options || (options = { });
      this.renderAndResetBound = this.renderAndReset.bind(this);
      this.requestRenderAllBound = this.requestRenderAll.bind(this);
      this._initStatic(el, options);
    },

    /**
     * Background color of canvas instance.
     * @type {(String|fabric.Pattern)}
     * @default
     */
    backgroundColor: '',

    /**
     * Background image of canvas instance.
     * since 2.4.0 image caching is active, please when putting an image as background, add to the
     * canvas property a reference to the canvas it is on. Otherwise the image cannot detect the zoom
     * vale. As an alternative you can disable image objectCaching
     * @type fabric.Image
     * @default
     */
    backgroundImage: null,

    /**
     * Overlay color of canvas instance.
     * @since 1.3.9
     * @type {(String|fabric.Pattern)}
     * @default
     */
    overlayColor: '',

    /**
     * Overlay image of canvas instance.
     * since 2.4.0 image caching is active, please when putting an image as overlay, add to the
     * canvas property a reference to the canvas it is on. Otherwise the image cannot detect the zoom
     * vale. As an alternative you can disable image objectCaching
     * @type fabric.Image
     * @default
     */
    overlayImage: null,

    /**
     * Indicates whether toObject/toDatalessObject should include default values
     * if set to false, takes precedence over the object value.
     * @type Boolean
     * @default
     */
    includeDefaultValues: true,

    /**
     * Indicates whether objects' state should be saved
     * @type Boolean
     * @default
     */
    stateful: false,

    /**
     * Indicates whether {@link fabric.Collection.add}, {@link fabric.Collection.insertAt} and {@link fabric.Collection.remove},
     * {@link fabric.StaticCanvas.moveTo}, {@link fabric.StaticCanvas.clear} and many more, should also re-render canvas.
     * Disabling this option will not give a performance boost when adding/removing a lot of objects to/from canvas at once
     * since the renders are quequed and executed one per frame.
     * Disabling is suggested anyway and managing the renders of the app manually is not a big effort ( canvas.requestRenderAll() )
     * Left default to true to do not break documentation and old app, fiddles.
     * @type Boolean
     * @default
     */
    renderOnAddRemove: true,

    /**
     * Indicates whether object controls (borders/controls) are rendered above overlay image
     * @type Boolean
     * @default
     */
    controlsAboveOverlay: false,

    /**
     * Indicates whether the browser can be scrolled when using a touchscreen and dragging on the canvas
     * @type Boolean
     * @default
     */
    allowTouchScrolling: false,

    /**
     * Indicates whether this canvas will use image smoothing, this is on by default in browsers
     * @type Boolean
     * @default
     */
    imageSmoothingEnabled: true,

    /**
     * The transformation (a Canvas 2D API transform matrix) which focuses the viewport
     * @type Array
     * @example <caption>Default transform</caption>
     * canvas.viewportTransform = [1, 0, 0, 1, 0, 0];
     * @example <caption>Scale by 70% and translate toward bottom-right by 50, without skewing</caption>
     * canvas.viewportTransform = [0.7, 0, 0, 0.7, 50, 50];
     * @default
     */
    viewportTransform: fabric.iMatrix.concat(),

    /**
     * if set to false background image is not affected by viewport transform
     * @since 1.6.3
     * @type Boolean
     * @default
     */
    backgroundVpt: true,

    /**
     * if set to false overlya image is not affected by viewport transform
     * @since 1.6.3
     * @type Boolean
     * @default
     */
    overlayVpt: true,

    /**
     * When true, canvas is scaled by devicePixelRatio for better rendering on retina screens
     * @type Boolean
     * @default
     */
    enableRetinaScaling: true,

    /**
     * Describe canvas element extension over design
     * properties are tl,tr,bl,br.
     * if canvas is not zoomed/panned those points are the four corner of canvas
     * if canvas is viewportTransformed you those points indicate the extension
     * of canvas element in plain untrasformed coordinates
     * The coordinates get updated with @method calcViewportBoundaries.
     * @memberOf fabric.StaticCanvas.prototype
     */
    vptCoords: { },

    /**
     * Based on vptCoords and object.aCoords, skip rendering of objects that
     * are not included in current viewport.
     * May greatly help in applications with crowded canvas and use of zoom/pan
     * If One of the corner of the bounding box of the object is on the canvas
     * the objects get rendered.
     * @memberOf fabric.StaticCanvas.prototype
     * @type Boolean
     * @default
     */
    skipOffscreen: true,

    /**
     * a fabricObject that, without stroke define a clipping area with their shape. filled in black
     * the clipPath object gets used when the canvas has rendered, and the context is placed in the
     * top left corner of the canvas.
     * clipPath will clip away controls, if you do not want this to happen use controlsAboveOverlay = true
     * @type fabric.Object
     */
    clipPath: undefined,

    /**
     * @private
     * @param {HTMLElement | String} el &lt;canvas> element to initialize instance on
     * @param {Object} [options] Options object
     */
    _initStatic: function(el, options) {
      this._objects = [];
      this._createLowerCanvas(el);
      this._initOptions(options);
      // only initialize retina scaling once
      if (!this.interactive) {
        this._initRetinaScaling();
      }
      this.calcOffset();
    },

    /**
     * @private
     */
    _isRetinaScaling: function() {
      return (fabric.devicePixelRatio > 1 && this.enableRetinaScaling);
    },

    /**
     * @private
     * @return {Number} retinaScaling if applied, otherwise 1;
     */
    getRetinaScaling: function() {
      return this._isRetinaScaling() ? Math.max(1, fabric.devicePixelRatio) : 1;
    },

    /**
     * @private
     */
    _initRetinaScaling: function() {
      if (!this._isRetinaScaling()) {
        return;
      }
      var scaleRatio = fabric.devicePixelRatio;
      this.__initRetinaScaling(scaleRatio, this.lowerCanvasEl, this.contextContainer);
      if (this.upperCanvasEl) {
        this.__initRetinaScaling(scaleRatio, this.upperCanvasEl, this.contextTop);
      }
    },

    __initRetinaScaling: function(scaleRatio, canvas, context) {
      canvas.setAttribute('width', this.width * scaleRatio);
      canvas.setAttribute('height', this.height * scaleRatio);
      context.scale(scaleRatio, scaleRatio);
    },


    /**
     * Calculates canvas element offset relative to the document
     * This method is also attached as "resize" event handler of window
     * @return {fabric.Canvas} instance
     * @chainable
     */
    calcOffset: function () {
      this._offset = getElementOffset(this.lowerCanvasEl);
      return this;
    },

    /**
     * @private
     */
    _createCanvasElement: function() {
      var element = createCanvasElement();
      if (!element) {
        throw CANVAS_INIT_ERROR;
      }
      if (!element.style) {
        element.style = { };
      }
      if (typeof element.getContext === 'undefined') {
        throw CANVAS_INIT_ERROR;
      }
      return element;
    },

    /**
     * @private
     * @param {Object} [options] Options object
     */
    _initOptions: function (options) {
      var lowerCanvasEl = this.lowerCanvasEl;
      this._setOptions(options);

      this.width = this.width || parseInt(lowerCanvasEl.width, 10) || 0;
      this.height = this.height || parseInt(lowerCanvasEl.height, 10) || 0;

      if (!this.lowerCanvasEl.style) {
        return;
      }

      lowerCanvasEl.width = this.width;
      lowerCanvasEl.height = this.height;

      lowerCanvasEl.style.width = this.width + 'px';
      lowerCanvasEl.style.height = this.height + 'px';

      this.viewportTransform = this.viewportTransform.slice();
    },

    /**
     * Creates a bottom canvas
     * @private
     * @param {HTMLElement} [canvasEl]
     */
    _createLowerCanvas: function (canvasEl) {
      // canvasEl === 'HTMLCanvasElement' does not work on jsdom/node
      if (canvasEl && canvasEl.getContext) {
        this.lowerCanvasEl = canvasEl;
      }
      else {
        this.lowerCanvasEl = fabric.util.getById(canvasEl) || this._createCanvasElement();
      }
      if (this.lowerCanvasEl.hasAttribute('data-fabric')) {
        /* _DEV_MODE_START_ */
        throw new Error('fabric.js: trying to initialize a canvas that has already been initialized');
        /* _DEV_MODE_END_ */
      }
      fabric.util.addClass(this.lowerCanvasEl, 'lower-canvas');
      this.lowerCanvasEl.setAttribute('data-fabric', 'main');
      if (this.interactive) {
        this._originalCanvasStyle = this.lowerCanvasEl.style.cssText;
        this._applyCanvasStyle(this.lowerCanvasEl);
      }

      this.contextContainer = this.lowerCanvasEl.getContext('2d');
    },

    /**
     * Returns canvas width (in px)
     * @return {Number}
     */
    getWidth: function () {
      return this.width;
    },

    /**
     * Returns canvas height (in px)
     * @return {Number}
     */
    getHeight: function () {
      return this.height;
    },

    /**
     * Sets width of this canvas instance
     * @param {Number|String} value                         Value to set width to
     * @param {Object}        [options]                     Options object
     * @param {Boolean}       [options.backstoreOnly=false] Set the given dimensions only as canvas backstore dimensions
     * @param {Boolean}       [options.cssOnly=false]       Set the given dimensions only as css dimensions
     * @return {fabric.Canvas} instance
     * @chainable true
     */
    setWidth: function (value, options) {
      return this.setDimensions({ width: value }, options);
    },

    /**
     * Sets height of this canvas instance
     * @param {Number|String} value                         Value to set height to
     * @param {Object}        [options]                     Options object
     * @param {Boolean}       [options.backstoreOnly=false] Set the given dimensions only as canvas backstore dimensions
     * @param {Boolean}       [options.cssOnly=false]       Set the given dimensions only as css dimensions
     * @return {fabric.Canvas} instance
     * @chainable true
     */
    setHeight: function (value, options) {
      return this.setDimensions({ height: value }, options);
    },

    /**
     * Sets dimensions (width, height) of this canvas instance. when options.cssOnly flag active you should also supply the unit of measure (px/%/em)
     * @param {Object}        dimensions                    Object with width/height properties
     * @param {Number|String} [dimensions.width]            Width of canvas element
     * @param {Number|String} [dimensions.height]           Height of canvas element
     * @param {Object}        [options]                     Options object
     * @param {Boolean}       [options.backstoreOnly=false] Set the given dimensions only as canvas backstore dimensions
     * @param {Boolean}       [options.cssOnly=false]       Set the given dimensions only as css dimensions
     * @return {fabric.Canvas} thisArg
     * @chainable
     */
    setDimensions: function (dimensions, options) {
      var cssValue;

      options = options || {};

      for (var prop in dimensions) {
        cssValue = dimensions[prop];

        if (!options.cssOnly) {
          this._setBackstoreDimension(prop, dimensions[prop]);
          cssValue += 'px';
          this.hasLostContext = true;
        }

        if (!options.backstoreOnly) {
          this._setCssDimension(prop, cssValue);
        }
      }
      if (this._isCurrentlyDrawing) {
        this.freeDrawingBrush && this.freeDrawingBrush._setBrushStyles(this.contextTop);
      }
      this._initRetinaScaling();
      this.calcOffset();

      if (!options.cssOnly) {
        this.requestRenderAll();
      }

      return this;
    },

    /**
     * Helper for setting width/height
     * @private
     * @param {String} prop property (width|height)
     * @param {Number} value value to set property to
     * @return {fabric.Canvas} instance
     * @chainable true
     */
    _setBackstoreDimension: function (prop, value) {
      this.lowerCanvasEl[prop] = value;

      if (this.upperCanvasEl) {
        this.upperCanvasEl[prop] = value;
      }

      if (this.cacheCanvasEl) {
        this.cacheCanvasEl[prop] = value;
      }

      this[prop] = value;

      return this;
    },

    /**
     * Helper for setting css width/height
     * @private
     * @param {String} prop property (width|height)
     * @param {String} value value to set property to
     * @return {fabric.Canvas} instance
     * @chainable true
     */
    _setCssDimension: function (prop, value) {
      this.lowerCanvasEl.style[prop] = value;

      if (this.upperCanvasEl) {
        this.upperCanvasEl.style[prop] = value;
      }

      if (this.wrapperEl) {
        this.wrapperEl.style[prop] = value;
      }

      return this;
    },

    /**
     * Returns canvas zoom level
     * @return {Number}
     */
    getZoom: function () {
      return this.viewportTransform[0];
    },

    /**
     * Sets viewport transformation of this canvas instance
     * @param {Array} vpt a Canvas 2D API transform matrix
     * @return {fabric.Canvas} instance
     * @chainable true
     */
    setViewportTransform: function (vpt) {
      var activeObject = this._activeObject,
          backgroundObject = this.backgroundImage,
          overlayObject = this.overlayImage,
          object, i, len;
      this.viewportTransform = vpt;
      for (i = 0, len = this._objects.length; i < len; i++) {
        object = this._objects[i];
        object.group || object.setCoords(true);
      }
      if (activeObject) {
        activeObject.setCoords();
      }
      if (backgroundObject) {
        backgroundObject.setCoords(true);
      }
      if (overlayObject) {
        overlayObject.setCoords(true);
      }
      this.calcViewportBoundaries();
      this.renderOnAddRemove && this.requestRenderAll();
      return this;
    },

    /**
     * Sets zoom level of this canvas instance, the zoom centered around point
     * meaning that following zoom to point with the same point will have the visual
     * effect of the zoom originating from that point. The point won't move.
     * It has nothing to do with canvas center or visual center of the viewport.
     * @param {Point} point to zoom with respect to
     * @param {Number} value to set zoom to, less than 1 zooms out
     * @return {fabric.Canvas} instance
     * @chainable true
     */
    zoomToPoint: function (point, value) {
      // TODO: just change the scale, preserve other transformations
      var before = point, vpt = this.viewportTransform.slice(0);
      point = transformPoint(point, invertTransform(this.viewportTransform));
      vpt[0] = value;
      vpt[3] = value;
      var after = transformPoint(point, vpt);
      vpt[4] += before.x - after.x;
      vpt[5] += before.y - after.y;
      return this.setViewportTransform(vpt);
    },

    /**
     * Sets zoom level of this canvas instance
     * @param {Number} value to set zoom to, less than 1 zooms out
     * @return {fabric.Canvas} instance
     * @chainable true
     */
    setZoom: function (value) {
      this.zoomToPoint(new Point(0, 0), value);
      return this;
    },

    /**
     * Pan viewport so as to place point at top left corner of canvas
     * @param {Point} point to move to
     * @return {fabric.Canvas} instance
     * @chainable true
     */
    absolutePan: function (point) {
      var vpt = this.viewportTransform.slice(0);
      vpt[4] = -point.x;
      vpt[5] = -point.y;
      return this.setViewportTransform(vpt);
    },

    /**
     * Pans viewpoint relatively
     * @param {Point} point (position vector) to move by
     * @return {fabric.Canvas} instance
     * @chainable true
     */
    relativePan: function (point) {
      return this.absolutePan(new Point(
        -point.x - this.viewportTransform[4],
        -point.y - this.viewportTransform[5]
      ));
    },

    /**
     * Returns &lt;canvas> element corresponding to this instance
     * @return {HTMLCanvasElement}
     */
    getElement: function () {
      return this.lowerCanvasEl;
    },

    /**
     * @param {...fabric.Object} objects to add
     * @return {Self} thisArg
     * @chainable
     */
    add: function () {
      fabric.Collection.add.call(this, arguments, this._onObjectAdded);
      arguments.length > 0 && this.renderOnAddRemove && this.requestRenderAll();
      return this;
    },

    /**
     * Inserts an object into collection at specified index, then renders canvas (if `renderOnAddRemove` is not `false`)
     * An object should be an instance of (or inherit from) fabric.Object
     * @param {fabric.Object|fabric.Object[]} objects Object(s) to insert
     * @param {Number} index Index to insert object at
     * @param {Boolean} nonSplicing When `true`, no splicing (shifting) of objects occurs
     * @return {Self} thisArg
     * @chainable
     */
    insertAt: function (objects, index) {
      fabric.Collection.insertAt.call(this, objects, index, this._onObjectAdded);
      (Array.isArray(objects) ? objects.length > 0 : !!objects) && this.renderOnAddRemove && this.requestRenderAll();
      return this;
    },

    /**
     * @param {...fabric.Object} objects to remove
     * @return {Self} thisArg
     * @chainable
     */
    remove: function () {
      var removed = fabric.Collection.remove.call(this, arguments, this._onObjectRemoved);
      removed.length > 0 && this.renderOnAddRemove && this.requestRenderAll();
      return this;
    },

    /**
     * @private
     * @param {fabric.Object} obj Object that was added
     */
    _onObjectAdded: function(obj) {
      this.stateful && obj.setupState();
      if (obj.canvas && obj.canvas !== this) {
        /* _DEV_MODE_START_ */
        console.warn('fabric.Canvas: trying to add an object that belongs to a different canvas.\n' +
          'Resulting to default behavior: removing object from previous canvas and adding to new canvas');
        /* _DEV_MODE_END_ */
        obj.canvas.remove(obj);
      }
      obj._set('canvas', this);
      obj.setCoords();
      this.fire('object:added', { target: obj });
      obj.fire('added', { target: this });
    },

    /**
     * @private
     * @param {fabric.Object} obj Object that was removed
     */
    _onObjectRemoved: function(obj) {
      obj._set('canvas', undefined);
      this.fire('object:removed', { target: obj });
      obj.fire('removed', { target: this });
    },

    /**
     * Clears specified context of canvas element
     * @param {CanvasRenderingContext2D} ctx Context to clear
     * @return {fabric.Canvas} thisArg
     * @chainable
     */
    clearContext: function(ctx) {
      ctx.clearRect(0, 0, this.width, this.height);
      return this;
    },

    /**
     * Returns context of canvas where objects are drawn
     * @return {CanvasRenderingContext2D}
     */
    getContext: function () {
      return this.contextContainer;
    },

    /**
     * Clears all contexts (background, main, top) of an instance
     * @return {fabric.Canvas} thisArg
     * @chainable
     */
    clear: function () {
      this.remove.apply(this, this.getObjects());
      this.backgroundImage = null;
      this.overlayImage = null;
      this.backgroundColor = '';
      this.overlayColor = '';
      if (this._hasITextHandlers) {
        this.off('mouse:up', this._mouseUpITextHandler);
        this._iTextInstances = null;
        this._hasITextHandlers = false;
      }
      this.clearContext(this.contextContainer);
      this.fire('canvas:cleared');
      this.renderOnAddRemove && this.requestRenderAll();
      return this;
    },

    /**
     * Renders the canvas
     * @return {fabric.Canvas} instance
     * @chainable
     */
    renderAll: function () {
      var canvasToDrawOn = this.contextContainer;
      this.renderCanvas(canvasToDrawOn, this._objects);
      return this;
    },

    /**
     * Function created to be instance bound at initialization
     * used in requestAnimationFrame rendering
     * Let the fabricJS call it. If you call it manually you could have more
     * animationFrame stacking on to of each other
     * for an imperative rendering, use canvas.renderAll
     * @private
     * @return {fabric.Canvas} instance
     * @chainable
     */
    renderAndReset: function() {
      this.isRendering = 0;
      this.renderAll();
    },

    /**
     * Append a renderAll request to next animation frame.
     * unless one is already in progress, in that case nothing is done
     * a boolean flag will avoid appending more.
     * @return {fabric.Canvas} instance
     * @chainable
     */
    requestRenderAll: function () {
      if (!this.isRendering) {
        this.isRendering = fabric.util.requestAnimFrame(this.renderAndResetBound);
      }
      return this;
    },

    /**
     * Calculate the position of the 4 corner of canvas with current viewportTransform.
     * helps to determinate when an object is in the current rendering viewport using
     * object absolute coordinates ( aCoords )
     * @return {Object} points.tl
     * @chainable
     */
    calcViewportBoundaries: function() {
      var width = this.width, height = this.height,
          iVpt = invertTransform(this.viewportTransform),
          a = transformPoint({ x: 0, y: 0 }, iVpt),
          b = transformPoint({ x: width, y: height }, iVpt),
          // we don't support vpt flipping
          // but the code is robust enough to mostly work with flipping
          min = a.min(b),
          max = a.max(b);
      return this.vptCoords = {
        tl: min,
        tr: new Point(max.x, min.y),
        bl: new Point(min.x, max.y),
        br: max,
      };
    },

    cancelRequestedRender: function() {
      if (this.isRendering) {
        fabric.util.cancelAnimFrame(this.isRendering);
        this.isRendering = 0;
      }
    },

    /**
     * Renders background, objects, overlay and controls.
     * @param {CanvasRenderingContext2D} ctx
     * @param {Array} objects to render
     * @return {fabric.Canvas} instance
     * @chainable
     */
    renderCanvas: function(ctx, objects) {
      var v = this.viewportTransform, path = this.clipPath;
      this.cancelRequestedRender();
      this.calcViewportBoundaries();
      this.clearContext(ctx);
      fabric.util.setImageSmoothing(ctx, this.imageSmoothingEnabled);
      ctx.patternQuality = 'best';
      this.fire('before:render', { ctx: ctx, });
      this._renderBackground(ctx);

      ctx.save();
      //apply viewport transform once for all rendering process
      ctx.transform(v[0], v[1], v[2], v[3], v[4], v[5]);
      this._renderObjects(ctx, objects);
      ctx.restore();
      if (!this.controlsAboveOverlay && this.interactive) {
        this.drawControls(ctx);
      }
      if (path) {
        path._set('canvas', this);
        // needed to setup a couple of variables
        path.shouldCache();
        path._transformDone = true;
        path.renderCache({ forClipping: true });
        this.drawClipPathOnCanvas(ctx);
      }
      this._renderOverlay(ctx);
      if (this.controlsAboveOverlay && this.interactive) {
        this.drawControls(ctx);
      }
      this.fire('after:render', { ctx: ctx, });
    },

    /**
     * Paint the cached clipPath on the lowerCanvasEl
     * @param {CanvasRenderingContext2D} ctx Context to render on
     */
    drawClipPathOnCanvas: function(ctx) {
      var v = this.viewportTransform, path = this.clipPath;
      ctx.save();
      ctx.transform(v[0], v[1], v[2], v[3], v[4], v[5]);
      // DEBUG: uncomment this line, comment the following
      // ctx.globalAlpha = 0.4;
      ctx.globalCompositeOperation = 'destination-in';
      path.transform(ctx);
      ctx.scale(1 / path.zoomX, 1 / path.zoomY);
      ctx.drawImage(path._cacheCanvas, -path.cacheTranslationX, -path.cacheTranslationY);
      ctx.restore();
    },

    /**
     * @private
     * @param {CanvasRenderingContext2D} ctx Context to render on
     * @param {Array} objects to render
     */
    _renderObjects: function(ctx, objects) {
      var i, len;
      for (i = 0, len = objects.length; i < len; ++i) {
        objects[i] && objects[i].render(ctx);
      }
    },

    /**
     * @private
     * @param {CanvasRenderingContext2D} ctx Context to render on
     * @param {string} property 'background' or 'overlay'
     */
    _renderBackgroundOrOverlay: function(ctx, property) {
      var fill = this[property + 'Color'], object = this[property + 'Image'],
          v = this.viewportTransform, needsVpt = this[property + 'Vpt'];
      if (!fill && !object) {
        return;
      }
      if (fill) {
        ctx.save();
        ctx.beginPath();
        ctx.moveTo(0, 0);
        ctx.lineTo(this.width, 0);
        ctx.lineTo(this.width, this.height);
        ctx.lineTo(0, this.height);
        ctx.closePath();
        ctx.fillStyle = fill.toLive
          ? fill.toLive(ctx, this)
          : fill;
        if (needsVpt) {
          ctx.transform(v[0], v[1], v[2], v[3], v[4], v[5]);
        }
        ctx.transform(1, 0, 0, 1, fill.offsetX || 0, fill.offsetY || 0);
        var m = fill.gradientTransform || fill.patternTransform;
        m && ctx.transform(m[0], m[1], m[2], m[3], m[4], m[5]);
        ctx.fill();
        ctx.restore();
      }
      if (object) {
        ctx.save();
        if (needsVpt) {
          ctx.transform(v[0], v[1], v[2], v[3], v[4], v[5]);
        }
        object.render(ctx);
        ctx.restore();
      }
    },

    /**
     * @private
     * @param {CanvasRenderingContext2D} ctx Context to render on
     */
    _renderBackground: function(ctx) {
      this._renderBackgroundOrOverlay(ctx, 'background');
    },

    /**
     * @private
     * @param {CanvasRenderingContext2D} ctx Context to render on
     */
    _renderOverlay: function(ctx) {
      this._renderBackgroundOrOverlay(ctx, 'overlay');
    },

    /**
     * Returns coordinates of a center of canvas.
     * Returned value is an object with top and left properties
     * @return {Object} object with "top" and "left" number values
     * @deprecated migrate to `getCenterPoint`
     */
    getCenter: function () {
      return {
        top: this.height / 2,
        left: this.width / 2
      };
    },

    /**
     * Returns coordinates of a center of canvas.
     * @return {Point}
     */
    getCenterPoint: function () {
      return new Point(this.width / 2, this.height / 2);
    },

    /**
     * Centers object horizontally in the canvas
     * @param {fabric.Object} object Object to center horizontally
     * @return {fabric.Canvas} thisArg
     */
    centerObjectH: function (object) {
      return this._centerObject(object, new Point(this.getCenterPoint().x, object.getCenterPoint().y));
    },

    /**
     * Centers object vertically in the canvas
     * @param {fabric.Object} object Object to center vertically
     * @return {fabric.Canvas} thisArg
     * @chainable
     */
    centerObjectV: function (object) {
      return this._centerObject(object, new Point(object.getCenterPoint().x, this.getCenterPoint().y));
    },

    /**
     * Centers object vertically and horizontally in the canvas
     * @param {fabric.Object} object Object to center vertically and horizontally
     * @return {fabric.Canvas} thisArg
     * @chainable
     */
    centerObject: function(object) {
      var center = this.getCenterPoint();
      return this._centerObject(object, center);
    },

    /**
     * Centers object vertically and horizontally in the viewport
     * @param {fabric.Object} object Object to center vertically and horizontally
     * @return {fabric.Canvas} thisArg
     * @chainable
     */
    viewportCenterObject: function(object) {
      var vpCenter = this.getVpCenter();
      return this._centerObject(object, vpCenter);
    },

    /**
     * Centers object horizontally in the viewport, object.top is unchanged
     * @param {fabric.Object} object Object to center vertically and horizontally
     * @return {fabric.Canvas} thisArg
     * @chainable
     */
    viewportCenterObjectH: function(object) {
      var vpCenter = this.getVpCenter();
      this._centerObject(object, new Point(vpCenter.x, object.getCenterPoint().y));
      return this;
    },

    /**
     * Centers object Vertically in the viewport, object.top is unchanged
     * @param {fabric.Object} object Object to center vertically and horizontally
     * @return {fabric.Canvas} thisArg
     * @chainable
     */
    viewportCenterObjectV: function(object) {
      var vpCenter = this.getVpCenter();

      return this._centerObject(object, new Point(object.getCenterPoint().x, vpCenter.y));
    },

    /**
     * Calculate the point in canvas that correspond to the center of actual viewport.
     * @return {Point} vpCenter, viewport center
     * @chainable
     */
    getVpCenter: function() {
      var center = this.getCenterPoint(),
          iVpt = invertTransform(this.viewportTransform);
      return transformPoint(center, iVpt);
    },

    /**
     * @private
     * @param {fabric.Object} object Object to center
     * @param {Point} center Center point
     * @return {fabric.Canvas} thisArg
     * @chainable
     */
    _centerObject: function(object, center) {
      object.setXY(center, 'center', 'center');
      object.setCoords();
      this.renderOnAddRemove && this.requestRenderAll();
      return this;
    },

    /**
     * Returns dataless JSON representation of canvas
     * @param {Array} [propertiesToInclude] Any properties that you might want to additionally include in the output
     * @return {String} json string
     */
    toDatalessJSON: function (propertiesToInclude) {
      return this.toDatalessObject(propertiesToInclude);
    },

    /**
     * Returns object representation of canvas
     * @param {Array} [propertiesToInclude] Any properties that you might want to additionally include in the output
     * @return {Object} object representation of an instance
     */
    toObject: function (propertiesToInclude) {
      return this._toObjectMethod('toObject', propertiesToInclude);
    },


    /**
     * Returns Object representation of canvas
     * this alias is provided because if you call JSON.stringify on an instance,
     * the toJSON object will be invoked if it exists.
     * Having a toJSON method means you can do JSON.stringify(myCanvas)
     * @return {Object} JSON compatible object
     * @tutorial {@link http://fabricjs.com/fabric-intro-part-3#serialization}
     * @see {@link http://jsfiddle.net/fabricjs/pec86/|jsFiddle demo}
     * @example <caption>JSON without additional properties</caption>
     * var json = canvas.toJSON();
     * @example <caption>JSON with additional properties included</caption>
     * var json = canvas.toJSON(['lockMovementX', 'lockMovementY', 'lockRotation', 'lockScalingX', 'lockScalingY']);
     * @example <caption>JSON without default values</caption>
     * var json = canvas.toJSON();
     */
    toJSON: function() {
      return this.toObject();
    },

    /**
     * Returns dataless object representation of canvas
     * @param {Array} [propertiesToInclude] Any properties that you might want to additionally include in the output
     * @return {Object} object representation of an instance
     */
    toDatalessObject: function (propertiesToInclude) {
      return this._toObjectMethod('toDatalessObject', propertiesToInclude);
    },

    /**
     * @private
     */
    _toObjectMethod: function (methodName, propertiesToInclude) {

      var clipPath = this.clipPath, data = {
        version: VERSION,
        objects: this._toObjects(methodName, propertiesToInclude),
      };
      if (clipPath && !clipPath.excludeFromExport) {
        data.clipPath = this._toObject(this.clipPath, methodName, propertiesToInclude);
      }
      extend(data, this.__serializeBgOverlay(methodName, propertiesToInclude));

      fabric.util.populateWithProperties(this, data, propertiesToInclude);

      return data;
    },

    /**
     * @private
     */
    _toObjects: function(methodName, propertiesToInclude) {
      return this._objects.filter(function(object) {
        return !object.excludeFromExport;
      }).map(function(instance) {
        return this._toObject(instance, methodName, propertiesToInclude);
      }, this);
    },

    /**
     * @private
     */
    _toObject: function(instance, methodName, propertiesToInclude) {
      var originalValue;

      if (!this.includeDefaultValues) {
        originalValue = instance.includeDefaultValues;
        instance.includeDefaultValues = false;
      }

      var object = instance[methodName](propertiesToInclude);
      if (!this.includeDefaultValues) {
        instance.includeDefaultValues = originalValue;
      }
      return object;
    },

    /**
     * @private
     */
    __serializeBgOverlay: function(methodName, propertiesToInclude) {
      var data = {}, bgImage = this.backgroundImage, overlayImage = this.overlayImage,
          bgColor = this.backgroundColor, overlayColor = this.overlayColor;

      if (bgColor && bgColor.toObject) {
        if (!bgColor.excludeFromExport) {
          data.background = bgColor.toObject(propertiesToInclude);
        }
      }
      else if (bgColor) {
        data.background = bgColor;
      }

      if (overlayColor && overlayColor.toObject) {
        if (!overlayColor.excludeFromExport) {
          data.overlay = overlayColor.toObject(propertiesToInclude);
        }
      }
      else if (overlayColor) {
        data.overlay = overlayColor;
      }

      if (bgImage && !bgImage.excludeFromExport) {
        data.backgroundImage = this._toObject(bgImage, methodName, propertiesToInclude);
      }
      if (overlayImage && !overlayImage.excludeFromExport) {
        data.overlayImage = this._toObject(overlayImage, methodName, propertiesToInclude);
      }

      return data;
    },

    /* _TO_SVG_START_ */
    /**
     * When true, getSvgTransform() will apply the StaticCanvas.viewportTransform to the SVG transformation. When true,
     * a zoomed canvas will then produce zoomed SVG output.
     * @type Boolean
     * @default
     */
    svgViewportTransformation: true,

    /**
     * Returns SVG representation of canvas
     * @function
     * @param {Object} [options] Options object for SVG output
     * @param {Boolean} [options.suppressPreamble=false] If true xml tag is not included
     * @param {Object} [options.viewBox] SVG viewbox object
     * @param {Number} [options.viewBox.x] x-coordinate of viewbox
     * @param {Number} [options.viewBox.y] y-coordinate of viewbox
     * @param {Number} [options.viewBox.width] Width of viewbox
     * @param {Number} [options.viewBox.height] Height of viewbox
     * @param {String} [options.encoding=UTF-8] Encoding of SVG output
     * @param {String} [options.width] desired width of svg with or without units
     * @param {String} [options.height] desired height of svg with or without units
     * @param {Function} [reviver] Method for further parsing of svg elements, called after each fabric object converted into svg representation.
     * @return {String} SVG string
     * @tutorial {@link http://fabricjs.com/fabric-intro-part-3#serialization}
     * @see {@link http://jsfiddle.net/fabricjs/jQ3ZZ/|jsFiddle demo}
     * @example <caption>Normal SVG output</caption>
     * var svg = canvas.toSVG();
     * @example <caption>SVG output without preamble (without &lt;?xml ../>)</caption>
     * var svg = canvas.toSVG({suppressPreamble: true});
     * @example <caption>SVG output with viewBox attribute</caption>
     * var svg = canvas.toSVG({
     *   viewBox: {
     *     x: 100,
     *     y: 100,
     *     width: 200,
     *     height: 300
     *   }
     * });
     * @example <caption>SVG output with different encoding (default: UTF-8)</caption>
     * var svg = canvas.toSVG({encoding: 'ISO-8859-1'});
     * @example <caption>Modify SVG output with reviver function</caption>
     * var svg = canvas.toSVG(null, function(svg) {
     *   return svg.replace('stroke-dasharray: ; stroke-linecap: butt; stroke-linejoin: miter; stroke-miterlimit: 10; ', '');
     * });
     */
    toSVG: function(options, reviver) {
      options || (options = { });
      options.reviver = reviver;
      var markup = [];

      this._setSVGPreamble(markup, options);
      this._setSVGHeader(markup, options);
      if (this.clipPath) {
        markup.push('<g clip-path="url(#' + this.clipPath.clipPathId + ')" >\n');
      }
      this._setSVGBgOverlayColor(markup, 'background');
      this._setSVGBgOverlayImage(markup, 'backgroundImage', reviver);
      this._setSVGObjects(markup, reviver);
      if (this.clipPath) {
        markup.push('</g>\n');
      }
      this._setSVGBgOverlayColor(markup, 'overlay');
      this._setSVGBgOverlayImage(markup, 'overlayImage', reviver);

      markup.push('</svg>');

      return markup.join('');
    },

    /**
     * @private
     */
    _setSVGPreamble: function(markup, options) {
      if (options.suppressPreamble) {
        return;
      }
      markup.push(
        '<?xml version="1.0" encoding="', (options.encoding || 'UTF-8'), '" standalone="no" ?>\n',
        '<!DOCTYPE svg PUBLIC "-//W3C//DTD SVG 1.1//EN" ',
        '"http://www.w3.org/Graphics/SVG/1.1/DTD/svg11.dtd">\n'
      );
    },

    /**
     * @private
     */
    _setSVGHeader: function(markup, options) {
      var width = options.width || this.width,
          height = options.height || this.height,
          vpt, viewBox = 'viewBox="0 0 ' + this.width + ' ' + this.height + '" ',
          NUM_FRACTION_DIGITS = fabric.Object.NUM_FRACTION_DIGITS;

      if (options.viewBox) {
        viewBox = 'viewBox="' +
                options.viewBox.x + ' ' +
                options.viewBox.y + ' ' +
                options.viewBox.width + ' ' +
                options.viewBox.height + '" ';
      }
      else {
        if (this.svgViewportTransformation) {
          vpt = this.viewportTransform;
          viewBox = 'viewBox="' +
                  toFixed(-vpt[4] / vpt[0], NUM_FRACTION_DIGITS) + ' ' +
                  toFixed(-vpt[5] / vpt[3], NUM_FRACTION_DIGITS) + ' ' +
                  toFixed(this.width / vpt[0], NUM_FRACTION_DIGITS) + ' ' +
                  toFixed(this.height / vpt[3], NUM_FRACTION_DIGITS) + '" ';
        }
      }

      markup.push(
        '<svg ',
        'xmlns="http://www.w3.org/2000/svg" ',
        'xmlns:xlink="http://www.w3.org/1999/xlink" ',
        'version="1.1" ',
        'width="', width, '" ',
        'height="', height, '" ',
        viewBox,
        'xml:space="preserve">\n',
        '<desc>Created with Fabric.js ', VERSION, '</desc>\n',
        '<defs>\n',
        this.createSVGFontFacesMarkup(),
        this.createSVGRefElementsMarkup(),
        this.createSVGClipPathMarkup(options),
        '</defs>\n'
      );
    },

    createSVGClipPathMarkup: function(options) {
      var clipPath = this.clipPath;
      if (clipPath) {
        clipPath.clipPathId = 'CLIPPATH_' + fabric.Object.__uid++;
        return  '<clipPath id="' + clipPath.clipPathId + '" >\n' +
          this.clipPath.toClipPathSVG(options.reviver) +
          '</clipPath>\n';
      }
      return '';
    },

    /**
     * Creates markup containing SVG referenced elements like patterns, gradients etc.
     * @return {String}
     */
    createSVGRefElementsMarkup: function() {
      var _this = this,
          markup = ['background', 'overlay'].map(function(prop) {
            var fill = _this[prop + 'Color'];
            if (fill && fill.toLive) {
              var shouldTransform = _this[prop + 'Vpt'], vpt = _this.viewportTransform,
                  object = {
                    width: _this.width / (shouldTransform ? vpt[0] : 1),
                    height: _this.height / (shouldTransform ? vpt[3] : 1)
                  };
              return fill.toSVG(
                object,
                { additionalTransform: shouldTransform ? fabric.util.matrixToSVG(vpt) : '' }
              );
            }
          });
      return markup.join('');
    },

    /**
     * Creates markup containing SVG font faces,
     * font URLs for font faces must be collected by developers
     * and are not extracted from the DOM by fabricjs
     * @param {Array} objects Array of fabric objects
     * @return {String}
     */
    createSVGFontFacesMarkup: function() {
      var markup = '', fontList = { }, obj, fontFamily,
          style, row, rowIndex, _char, charIndex, i, len,
          fontPaths = fabric.fontPaths, objects = [];

      this._objects.forEach(function add(object) {
        objects.push(object);
        if (object._objects) {
          object._objects.forEach(add);
        }
      });

      for (i = 0, len = objects.length; i < len; i++) {
        obj = objects[i];
        fontFamily = obj.fontFamily;
        if (obj.type.indexOf('text') === -1 || fontList[fontFamily] || !fontPaths[fontFamily]) {
          continue;
        }
        fontList[fontFamily] = true;
        if (!obj.styles) {
          continue;
        }
        style = obj.styles;
        for (rowIndex in style) {
          row = style[rowIndex];
          for (charIndex in row) {
            _char = row[charIndex];
            fontFamily = _char.fontFamily;
            if (!fontList[fontFamily] && fontPaths[fontFamily]) {
              fontList[fontFamily] = true;
            }
          }
        }
      }

      for (var j in fontList) {
        markup += [
          '\t\t@font-face {\n',
          '\t\t\tfont-family: \'', j, '\';\n',
          '\t\t\tsrc: url(\'', fontPaths[j], '\');\n',
          '\t\t}\n'
        ].join('');
      }

      if (markup) {
        markup = [
          '\t<style type="text/css">',
          '<![CDATA[\n',
          markup,
          ']]>',
          '</style>\n'
        ].join('');
      }

      return markup;
    },

    /**
     * @private
     */
    _setSVGObjects: function(markup, reviver) {
      var instance, i, len, objects = this._objects;
      for (i = 0, len = objects.length; i < len; i++) {
        instance = objects[i];
        if (instance.excludeFromExport) {
          continue;
        }
        this._setSVGObject(markup, instance, reviver);
      }
    },

    /**
     * @private
     */
    _setSVGObject: function(markup, instance, reviver) {
      markup.push(instance.toSVG(reviver));
    },

    /**
     * @private
     */
    _setSVGBgOverlayImage: function(markup, property, reviver) {
      if (this[property] && !this[property].excludeFromExport && this[property].toSVG) {
        markup.push(this[property].toSVG(reviver));
      }
    },

    /**
     * @private
     */
    _setSVGBgOverlayColor: function(markup, property) {
      var filler = this[property + 'Color'], vpt = this.viewportTransform, finalWidth = this.width,
          finalHeight = this.height;
      if (!filler) {
        return;
      }
      if (filler.toLive) {
        var repeat = filler.repeat, iVpt = fabric.util.invertTransform(vpt), shouldInvert = this[property + 'Vpt'],
            additionalTransform = shouldInvert ? fabric.util.matrixToSVG(iVpt) : '';
        markup.push(
          '<rect transform="' + additionalTransform + ' translate(', finalWidth / 2, ',', finalHeight / 2, ')"',
          ' x="', filler.offsetX - finalWidth / 2,
          '" y="', filler.offsetY - finalHeight / 2, '" ',
          'width="',
          (repeat === 'repeat-y' || repeat === 'no-repeat'
            ? filler.source.width
            : finalWidth ),
          '" height="',
          (repeat === 'repeat-x' || repeat === 'no-repeat'
            ? filler.source.height
            : finalHeight),
          '" fill="url(#SVGID_' + filler.id + ')"',
          '></rect>\n'
        );
      }
      else {
        markup.push(
          '<rect x="0" y="0" width="100%" height="100%" ',
          'fill="', filler, '"',
          '></rect>\n'
        );
      }
    },
    /* _TO_SVG_END_ */

    /**
     * Moves an object or the objects of a multiple selection
     * to the bottom of the stack of drawn objects
     * @param {fabric.Object} object Object to send to back
     * @return {fabric.Canvas} thisArg
     * @chainable
     */
    sendToBack: function (object) {
      if (!object) {
        return this;
      }
      var activeSelection = this._activeObject,
          i, obj, objs;
      if (object === activeSelection && object.type === 'activeSelection') {
        objs = activeSelection._objects;
        for (i = objs.length; i--;) {
          obj = objs[i];
          removeFromArray(this._objects, obj);
          this._objects.unshift(obj);
        }
      }
      else {
        removeFromArray(this._objects, object);
        this._objects.unshift(object);
      }
      this.renderOnAddRemove && this.requestRenderAll();
      return this;
    },

    /**
     * Moves an object or the objects of a multiple selection
     * to the top of the stack of drawn objects
     * @param {fabric.Object} object Object to send
     * @return {fabric.Canvas} thisArg
     * @chainable
     */
    bringToFront: function (object) {
      if (!object) {
        return this;
      }
      var activeSelection = this._activeObject,
          i, obj, objs;
      if (object === activeSelection && object.type === 'activeSelection') {
        objs = activeSelection._objects;
        for (i = 0; i < objs.length; i++) {
          obj = objs[i];
          removeFromArray(this._objects, obj);
          this._objects.push(obj);
        }
      }
      else {
        removeFromArray(this._objects, object);
        this._objects.push(object);
      }
      this.renderOnAddRemove && this.requestRenderAll();
      return this;
    },

    /**
     * Moves an object or a selection down in stack of drawn objects
     * An optional parameter, intersecting allows to move the object in behind
     * the first intersecting object. Where intersection is calculated with
     * bounding box. If no intersection is found, there will not be change in the
     * stack.
     * @param {fabric.Object} object Object to send
     * @param {Boolean} [intersecting] If `true`, send object behind next lower intersecting object
     * @return {fabric.Canvas} thisArg
     * @chainable
     */
    sendBackwards: function (object, intersecting) {
      if (!object) {
        return this;
      }
      var activeSelection = this._activeObject,
          i, obj, idx, newIdx, objs, objsMoved = 0;

      if (object === activeSelection && object.type === 'activeSelection') {
        objs = activeSelection._objects;
        for (i = 0; i < objs.length; i++) {
          obj = objs[i];
          idx = this._objects.indexOf(obj);
          if (idx > 0 + objsMoved) {
            newIdx = idx - 1;
            removeFromArray(this._objects, obj);
            this._objects.splice(newIdx, 0, obj);
          }
          objsMoved++;
        }
      }
      else {
        idx = this._objects.indexOf(object);
        if (idx !== 0) {
          // if object is not on the bottom of stack
          newIdx = this._findNewLowerIndex(object, idx, intersecting);
          removeFromArray(this._objects, object);
          this._objects.splice(newIdx, 0, object);
        }
      }
      this.renderOnAddRemove && this.requestRenderAll();
      return this;
    },

    /**
     * @private
     */
    _findNewLowerIndex: function(object, idx, intersecting) {
      var newIdx, i;

      if (intersecting) {
        newIdx = idx;

        // traverse down the stack looking for the nearest intersecting object
        for (i = idx - 1; i >= 0; --i) {

          var isIntersecting = object.intersectsWithObject(this._objects[i]) ||
                               object.isContainedWithinObject(this._objects[i]) ||
                               this._objects[i].isContainedWithinObject(object);

          if (isIntersecting) {
            newIdx = i;
            break;
          }
        }
      }
      else {
        newIdx = idx - 1;
      }

      return newIdx;
    },

    /**
     * Moves an object or a selection up in stack of drawn objects
     * An optional parameter, intersecting allows to move the object in front
     * of the first intersecting object. Where intersection is calculated with
     * bounding box. If no intersection is found, there will not be change in the
     * stack.
     * @param {fabric.Object} object Object to send
     * @param {Boolean} [intersecting] If `true`, send object in front of next upper intersecting object
     * @return {fabric.Canvas} thisArg
     * @chainable
     */
    bringForward: function (object, intersecting) {
      if (!object) {
        return this;
      }
      var activeSelection = this._activeObject,
          i, obj, idx, newIdx, objs, objsMoved = 0;

      if (object === activeSelection && object.type === 'activeSelection') {
        objs = activeSelection._objects;
        for (i = objs.length; i--;) {
          obj = objs[i];
          idx = this._objects.indexOf(obj);
          if (idx < this._objects.length - 1 - objsMoved) {
            newIdx = idx + 1;
            removeFromArray(this._objects, obj);
            this._objects.splice(newIdx, 0, obj);
          }
          objsMoved++;
        }
      }
      else {
        idx = this._objects.indexOf(object);
        if (idx !== this._objects.length - 1) {
          // if object is not on top of stack (last item in an array)
          newIdx = this._findNewUpperIndex(object, idx, intersecting);
          removeFromArray(this._objects, object);
          this._objects.splice(newIdx, 0, object);
        }
      }
      this.renderOnAddRemove && this.requestRenderAll();
      return this;
    },

    /**
     * @private
     */
    _findNewUpperIndex: function(object, idx, intersecting) {
      var newIdx, i, len;

      if (intersecting) {
        newIdx = idx;

        // traverse up the stack looking for the nearest intersecting object
        for (i = idx + 1, len = this._objects.length; i < len; ++i) {

          var isIntersecting = object.intersectsWithObject(this._objects[i]) ||
                               object.isContainedWithinObject(this._objects[i]) ||
                               this._objects[i].isContainedWithinObject(object);

          if (isIntersecting) {
            newIdx = i;
            break;
          }
        }
      }
      else {
        newIdx = idx + 1;
      }

      return newIdx;
    },

    /**
     * Moves an object to specified level in stack of drawn objects
     * @param {fabric.Object} object Object to send
     * @param {Number} index Position to move to
     * @return {fabric.Canvas} thisArg
     * @chainable
     */
    moveTo: function (object, index) {
      removeFromArray(this._objects, object);
      this._objects.splice(index, 0, object);
      return this.renderOnAddRemove && this.requestRenderAll();
    },

    /**
     * Clears a canvas element and dispose objects
     * @return {fabric.Canvas} thisArg
     * @chainable
     */
    dispose: function () {
      // cancel eventually ongoing renders
      if (this.isRendering) {
        fabric.util.cancelAnimFrame(this.isRendering);
        this.isRendering = 0;
      }
      this.forEachObject(function(object) {
        object.dispose && object.dispose();
      });
      this._objects = [];
      if (this.backgroundImage && this.backgroundImage.dispose) {
        this.backgroundImage.dispose();
      }
      this.backgroundImage = null;
      if (this.overlayImage && this.overlayImage.dispose) {
        this.overlayImage.dispose();
      }
      this.overlayImage = null;
      this._iTextInstances = null;
      this.contextContainer = null;
      // restore canvas style and attributes
      this.lowerCanvasEl.classList.remove('lower-canvas');
      this.lowerCanvasEl.removeAttribute('data-fabric');
      if (this.interactive) {
        this.lowerCanvasEl.style.cssText = this._originalCanvasStyle;
        delete this._originalCanvasStyle;
      }
      // restore canvas size to original size in case retina scaling was applied
      this.lowerCanvasEl.setAttribute('width', this.width);
      this.lowerCanvasEl.setAttribute('height', this.height);
      fabric.util.cleanUpJsdomNode(this.lowerCanvasEl);
      this.lowerCanvasEl = undefined;
      return this;
    },

    /**
     * Returns a string representation of an instance
     * @return {String} string representation of an instance
     */
    toString: function () {
      return '#<fabric.Canvas (' + this.complexity() + '): ' +
               '{ objects: ' + this._objects.length + ' }>';
    }
  });

  // hack - class methods are not enumrable
  // TODO remove when migrating to es6
  Object.getOwnPropertyNames(Observable.prototype).forEach(key => {
    if (key === 'constructor') return;
    Object.defineProperty(fabric.StaticCanvas.prototype, key, {
      value: Observable.prototype[key]
    });
  });

  extend(fabric.StaticCanvas.prototype, fabric.DataURLExporter);

  extend(fabric.StaticCanvas, /** @lends fabric.StaticCanvas */ {

    /**
     * @static
     * @type String
     * @default
     */
    EMPTY_JSON: '{"objects": [], "background": "white"}',

    /**
     * Provides a way to check support of some of the canvas methods
     * (either those of HTMLCanvasElement itself, or rendering context)
     *
     * @param {String} methodName Method to check support for;
     *                            Could be one of "setLineDash"
     * @return {Boolean | null} `true` if method is supported (or at least exists),
     *                          `null` if canvas element or context can not be initialized
     */
    supports: function (methodName) {
      var el = createCanvasElement();

      if (!el || !el.getContext) {
        return null;
      }

      var ctx = el.getContext('2d');
      if (!ctx) {
        return null;
      }

      switch (methodName) {

        case 'setLineDash':
          return typeof ctx.setLineDash !== 'undefined';

        default:
          return null;
      }
    }
  });


  if (fabric.isLikelyNode) {
    fabric.StaticCanvas.prototype.createPNGStream = function() {
      var impl = getNodeCanvas(this.lowerCanvasEl);
      return impl && impl.createPNGStream();
    };
    fabric.StaticCanvas.prototype.createJPEGStream = function(opts) {
      var impl = getNodeCanvas(this.lowerCanvasEl);
      return impl && impl.createJPEGStream(opts);
    };
  }
})(typeof exports !== 'undefined' ? exports : window);<|MERGE_RESOLUTION|>--- conflicted
+++ resolved
@@ -1,11 +1,6 @@
 //@ts-nocheck
-<<<<<<< HEAD
-
-=======
 import { VERSION } from './constants';
->>>>>>> 5b96e9a7
 import { Point } from './point.class';
-import { Observable } from "./mixins/observable.mixin";
 import { removeFromArray } from './util/internals';
 
 (function (global) {
@@ -1672,15 +1667,7 @@
     }
   });
 
-  // hack - class methods are not enumrable
-  // TODO remove when migrating to es6
-  Object.getOwnPropertyNames(Observable.prototype).forEach(key => {
-    if (key === 'constructor') return;
-    Object.defineProperty(fabric.StaticCanvas.prototype, key, {
-      value: Observable.prototype[key]
-    });
-  });
-
+  extend(fabric.StaticCanvas.prototype, fabric.Observable);
   extend(fabric.StaticCanvas.prototype, fabric.DataURLExporter);
 
   extend(fabric.StaticCanvas, /** @lends fabric.StaticCanvas */ {
