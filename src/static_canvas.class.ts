--- conflicted
+++ resolved
@@ -4,12 +4,8 @@
 import { createCollectionMixin } from './mixins/collection.mixin';
 import { CommonMethods } from './mixins/shared_methods.mixin';
 import { Point } from './point.class';
-<<<<<<< HEAD
 import { requestAnimFrame } from './util/animation';
-import { FabricObject } from './shapes/fabricObject.class';
-=======
 import type { FabricObject } from './shapes/fabricObject.class';
->>>>>>> 04971af6
 import { requestAnimFrame } from './util/animate';
 import { removeFromArray } from './util/internals';
 import { uid } from './util/internals/uid';
