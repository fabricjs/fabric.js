--- conflicted
+++ resolved
@@ -4,12 +4,9 @@
 import { createCollectionMixin } from './mixins/collection.mixin';
 import { CommonMethods } from './mixins/shared_methods.mixin';
 import { Point } from './point.class';
-<<<<<<< HEAD
 import { requestAnimFrame } from './util/animation';
-=======
 import { FabricObject } from './shapes/fabricObject.class';
 import { requestAnimFrame } from './util/animate';
->>>>>>> 72c3add8
 import { removeFromArray } from './util/internals';
 import { pick } from './util/misc/pick';
 (function (global) {
