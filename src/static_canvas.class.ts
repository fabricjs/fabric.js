--- conflicted
+++ resolved
@@ -1,11 +1,8 @@
 //@ts-nocheck
 
 import { Point } from './point.class';
-<<<<<<< HEAD
 import { Observable } from "./mixins/observable.mixin";
-=======
 import { removeFromArray } from './util/internals';
->>>>>>> 54c152ef
 
 (function (global) {
   // aliases for faster resolution
