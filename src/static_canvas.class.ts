import { fabric } from '../HEADER';
import { config } from './config';
import { iMatrix, VERSION } from './constants';
import type { StaticCanvasEvents } from './EventTypeDefs';
import { Gradient } from './gradient';
import { createCollectionMixin } from './mixins/collection.mixin';
import { TSVGReviver } from './mixins/object.svg_export';
import { CommonMethods } from './mixins/shared_methods.mixin';
import { Pattern } from './pattern.class';
import { Point } from './point.class';
import type { FabricObject } from './shapes/fabricObject.class';
import { TCachedFabricObject } from './shapes/object.class';
import { Rect } from './shapes/rect.class';
import type {
  TCornerPoint,
  TFiller,
  TMat2D,
  TSize,
  TValidToObjectMethod,
} from './typedefs';
import { cancelAnimFrame, requestAnimFrame } from './util/animate';
import {
  cleanUpJsdomNode,
  getElementOffset,
  getNodeCanvas,
} from './util/dom_misc';
import { removeFromArray } from './util/internals';
import { uid } from './util/internals/uid';
import { createCanvasElement, isHTMLCanvas } from './util/misc/dom';
import { invertTransform, transformPoint } from './util/misc/matrix';
import { pick } from './util/misc/pick';
import { matrixToSVG } from './util/misc/svgParsing';
import { toFixed } from './util/misc/toFixed';
import {
  isActiveSelection,
  isCollection,
  isFiller,
  isTextObject,
} from './util/types';

const CANVAS_INIT_ERROR = 'Could not initialize `canvas` element';

export type TCanvasSizeOptions = {
  backstoreOnly?: boolean;
  cssOnly?: boolean;
};

export type TSVGExportOptions = {
  suppressPreamble?: boolean;
  viewBox?: {
    x: number;
    y: number;
    width: number;
    height: number;
  };
  encoding?: 'UTF-8'; // test Econding type and see what happens
  width?: string;
  height?: string;
  reviver?: TSVGReviver;
};

/**
 * Static canvas class
 * @see {@link http://fabricjs.com/static_canvas|StaticCanvas demo}
 * @fires before:render
 * @fires after:render
 * @fires canvas:cleared
 * @fires object:added
 * @fires object:removed
 */
// eslint-disable-next-line max-len
export class StaticCanvas extends createCollectionMixin(
  CommonMethods<StaticCanvasEvents>
) {
  /**
   * Background color of canvas instance.
   * @type {(String|TFiller)}
   * @default
   */
  backgroundColor: TFiller | string;

  /**
   * Background image of canvas instance.
   * since 2.4.0 image caching is active, please when putting an image as background, add to the
   * canvas property a reference to the canvas it is on. Otherwise the image cannot detect the zoom
   * vale. As an alternative you can disable image objectCaching
   * @type FabricObject
   * @default
   */
  backgroundImage: FabricObject | null;

  /**
   * Overlay color of canvas instance.
   * @since 1.3.9
   * @type {(String|TFiller)}
   * @default
   */
  overlayColor: TFiller | string;

  /**
   * Overlay image of canvas instance.
   * since 2.4.0 image caching is active, please when putting an image as overlay, add to the
   * canvas property a reference to the canvas it is on. Otherwise the image cannot detect the zoom
   * vale. As an alternative you can disable image objectCaching
   * @type FabricObject
   * @default
   */
  overlayImage: FabricObject | null;

  /**
   * Indicates whether toObject/toDatalessObject should include default values
   * if set to false, takes precedence over the object value.
   * @type Boolean
   * @default
   */
  includeDefaultValues: boolean;

  /**
   * Indicates whether objects' state should be saved
   * @type Boolean
   * @deprecated
   * @default
   */
  stateful: boolean;

  /**
   * Indicates whether {@link add}, {@link insertAt} and {@link remove},
   * {@link moveTo}, {@link clear} and many more, should also re-render canvas.
   * Disabling this option will not give a performance boost when adding/removing a lot of objects to/from canvas at once
   * since the renders are quequed and executed one per frame.
   * Disabling is suggested anyway and managing the renders of the app manually is not a big effort ( canvas.requestRenderAll() )
   * Left default to true to do not break documentation and old app, fiddles.
   * @type Boolean
   * @default
   */
  renderOnAddRemove: boolean;

  /**
   * Indicates whether object controls (borders/controls) are rendered above overlay image
   * @type Boolean
   * @default
   */
  controlsAboveOverlay: boolean;

  /**
   * Indicates whether the browser can be scrolled when using a touchscreen and dragging on the canvas
   * @type Boolean
   * @default
   */
  allowTouchScrolling: boolean;

  /**
   * Indicates whether this canvas will use image smoothing, this is on by default in browsers
   * @type Boolean
   * @default
   */
  imageSmoothingEnabled: boolean;

  /**
   * The transformation (a Canvas 2D API transform matrix) which focuses the viewport
   * @type Array
   * @example <caption>Default transform</caption>
   * canvas.viewportTransform = [1, 0, 0, 1, 0, 0];
   * @example <caption>Scale by 70% and translate toward bottom-right by 50, without skewing</caption>
   * canvas.viewportTransform = [0.7, 0, 0, 0.7, 50, 50];
   * @default
   */
  viewportTransform: TMat2D;

  /**
   * if set to false background image is not affected by viewport transform
   * @since 1.6.3
   * @type Boolean
   * @todo we should really find a different way to do this
   * @default
   */
  backgroundVpt: boolean;

  /**
   * if set to false overlya image is not affected by viewport transform
   * @since 1.6.3
   * @type Boolean
   * @todo we should really find a different way to do this
   * @default
   */
  overlayVpt: boolean;

  /**
   * When true, canvas is scaled by devicePixelRatio for better rendering on retina screens
   * @type Boolean
   * @default
   */
  enableRetinaScaling: boolean;

  /**
   * Describe canvas element extension over design
   * properties are tl,tr,bl,br.
   * if canvas is not zoomed/panned those points are the four corner of canvas
   * if canvas is viewportTransformed you those points indicate the extension
   * of canvas element in plain untrasformed coordinates
   * The coordinates get updated with @method calcViewportBoundaries.
   */
  vptCoords: TCornerPoint;

  /**
   * Based on vptCoords and object.aCoords, skip rendering of objects that
   * are not included in current viewport.
   * May greatly help in applications with crowded canvas and use of zoom/pan
   * If One of the corner of the bounding box of the object is on the canvas
   * the objects get rendered.
   * @type Boolean
   * @default
   */
  skipOffscreen: boolean;

  /**
   * a fabricObject that, without stroke define a clipping area with their shape. filled in black
   * the clipPath object gets used when the canvas has rendered, and the context is placed in the
   * top left corner of the canvas.
   * clipPath will clip away controls, if you do not want this to happen use controlsAboveOverlay = true
   * @type FabricObject
   */
  clipPath: FabricObject;

  /**
   * A reference to the canvas actual HTMLCanvasElement.
   * Can be use to read the raw pixels, but never write or manipulate
   * @type HTMLCanvasElement
   */
  lowerCanvasEl: HTMLCanvasElement;

  /**
   * Width in virtual/logical pixels of the canvas.
   * The canvas can be larger than width if retina scaling is active
   * @type number
   */
  width: number;

  /**
   * Height in virtual/logical pixels of the canvas.
   * The canvas can be taller than width if retina scaling is active
   * @type height
   */
  height: number;

  /**
   * If true the Canvas is in the process or has been disposed/destroyed.
   * No more rendering operation will be executed on this canvas.
   * @type boolean
   */
  destroyed?: boolean;

  /**
   * Started the process of disposing but not done yet.
   * WIll likely complete the render cycle already scheduled but stopping adding more.
   * @type boolean
   */
  disposed?: boolean;

  add(...objects: FabricObject[]) {
    const size = super.add(...objects);
    objects.length > 0 && this.renderOnAddRemove && this.requestRenderAll();
    return size;
  }

  insertAt(index: number, ...objects: FabricObject[]) {
    const size = super.insertAt(index, ...objects);
    objects.length > 0 && this.renderOnAddRemove && this.requestRenderAll();
    return size;
  }

  remove(...objects: FabricObject[]) {
    const removed = super.remove(...objects);
    removed.length > 0 && this.renderOnAddRemove && this.requestRenderAll();
    return removed;
  }

  _onObjectAdded(obj: FabricObject) {
    // @ts-ignore;
    this.stateful && obj.setupState();
    if (obj.canvas && obj.canvas !== this) {
      /* _DEV_MODE_START_ */
      console.warn(
        'fabric.Canvas: trying to add an object that belongs to a different canvas.\n' +
          'Resulting to default behavior: removing object from previous canvas and adding to new canvas'
      );
      /* _DEV_MODE_END_ */
      obj.canvas.remove(obj);
    }
    obj._set('canvas', this);
    obj.setCoords();
    this.fire('object:added', { target: obj });
    obj.fire('added', { target: this });
  }

  _onObjectRemoved(obj: FabricObject) {
    obj._set('canvas', undefined);
    this.fire('object:removed', { target: obj });
    obj.fire('removed', { target: this });
  }

  initialize(el: string | HTMLCanvasElement, options = {}) {
    this.renderAndResetBound = this.renderAndReset.bind(this);
    this.requestRenderAllBound = this.requestRenderAll.bind(this);
    this._initStatic(el, options);
    this.calcViewportBoundaries();
  }

  constructor(el: string | HTMLCanvasElement, options = {}) {
    super();
    this.renderAndResetBound = this.renderAndReset.bind(this);
    this.requestRenderAllBound = this.requestRenderAll.bind(this);
    this._initStatic(el, options);
    this.calcViewportBoundaries();
  }

  /**
   * @private
   * @param {HTMLCanvasElement | String} el <canvas> element to initialize instance on
   * @param {Object} [options] Options object
   */
  _initStatic(el: string | HTMLCanvasElement, options = {}) {
    this._objects = [];
    this._createLowerCanvas(el);
    this._initOptions(options);
    // only initialize retina scaling once
    if (!this.interactive) {
      this._initRetinaScaling();
    }
    this.calcOffset();
  }

  /**
   * @private
   */
  _isRetinaScaling() {
    return config.devicePixelRatio > 1 && this.enableRetinaScaling;
  }

  /**
   * @private
   * @return {Number} retinaScaling if applied, otherwise 1;
   */
  getRetinaScaling() {
    return this._isRetinaScaling() ? Math.max(1, config.devicePixelRatio) : 1;
  }

  /**
   * @private
   */
  _initRetinaScaling() {
    if (!this._isRetinaScaling()) {
      return;
    }
    const scaleRatio = config.devicePixelRatio;
    this.__initRetinaScaling(
      scaleRatio,
      this.lowerCanvasEl,
      this.contextContainer
    );
    if (this.upperCanvasEl) {
      this.__initRetinaScaling(scaleRatio, this.upperCanvasEl, this.contextTop);
    }
  }

  __initRetinaScaling(
    scaleRatio: number,
    canvas: HTMLCanvasElement,
    context: CanvasRenderingContext2D
  ) {
    canvas.setAttribute('width', (this.width * scaleRatio).toString());
    canvas.setAttribute('height', (this.height * scaleRatio).toString());
    context.scale(scaleRatio, scaleRatio);
  }

  /**
   * Calculates canvas element offset relative to the document
   * This method is also attached as "resize" event handler of window
   * @return {fabric.Canvas} instance
   * @chainable
   */
  calcOffset() {
    this._offset = getElementOffset(this.lowerCanvasEl);
    return this;
  }

  /**
   * @private
   */
  _createCanvasElement() {
    const element = createCanvasElement();
    if (!element) {
      throw new Error(CANVAS_INIT_ERROR);
    }
    if (typeof element.getContext === 'undefined') {
      throw new Error(CANVAS_INIT_ERROR);
    }
    return element;
  }

  /**
   * @private
   * @param {Object} [options] Options object
   */
  _initOptions(options = {}) {
    const lowerCanvasEl = this.lowerCanvasEl;
    this.set(options);

    this.width = this.width || lowerCanvasEl.width || 0;
    this.height = this.height || lowerCanvasEl.height || 0;

    if (!this.lowerCanvasEl.style) {
      return;
    }

    lowerCanvasEl.width = this.width;
    lowerCanvasEl.height = this.height;

    lowerCanvasEl.style.width = this.width + 'px';
    lowerCanvasEl.style.height = this.height + 'px';

    this.viewportTransform = [...this.viewportTransform];
  }

  /**
   * Creates a bottom canvas
   * @private
   * @param {HTMLElement} [canvasEl]
   */
  _createLowerCanvas(canvasEl: HTMLCanvasElement | string) {
    // canvasEl === 'HTMLCanvasElement' does not work on jsdom/node
    if (isHTMLCanvas(canvasEl)) {
      this.lowerCanvasEl = canvasEl;
    } else {
      this.lowerCanvasEl =
        fabric.document.getElementById(canvasEl) ||
        canvasEl ||
        this._createCanvasElement();
    }
    if (this.lowerCanvasEl.hasAttribute('data-fabric')) {
      /* _DEV_MODE_START_ */
      throw new Error(
        'fabric.js: trying to initialize a canvas that has already been initialized'
      );
      /* _DEV_MODE_END_ */
    }
    this.lowerCanvasEl.classList.add('lower-canvas');
    this.lowerCanvasEl.setAttribute('data-fabric', 'main');
    if (this.interactive) {
      this._originalCanvasStyle = this.lowerCanvasEl.style.cssText;
      this._applyCanvasStyle(this.lowerCanvasEl);
    }

    this.contextContainer = this.lowerCanvasEl.getContext('2d');
  }

  /**
   * Returns canvas width (in px)
   * @return {Number}
   */
  getWidth(): number {
    return this.width;
  }

  /**
   * Returns canvas height (in px)
   * @return {Number}
   */
  getHeight(): number {
    return this.height;
  }

  /**
   * Sets width of this canvas instance
   * @param {Number|String} value                         Value to set width to
   * @param {Object}        [options]                     Options object
   * @param {Boolean}       [options.backstoreOnly=false] Set the given dimensions only as canvas backstore dimensions
   * @param {Boolean}       [options.cssOnly=false]       Set the given dimensions only as css dimensions
   * @deprecated will be removed in 7.0
   */
  setWidth(value: number, options: TCanvasSizeOptions) {
    return this.setDimensions({ width: value }, options);
  }

  /**
   * Sets height of this canvas instance
   * @param {Number|String} value                         Value to set height to
   * @param {Object}        [options]                     Options object
   * @param {Boolean}       [options.backstoreOnly=false] Set the given dimensions only as canvas backstore dimensions
   * @param {Boolean}       [options.cssOnly=false]       Set the given dimensions only as css dimensions
   * @deprecated will be removed in 7.0
   */
  setHeight(value: number, options: TCanvasSizeOptions) {
    return this.setDimensions({ height: value }, options);
  }

  /**
   * Sets dimensions (width, height) of this canvas instance. when options.cssOnly flag active you should also supply the unit of measure (px/%/em)
   * @param {Object}        dimensions                    Object with width/height properties
   * @param {Number|String} [dimensions.width]            Width of canvas element
   * @param {Number|String} [dimensions.height]           Height of canvas element
   * @param {Object}        [options]                     Options object
   * @param {Boolean}       [options.backstoreOnly=false] Set the given dimensions only as canvas backstore dimensions
   * @param {Boolean}       [options.cssOnly=false]       Set the given dimensions only as css dimensions
   * @return {fabric.Canvas} thisArg
   * @chainable
   */
  setDimensions(
    dimensions: Partial<TSize>,
    { cssOnly = false, backstoreOnly = false }: TCanvasSizeOptions = {}
  ) {
    Object.entries(dimensions).forEach(([prop, value]) => {
      let cssValue = `${value}`;

      if (!cssOnly) {
        this._setBackstoreDimension(prop as keyof TSize, value);
        cssValue += 'px';
        this.hasLostContext = true;
      }

      if (!backstoreOnly) {
        this._setCssDimension(prop as keyof TSize, cssValue);
      }
    });

    // @TODO: move to Canvas
    if (this._isCurrentlyDrawing) {
      this.freeDrawingBrush &&
        this.freeDrawingBrush._setBrushStyles(this.contextTop);
    }
    this._initRetinaScaling();
    this.calcOffset();

    if (!cssOnly) {
      this.requestRenderAll();
    }

    return this;
  }

  /**
   * Helper for setting width/height
   * @private
   * @param {String} prop property (width|height)
   * @param {Number} value value to set property to
   * @return {fabric.Canvas} instance
   * @todo subclass in canvas and handle upperCanvasEl there.
   * @chainable true
   */
  _setBackstoreDimension(prop: keyof TSize, value: number) {
    this.lowerCanvasEl[prop] = value;

    if (this.upperCanvasEl) {
      this.upperCanvasEl[prop] = value;
    }

    if (this.cacheCanvasEl) {
      this.cacheCanvasEl[prop] = value;
    }

    this[prop] = value;

    return this;
  }

  /**
   * Helper for setting css width/height
   * @private
   * @param {String} prop property (width|height)
   * @param {String} value value to set property to
   * @return {fabric.Canvas} instance
   * @todo subclass in canvas and handle upperCanvasEl there.
   * @chainable true
   */
  _setCssDimension(prop: keyof TSize, value: string) {
    this.lowerCanvasEl.style[prop] = value;

    if (this.upperCanvasEl) {
      this.upperCanvasEl.style[prop] = value;
    }

    if (this.wrapperEl) {
      this.wrapperEl.style[prop] = value;
    }

    return this;
  }

  /**
   * Returns canvas zoom level
   * @return {Number}
   */
  getZoom() {
    return this.viewportTransform[0];
  }

  /**
   * Sets viewport transformation of this canvas instance
   * @param {Array} vpt a Canvas 2D API transform matrix
   * @return {fabric.Canvas} instance
   * @chainable true
   */
  setViewportTransform(vpt: TMat2D) {
    const activeObject = this._activeObject,
      backgroundObject = this.backgroundImage,
      overlayObject = this.overlayImage,
      len = this._objects.length;

    this.viewportTransform = vpt;
    for (let i = 0; i < len; i++) {
      const object = this._objects[i];
      object.group || object.setCoords();
    }
    if (activeObject) {
      activeObject.setCoords();
    }
    if (backgroundObject) {
      backgroundObject.setCoords();
    }
    if (overlayObject) {
      overlayObject.setCoords();
    }
    this.calcViewportBoundaries();
    this.renderOnAddRemove && this.requestRenderAll();
    return this;
  }

  /**
   * Sets zoom level of this canvas instance, the zoom centered around point
   * meaning that following zoom to point with the same point will have the visual
   * effect of the zoom originating from that point. The point won't move.
   * It has nothing to do with canvas center or visual center of the viewport.
   * @param {Point} point to zoom with respect to
   * @param {Number} value to set zoom to, less than 1 zooms out
   * @return {fabric.Canvas} instance
   * @chainable true
   */
  zoomToPoint(point: Point, value: number) {
    // TODO: just change the scale, preserve other transformations
    const before = point,
      vpt: TMat2D = [...this.viewportTransform];
    const newPoint = transformPoint(point, invertTransform(vpt));
    vpt[0] = value;
    vpt[3] = value;
    const after = transformPoint(newPoint, vpt);
    vpt[4] += before.x - after.x;
    vpt[5] += before.y - after.y;
    return this.setViewportTransform(vpt);
  }

  /**
   * Sets zoom level of this canvas instance
   * @param {Number} value to set zoom to, less than 1 zooms out
   * @return {fabric.Canvas} instance
   * @chainable true
   */
  setZoom(value: number) {
    return this.zoomToPoint(new Point(0, 0), value);
  }

  /**
   * Pan viewport so as to place point at top left corner of canvas
   * @param {Point} point to move to
   */
  absolutePan(point: Point) {
    const vpt: TMat2D = [...this.viewportTransform];
    vpt[4] = -point.x;
    vpt[5] = -point.y;
    return this.setViewportTransform(vpt);
  }

  /**
   * Pans viewpoint relatively
   * @param {Point} point (position vector) to move by
   */
  relativePan(point: Point) {
    return this.absolutePan(
      new Point(
        -point.x - this.viewportTransform[4],
        -point.y - this.viewportTransform[5]
      )
    );
  }

  /**
   * Returns &lt;canvas> element corresponding to this instance
   * @return {HTMLCanvasElement}
   */
  getElement() {
    return this.lowerCanvasEl;
  }

  /**
   * Clears specified context of canvas element
   * @param {CanvasRenderingContext2D} ctx Context to clear
   * @return {fabric.Canvas} thisArg
   * @chainable
   */
  clearContext(ctx: CanvasRenderingContext2D): StaticCanvas {
    ctx.clearRect(0, 0, this.width, this.height);
    return this;
  }

  /**
   * Returns context of canvas where objects are drawn
   * @return {CanvasRenderingContext2D}
   */
  getContext() {
    return this.contextContainer;
  }

  /**
   * Clears all contexts (background, main, top) of an instance
   * @return {fabric.Canvas} thisArg
   * @chainable
   */
  clear(): StaticCanvas {
    this.remove(...this.getObjects());
    this.backgroundImage = null;
    this.overlayImage = null;
    this.backgroundColor = '';
    this.overlayColor = '';
    this.clearContext(this.contextContainer);
    this.fire('canvas:cleared');
    this.renderOnAddRemove && this.requestRenderAll();
    return this;
  }

  /**
   * Renders the canvas
   * @return {fabric.Canvas} instance
   * @chainable
   */
  renderAll(): StaticCanvas {
    this.cancelRequestedRender();
    if (this.destroyed) {
      return this;
    }
    this.renderCanvas(this.contextContainer, this._objects);
    return this;
  }

  /**
   * Function created to be instance bound at initialization
   * used in requestAnimationFrame rendering
   * Let the fabricJS call it. If you call it manually you could have more
   * animationFrame stacking on to of each other
   * for an imperative rendering, use canvas.renderAll
   * @private
   * @return {fabric.Canvas} instance
   * @chainable
   */
  renderAndReset() {
    this.nextRenderHandle = 0;
    this.renderAll();
  }

  /**
   * Append a renderAll request to next animation frame.
   * unless one is already in progress, in that case nothing is done
   * a boolean flag will avoid appending more.
   * @return {fabric.Canvas} instance
   * @chainable
   */
  requestRenderAll(): StaticCanvas {
    if (!this.nextRenderHandle && !this.disposed && !this.destroyed) {
      this.nextRenderHandle = requestAnimFrame(this.renderAndResetBound);
    }
    return this;
  }

  /**
   * Calculate the position of the 4 corner of canvas with current viewportTransform.
   * helps to determinate when an object is in the current rendering viewport using
   * object absolute coordinates ( aCoords )
   * @return {Object} points.tl
   * @chainable
   */
  calcViewportBoundaries(): TCornerPoint {
    const width = this.width,
      height = this.height,
      iVpt = invertTransform(this.viewportTransform),
      a = transformPoint({ x: 0, y: 0 }, iVpt),
      b = transformPoint({ x: width, y: height }, iVpt),
      // we don't support vpt flipping
      // but the code is robust enough to mostly work with flipping
      min = a.min(b),
      max = a.max(b);
    return (this.vptCoords = {
      tl: min,
      tr: new Point(max.x, min.y),
      bl: new Point(min.x, max.y),
      br: max,
    });
  }

  cancelRequestedRender() {
    if (this.nextRenderHandle) {
      cancelAnimFrame(this.nextRenderHandle);
      this.nextRenderHandle = 0;
    }
  }

  /**
   * Renders background, objects, overlay and controls.
   * @param {CanvasRenderingContext2D} ctx
   * @param {Array} objects to render
   * @return {fabric.Canvas} instance
   * @chainable
   */
  renderCanvas(ctx: CanvasRenderingContext2D, objects: FabricObject[]) {
    if (this.destroyed) {
      return;
    }

    const v = this.viewportTransform,
      path = this.clipPath;
    this.calcViewportBoundaries();
    this.clearContext(ctx);
    ctx.imageSmoothingEnabled = this.imageSmoothingEnabled;
    // node-canvas
    // @ts-ignore
    ctx.patternQuality = 'best';
    this.fire('before:render', { ctx: ctx });
    this._renderBackground(ctx);

    ctx.save();
    //apply viewport transform once for all rendering process
    ctx.transform(v[0], v[1], v[2], v[3], v[4], v[5]);
    this._renderObjects(ctx, objects);
    ctx.restore();
    if (!this.controlsAboveOverlay && this.interactive) {
      this.drawControls(ctx);
    }
    if (path) {
      path._set('canvas', this);
      // needed to setup a couple of variables
      path.shouldCache();
      path._transformDone = true;
      path.renderCache({ forClipping: true });
      this.drawClipPathOnCanvas(ctx, path as TCachedFabricObject);
    }
    this._renderOverlay(ctx);
    if (this.controlsAboveOverlay && this.interactive) {
      this.drawControls(ctx);
    }
    this.fire('after:render', { ctx: ctx });

    if (this.__cleanupTask) {
      this.__cleanupTask();
      this.__cleanupTask = undefined;
    }
  }

  /**
   * Paint the cached clipPath on the lowerCanvasEl
   * @param {CanvasRenderingContext2D} ctx Context to render on
   */
  drawClipPathOnCanvas(
    ctx: CanvasRenderingContext2D,
    clipPath: TCachedFabricObject
  ) {
    const v = this.viewportTransform;
    ctx.save();
    ctx.transform(...v);
    // DEBUG: uncomment this line, comment the following
    // ctx.globalAlpha = 0.4;
    ctx.globalCompositeOperation = 'destination-in';
    clipPath.transform(ctx);
    ctx.scale(1 / clipPath.zoomX, 1 / clipPath.zoomY);
    ctx.drawImage(
      clipPath._cacheCanvas,
      -clipPath.cacheTranslationX,
      -clipPath.cacheTranslationY
    );
    ctx.restore();
  }

  /**
   * @private
   * @param {CanvasRenderingContext2D} ctx Context to render on
   * @param {Array} objects to render
   */
  _renderObjects(ctx: CanvasRenderingContext2D, objects: FabricObject[]) {
    for (let i = 0, len = objects.length; i < len; ++i) {
      objects[i] && objects[i].render(ctx);
    }
  }

  /**
   * @private
   * @param {CanvasRenderingContext2D} ctx Context to render on
   * @param {string} property 'background' or 'overlay'
   */
  _renderBackgroundOrOverlay(
    ctx: CanvasRenderingContext2D,
    property: 'background' | 'overlay'
  ) {
    const fill = this[`${property}Color`],
      object = this[`${property}Image`],
      v = this.viewportTransform,
      needsVpt = this[`${property}Vpt`];
    if (!fill && !object) {
      return;
    }
    const isAFiller = isFiller(fill);
    if (fill) {
      ctx.save();
      ctx.beginPath();
      ctx.moveTo(0, 0);
      ctx.lineTo(this.width, 0);
      ctx.lineTo(this.width, this.height);
      ctx.lineTo(0, this.height);
      ctx.closePath();
      ctx.fillStyle = isAFiller ? fill.toLive(ctx /* this */) : fill;
      if (needsVpt) {
        ctx.transform(...v);
      }
      if (isAFiller) {
        ctx.transform(1, 0, 0, 1, fill.offsetX || 0, fill.offsetY || 0);
        const m = ((fill as Gradient<'linear'>).gradientTransform ||
          (fill as Pattern).patternTransform) as TMat2D;
        m && ctx.transform(...m);
      }
      ctx.fill();
      ctx.restore();
    }
    if (object) {
      ctx.save();
      if (needsVpt) {
        ctx.transform(...v);
      }
      object.render(ctx);
      ctx.restore();
    }
  }

  /**
   * @private
   * @param {CanvasRenderingContext2D} ctx Context to render on
   */
  _renderBackground(ctx: CanvasRenderingContext2D) {
    this._renderBackgroundOrOverlay(ctx, 'background');
  }

  /**
   * @private
   * @param {CanvasRenderingContext2D} ctx Context to render on
   */
  _renderOverlay(ctx: CanvasRenderingContext2D) {
    this._renderBackgroundOrOverlay(ctx, 'overlay');
  }

  /**
   * Returns coordinates of a center of canvas.
   * Returned value is an object with top and left properties
   * @return {Object} object with "top" and "left" number values
   * @deprecated migrate to `getCenterPoint`
   */
  getCenter() {
    return {
      top: this.height / 2,
      left: this.width / 2,
    };
  }

  /**
   * Returns coordinates of a center of canvas.
   * @return {Point}
   */
  getCenterPoint() {
    return new Point(this.width / 2, this.height / 2);
  }

  /**
   * Centers object horizontally in the canvas
   * @param {FabricObject} object Object to center horizontally
   * @return {fabric.Canvas} thisArg
   */
  centerObjectH(object: FabricObject) {
    return this._centerObject(
      object,
      new Point(this.getCenterPoint().x, object.getCenterPoint().y)
    );
  }

  /**
   * Centers object vertically in the canvas
   * @param {FabricObject} object Object to center vertically
   * @return {fabric.Canvas} thisArg
   * @chainable
   */
  centerObjectV(object: FabricObject) {
    return this._centerObject(
      object,
      new Point(object.getCenterPoint().x, this.getCenterPoint().y)
    );
  }

  /**
   * Centers object vertically and horizontally in the canvas
   * @param {FabricObject} object Object to center vertically and horizontally
   * @return {fabric.Canvas} thisArg
   * @chainable
   */
  centerObject(object: FabricObject) {
    return this._centerObject(object, this.getCenterPoint());
  }

  /**
   * Centers object vertically and horizontally in the viewport
   * @param {FabricObject} object Object to center vertically and horizontally
   * @return {fabric.Canvas} thisArg
   * @chainable
   */
  viewportCenterObject(object: FabricObject) {
    return this._centerObject(object, this.getVpCenter());
  }

  /**
   * Centers object horizontally in the viewport, object.top is unchanged
   * @param {FabricObject} object Object to center vertically and horizontally
   * @return {fabric.Canvas} thisArg
   * @chainable
   */
  viewportCenterObjectH(object: FabricObject) {
    return this._centerObject(
      object,
      new Point(this.getVpCenter().x, object.getCenterPoint().y)
    );
  }

  /**
   * Centers object Vertically in the viewport, object.top is unchanged
   * @param {FabricObject} object Object to center vertically and horizontally
   * @return {fabric.Canvas} thisArg
   * @chainable
   */
  viewportCenterObjectV(object: FabricObject) {
    return this._centerObject(
      object,
      new Point(object.getCenterPoint().x, this.getVpCenter().y)
    );
  }

  /**
   * Calculate the point in canvas that correspond to the center of actual viewport.
   * @return {Point} vpCenter, viewport center
   * @chainable
   */
  getVpCenter(): Point {
    return transformPoint(
      this.getCenterPoint(),
      invertTransform(this.viewportTransform)
    );
  }

  /**
   * @private
   * @param {FabricObject} object Object to center
   * @param {Point} center Center point
   * @return {fabric.Canvas} thisArg
   * @chainable
   */
  _centerObject(object: FabricObject, center: Point) {
    object.setXY(center, 'center', 'center');
    object.setCoords();
    this.renderOnAddRemove && this.requestRenderAll();
    return this;
  }

  /**
   * Returns dataless JSON representation of canvas
   * @param {Array} [propertiesToInclude] Any properties that you might want to additionally include in the output
   * @return {String} json string
   */
  toDatalessJSON(propertiesToInclude?: string[]) {
    return this.toDatalessObject(propertiesToInclude);
  }

  /**
   * Returns object representation of canvas
   * @param {Array} [propertiesToInclude] Any properties that you might want to additionally include in the output
   * @return {Object} object representation of an instance
   */
  toObject(propertiesToInclude?: string[]) {
    return this._toObjectMethod('toObject', propertiesToInclude);
  }

  /**
   * Returns Object representation of canvas
   * this alias is provided because if you call JSON.stringify on an instance,
   * the toJSON object will be invoked if it exists.
   * Having a toJSON method means you can do JSON.stringify(myCanvas)
   * @return {Object} JSON compatible object
   * @tutorial {@link http://fabricjs.com/fabric-intro-part-3#serialization}
   * @see {@link http://jsfiddle.net/fabricjs/pec86/|jsFiddle demo}
   * @example <caption>JSON without additional properties</caption>
   * var json = canvas.toJSON();
   * @example <caption>JSON with additional properties included</caption>
   * var json = canvas.toJSON(['lockMovementX', 'lockMovementY', 'lockRotation', 'lockScalingX', 'lockScalingY']);
   * @example <caption>JSON without default values</caption>
   * var json = canvas.toJSON();
   */
  toJSON() {
    return this.toObject();
  }

  /**
   * Returns dataless object representation of canvas
   * @param {Array} [propertiesToInclude] Any properties that you might want to additionally include in the output
   * @return {Object} object representation of an instance
   */
  toDatalessObject(propertiesToInclude?: string[]) {
    return this._toObjectMethod('toDatalessObject', propertiesToInclude);
  }

  /**
   * @private
   */
  _toObjectMethod(
    methodName: TValidToObjectMethod,
    propertiesToInclude?: string[]
  ) {
    const clipPath = this.clipPath;
    const clipPathData =
      clipPath && !clipPath.excludeFromExport
        ? this._toObject(clipPath, methodName, propertiesToInclude)
        : null;
    return {
      version: VERSION,
      ...pick(this, propertiesToInclude),
      objects: this._objects
        .filter((object) => !object.excludeFromExport)
        .map((instance) =>
          this._toObject(instance, methodName, propertiesToInclude)
        ),
      ...this.__serializeBgOverlay(methodName, propertiesToInclude),
      ...(clipPathData ? { clipPath: clipPathData } : null),
    };
  }

  /**
   * @private
   */
  _toObject(
    instance: FabricObject,
    methodName: TValidToObjectMethod,
    propertiesToInclude?: string[]
  ) {
    let originalValue;

    if (!this.includeDefaultValues) {
      originalValue = instance.includeDefaultValues;
      instance.includeDefaultValues = false;
    }

    const object = instance[methodName](propertiesToInclude);
    if (!this.includeDefaultValues) {
      instance.includeDefaultValues = !!originalValue;
    }
    return object;
  }

  /**
   * @private
   */
  __serializeBgOverlay(
    methodName: TValidToObjectMethod,
    propertiesToInclude?: string[]
  ) {
    const data: any = {},
      bgImage = this.backgroundImage,
      overlayImage = this.overlayImage,
      bgColor = this.backgroundColor,
      overlayColor = this.overlayColor;

    if (isFiller(bgColor)) {
      if (!bgColor.excludeFromExport) {
        data.background = bgColor.toObject(propertiesToInclude);
      }
    } else if (bgColor) {
      data.background = bgColor;
    }

<<<<<<< HEAD
        var v = this.viewportTransform,
          path = this.clipPath;
        this.calcViewportBoundaries();
        this.clearContext(ctx);
        ctx.imageSmoothingEnabled = this.imageSmoothingEnabled;
        // node-canvas
        ctx.patternQuality = 'best';
        this.fire('before:render', { ctx: ctx });
        this._renderBackground(ctx);

        ctx.save();
        //apply viewport transform once for all rendering process
        ctx.transform(v[0], v[1], v[2], v[3], v[4], v[5]);
        this._renderObjects(ctx, objects);
        ctx.restore();
        if (!this.controlsAboveOverlay && this.interactive) {
          this.drawControls(ctx);
        }
        if (path) {
          path._set('canvas', this);
          // needed to setup a couple of variables
          path.shouldCache();
          path._transformDone = true;
          path.renderCache({ forClipping: true });
          this.drawClipPathOnCanvas(ctx);
        }
        this._renderOverlay(ctx);
        // While erasing the brush clips out the erasing path from canvas
        // so we need to render it on top of canvas every render
        this.isErasing() && this.freeDrawingBrush.render(ctx);
        if (this.controlsAboveOverlay && this.interactive) {
          this.drawControls(ctx);
        }
        this.fire('after:render', { ctx: ctx });
=======
    if (isFiller(overlayColor)) {
      if (!overlayColor.excludeFromExport) {
        data.overlay = overlayColor.toObject(propertiesToInclude);
      }
    } else if (overlayColor) {
      data.overlay = overlayColor;
    }
>>>>>>> 70fb2cd1

    if (bgImage && !bgImage.excludeFromExport) {
      data.backgroundImage = this._toObject(
        bgImage,
        methodName,
        propertiesToInclude
      );
    }
    if (overlayImage && !overlayImage.excludeFromExport) {
      data.overlayImage = this._toObject(
        overlayImage,
        methodName,
        propertiesToInclude
      );
    }

    return data;
  }

  /* _TO_SVG_START_ */
  /**
   * When true, getSvgTransform() will apply the StaticCanvas.viewportTransform to the SVG transformation. When true,
   * a zoomed canvas will then produce zoomed SVG output.
   * @type Boolean
   * @default
   */
  svgViewportTransformation: boolean;

  /**
   * Returns SVG representation of canvas
   * @function
   * @param {Object} [options] Options object for SVG output
   * @param {Boolean} [options.suppressPreamble=false] If true xml tag is not included
   * @param {Object} [options.viewBox] SVG viewbox object
   * @param {Number} [options.viewBox.x] x-coordinate of viewbox
   * @param {Number} [options.viewBox.y] y-coordinate of viewbox
   * @param {Number} [options.viewBox.width] Width of viewbox
   * @param {Number} [options.viewBox.height] Height of viewbox
   * @param {String} [options.encoding=UTF-8] Encoding of SVG output
   * @param {String} [options.width] desired width of svg with or without units
   * @param {String} [options.height] desired height of svg with or without units
   * @param {Function} [reviver] Method for further parsing of svg elements, called after each fabric object converted into svg representation.
   * @return {String} SVG string
   * @tutorial {@link http://fabricjs.com/fabric-intro-part-3#serialization}
   * @see {@link http://jsfiddle.net/fabricjs/jQ3ZZ/|jsFiddle demo}
   * @example <caption>Normal SVG output</caption>
   * var svg = canvas.toSVG();
   * @example <caption>SVG output without preamble (without &lt;?xml ../>)</caption>
   * var svg = canvas.toSVG({suppressPreamble: true});
   * @example <caption>SVG output with viewBox attribute</caption>
   * var svg = canvas.toSVG({
   *   viewBox: {
   *     x: 100,
   *     y: 100,
   *     width: 200,
   *     height: 300
   *   }
   * });
   * @example <caption>SVG output with different encoding (default: UTF-8)</caption>
   * var svg = canvas.toSVG({encoding: 'ISO-8859-1'});
   * @example <caption>Modify SVG output with reviver function</caption>
   * var svg = canvas.toSVG(null, function(svg) {
   *   return svg.replace('stroke-dasharray: ; stroke-linecap: butt; stroke-linejoin: miter; stroke-miterlimit: 10; ', '');
   * });
   */
  toSVG(options: TSVGExportOptions = {}, reviver: TSVGReviver) {
    options.reviver = reviver;
    const markup: string[] = [];

    this._setSVGPreamble(markup, options);
    this._setSVGHeader(markup, options);
    if (this.clipPath) {
      markup.push(`<g clip-path="url(#${this.clipPath.clipPathId})" >\n`);
    }
    this._setSVGBgOverlayColor(markup, 'background');
    this._setSVGBgOverlayImage(markup, 'backgroundImage', reviver);
    this._setSVGObjects(markup, reviver);
    if (this.clipPath) {
      markup.push('</g>\n');
    }
    this._setSVGBgOverlayColor(markup, 'overlay');
    this._setSVGBgOverlayImage(markup, 'overlayImage', reviver);

    markup.push('</svg>');

    return markup.join('');
  }

  /**
   * @private
   */
  _setSVGPreamble(markup: string[], options: TSVGExportOptions): void {
    if (options.suppressPreamble) {
      return;
    }
    markup.push(
      '<?xml version="1.0" encoding="',
      options.encoding || 'UTF-8',
      '" standalone="no" ?>\n',
      '<!DOCTYPE svg PUBLIC "-//W3C//DTD SVG 1.1//EN" ',
      '"http://www.w3.org/Graphics/SVG/1.1/DTD/svg11.dtd">\n'
    );
  }

  /**
   * @private
   */
  _setSVGHeader(markup: string[], options: TSVGExportOptions): void {
    const width = options.width || `${this.width}`,
      height = options.height || `${this.height}`,
      NUM_FRACTION_DIGITS = config.NUM_FRACTION_DIGITS,
      optViewBox = options.viewBox;
    let viewBox: string;
    if (optViewBox) {
      viewBox = `viewBox="${optViewBox.x} ${optViewBox.y} ${optViewBox.width} ${optViewBox.height}" `;
    } else if (this.svgViewportTransformation) {
      const vpt = this.viewportTransform;
      viewBox = `viewBox="${toFixed(
        -vpt[4] / vpt[0],
        NUM_FRACTION_DIGITS
      )} ${toFixed(-vpt[5] / vpt[3], NUM_FRACTION_DIGITS)} ${toFixed(
        this.width / vpt[0],
        NUM_FRACTION_DIGITS
      )} ${toFixed(this.height / vpt[3], NUM_FRACTION_DIGITS)}" `;
    } else {
      viewBox = `viewBox="0 0 ${this.width} ${this.height}" `;
    }

    markup.push(
      '<svg ',
      'xmlns="http://www.w3.org/2000/svg" ',
      'xmlns:xlink="http://www.w3.org/1999/xlink" ',
      'version="1.1" ',
      'width="',
      width,
      '" ',
      'height="',
      height,
      '" ',
      viewBox,
      'xml:space="preserve">\n',
      '<desc>Created with Fabric.js ',
      VERSION,
      '</desc>\n',
      '<defs>\n',
      this.createSVGFontFacesMarkup(),
      this.createSVGRefElementsMarkup(),
      this.createSVGClipPathMarkup(options),
      '</defs>\n'
    );
  }

  createSVGClipPathMarkup(options: TSVGExportOptions): string {
    const clipPath = this.clipPath;
    if (clipPath) {
      clipPath.clipPathId = `CLIPPATH_${uid()}`;
      return (
        '<clipPath id="' +
        clipPath.clipPathId +
        '" >\n' +
        this.clipPath.toClipPathSVG(options.reviver) +
        '</clipPath>\n'
      );
    }
    return '';
  }

  /**
   * Creates markup containing SVG referenced elements like patterns, gradients etc.
   * @return {String}
   */
  createSVGRefElementsMarkup(): string {
    return ['background', 'overlay']
      .map((prop) => {
        const fill = this[`${prop}Color`];
        if (isFiller(fill)) {
          const shouldTransform = this[`${prop}Vpt`],
            vpt = this.viewportTransform,
            object = {
              width: this.width / (shouldTransform ? vpt[0] : 1),
              height: this.height / (shouldTransform ? vpt[3] : 1),
            };
          return fill.toSVG(object as Rect, {
            additionalTransform: shouldTransform ? matrixToSVG(vpt) : '',
          });
        }
      })
      .join('');
  }

  /**
   * Creates markup containing SVG font faces,
   * font URLs for font faces must be collected by developers
   * and are not extracted from the DOM by fabricjs
   * @param {Array} objects Array of fabric objects
   * @return {String}
   */
  createSVGFontFacesMarkup(): string {
    const objects: FabricObject[] = [],
      fontList: Record<string, boolean> = {},
      fontPaths = config.fontPaths;

    this._objects.forEach(function add(object) {
      objects.push(object);
      if (isCollection(object)) {
        object._objects.forEach(add);
      }
    });

    objects.forEach((obj) => {
      if (!isTextObject(obj)) {
        return;
      }
      let fontFamily = obj.fontFamily;
      if (fontList[fontFamily] || !fontPaths[fontFamily]) {
        return;
      }
      fontList[fontFamily] = true;
      if (!obj.styles) {
        return;
      }
      Object.values(obj.styles).forEach((styleRow) => {
        Object.values(styleRow).forEach((textCharStyle) => {
          fontFamily = textCharStyle.fontFamily;
          if (!fontList[fontFamily] && fontPaths[fontFamily]) {
            fontList[fontFamily] = true;
          }
        });
      });
    });

    const fontListMarkup = Object.keys(fontList)
      .map(
        (fontFamily) =>
          `\t\t@font-face {\n\t\t\tfont-family: '${fontFamily}';\n\t\t\tsrc: url('${fontPaths[fontFamily]}');\n\t\t}\n`
      )
      .join('');

    if (fontListMarkup) {
      return `\t<style type="text/css"><![CDATA[\n${fontListMarkup}]]></style>\n`;
    }
    return '';
  }

  /**
   * @private
   */
  _setSVGObjects(markup: string[], reviver: TSVGReviver) {
    this.forEachObject((fabricObject) => {
      if (fabricObject.excludeFromExport) {
        return;
      }
      this._setSVGObject(markup, fabricObject, reviver);
    });
  }

  /**
   * This is its own function because the Canvas ( non static ) requires extra code here
   * @private
   */
  _setSVGObject(
    markup: string[],
    instance: FabricObject,
    reviver: TSVGReviver
  ) {
    markup.push(instance.toSVG(reviver));
  }

  /**
   * @private
   */
  _setSVGBgOverlayImage(
    markup: string[],
    property: 'overlayImage' | 'backgroundImage',
    reviver: TSVGReviver
  ) {
    const bgOrOverlay = this[property];
    if (bgOrOverlay && !bgOrOverlay.excludeFromExport && bgOrOverlay.toSVG) {
      markup.push(bgOrOverlay.toSVG(reviver));
    }
  }

  /**
   * @TODO this seems to handle patterns but fail at gradients.
   * @private
   */
  _setSVGBgOverlayColor(markup: string[], property: 'background' | 'overlay') {
    const filler = this[`${property}Color`];
    if (!filler) {
      return;
    }
    if (isFiller(filler)) {
      // @ts-ignore TS is so stubbordn that i can't even check if a property exists.
      const repeat = filler.repeat || '',
        finalWidth = this.width,
        finalHeight = this.height,
        shouldInvert = this[`${property}Vpt`],
        additionalTransform = shouldInvert
          ? matrixToSVG(invertTransform(this.viewportTransform))
          : '';
      markup.push(
        `<rect transform="${additionalTransform} translate(${finalWidth / 2},${
          finalHeight / 2
        })" x="${filler.offsetX - finalWidth / 2}" y="${
          filler.offsetY - finalHeight / 2
        }" width="${
          repeat === 'repeat-y' || repeat === 'no-repeat'
            ? // @ts-ignore
              filler.source.width
            : finalWidth
        }" height="${
          repeat === 'repeat-x' || repeat === 'no-repeat'
            ? // @ts-ignore
              filler.source.height
            : finalHeight
          // @ts-ignore
        }" fill="url(#SVGID_${filler.id})"></rect>\n`
      );
    } else {
      markup.push(
        '<rect x="0" y="0" width="100%" height="100%" ',
        'fill="',
        filler,
        '"',
        '></rect>\n'
      );
    }
  }
  /* _TO_SVG_END_ */

  /**
   * Moves an object or the objects of a multiple selection
   * to the bottom of the stack of drawn objects
   * @param {FabricObject} object Object to send to back
   * @return {fabric.Canvas} thisArg
   * @chainable
   */
  sendToBack(object: FabricObject) {
    const activeSelection = this._activeObject;
    // @TODO: this part should be in canvas. StaticCanvas can't handle active selections
    if (object === activeSelection && isActiveSelection(object)) {
      const objs = activeSelection._objects;
      for (let i = objs.length; i--; ) {
        const obj = objs[i];
        removeFromArray(this._objects, obj);
        this._objects.unshift(obj);
      }
    } else {
      removeFromArray(this._objects, object);
      this._objects.unshift(object);
    }
    this.renderOnAddRemove && this.requestRenderAll();
    return this;
  }

  /**
   * Moves an object or the objects of a multiple selection
   * to the top of the stack of drawn objects
   * @param {FabricObject} object Object to send
   * @return {fabric.Canvas} thisArg
   * @chainable
   */
  bringToFront(object: FabricObject) {
    const activeSelection = this._activeObject;
    // @TODO: this part should be in canvas. StaticCanvas can't handle active selections
    if (object === activeSelection && isActiveSelection(object)) {
      const objs = activeSelection._objects;
      for (let i = 0; i < objs.length; i++) {
        const obj = objs[i];
        removeFromArray(this._objects, obj);
        this._objects.push(obj);
      }
    } else {
      removeFromArray(this._objects, object);
      this._objects.push(object);
    }
    this.renderOnAddRemove && this.requestRenderAll();
    return this;
  }

  /**
   * Moves an object or a selection down in stack of drawn objects
   * An optional parameter, intersecting allows to move the object in behind
   * the first intersecting object. Where intersection is calculated with
   * bounding box. If no intersection is found, there will not be change in the
   * stack.
   * @param {FabricObject} object Object to send
   * @param {boolean} [intersecting] If `true`, send object behind next lower intersecting object
   * @return {fabric.Canvas} thisArg
   * @chainable
   */
  sendBackwards(object: FabricObject, intersecting: boolean) {
    const activeSelection = this._activeObject;
    if (object === activeSelection && isActiveSelection(object)) {
      let objsMoved = 0;
      const objs = activeSelection._objects;
      for (let i = 0; i < objs.length; i++) {
        const obj = objs[i];
        const idx = this._objects.indexOf(obj);
        if (idx > 0 + objsMoved) {
          removeFromArray(this._objects, obj);
          this._objects.splice(idx - 1, 0, obj);
        }
        objsMoved++;
      }
    } else {
      const idx: number = this._objects.indexOf(object);
      if (idx !== 0) {
        // if object is not on the bottom of stack
        const newIdx = this._findNewLowerIndex(object, idx, intersecting);
        removeFromArray(this._objects, object);
        this._objects.splice(newIdx, 0, object);
      }
    }
    this.renderOnAddRemove && this.requestRenderAll();
    return this;
  }

  /**
   * @private
   */
  _findNewLowerIndex(
    object: FabricObject,
    idx: number,
    intersecting: boolean
  ): number {
    if (intersecting) {
      // traverse down the stack looking for the nearest intersecting object
      for (let i = idx - 1; i >= 0; --i) {
        const isIntersecting =
          object.intersectsWithObject(this._objects[i]) ||
          object.isContainedWithinObject(this._objects[i]) ||
          this._objects[i].isContainedWithinObject(object);
        if (isIntersecting) {
          return i;
        }
      }
    }
    return idx - 1;
  }

  /**
   * Moves an object or a selection up in stack of drawn objects
   * An optional parameter, intersecting allows to move the object in front
   * of the first intersecting object. Where intersection is calculated with
   * bounding box. If no intersection is found, there will not be change in the
   * stack.
   * @param {FabricObject} object Object to send
   * @param {Boolean} [intersecting] If `true`, send object in front of next upper intersecting object
   * @return {fabric.Canvas} thisArg
   * @chainable
   */
  bringForward(object: FabricObject, intersecting: boolean) {
    const activeSelection = this._activeObject;
    let objsMoved = 0;

    if (object === activeSelection && isActiveSelection(object)) {
      const objs = activeSelection._objects;
      for (let i = objs.length; i--; ) {
        const obj = objs[i];
        const idx = this._objects.indexOf(obj);
        if (idx < this._objects.length - 1 - objsMoved) {
          removeFromArray(this._objects, obj);
          this._objects.splice(idx + 1, 0, obj);
        }
        objsMoved++;
      }
    } else {
      const idx = this._objects.indexOf(object);
      if (idx !== this._objects.length - 1) {
        // if object is not on top of stack (last item in an array)
        const newIdx = this._findNewUpperIndex(object, idx, intersecting);
        removeFromArray(this._objects, object);
        this._objects.splice(newIdx, 0, object);
      }
    }
    this.renderOnAddRemove && this.requestRenderAll();
    return this;
  }

  /**
   * @private
   */
  _findNewUpperIndex(object: FabricObject, idx: number, intersecting: boolean) {
    let newIdx;

    if (intersecting) {
      newIdx = idx;
      const len = this._objects.length;
      // traverse up the stack looking for the nearest intersecting object
      for (let i = idx + 1; i < len; ++i) {
        const isIntersecting =
          object.intersectsWithObject(this._objects[i]) ||
          object.isContainedWithinObject(this._objects[i]) ||
          this._objects[i].isContainedWithinObject(object);

        if (isIntersecting) {
          newIdx = i;
          break;
        }
      }
    } else {
      newIdx = idx + 1;
    }

    return newIdx;
  }

  /**
   * Moves an object to specified level in stack of drawn objects
   * @param {FabricObject} object Object to send
   * @param {Number} index Position to move to
   * @return {fabric.Canvas} thisArg
   * @chainable
   */
  moveTo(object: FabricObject, index: number) {
    removeFromArray(this._objects, object);
    this._objects.splice(index, 0, object);
    return this.renderOnAddRemove && this.requestRenderAll();
  }

  /**
   * Waits until rendering has settled to destroy the canvas
   * @returns {Promise<boolean>} a promise resolving to `true` once the canvas has been destroyed or to `false` if the canvas has was already destroyed
   * @throws if aborted by a consequent call
   */
  dispose() {
    this.disposed = true;
    return new Promise<boolean>((resolve, reject) => {
      const task = () => {
        this.destroy();
        resolve(true);
      };
      task.kill = reject;
      if (this.__cleanupTask) {
        this.__cleanupTask.kill('aborted');
      }

      if (this.destroyed) {
        resolve(false);
      } else if (this.nextRenderHandle) {
        this.__cleanupTask = task;
      } else {
        task();
      }
    });
  }

  /**
   * Clears the canvas element, disposes objects and frees resources
   *
   * **CAUTION**:
   *
   * This method is **UNSAFE**.
   * You may encounter a race condition using it if there's a requested render.
   * Call this method only if you are sure rendering has settled.
   * Consider using {@link dispose} as it is **SAFE**
   *
   * @private
   */
  destroy() {
    this.destroyed = true;
    this.cancelRequestedRender();
    this.forEachObject((object) => object.dispose());
    this._objects = [];
    if (this.backgroundImage && this.backgroundImage.dispose) {
      this.backgroundImage.dispose();
    }
    this.backgroundImage = null;
    if (this.overlayImage && this.overlayImage.dispose) {
      this.overlayImage.dispose();
    }
    this.overlayImage = null;
    this._iTextInstances = null;
    this.contextContainer = null;
    const canvasElement = this.lowerCanvasEl;
    // @ts-ignore
    this.lowerCanvasEl = undefined;
    // restore canvas style and attributes
    canvasElement.classList.remove('lower-canvas');
    canvasElement.removeAttribute('data-fabric');
    // needs to be moved into Canvas class
    if (this.interactive) {
      canvasElement.style.cssText = this._originalCanvasStyle;
      delete this._originalCanvasStyle;
    }
    // restore canvas size to original size in case retina scaling was applied
    canvasElement.setAttribute('width', `${this.width}`);
    canvasElement.setAttribute('height', `${this.height}`);
    cleanUpJsdomNode(canvasElement);
  }

  /**
   * Returns a string representation of an instance
   * @return {String} string representation of an instance
   */
  toString() {
    return `#<fabric.Canvas (${this.complexity()}): { objects: ${
      this._objects.length
    } }>`;
  }
}

Object.assign(
  StaticCanvas.prototype,
  {
    backgroundColor: '',
    backgroundImage: null,
    overlayColor: '',
    overlayImage: null,
    includeDefaultValues: true,
    stateful: false,
    renderOnAddRemove: true,
    controlsAboveOverlay: false,
    allowTouchScrolling: false,
    imageSmoothingEnabled: true,
    viewportTransform: iMatrix.concat(),
    backgroundVpt: true,
    overlayVpt: true,
    enableRetinaScaling: true,
    svgViewportTransformation: true,
    skipOffscreen: true,
    clipPath: undefined,
  },
  fabric.DataURLExporter
);

if (fabric.isLikelyNode) {
  StaticCanvas.prototype.createPNGStream = function () {
    const impl = getNodeCanvas(this.lowerCanvasEl);
    return impl && impl.createPNGStream();
  };
  StaticCanvas.prototype.createJPEGStream = function (opts: any) {
    const impl = getNodeCanvas(this.lowerCanvasEl);
    return impl && impl.createJPEGStream(opts);
  };
}

fabric.StaticCanvas = StaticCanvas;<|MERGE_RESOLUTION|>--- conflicted
+++ resolved
@@ -1183,42 +1183,6 @@
       data.background = bgColor;
     }
 
-<<<<<<< HEAD
-        var v = this.viewportTransform,
-          path = this.clipPath;
-        this.calcViewportBoundaries();
-        this.clearContext(ctx);
-        ctx.imageSmoothingEnabled = this.imageSmoothingEnabled;
-        // node-canvas
-        ctx.patternQuality = 'best';
-        this.fire('before:render', { ctx: ctx });
-        this._renderBackground(ctx);
-
-        ctx.save();
-        //apply viewport transform once for all rendering process
-        ctx.transform(v[0], v[1], v[2], v[3], v[4], v[5]);
-        this._renderObjects(ctx, objects);
-        ctx.restore();
-        if (!this.controlsAboveOverlay && this.interactive) {
-          this.drawControls(ctx);
-        }
-        if (path) {
-          path._set('canvas', this);
-          // needed to setup a couple of variables
-          path.shouldCache();
-          path._transformDone = true;
-          path.renderCache({ forClipping: true });
-          this.drawClipPathOnCanvas(ctx);
-        }
-        this._renderOverlay(ctx);
-        // While erasing the brush clips out the erasing path from canvas
-        // so we need to render it on top of canvas every render
-        this.isErasing() && this.freeDrawingBrush.render(ctx);
-        if (this.controlsAboveOverlay && this.interactive) {
-          this.drawControls(ctx);
-        }
-        this.fire('after:render', { ctx: ctx });
-=======
     if (isFiller(overlayColor)) {
       if (!overlayColor.excludeFromExport) {
         data.overlay = overlayColor.toObject(propertiesToInclude);
@@ -1226,7 +1190,6 @@
     } else if (overlayColor) {
       data.overlay = overlayColor;
     }
->>>>>>> 70fb2cd1
 
     if (bgImage && !bgImage.excludeFromExport) {
       data.backgroundImage = this._toObject(
