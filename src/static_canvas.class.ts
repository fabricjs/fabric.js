//@ts-nocheck
import { config } from './config';
import { VERSION } from './constants';
import { Point } from './point.class';
import { removeFromArray } from './util/internals';
import { pick } from './util/misc/pick';

(function (global) {
  // aliases for faster resolution
  var fabric = global.fabric, extend = fabric.util.object.extend,
      getElementOffset = fabric.util.getElementOffset,
      toFixed = fabric.util.toFixed,
      transformPoint = fabric.util.transformPoint,
      invertTransform = fabric.util.invertTransform,
      getNodeCanvas = fabric.util.getNodeCanvas,
      createCanvasElement = fabric.util.createCanvasElement,

      CANVAS_INIT_ERROR = new Error('Could not initialize `canvas` element');

  /**
   * Static canvas class
   * @class fabric.StaticCanvas
   * @mixes fabric.Collection
   * @mixes fabric.Observable
   * @see {@link http://fabricjs.com/static_canvas|StaticCanvas demo}
   * @see {@link fabric.StaticCanvas#initialize} for constructor definition
   * @fires before:render
   * @fires after:render
   * @fires canvas:cleared
   * @fires object:added
   * @fires object:removed
   */
  // eslint-disable-next-line max-len
  fabric.StaticCanvas = fabric.util.createClass(fabric.CommonMethods, fabric.Collection, /** @lends fabric.StaticCanvas.prototype */ {

    /**
     * Constructor
     * @param {HTMLElement | String} el &lt;canvas> element to initialize instance on
     * @param {Object} [options] Options object
     * @return {Object} thisArg
     */
    initialize: function(el, options) {
      options || (options = { });
      this.renderAndResetBound = this.renderAndReset.bind(this);
      this.requestRenderAllBound = this.requestRenderAll.bind(this);
      this._initStatic(el, options);
    },

    /**
     * Background color of canvas instance.
     * @type {(String|fabric.Pattern)}
     * @default
     */
    backgroundColor: '',

    /**
     * Background image of canvas instance.
     * since 2.4.0 image caching is active, please when putting an image as background, add to the
     * canvas property a reference to the canvas it is on. Otherwise the image cannot detect the zoom
     * vale. As an alternative you can disable image objectCaching
     * @type fabric.Image
     * @default
     */
    backgroundImage: null,

    /**
     * Overlay color of canvas instance.
     * @since 1.3.9
     * @type {(String|fabric.Pattern)}
     * @default
     */
    overlayColor: '',

    /**
     * Overlay image of canvas instance.
     * since 2.4.0 image caching is active, please when putting an image as overlay, add to the
     * canvas property a reference to the canvas it is on. Otherwise the image cannot detect the zoom
     * vale. As an alternative you can disable image objectCaching
     * @type fabric.Image
     * @default
     */
    overlayImage: null,

    /**
     * Indicates whether toObject/toDatalessObject should include default values
     * if set to false, takes precedence over the object value.
     * @type Boolean
     * @default
     */
    includeDefaultValues: true,

    /**
     * Indicates whether objects' state should be saved
     * @type Boolean
     * @default
     */
    stateful: false,

    /**
     * Indicates whether {@link fabric.Collection.add}, {@link fabric.Collection.insertAt} and {@link fabric.Collection.remove},
     * {@link fabric.StaticCanvas.moveTo}, {@link fabric.StaticCanvas.clear} and many more, should also re-render canvas.
     * Disabling this option will not give a performance boost when adding/removing a lot of objects to/from canvas at once
     * since the renders are quequed and executed one per frame.
     * Disabling is suggested anyway and managing the renders of the app manually is not a big effort ( canvas.requestRenderAll() )
     * Left default to true to do not break documentation and old app, fiddles.
     * @type Boolean
     * @default
     */
    renderOnAddRemove: true,

    /**
     * Indicates whether object controls (borders/controls) are rendered above overlay image
     * @type Boolean
     * @default
     */
    controlsAboveOverlay: false,

    /**
     * Indicates whether the browser can be scrolled when using a touchscreen and dragging on the canvas
     * @type Boolean
     * @default
     */
    allowTouchScrolling: false,

    /**
     * Indicates whether this canvas will use image smoothing, this is on by default in browsers
     * @type Boolean
     * @default
     */
    imageSmoothingEnabled: true,

    /**
     * The transformation (a Canvas 2D API transform matrix) which focuses the viewport
     * @type Array
     * @example <caption>Default transform</caption>
     * canvas.viewportTransform = [1, 0, 0, 1, 0, 0];
     * @example <caption>Scale by 70% and translate toward bottom-right by 50, without skewing</caption>
     * canvas.viewportTransform = [0.7, 0, 0, 0.7, 50, 50];
     * @default
     */
    viewportTransform: fabric.iMatrix.concat(),

    /**
     * if set to false background image is not affected by viewport transform
     * @since 1.6.3
     * @type Boolean
     * @default
     */
    backgroundVpt: true,

    /**
     * if set to false overlya image is not affected by viewport transform
     * @since 1.6.3
     * @type Boolean
     * @default
     */
    overlayVpt: true,

    /**
     * When true, canvas is scaled by devicePixelRatio for better rendering on retina screens
     * @type Boolean
     * @default
     */
    enableRetinaScaling: true,

    /**
     * Describe canvas element extension over design
     * properties are tl,tr,bl,br.
     * if canvas is not zoomed/panned those points are the four corner of canvas
     * if canvas is viewportTransformed you those points indicate the extension
     * of canvas element in plain untrasformed coordinates
     * The coordinates get updated with @method calcViewportBoundaries.
     * @memberOf fabric.StaticCanvas.prototype
     */
    vptCoords: { },

    /**
     * Based on vptCoords and object.aCoords, skip rendering of objects that
     * are not included in current viewport.
     * May greatly help in applications with crowded canvas and use of zoom/pan
     * If One of the corner of the bounding box of the object is on the canvas
     * the objects get rendered.
     * @memberOf fabric.StaticCanvas.prototype
     * @type Boolean
     * @default
     */
    skipOffscreen: true,

    /**
     * a fabricObject that, without stroke define a clipping area with their shape. filled in black
     * the clipPath object gets used when the canvas has rendered, and the context is placed in the
     * top left corner of the canvas.
     * clipPath will clip away controls, if you do not want this to happen use controlsAboveOverlay = true
     * @type fabric.Object
     */
    clipPath: undefined,

    /**
     * @private
     * @param {HTMLElement | String} el &lt;canvas> element to initialize instance on
     * @param {Object} [options] Options object
     */
    _initStatic: function(el, options) {
      this._objects = [];
      this._createLowerCanvas(el);
      this._initOptions(options);
      // only initialize retina scaling once
      if (!this.interactive) {
        this._initRetinaScaling();
      }
      this.calcOffset();
    },

    /**
     * @private
     */
    _isRetinaScaling: function() {
      return (config.devicePixelRatio > 1 && this.enableRetinaScaling);
    },

    /**
     * @private
     * @return {Number} retinaScaling if applied, otherwise 1;
     */
    getRetinaScaling: function() {
      return this._isRetinaScaling() ? Math.max(1, config.devicePixelRatio) : 1;
    },

    /**
     * @private
     */
    _initRetinaScaling: function() {
      if (!this._isRetinaScaling()) {
        return;
      }
      var scaleRatio = config.devicePixelRatio;
      this.__initRetinaScaling(scaleRatio, this.lowerCanvasEl, this.contextContainer);
      if (this.upperCanvasEl) {
        this.__initRetinaScaling(scaleRatio, this.upperCanvasEl, this.contextTop);
      }
    },

    __initRetinaScaling: function(scaleRatio, canvas, context) {
      canvas.setAttribute('width', this.width * scaleRatio);
      canvas.setAttribute('height', this.height * scaleRatio);
      context.scale(scaleRatio, scaleRatio);
    },


    /**
     * Calculates canvas element offset relative to the document
     * This method is also attached as "resize" event handler of window
     * @return {fabric.Canvas} instance
     * @chainable
     */
    calcOffset: function () {
      this._offset = getElementOffset(this.lowerCanvasEl);
      return this;
    },

    /**
     * @private
     */
    _createCanvasElement: function() {
      var element = createCanvasElement();
      if (!element) {
        throw CANVAS_INIT_ERROR;
      }
      if (!element.style) {
        element.style = { };
      }
      if (typeof element.getContext === 'undefined') {
        throw CANVAS_INIT_ERROR;
      }
      return element;
    },

    /**
     * @private
     * @param {Object} [options] Options object
     */
    _initOptions: function (options) {
      var lowerCanvasEl = this.lowerCanvasEl;
      this._setOptions(options);

      this.width = this.width || parseInt(lowerCanvasEl.width, 10) || 0;
      this.height = this.height || parseInt(lowerCanvasEl.height, 10) || 0;

      if (!this.lowerCanvasEl.style) {
        return;
      }

      lowerCanvasEl.width = this.width;
      lowerCanvasEl.height = this.height;

      lowerCanvasEl.style.width = this.width + 'px';
      lowerCanvasEl.style.height = this.height + 'px';

      this.viewportTransform = this.viewportTransform.slice();
    },

    /**
     * Creates a bottom canvas
     * @private
     * @param {HTMLElement} [canvasEl]
     */
    _createLowerCanvas: function (canvasEl) {
      // canvasEl === 'HTMLCanvasElement' does not work on jsdom/node
      if (canvasEl && canvasEl.getContext) {
        this.lowerCanvasEl = canvasEl;
      }
      else {
        this.lowerCanvasEl = fabric.document.getElementById(canvasEl) || canvasEl || this._createCanvasElement();
      }
      if (this.lowerCanvasEl.hasAttribute('data-fabric')) {
        /* _DEV_MODE_START_ */
        throw new Error('fabric.js: trying to initialize a canvas that has already been initialized');
        /* _DEV_MODE_END_ */
      }
      this.lowerCanvasEl.classList.add('lower-canvas');
      this.lowerCanvasEl.setAttribute('data-fabric', 'main');
      if (this.interactive) {
        this._originalCanvasStyle = this.lowerCanvasEl.style.cssText;
        this._applyCanvasStyle(this.lowerCanvasEl);
      }

      this.contextContainer = this.lowerCanvasEl.getContext('2d');
    },

    /**
     * Returns canvas width (in px)
     * @return {Number}
     */
    getWidth: function () {
      return this.width;
    },

    /**
     * Returns canvas height (in px)
     * @return {Number}
     */
    getHeight: function () {
      return this.height;
    },

    /**
     * Sets width of this canvas instance
     * @param {Number|String} value                         Value to set width to
     * @param {Object}        [options]                     Options object
     * @param {Boolean}       [options.backstoreOnly=false] Set the given dimensions only as canvas backstore dimensions
     * @param {Boolean}       [options.cssOnly=false]       Set the given dimensions only as css dimensions
     * @return {fabric.Canvas} instance
     * @chainable true
     */
    setWidth: function (value, options) {
      return this.setDimensions({ width: value }, options);
    },

    /**
     * Sets height of this canvas instance
     * @param {Number|String} value                         Value to set height to
     * @param {Object}        [options]                     Options object
     * @param {Boolean}       [options.backstoreOnly=false] Set the given dimensions only as canvas backstore dimensions
     * @param {Boolean}       [options.cssOnly=false]       Set the given dimensions only as css dimensions
     * @return {fabric.Canvas} instance
     * @chainable true
     */
    setHeight: function (value, options) {
      return this.setDimensions({ height: value }, options);
    },

    /**
     * Sets dimensions (width, height) of this canvas instance. when options.cssOnly flag active you should also supply the unit of measure (px/%/em)
     * @param {Object}        dimensions                    Object with width/height properties
     * @param {Number|String} [dimensions.width]            Width of canvas element
     * @param {Number|String} [dimensions.height]           Height of canvas element
     * @param {Object}        [options]                     Options object
     * @param {Boolean}       [options.backstoreOnly=false] Set the given dimensions only as canvas backstore dimensions
     * @param {Boolean}       [options.cssOnly=false]       Set the given dimensions only as css dimensions
     * @return {fabric.Canvas} thisArg
     * @chainable
     */
    setDimensions: function (dimensions, options) {
      var cssValue;

      options = options || {};

      for (var prop in dimensions) {
        cssValue = dimensions[prop];

        if (!options.cssOnly) {
          this._setBackstoreDimension(prop, dimensions[prop]);
          cssValue += 'px';
          this.hasLostContext = true;
        }

        if (!options.backstoreOnly) {
          this._setCssDimension(prop, cssValue);
        }
      }
      if (this._isCurrentlyDrawing) {
        this.freeDrawingBrush && this.freeDrawingBrush._setBrushStyles(this.contextTop);
      }
      this._initRetinaScaling();
      this.calcOffset();

      if (!options.cssOnly) {
        this.requestRenderAll();
      }

      return this;
    },

    /**
     * Helper for setting width/height
     * @private
     * @param {String} prop property (width|height)
     * @param {Number} value value to set property to
     * @return {fabric.Canvas} instance
     * @chainable true
     */
    _setBackstoreDimension: function (prop, value) {
      this.lowerCanvasEl[prop] = value;

      if (this.upperCanvasEl) {
        this.upperCanvasEl[prop] = value;
      }

      if (this.cacheCanvasEl) {
        this.cacheCanvasEl[prop] = value;
      }

      this[prop] = value;

      return this;
    },

    /**
     * Helper for setting css width/height
     * @private
     * @param {String} prop property (width|height)
     * @param {String} value value to set property to
     * @return {fabric.Canvas} instance
     * @chainable true
     */
    _setCssDimension: function (prop, value) {
      this.lowerCanvasEl.style[prop] = value;

      if (this.upperCanvasEl) {
        this.upperCanvasEl.style[prop] = value;
      }

      if (this.wrapperEl) {
        this.wrapperEl.style[prop] = value;
      }

      return this;
    },

    /**
     * Returns canvas zoom level
     * @return {Number}
     */
    getZoom: function () {
      return this.viewportTransform[0];
    },

    /**
     * Sets viewport transformation of this canvas instance
     * @param {Array} vpt a Canvas 2D API transform matrix
     * @return {fabric.Canvas} instance
     * @chainable true
     */
    setViewportTransform: function (vpt) {
      var activeObject = this._activeObject,
          backgroundObject = this.backgroundImage,
          overlayObject = this.overlayImage,
          object, i, len;
      this.viewportTransform = vpt;
      for (i = 0, len = this._objects.length; i < len; i++) {
        object = this._objects[i];
        object.group || object.setCoords(true);
      }
      if (activeObject) {
        activeObject.setCoords();
      }
      if (backgroundObject) {
        backgroundObject.setCoords(true);
      }
      if (overlayObject) {
        overlayObject.setCoords(true);
      }
      this.calcViewportBoundaries();
      this.renderOnAddRemove && this.requestRenderAll();
      return this;
    },

    /**
     * Sets zoom level of this canvas instance, the zoom centered around point
     * meaning that following zoom to point with the same point will have the visual
     * effect of the zoom originating from that point. The point won't move.
     * It has nothing to do with canvas center or visual center of the viewport.
     * @param {Point} point to zoom with respect to
     * @param {Number} value to set zoom to, less than 1 zooms out
     * @return {fabric.Canvas} instance
     * @chainable true
     */
    zoomToPoint: function (point, value) {
      // TODO: just change the scale, preserve other transformations
      var before = point, vpt = this.viewportTransform.slice(0);
      point = transformPoint(point, invertTransform(this.viewportTransform));
      vpt[0] = value;
      vpt[3] = value;
      var after = transformPoint(point, vpt);
      vpt[4] += before.x - after.x;
      vpt[5] += before.y - after.y;
      return this.setViewportTransform(vpt);
    },

    /**
     * Sets zoom level of this canvas instance
     * @param {Number} value to set zoom to, less than 1 zooms out
     * @return {fabric.Canvas} instance
     * @chainable true
     */
    setZoom: function (value) {
      this.zoomToPoint(new Point(0, 0), value);
      return this;
    },

    /**
     * Pan viewport so as to place point at top left corner of canvas
     * @param {Point} point to move to
     * @return {fabric.Canvas} instance
     * @chainable true
     */
    absolutePan: function (point) {
      var vpt = this.viewportTransform.slice(0);
      vpt[4] = -point.x;
      vpt[5] = -point.y;
      return this.setViewportTransform(vpt);
    },

    /**
     * Pans viewpoint relatively
     * @param {Point} point (position vector) to move by
     * @return {fabric.Canvas} instance
     * @chainable true
     */
    relativePan: function (point) {
      return this.absolutePan(new Point(
        -point.x - this.viewportTransform[4],
        -point.y - this.viewportTransform[5]
      ));
    },

    /**
     * Returns &lt;canvas> element corresponding to this instance
     * @return {HTMLCanvasElement}
     */
    getElement: function () {
      return this.lowerCanvasEl;
    },

    /**
     * @param {...fabric.Object} objects to add
     * @return {Self} thisArg
     * @chainable
     */
    add: function () {
      fabric.Collection.add.call(this, arguments, this._onObjectAdded);
      arguments.length > 0 && this.renderOnAddRemove && this.requestRenderAll();
      return this;
    },

    /**
     * Inserts an object into collection at specified index, then renders canvas (if `renderOnAddRemove` is not `false`)
     * An object should be an instance of (or inherit from) fabric.Object
     * @param {fabric.Object|fabric.Object[]} objects Object(s) to insert
     * @param {Number} index Index to insert object at
     * @param {Boolean} nonSplicing When `true`, no splicing (shifting) of objects occurs
     * @return {Self} thisArg
     * @chainable
     */
    insertAt: function (objects, index) {
      fabric.Collection.insertAt.call(this, objects, index, this._onObjectAdded);
      (Array.isArray(objects) ? objects.length > 0 : !!objects) && this.renderOnAddRemove && this.requestRenderAll();
      return this;
    },

    /**
     * @param {...fabric.Object} objects to remove
     * @return {Self} thisArg
     * @chainable
     */
    remove: function () {
      var removed = fabric.Collection.remove.call(this, arguments, this._onObjectRemoved);
      removed.length > 0 && this.renderOnAddRemove && this.requestRenderAll();
      return this;
    },

    /**
     * @private
     * @param {fabric.Object} obj Object that was added
     */
    _onObjectAdded: function(obj) {
      this.stateful && obj.setupState();
      if (obj.canvas && obj.canvas !== this) {
        /* _DEV_MODE_START_ */
        console.warn('fabric.Canvas: trying to add an object that belongs to a different canvas.\n' +
          'Resulting to default behavior: removing object from previous canvas and adding to new canvas');
        /* _DEV_MODE_END_ */
        obj.canvas.remove(obj);
      }
      obj._set('canvas', this);
      obj.setCoords();
      this.fire('object:added', { target: obj });
      obj.fire('added', { target: this });
    },

    /**
     * @private
     * @param {fabric.Object} obj Object that was removed
     */
    _onObjectRemoved: function(obj) {
      obj._set('canvas', undefined);
      this.fire('object:removed', { target: obj });
      obj.fire('removed', { target: this });
    },

    /**
     * Clears specified context of canvas element
     * @param {CanvasRenderingContext2D} ctx Context to clear
     * @return {fabric.Canvas} thisArg
     * @chainable
     */
    clearContext: function(ctx) {
      ctx.clearRect(0, 0, this.width, this.height);
      return this;
    },

    /**
     * Returns context of canvas where objects are drawn
     * @return {CanvasRenderingContext2D}
     */
    getContext: function () {
      return this.contextContainer;
    },

    /**
     * Clears all contexts (background, main, top) of an instance
     * @return {fabric.Canvas} thisArg
     * @chainable
     */
    clear: function () {
      this.remove.apply(this, this.getObjects());
      this.backgroundImage = null;
      this.overlayImage = null;
      this.backgroundColor = '';
      this.overlayColor = '';
      if (this._hasITextHandlers) {
        this.off('mouse:up', this._mouseUpITextHandler);
        this._iTextInstances = null;
        this._hasITextHandlers = false;
      }
      this.clearContext(this.contextContainer);
      this.fire('canvas:cleared');
      this.renderOnAddRemove && this.requestRenderAll();
      return this;
    },

    /**
     * Renders the canvas
     * @return {fabric.Canvas} instance
     * @chainable
     */
    renderAll: function () {
      var canvasToDrawOn = this.contextContainer;
      this.renderCanvas(canvasToDrawOn, this._objects);
      return this;
    },

    /**
     * Function created to be instance bound at initialization
     * used in requestAnimationFrame rendering
     * Let the fabricJS call it. If you call it manually you could have more
     * animationFrame stacking on to of each other
     * for an imperative rendering, use canvas.renderAll
     * @private
     * @return {fabric.Canvas} instance
     * @chainable
     */
    renderAndReset: function() {
      this.nextRenderHandle = 0;
      this.renderAll();
    },

    /**
     * Append a renderAll request to next animation frame.
     * unless one is already in progress, in that case nothing is done
     * a boolean flag will avoid appending more.
     * @return {fabric.Canvas} instance
     * @chainable
     */
    requestRenderAll: function () {
      if (!this.nextRenderHandle && !this.disposed && !this.destroyed) {
        this.nextRenderHandle = fabric.util.requestAnimFrame(this.renderAndResetBound);
      }
      return this;
    },

    /**
     * Calculate the position of the 4 corner of canvas with current viewportTransform.
     * helps to determinate when an object is in the current rendering viewport using
     * object absolute coordinates ( aCoords )
     * @return {Object} points.tl
     * @chainable
     */
    calcViewportBoundaries: function() {
      var width = this.width, height = this.height,
          iVpt = invertTransform(this.viewportTransform),
          a = transformPoint({ x: 0, y: 0 }, iVpt),
          b = transformPoint({ x: width, y: height }, iVpt),
          // we don't support vpt flipping
          // but the code is robust enough to mostly work with flipping
          min = a.min(b),
          max = a.max(b);
      return this.vptCoords = {
        tl: min,
        tr: new Point(max.x, min.y),
        bl: new Point(min.x, max.y),
        br: max,
      };
    },

    cancelRequestedRender: function() {
      if (this.nextRenderHandle) {
        fabric.util.cancelAnimFrame(this.nextRenderHandle);
        this.nextRenderHandle = 0;
      }
    },

    /**
     * Renders background, objects, overlay and controls.
     * @param {CanvasRenderingContext2D} ctx
     * @param {Array} objects to render
     * @return {fabric.Canvas} instance
     * @chainable
     */
    renderCanvas: function (ctx, objects) {

      if (this.destroyed) {
        return;
      }

      var v = this.viewportTransform, path = this.clipPath;
      this.calcViewportBoundaries();
      this.clearContext(ctx);
<<<<<<< HEAD
      fabric.util.setImageSmoothing(ctx, this.imageSmoothingEnabled);
      // node-canvas
=======
      ctx.imageSmoothingEnabled = this.imageSmoothingEnabled;
>>>>>>> b4af9673
      ctx.patternQuality = 'best';
      this.fire('before:render', { ctx: ctx, });
      this._renderBackground(ctx);

      ctx.save();
      //apply viewport transform once for all rendering process
      ctx.transform(v[0], v[1], v[2], v[3], v[4], v[5]);
      this._renderObjects(ctx, objects);
      ctx.restore();
      if (!this.controlsAboveOverlay && this.interactive) {
        this.drawControls(ctx);
      }
      if (path) {
        path._set('canvas', this);
        // needed to setup a couple of variables
        path.shouldCache();
        path._transformDone = true;
        path.renderCache({ forClipping: true });
        this.drawClipPathOnCanvas(ctx);
      }
      this._renderOverlay(ctx);
      if (this.controlsAboveOverlay && this.interactive) {
        this.drawControls(ctx);
      }
      this.fire('after:render', { ctx: ctx, });

      if (this.__cleanupTask) {
        this.__cleanupTask();
        this.__cleanupTask = undefined;
      }
    },

    /**
     * Paint the cached clipPath on the lowerCanvasEl
     * @param {CanvasRenderingContext2D} ctx Context to render on
     */
    drawClipPathOnCanvas: function(ctx) {
      var v = this.viewportTransform, path = this.clipPath;
      ctx.save();
      ctx.transform(v[0], v[1], v[2], v[3], v[4], v[5]);
      // DEBUG: uncomment this line, comment the following
      // ctx.globalAlpha = 0.4;
      ctx.globalCompositeOperation = 'destination-in';
      path.transform(ctx);
      ctx.scale(1 / path.zoomX, 1 / path.zoomY);
      ctx.drawImage(path._cacheCanvas, -path.cacheTranslationX, -path.cacheTranslationY);
      ctx.restore();
    },

    /**
     * @private
     * @param {CanvasRenderingContext2D} ctx Context to render on
     * @param {Array} objects to render
     */
    _renderObjects: function(ctx, objects) {
      var i, len;
      for (i = 0, len = objects.length; i < len; ++i) {
        objects[i] && objects[i].render(ctx);
      }
    },

    /**
     * @private
     * @param {CanvasRenderingContext2D} ctx Context to render on
     * @param {string} property 'background' or 'overlay'
     */
    _renderBackgroundOrOverlay: function(ctx, property) {
      var fill = this[property + 'Color'], object = this[property + 'Image'],
          v = this.viewportTransform, needsVpt = this[property + 'Vpt'];
      if (!fill && !object) {
        return;
      }
      if (fill) {
        ctx.save();
        ctx.beginPath();
        ctx.moveTo(0, 0);
        ctx.lineTo(this.width, 0);
        ctx.lineTo(this.width, this.height);
        ctx.lineTo(0, this.height);
        ctx.closePath();
        ctx.fillStyle = fill.toLive
          ? fill.toLive(ctx, this)
          : fill;
        if (needsVpt) {
          ctx.transform(v[0], v[1], v[2], v[3], v[4], v[5]);
        }
        ctx.transform(1, 0, 0, 1, fill.offsetX || 0, fill.offsetY || 0);
        var m = fill.gradientTransform || fill.patternTransform;
        m && ctx.transform(m[0], m[1], m[2], m[3], m[4], m[5]);
        ctx.fill();
        ctx.restore();
      }
      if (object) {
        ctx.save();
        if (needsVpt) {
          ctx.transform(v[0], v[1], v[2], v[3], v[4], v[5]);
        }
        object.render(ctx);
        ctx.restore();
      }
    },

    /**
     * @private
     * @param {CanvasRenderingContext2D} ctx Context to render on
     */
    _renderBackground: function(ctx) {
      this._renderBackgroundOrOverlay(ctx, 'background');
    },

    /**
     * @private
     * @param {CanvasRenderingContext2D} ctx Context to render on
     */
    _renderOverlay: function(ctx) {
      this._renderBackgroundOrOverlay(ctx, 'overlay');
    },

    /**
     * Returns coordinates of a center of canvas.
     * Returned value is an object with top and left properties
     * @return {Object} object with "top" and "left" number values
     * @deprecated migrate to `getCenterPoint`
     */
    getCenter: function () {
      return {
        top: this.height / 2,
        left: this.width / 2
      };
    },

    /**
     * Returns coordinates of a center of canvas.
     * @return {Point}
     */
    getCenterPoint: function () {
      return new Point(this.width / 2, this.height / 2);
    },

    /**
     * Centers object horizontally in the canvas
     * @param {fabric.Object} object Object to center horizontally
     * @return {fabric.Canvas} thisArg
     */
    centerObjectH: function (object) {
      return this._centerObject(object, new Point(this.getCenterPoint().x, object.getCenterPoint().y));
    },

    /**
     * Centers object vertically in the canvas
     * @param {fabric.Object} object Object to center vertically
     * @return {fabric.Canvas} thisArg
     * @chainable
     */
    centerObjectV: function (object) {
      return this._centerObject(object, new Point(object.getCenterPoint().x, this.getCenterPoint().y));
    },

    /**
     * Centers object vertically and horizontally in the canvas
     * @param {fabric.Object} object Object to center vertically and horizontally
     * @return {fabric.Canvas} thisArg
     * @chainable
     */
    centerObject: function(object) {
      var center = this.getCenterPoint();
      return this._centerObject(object, center);
    },

    /**
     * Centers object vertically and horizontally in the viewport
     * @param {fabric.Object} object Object to center vertically and horizontally
     * @return {fabric.Canvas} thisArg
     * @chainable
     */
    viewportCenterObject: function(object) {
      var vpCenter = this.getVpCenter();
      return this._centerObject(object, vpCenter);
    },

    /**
     * Centers object horizontally in the viewport, object.top is unchanged
     * @param {fabric.Object} object Object to center vertically and horizontally
     * @return {fabric.Canvas} thisArg
     * @chainable
     */
    viewportCenterObjectH: function(object) {
      var vpCenter = this.getVpCenter();
      this._centerObject(object, new Point(vpCenter.x, object.getCenterPoint().y));
      return this;
    },

    /**
     * Centers object Vertically in the viewport, object.top is unchanged
     * @param {fabric.Object} object Object to center vertically and horizontally
     * @return {fabric.Canvas} thisArg
     * @chainable
     */
    viewportCenterObjectV: function(object) {
      var vpCenter = this.getVpCenter();

      return this._centerObject(object, new Point(object.getCenterPoint().x, vpCenter.y));
    },

    /**
     * Calculate the point in canvas that correspond to the center of actual viewport.
     * @return {Point} vpCenter, viewport center
     * @chainable
     */
    getVpCenter: function() {
      var center = this.getCenterPoint(),
          iVpt = invertTransform(this.viewportTransform);
      return transformPoint(center, iVpt);
    },

    /**
     * @private
     * @param {fabric.Object} object Object to center
     * @param {Point} center Center point
     * @return {fabric.Canvas} thisArg
     * @chainable
     */
    _centerObject: function(object, center) {
      object.setXY(center, 'center', 'center');
      object.setCoords();
      this.renderOnAddRemove && this.requestRenderAll();
      return this;
    },

    /**
     * Returns dataless JSON representation of canvas
     * @param {Array} [propertiesToInclude] Any properties that you might want to additionally include in the output
     * @return {String} json string
     */
    toDatalessJSON: function (propertiesToInclude) {
      return this.toDatalessObject(propertiesToInclude);
    },

    /**
     * Returns object representation of canvas
     * @param {Array} [propertiesToInclude] Any properties that you might want to additionally include in the output
     * @return {Object} object representation of an instance
     */
    toObject: function (propertiesToInclude) {
      return this._toObjectMethod('toObject', propertiesToInclude);
    },


    /**
     * Returns Object representation of canvas
     * this alias is provided because if you call JSON.stringify on an instance,
     * the toJSON object will be invoked if it exists.
     * Having a toJSON method means you can do JSON.stringify(myCanvas)
     * @return {Object} JSON compatible object
     * @tutorial {@link http://fabricjs.com/fabric-intro-part-3#serialization}
     * @see {@link http://jsfiddle.net/fabricjs/pec86/|jsFiddle demo}
     * @example <caption>JSON without additional properties</caption>
     * var json = canvas.toJSON();
     * @example <caption>JSON with additional properties included</caption>
     * var json = canvas.toJSON(['lockMovementX', 'lockMovementY', 'lockRotation', 'lockScalingX', 'lockScalingY']);
     * @example <caption>JSON without default values</caption>
     * var json = canvas.toJSON();
     */
    toJSON: function() {
      return this.toObject();
    },

    /**
     * Returns dataless object representation of canvas
     * @param {Array} [propertiesToInclude] Any properties that you might want to additionally include in the output
     * @return {Object} object representation of an instance
     */
    toDatalessObject: function (propertiesToInclude) {
      return this._toObjectMethod('toDatalessObject', propertiesToInclude);
    },

    /**
     * @private
     */
    _toObjectMethod: function (methodName, propertiesToInclude) {
      const clipPath = this.clipPath;
      const clipPathData = clipPath && !clipPath.excludeFromExport ?
        this._toObject(clipPath, methodName, propertiesToInclude) :
        null;
      return {
        version: VERSION,
        ...pick(this, propertiesToInclude),
        objects: this._objects
          .filter((object) => !object.excludeFromExport)
          .map((instance) => this._toObject(instance, methodName, propertiesToInclude)),
        ...this.__serializeBgOverlay(methodName, propertiesToInclude),
        ...clipPathData ? { clipPath: clipPathData } : null
      };
    },

    /**
     * @private
     */
    _toObject: function(instance, methodName, propertiesToInclude) {
      var originalValue;

      if (!this.includeDefaultValues) {
        originalValue = instance.includeDefaultValues;
        instance.includeDefaultValues = false;
      }

      var object = instance[methodName](propertiesToInclude);
      if (!this.includeDefaultValues) {
        instance.includeDefaultValues = originalValue;
      }
      return object;
    },

    /**
     * @private
     */
    __serializeBgOverlay: function(methodName, propertiesToInclude) {
      var data = {}, bgImage = this.backgroundImage, overlayImage = this.overlayImage,
          bgColor = this.backgroundColor, overlayColor = this.overlayColor;

      if (bgColor && bgColor.toObject) {
        if (!bgColor.excludeFromExport) {
          data.background = bgColor.toObject(propertiesToInclude);
        }
      }
      else if (bgColor) {
        data.background = bgColor;
      }

      if (overlayColor && overlayColor.toObject) {
        if (!overlayColor.excludeFromExport) {
          data.overlay = overlayColor.toObject(propertiesToInclude);
        }
      }
      else if (overlayColor) {
        data.overlay = overlayColor;
      }

      if (bgImage && !bgImage.excludeFromExport) {
        data.backgroundImage = this._toObject(bgImage, methodName, propertiesToInclude);
      }
      if (overlayImage && !overlayImage.excludeFromExport) {
        data.overlayImage = this._toObject(overlayImage, methodName, propertiesToInclude);
      }

      return data;
    },

    /* _TO_SVG_START_ */
    /**
     * When true, getSvgTransform() will apply the StaticCanvas.viewportTransform to the SVG transformation. When true,
     * a zoomed canvas will then produce zoomed SVG output.
     * @type Boolean
     * @default
     */
    svgViewportTransformation: true,

    /**
     * Returns SVG representation of canvas
     * @function
     * @param {Object} [options] Options object for SVG output
     * @param {Boolean} [options.suppressPreamble=false] If true xml tag is not included
     * @param {Object} [options.viewBox] SVG viewbox object
     * @param {Number} [options.viewBox.x] x-coordinate of viewbox
     * @param {Number} [options.viewBox.y] y-coordinate of viewbox
     * @param {Number} [options.viewBox.width] Width of viewbox
     * @param {Number} [options.viewBox.height] Height of viewbox
     * @param {String} [options.encoding=UTF-8] Encoding of SVG output
     * @param {String} [options.width] desired width of svg with or without units
     * @param {String} [options.height] desired height of svg with or without units
     * @param {Function} [reviver] Method for further parsing of svg elements, called after each fabric object converted into svg representation.
     * @return {String} SVG string
     * @tutorial {@link http://fabricjs.com/fabric-intro-part-3#serialization}
     * @see {@link http://jsfiddle.net/fabricjs/jQ3ZZ/|jsFiddle demo}
     * @example <caption>Normal SVG output</caption>
     * var svg = canvas.toSVG();
     * @example <caption>SVG output without preamble (without &lt;?xml ../>)</caption>
     * var svg = canvas.toSVG({suppressPreamble: true});
     * @example <caption>SVG output with viewBox attribute</caption>
     * var svg = canvas.toSVG({
     *   viewBox: {
     *     x: 100,
     *     y: 100,
     *     width: 200,
     *     height: 300
     *   }
     * });
     * @example <caption>SVG output with different encoding (default: UTF-8)</caption>
     * var svg = canvas.toSVG({encoding: 'ISO-8859-1'});
     * @example <caption>Modify SVG output with reviver function</caption>
     * var svg = canvas.toSVG(null, function(svg) {
     *   return svg.replace('stroke-dasharray: ; stroke-linecap: butt; stroke-linejoin: miter; stroke-miterlimit: 10; ', '');
     * });
     */
    toSVG: function(options, reviver) {
      options || (options = { });
      options.reviver = reviver;
      var markup = [];

      this._setSVGPreamble(markup, options);
      this._setSVGHeader(markup, options);
      if (this.clipPath) {
        markup.push('<g clip-path="url(#' + this.clipPath.clipPathId + ')" >\n');
      }
      this._setSVGBgOverlayColor(markup, 'background');
      this._setSVGBgOverlayImage(markup, 'backgroundImage', reviver);
      this._setSVGObjects(markup, reviver);
      if (this.clipPath) {
        markup.push('</g>\n');
      }
      this._setSVGBgOverlayColor(markup, 'overlay');
      this._setSVGBgOverlayImage(markup, 'overlayImage', reviver);

      markup.push('</svg>');

      return markup.join('');
    },

    /**
     * @private
     */
    _setSVGPreamble: function(markup, options) {
      if (options.suppressPreamble) {
        return;
      }
      markup.push(
        '<?xml version="1.0" encoding="', (options.encoding || 'UTF-8'), '" standalone="no" ?>\n',
        '<!DOCTYPE svg PUBLIC "-//W3C//DTD SVG 1.1//EN" ',
        '"http://www.w3.org/Graphics/SVG/1.1/DTD/svg11.dtd">\n'
      );
    },

    /**
     * @private
     */
    _setSVGHeader: function(markup, options) {
      var width = options.width || this.width,
          height = options.height || this.height,
          vpt, viewBox = 'viewBox="0 0 ' + this.width + ' ' + this.height + '" ',
          NUM_FRACTION_DIGITS = config.NUM_FRACTION_DIGITS;

      if (options.viewBox) {
        viewBox = 'viewBox="' +
                options.viewBox.x + ' ' +
                options.viewBox.y + ' ' +
                options.viewBox.width + ' ' +
                options.viewBox.height + '" ';
      }
      else {
        if (this.svgViewportTransformation) {
          vpt = this.viewportTransform;
          viewBox = 'viewBox="' +
                  toFixed(-vpt[4] / vpt[0], NUM_FRACTION_DIGITS) + ' ' +
                  toFixed(-vpt[5] / vpt[3], NUM_FRACTION_DIGITS) + ' ' +
                  toFixed(this.width / vpt[0], NUM_FRACTION_DIGITS) + ' ' +
                  toFixed(this.height / vpt[3], NUM_FRACTION_DIGITS) + '" ';
        }
      }

      markup.push(
        '<svg ',
        'xmlns="http://www.w3.org/2000/svg" ',
        'xmlns:xlink="http://www.w3.org/1999/xlink" ',
        'version="1.1" ',
        'width="', width, '" ',
        'height="', height, '" ',
        viewBox,
        'xml:space="preserve">\n',
        '<desc>Created with Fabric.js ', VERSION, '</desc>\n',
        '<defs>\n',
        this.createSVGFontFacesMarkup(),
        this.createSVGRefElementsMarkup(),
        this.createSVGClipPathMarkup(options),
        '</defs>\n'
      );
    },

    createSVGClipPathMarkup: function(options) {
      var clipPath = this.clipPath;
      if (clipPath) {
        clipPath.clipPathId = 'CLIPPATH_' + fabric.Object.__uid++;
        return  '<clipPath id="' + clipPath.clipPathId + '" >\n' +
          this.clipPath.toClipPathSVG(options.reviver) +
          '</clipPath>\n';
      }
      return '';
    },

    /**
     * Creates markup containing SVG referenced elements like patterns, gradients etc.
     * @return {String}
     */
    createSVGRefElementsMarkup: function() {
      var _this = this,
          markup = ['background', 'overlay'].map(function(prop) {
            var fill = _this[prop + 'Color'];
            if (fill && fill.toLive) {
              var shouldTransform = _this[prop + 'Vpt'], vpt = _this.viewportTransform,
                  object = {
                    width: _this.width / (shouldTransform ? vpt[0] : 1),
                    height: _this.height / (shouldTransform ? vpt[3] : 1)
                  };
              return fill.toSVG(
                object,
                { additionalTransform: shouldTransform ? fabric.util.matrixToSVG(vpt) : '' }
              );
            }
          });
      return markup.join('');
    },

    /**
     * Creates markup containing SVG font faces,
     * font URLs for font faces must be collected by developers
     * and are not extracted from the DOM by fabricjs
     * @param {Array} objects Array of fabric objects
     * @return {String}
     */
    createSVGFontFacesMarkup: function() {
      var markup = '', fontList = { }, obj, fontFamily,
          style, row, rowIndex, _char, charIndex, i, len,
          fontPaths = config.fontPaths, objects = [];

      this._objects.forEach(function add(object) {
        objects.push(object);
        if (object._objects) {
          object._objects.forEach(add);
        }
      });

      for (i = 0, len = objects.length; i < len; i++) {
        obj = objects[i];
        fontFamily = obj.fontFamily;
        if (obj.type.indexOf('text') === -1 || fontList[fontFamily] || !fontPaths[fontFamily]) {
          continue;
        }
        fontList[fontFamily] = true;
        if (!obj.styles) {
          continue;
        }
        style = obj.styles;
        for (rowIndex in style) {
          row = style[rowIndex];
          for (charIndex in row) {
            _char = row[charIndex];
            fontFamily = _char.fontFamily;
            if (!fontList[fontFamily] && fontPaths[fontFamily]) {
              fontList[fontFamily] = true;
            }
          }
        }
      }

      for (var j in fontList) {
        markup += [
          '\t\t@font-face {\n',
          '\t\t\tfont-family: \'', j, '\';\n',
          '\t\t\tsrc: url(\'', fontPaths[j], '\');\n',
          '\t\t}\n'
        ].join('');
      }

      if (markup) {
        markup = [
          '\t<style type="text/css">',
          '<![CDATA[\n',
          markup,
          ']]>',
          '</style>\n'
        ].join('');
      }

      return markup;
    },

    /**
     * @private
     */
    _setSVGObjects: function(markup, reviver) {
      var instance, i, len, objects = this._objects;
      for (i = 0, len = objects.length; i < len; i++) {
        instance = objects[i];
        if (instance.excludeFromExport) {
          continue;
        }
        this._setSVGObject(markup, instance, reviver);
      }
    },

    /**
     * @private
     */
    _setSVGObject: function(markup, instance, reviver) {
      markup.push(instance.toSVG(reviver));
    },

    /**
     * @private
     */
    _setSVGBgOverlayImage: function(markup, property, reviver) {
      if (this[property] && !this[property].excludeFromExport && this[property].toSVG) {
        markup.push(this[property].toSVG(reviver));
      }
    },

    /**
     * @private
     */
    _setSVGBgOverlayColor: function(markup, property) {
      var filler = this[property + 'Color'], vpt = this.viewportTransform, finalWidth = this.width,
          finalHeight = this.height;
      if (!filler) {
        return;
      }
      if (filler.toLive) {
        var repeat = filler.repeat, iVpt = fabric.util.invertTransform(vpt), shouldInvert = this[property + 'Vpt'],
            additionalTransform = shouldInvert ? fabric.util.matrixToSVG(iVpt) : '';
        markup.push(
          '<rect transform="' + additionalTransform + ' translate(', finalWidth / 2, ',', finalHeight / 2, ')"',
          ' x="', filler.offsetX - finalWidth / 2,
          '" y="', filler.offsetY - finalHeight / 2, '" ',
          'width="',
          (repeat === 'repeat-y' || repeat === 'no-repeat'
            ? filler.source.width
            : finalWidth ),
          '" height="',
          (repeat === 'repeat-x' || repeat === 'no-repeat'
            ? filler.source.height
            : finalHeight),
          '" fill="url(#SVGID_' + filler.id + ')"',
          '></rect>\n'
        );
      }
      else {
        markup.push(
          '<rect x="0" y="0" width="100%" height="100%" ',
          'fill="', filler, '"',
          '></rect>\n'
        );
      }
    },
    /* _TO_SVG_END_ */

    /**
     * Moves an object or the objects of a multiple selection
     * to the bottom of the stack of drawn objects
     * @param {fabric.Object} object Object to send to back
     * @return {fabric.Canvas} thisArg
     * @chainable
     */
    sendToBack: function (object) {
      if (!object) {
        return this;
      }
      var activeSelection = this._activeObject,
          i, obj, objs;
      if (object === activeSelection && object.type === 'activeSelection') {
        objs = activeSelection._objects;
        for (i = objs.length; i--;) {
          obj = objs[i];
          removeFromArray(this._objects, obj);
          this._objects.unshift(obj);
        }
      }
      else {
        removeFromArray(this._objects, object);
        this._objects.unshift(object);
      }
      this.renderOnAddRemove && this.requestRenderAll();
      return this;
    },

    /**
     * Moves an object or the objects of a multiple selection
     * to the top of the stack of drawn objects
     * @param {fabric.Object} object Object to send
     * @return {fabric.Canvas} thisArg
     * @chainable
     */
    bringToFront: function (object) {
      if (!object) {
        return this;
      }
      var activeSelection = this._activeObject,
          i, obj, objs;
      if (object === activeSelection && object.type === 'activeSelection') {
        objs = activeSelection._objects;
        for (i = 0; i < objs.length; i++) {
          obj = objs[i];
          removeFromArray(this._objects, obj);
          this._objects.push(obj);
        }
      }
      else {
        removeFromArray(this._objects, object);
        this._objects.push(object);
      }
      this.renderOnAddRemove && this.requestRenderAll();
      return this;
    },

    /**
     * Moves an object or a selection down in stack of drawn objects
     * An optional parameter, intersecting allows to move the object in behind
     * the first intersecting object. Where intersection is calculated with
     * bounding box. If no intersection is found, there will not be change in the
     * stack.
     * @param {fabric.Object} object Object to send
     * @param {Boolean} [intersecting] If `true`, send object behind next lower intersecting object
     * @return {fabric.Canvas} thisArg
     * @chainable
     */
    sendBackwards: function (object, intersecting) {
      if (!object) {
        return this;
      }
      var activeSelection = this._activeObject,
          i, obj, idx, newIdx, objs, objsMoved = 0;

      if (object === activeSelection && object.type === 'activeSelection') {
        objs = activeSelection._objects;
        for (i = 0; i < objs.length; i++) {
          obj = objs[i];
          idx = this._objects.indexOf(obj);
          if (idx > 0 + objsMoved) {
            newIdx = idx - 1;
            removeFromArray(this._objects, obj);
            this._objects.splice(newIdx, 0, obj);
          }
          objsMoved++;
        }
      }
      else {
        idx = this._objects.indexOf(object);
        if (idx !== 0) {
          // if object is not on the bottom of stack
          newIdx = this._findNewLowerIndex(object, idx, intersecting);
          removeFromArray(this._objects, object);
          this._objects.splice(newIdx, 0, object);
        }
      }
      this.renderOnAddRemove && this.requestRenderAll();
      return this;
    },

    /**
     * @private
     */
    _findNewLowerIndex: function(object, idx, intersecting) {
      var newIdx, i;

      if (intersecting) {
        newIdx = idx;

        // traverse down the stack looking for the nearest intersecting object
        for (i = idx - 1; i >= 0; --i) {

          var isIntersecting = object.intersectsWithObject(this._objects[i]) ||
                               object.isContainedWithinObject(this._objects[i]) ||
                               this._objects[i].isContainedWithinObject(object);

          if (isIntersecting) {
            newIdx = i;
            break;
          }
        }
      }
      else {
        newIdx = idx - 1;
      }

      return newIdx;
    },

    /**
     * Moves an object or a selection up in stack of drawn objects
     * An optional parameter, intersecting allows to move the object in front
     * of the first intersecting object. Where intersection is calculated with
     * bounding box. If no intersection is found, there will not be change in the
     * stack.
     * @param {fabric.Object} object Object to send
     * @param {Boolean} [intersecting] If `true`, send object in front of next upper intersecting object
     * @return {fabric.Canvas} thisArg
     * @chainable
     */
    bringForward: function (object, intersecting) {
      if (!object) {
        return this;
      }
      var activeSelection = this._activeObject,
          i, obj, idx, newIdx, objs, objsMoved = 0;

      if (object === activeSelection && object.type === 'activeSelection') {
        objs = activeSelection._objects;
        for (i = objs.length; i--;) {
          obj = objs[i];
          idx = this._objects.indexOf(obj);
          if (idx < this._objects.length - 1 - objsMoved) {
            newIdx = idx + 1;
            removeFromArray(this._objects, obj);
            this._objects.splice(newIdx, 0, obj);
          }
          objsMoved++;
        }
      }
      else {
        idx = this._objects.indexOf(object);
        if (idx !== this._objects.length - 1) {
          // if object is not on top of stack (last item in an array)
          newIdx = this._findNewUpperIndex(object, idx, intersecting);
          removeFromArray(this._objects, object);
          this._objects.splice(newIdx, 0, object);
        }
      }
      this.renderOnAddRemove && this.requestRenderAll();
      return this;
    },

    /**
     * @private
     */
    _findNewUpperIndex: function(object, idx, intersecting) {
      var newIdx, i, len;

      if (intersecting) {
        newIdx = idx;

        // traverse up the stack looking for the nearest intersecting object
        for (i = idx + 1, len = this._objects.length; i < len; ++i) {

          var isIntersecting = object.intersectsWithObject(this._objects[i]) ||
                               object.isContainedWithinObject(this._objects[i]) ||
                               this._objects[i].isContainedWithinObject(object);

          if (isIntersecting) {
            newIdx = i;
            break;
          }
        }
      }
      else {
        newIdx = idx + 1;
      }

      return newIdx;
    },

    /**
     * Moves an object to specified level in stack of drawn objects
     * @param {fabric.Object} object Object to send
     * @param {Number} index Position to move to
     * @return {fabric.Canvas} thisArg
     * @chainable
     */
    moveTo: function (object, index) {
      removeFromArray(this._objects, object);
      this._objects.splice(index, 0, object);
      return this.renderOnAddRemove && this.requestRenderAll();
    },

    /**
     * Waits until rendering has settled to destroy the canvas
     * @returns {Promise<boolean>} a promise resolving to `true` once the canvas has been destroyed or to `false` if the canvas has was already destroyed
     * @throws if aborted by a consequent call
     */
    dispose: function () {
      this.disposed = true;
      return new Promise<boolean>((resolve, reject) => {
        const task = () => {
          this.destroy();
          resolve(true);
        }
        task.kill = reject;
        if (this.__cleanupTask) {
          this.__cleanupTask.kill('aborted');
        }
        
        if (this.destroyed) {
          resolve(false);
        }
        else if (this.nextRenderHandle) {
          this.__cleanupTask = task;
        }
        else {
          task();
        }
      });
    },

    /**
     * Clears the canvas element, disposes objects and frees resources
     * 
     * **CAUTION**:
     * 
     * This method is **UNSAFE**.
     * You may encounter a race condition using it if there's a requested render.
     * Call this method only if you are sure rendering has settled. 
     * Consider using {@link dispose} as it is **SAFE** 
     * 
     * @private
     */
    destroy: function () {
      this.destroyed = true;
      this.cancelRequestedRender();
      this.forEachObject(function(object) {
        object.dispose && object.dispose();
      });
      this._objects = [];
      if (this.backgroundImage && this.backgroundImage.dispose) {
        this.backgroundImage.dispose();
      }
      this.backgroundImage = null;
      if (this.overlayImage && this.overlayImage.dispose) {
        this.overlayImage.dispose();
      }
      this.overlayImage = null;
      this._iTextInstances = null;
      this.contextContainer = null;
      // restore canvas style and attributes
      this.lowerCanvasEl.classList.remove('lower-canvas');
      this.lowerCanvasEl.removeAttribute('data-fabric');
      if (this.interactive) {
        this.lowerCanvasEl.style.cssText = this._originalCanvasStyle;
        delete this._originalCanvasStyle;
      }
      // restore canvas size to original size in case retina scaling was applied
      this.lowerCanvasEl.setAttribute('width', this.width);
      this.lowerCanvasEl.setAttribute('height', this.height);
      fabric.util.cleanUpJsdomNode(this.lowerCanvasEl);
      this.lowerCanvasEl = undefined;
    },

    /**
     * Returns a string representation of an instance
     * @return {String} string representation of an instance
     */
    toString: function () {
      return '#<fabric.Canvas (' + this.complexity() + '): ' +
               '{ objects: ' + this._objects.length + ' }>';
    }
  });

  extend(fabric.StaticCanvas.prototype, fabric.Observable);
  extend(fabric.StaticCanvas.prototype, fabric.DataURLExporter);

  extend(fabric.StaticCanvas, /** @lends fabric.StaticCanvas */ {

    /**
     * @static
     * @type String
     * @default
     */
    EMPTY_JSON: '{"objects": [], "background": "white"}',

    /**
     * Provides a way to check support of some of the canvas methods
     * (either those of HTMLCanvasElement itself, or rendering context)
     *
     * @param {String} methodName Method to check support for;
     *                            Could be one of "setLineDash"
     * @return {Boolean | null} `true` if method is supported (or at least exists),
     *                          `null` if canvas element or context can not be initialized
     */
    supports: function (methodName) {
      var el = createCanvasElement();

      if (!el || !el.getContext) {
        return null;
      }

      var ctx = el.getContext('2d');
      if (!ctx) {
        return null;
      }

      switch (methodName) {

        case 'setLineDash':
          return typeof ctx.setLineDash !== 'undefined';

        default:
          return null;
      }
    }
  });


  if (fabric.isLikelyNode) {
    fabric.StaticCanvas.prototype.createPNGStream = function() {
      var impl = getNodeCanvas(this.lowerCanvasEl);
      return impl && impl.createPNGStream();
    };
    fabric.StaticCanvas.prototype.createJPEGStream = function(opts) {
      var impl = getNodeCanvas(this.lowerCanvasEl);
      return impl && impl.createJPEGStream(opts);
    };
  }
})(typeof exports !== 'undefined' ? exports : window);<|MERGE_RESOLUTION|>--- conflicted
+++ resolved
@@ -756,12 +756,8 @@
       var v = this.viewportTransform, path = this.clipPath;
       this.calcViewportBoundaries();
       this.clearContext(ctx);
-<<<<<<< HEAD
-      fabric.util.setImageSmoothing(ctx, this.imageSmoothingEnabled);
+      ctx.imageSmoothingEnabled = this.imageSmoothingEnabled;
       // node-canvas
-=======
-      ctx.imageSmoothingEnabled = this.imageSmoothingEnabled;
->>>>>>> b4af9673
       ctx.patternQuality = 'best';
       this.fire('before:render', { ctx: ctx, });
       this._renderBackground(ctx);
