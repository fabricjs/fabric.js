(function() {

  /* _FROM_SVG_START_ */
  function getColorStop(el) {
    var style = el.getAttribute('style'),
        offset = el.getAttribute('offset'),
        color, colorAlpha, opacity;

    // convert percents to absolute values
    offset = parseFloat(offset) / (/%$/.test(offset) ? 100 : 1);
    offset = offset < 0 ? 0 : offset > 1 ? 1 : offset;
    if (style) {
      var keyValuePairs = style.split(/\s*;\s*/);

      if (keyValuePairs[keyValuePairs.length - 1] === '') {
        keyValuePairs.pop();
      }

      for (var i = keyValuePairs.length; i--; ) {

        var split = keyValuePairs[i].split(/\s*:\s*/),
            key = split[0].trim(),
            value = split[1].trim();

        if (key === 'stop-color') {
          color = value;
        }
        else if (key === 'stop-opacity') {
          opacity = value;
        }
      }
    }

    if (!color) {
      color = el.getAttribute('stop-color') || 'rgb(0,0,0)';
    }
    if (!opacity) {
      opacity = el.getAttribute('stop-opacity');
    }

    color = new fabric.Color(color);
    colorAlpha = color.getAlpha();
    opacity = isNaN(parseFloat(opacity)) ? 1 : parseFloat(opacity);
    opacity *= colorAlpha;

    return {
      offset: offset,
      color: color.toRgb(),
      opacity: opacity
    };
  }

  function getLinearCoords(el) {
    return {
      x1: el.getAttribute('x1') || 0,
      y1: el.getAttribute('y1') || 0,
      x2: el.getAttribute('x2') || '100%',
      y2: el.getAttribute('y2') || 0
    };
  }

  function getRadialCoords(el) {
    return {
      x1: el.getAttribute('fx') || el.getAttribute('cx') || '50%',
      y1: el.getAttribute('fy') || el.getAttribute('cy') || '50%',
      r1: 0,
      x2: el.getAttribute('cx') || '50%',
      y2: el.getAttribute('cy') || '50%',
      r2: el.getAttribute('r') || '50%'
    };
  }
  /* _FROM_SVG_END_ */

  /**
   * Gradient class
   * @class fabric.Gradient
   * @tutorial {@link http://fabricjs.com/fabric-intro-part-2/#gradients}
   * @see {@link fabric.Gradient#initialize} for constructor definition
   */
  fabric.Gradient = fabric.util.createClass(/** @lends fabric.Gradient.prototype */ {

    /**
     * Horizontal offset for aligning gradients coming from SVG when outside pathgroups
     * @type Number
     * @default 0
     */
    offsetX: 0,

    /**
     * Vertical offset for aligning gradients coming from SVG when outside pathgroups
     * @type Number
     * @default 0
     */
    offsetY: 0,

    /**
     * Constructor
     * @param {Object} [options] Options object with type, coords, gradientUnits and colorStops
     * @return {fabric.Gradient} thisArg
     */
    initialize: function(options) {
      options || (options = { });

      var coords = { };

      this.id = fabric.Object.__uid++;
      this.type = options.type || 'linear';

      coords = {
        x1: options.coords.x1 || 0,
        y1: options.coords.y1 || 0,
        x2: options.coords.x2 || 0,
        y2: options.coords.y2 || 0
      };

      if (this.type === 'radial') {
        coords.r1 = options.coords.r1 || 0;
        coords.r2 = options.coords.r2 || 0;
      }
      this.coords = coords;
      this.colorStops = options.colorStops.slice();
      if (options.gradientTransform) {
        this.gradientTransform = options.gradientTransform;
      }
      this.offsetX = options.offsetX || this.offsetX;
      this.offsetY = options.offsetY || this.offsetY;
    },

    /**
     * Adds another colorStop
     * @param {Object} colorStop Object with offset and color
     * @return {fabric.Gradient} thisArg
     */
    addColorStop: function(colorStop) {
      for (var position in colorStop) {
        var color = new fabric.Color(colorStop[position]);
        this.colorStops.push({
          offset: position,
          color: color.toRgb(),
          opacity: color.getAlpha()
        });
      }
      return this;
    },

    /**
     * Returns object representation of a gradient
     * @return {Object}
     */
    toObject: function() {
      return {
        type: this.type,
        coords: this.coords,
        colorStops: this.colorStops,
        offsetX: this.offsetX,
        offsetY: this.offsetY
      };
    },

    /* _TO_SVG_START_ */
    /**
     * Returns SVG representation of an gradient
     * @param {Object} object Object to create a gradient for
     * @param {Boolean} normalize Whether coords should be normalized
     * @return {String} SVG representation of an gradient (linear/radial)
     */
    toSVG: function(object) {
      var coords = fabric.util.object.clone(this.coords),
          markup, commonAttributes;

      // colorStops must be sorted ascending
      this.colorStops.sort(function(a, b) {
        return a.offset - b.offset;
      });

      if (!(object.group && object.group.type === 'path-group')) {
        for (var prop in coords) {
          if (prop === 'x1' || prop === 'x2' || prop === 'r2') {
            coords[prop] += this.offsetX - object.width / 2;
          }
          else if (prop === 'y1' || prop === 'y2') {
            coords[prop] += this.offsetY - object.height / 2;
          }
        }
      }

      commonAttributes = 'id="SVGID_' + this.id +
                     '" gradientUnits="userSpaceOnUse"';
      if (this.gradientTransform) {
        commonAttributes += ' gradientTransform="matrix(' + this.gradientTransform.join(' ') + ')" ';
      }
      if (this.type === 'linear') {
        markup = [
          //jscs:disable validateIndentation
          '<linearGradient ',
            commonAttributes,
            ' x1="', coords.x1,
            '" y1="', coords.y1,
            '" x2="', coords.x2,
            '" y2="', coords.y2,
          '">\n'
          //jscs:enable validateIndentation
        ];
      }
      else if (this.type === 'radial') {
        markup = [
          //jscs:disable validateIndentation
          '<radialGradient ',
            commonAttributes,
            ' cx="', coords.x2,
            '" cy="', coords.y2,
            '" r="', coords.r2,
            '" fx="', coords.x1,
            '" fy="', coords.y1,
          '">\n'
          //jscs:enable validateIndentation
        ];
      }

      for (var i = 0; i < this.colorStops.length; i++) {
        markup.push(
          //jscs:disable validateIndentation
          '<stop ',
            'offset="', (this.colorStops[i].offset * 100) + '%',
            '" style="stop-color:', this.colorStops[i].color,
            (this.colorStops[i].opacity != null ? ';stop-opacity: ' + this.colorStops[i].opacity : ';'),
          '"/>\n'
          //jscs:enable validateIndentation
        );
      }

      markup.push((this.type === 'linear' ? '</linearGradient>\n' : '</radialGradient>\n'));

      return markup.join('');
    },
    /* _TO_SVG_END_ */

    /**
     * Returns an instance of CanvasGradient
     * @param {CanvasRenderingContext2D} ctx Context to render on
     * @return {CanvasGradient}
     */
    toLive: function(ctx, object) {
      var gradient, prop, coords = fabric.util.object.clone(this.coords);

      if (!this.type) {
        return;
      }

      if (object.group && object.group.type === 'path-group') {
        for (prop in coords) {
          if (prop === 'x1' || prop === 'x2') {
            coords[prop] += -this.offsetX + object.width / 2;
          }
          else if (prop === 'y1' || prop === 'y2') {
            coords[prop] += -this.offsetY + object.height / 2;
          }
        }
      }

<<<<<<< HEAD
      if (object.type === 'text' || object.type === 'i-text') {
=======
      if (object.type === 'text') {
>>>>>>> 8a48598c
        for (prop in coords) {
          if (prop === 'x1' || prop === 'x2') {
            coords[prop] -= object.width / 2;
          }
          else if (prop === 'y1' || prop === 'y2') {
            coords[prop] -= object.height / 2;
          }
        }
      }

      if (this.type === 'linear') {
        gradient = ctx.createLinearGradient(
          coords.x1, coords.y1, coords.x2, coords.y2);
      }
      else if (this.type === 'radial') {
        gradient = ctx.createRadialGradient(
          coords.x1, coords.y1, coords.r1, coords.x2, coords.y2, coords.r2);
      }

      for (var i = 0, len = this.colorStops.length; i < len; i++) {
        var color = this.colorStops[i].color,
            opacity = this.colorStops[i].opacity,
            offset = this.colorStops[i].offset;

        if (typeof opacity !== 'undefined') {
          color = new fabric.Color(color).setAlpha(opacity).toRgba();
        }
        gradient.addColorStop(parseFloat(offset), color);
      }

      return gradient;
    }
  });

  fabric.util.object.extend(fabric.Gradient, {

    /* _FROM_SVG_START_ */
    /**
     * Returns {@link fabric.Gradient} instance from an SVG element
     * @static
     * @memberof fabric.Gradient
     * @param {SVGGradientElement} el SVG gradient element
     * @param {fabric.Object} instance
     * @return {fabric.Gradient} Gradient instance
     * @see http://www.w3.org/TR/SVG/pservers.html#LinearGradientElement
     * @see http://www.w3.org/TR/SVG/pservers.html#RadialGradientElement
     */
    fromElement: function(el, instance) {

      /**
       *  @example:
       *
       *  <linearGradient id="linearGrad1">
       *    <stop offset="0%" stop-color="white"/>
       *    <stop offset="100%" stop-color="black"/>
       *  </linearGradient>
       *
       *  OR
       *
       *  <linearGradient id="linearGrad2">
       *    <stop offset="0" style="stop-color:rgb(255,255,255)"/>
       *    <stop offset="1" style="stop-color:rgb(0,0,0)"/>
       *  </linearGradient>
       *
       *  OR
       *
       *  <radialGradient id="radialGrad1">
       *    <stop offset="0%" stop-color="white" stop-opacity="1" />
       *    <stop offset="50%" stop-color="black" stop-opacity="0.5" />
       *    <stop offset="100%" stop-color="white" stop-opacity="1" />
       *  </radialGradient>
       *
       *  OR
       *
       *  <radialGradient id="radialGrad2">
       *    <stop offset="0" stop-color="rgb(255,255,255)" />
       *    <stop offset="0.5" stop-color="rgb(0,0,0)" />
       *    <stop offset="1" stop-color="rgb(255,255,255)" />
       *  </radialGradient>
       *
       */

      var colorStopEls = el.getElementsByTagName('stop'),
          type = (el.nodeName === 'linearGradient' ? 'linear' : 'radial'),
          gradientUnits = el.getAttribute('gradientUnits') || 'objectBoundingBox',
          gradientTransform = el.getAttribute('gradientTransform'),
          colorStops = [],
          coords = { }, ellipseMatrix;

      if (type === 'linear') {
        coords = getLinearCoords(el);
      }
      else if (type === 'radial') {
        coords = getRadialCoords(el);
      }

      for (var i = colorStopEls.length; i--; ) {
        colorStops.push(getColorStop(colorStopEls[i]));
      }

      ellipseMatrix = _convertPercentUnitsToValues(instance, coords, gradientUnits);

      var gradient = new fabric.Gradient({
        type: type,
        coords: coords,
        colorStops: colorStops,
        offsetX: -instance.left,
        offsetY: -instance.top
      });

      if (gradientTransform || ellipseMatrix !== '') {
        gradient.gradientTransform = fabric.parseTransformAttribute((gradientTransform || '') + ellipseMatrix);
      }
      return gradient;
    },
    /* _FROM_SVG_END_ */

    /**
     * Returns {@link fabric.Gradient} instance from its object representation
     * @static
     * @memberof fabric.Gradient
     * @param {Object} obj
     * @param {Object} [options] Options object
     */
    forObject: function(obj, options) {
      options || (options = { });
      _convertPercentUnitsToValues(obj, options.coords, 'userSpaceOnUse');
      return new fabric.Gradient(options);
    }
  });

  /**
   * @private
   */
  function _convertPercentUnitsToValues(object, options, gradientUnits) {
    var propValue, addFactor = 0, multFactor = 1, ellipseMatrix = '';
    for (var prop in options) {
      propValue = parseFloat(options[prop], 10);
      if (typeof options[prop] === 'string' && /^\d+%$/.test(options[prop])) {
        multFactor = 0.01;
      }
      else {
        multFactor = 1;
      }
      if (prop === 'x1' || prop === 'x2' || prop === 'r2') {
        multFactor *= gradientUnits === 'objectBoundingBox' ? object.width : 1;
        addFactor = gradientUnits === 'objectBoundingBox' ? object.left || 0 : 0;
      }
      else if (prop === 'y1' || prop === 'y2') {
        multFactor *= gradientUnits === 'objectBoundingBox' ? object.height : 1;
        addFactor = gradientUnits === 'objectBoundingBox' ? object.top || 0 : 0;
      }
      options[prop] = propValue * multFactor + addFactor;
    }
    if (object.type === 'ellipse' &&
        options.r2 !== null &&
        gradientUnits === 'objectBoundingBox' &&
        object.rx !== object.ry) {

      var scaleFactor = object.ry/object.rx;
      ellipseMatrix = ' scale(1, ' + scaleFactor + ')';
      if (options.y1) {
        options.y1 /= scaleFactor;
      }
      if (options.y2) {
        options.y2 /= scaleFactor;
      }
    }
    return ellipseMatrix;
  }
})();<|MERGE_RESOLUTION|>--- conflicted
+++ resolved
@@ -258,11 +258,18 @@
         }
       }
 
-<<<<<<< HEAD
       if (object.type === 'text' || object.type === 'i-text') {
-=======
+        for (prop in coords) {
+          if (prop === 'x1' || prop === 'x2') {
+            coords[prop] -= object.width / 2;
+          }
+          else if (prop === 'y1' || prop === 'y2') {
+            coords[prop] -= object.height / 2;
+          }
+        }
+      }
+
       if (object.type === 'text') {
->>>>>>> 8a48598c
         for (prop in coords) {
           if (prop === 'x1' || prop === 'x2') {
             coords[prop] -= object.width / 2;
