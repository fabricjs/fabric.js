--- conflicted
+++ resolved
@@ -28,15 +28,10 @@
     }
   }
 
-<<<<<<< HEAD
   colorValue = colorValue || el.getAttribute('stop-color') || 'rgb(0,0,0)';
   opacityValue = ifNaN(
     parseFloat(opacityValue || el.getAttribute('stop-opacity') || ''),
     1
-=======
-  const color = new Color(
-    colorValue || el.getAttribute('stop-color') || 'rgb(0,0,0)',
->>>>>>> 286d610a
   );
 
   const color = new Color(colorValue);
