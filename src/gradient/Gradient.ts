--- conflicted
+++ resolved
@@ -322,11 +322,6 @@
     return gradient;
   }
 
-<<<<<<< HEAD
-  static fromObject(options: GradientOptions<'linear'>): Gradient<'linear'>;
-  static fromObject(options: GradientOptions<'radial'>): Gradient<'radial'>;
-  static fromObject(
-=======
   static async fromObject(
     options: GradientOptions<'linear'>
   ): Promise<Gradient<'radial'>>;
@@ -334,7 +329,6 @@
     options: GradientOptions<'radial'>
   ): Promise<Gradient<'radial'>>;
   static async fromObject(
->>>>>>> b38c6ca8
     options: GradientOptions<'linear'> | GradientOptions<'radial'>
   ) {
     return new this(options);
@@ -418,9 +412,6 @@
 }
 
 classRegistry.setClass(Gradient, 'gradient');
-<<<<<<< HEAD
 classRegistry.setSVGClass(Gradient, 'gradient');
-=======
 classRegistry.setClass(Gradient, 'linear');
-classRegistry.setClass(Gradient, 'radial');
->>>>>>> b38c6ca8
+classRegistry.setClass(Gradient, 'radial');