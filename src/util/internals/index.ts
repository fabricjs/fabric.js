<<<<<<< HEAD
export { getRandomInt } from './getRandomInt';
export { ifNaN } from './ifNaN';
export { mapValues } from './mapValues';
export { removeFromArray } from './removeFromArray';
=======
export * from './findRight';
export * from './getRandomInt';
export * from './ifNaN';
export * from './removeFromArray';
>>>>>>> d217b0f7
<|MERGE_RESOLUTION|>--- conflicted
+++ resolved
@@ -1,11 +1,5 @@
-<<<<<<< HEAD
-export { getRandomInt } from './getRandomInt';
-export { ifNaN } from './ifNaN';
-export { mapValues } from './mapValues';
-export { removeFromArray } from './removeFromArray';
-=======
 export * from './findRight';
 export * from './getRandomInt';
 export * from './ifNaN';
-export * from './removeFromArray';
->>>>>>> d217b0f7
+export * from './mapValues';
+export * from './removeFromArray';