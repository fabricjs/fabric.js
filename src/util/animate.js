--- conflicted
+++ resolved
@@ -23,15 +23,7 @@
    * @returns {Function} abort function
    */
   function animate(options) {
-<<<<<<< HEAD
-    var aborted = false;
-    var abort = function () {
-      aborted = true;
-    };
-
-=======
     var cancel = false;
->>>>>>> 73a33490
     requestAnimFrame(function(timestamp) {
       options || (options = { });
 
@@ -56,20 +48,12 @@
             timePerc = currentTime / duration,
             current = easing(currentTime, startValue, byValue, duration),
             valuePerc = Math.abs((current - startValue) / byValue);
-<<<<<<< HEAD
-        
-        if (aborted) {
-          return
-        }
-        if (abort(current, valuePerc, timePerc)) {
-=======
         if (cancel) {
           return;
         }
         if (abort(current, valuePerc, timePerc)) {
           // remove this in 4.0
           // does to even make sense to abort and run onComplete?
->>>>>>> 73a33490
           onComplete(endValue, 1, 1);
           return;
         }
@@ -84,14 +68,9 @@
         }
       })(start);
     });
-<<<<<<< HEAD
-
-    return abort;
-=======
     return function() {
       cancel = true;
     };
->>>>>>> 73a33490
   }
 
   var _requestAnimFrame = fabric.window.requestAnimationFrame       ||
