export { cos } from './misc/cos';
export { sin } from './misc/sin';
export {
  rotateVector,
  createVector,
  calcAngleBetweenVectors,
  getUnitVector,
  calcVectorRotation,
  crossProduct,
  dotProduct,
  getOrthonormalVector,
  isBetweenVectors,
  magnitude,
} from './misc/vectors';
export {
  degreesToRadians,
  radiansToDegrees,
} from './misc/radiansDegreesConversion';
export { rotatePoint } from './misc/rotatePoint';
export * from './misc/projectStroke';
export type {
  TComposeMatrixArgs,
  TQrDecomposeOut,
  TRotateMatrixArgs,
  TScaleMatrixArgs,
  TTranslateMatrixArgs,
} from './misc/matrix';
export {
  transformPoint,
  invertTransform,
  composeMatrix,
  qrDecompose,
  createTranslateMatrix,
  createRotateMatrix,
  createScaleMatrix,
  createSkewXMatrix,
  createSkewYMatrix,
  calcDimensionsMatrix,
  multiplyTransformMatrices,
  multiplyTransformMatrixArray,
  isIdentityMatrix,
} from './misc/matrix';
export type { TextStyleArray } from './misc/textStyles';
export {
  stylesFromArray,
  stylesToArray,
  hasStyleChanged,
} from './misc/textStyles';
export {
  createCanvasElement,
  createImage,
  copyCanvasElement,
  toDataURL,
} from './misc/dom';
export { toFixed } from './misc/toFixed';
export {
  matrixToSVG,
  parsePreserveAspectRatioAttribute,
  parseUnit,
  getSvgAttributes,
} from './misc/svgParsing';
export { groupSVGElements } from './misc/groupSVGElements';
export { findScaleToFit, findScaleToCover } from './misc/findScaleTo';
export { capValue } from './misc/capValue';
export {
  saveObjectTransform,
  resetObjectTransform,
  addTransformToObject,
  applyTransformToObject,
  removeTransformFromObject,
  sizeAfterTransform,
} from './misc/objectTransforms';
export { makeBoundingBoxFromPoints } from './misc/boundingBoxFromPoints';
export {
  calcPlaneChangeMatrix,
  sendPointToPlane,
  sendVectorToPlane,
<<<<<<< HEAD
  transformPointRelativeToCanvas,
=======
>>>>>>> 0cc0f462
  sendObjectToPlane,
} from './misc/planeChange';
export * as string from './lang_string';
export type {
  EnlivenObjectOptions,
  LoadImageOptions,
} from './misc/objectEnlive';
export {
  loadImage,
  enlivenObjects,
  enlivenObjectEnlivables,
} from './misc/objectEnlive';
export { pick } from './misc/pick';
export * from './path/typedefs';
export {
  joinPath,
  parsePath,
  makePathSimpler,
  getSmoothPathFromPoints,
  getPathSegmentsInfo,
  getBoundsOfCurve,
  getPointOnPath,
  transformPath,
  getRegularPolygonPath,
} from './path';
export { setStyle } from './dom_style';
export { isTouchEvent, getPointer } from './dom_event';
export { isTransparent } from './misc/isTransparent';
export { mergeClipPaths } from './misc/mergeClipPaths';
export * from './animation';
export * as ease from './animation/easing';
export {
  requestAnimFrame,
  cancelAnimFrame,
} from './animation/AnimationFrameProvider';
export { removeFromArray } from './internals/removeFromArray';
export { getRandomInt } from './internals/getRandomInt';
export { request } from './internals/dom_request';

// for test compatibility. We don't want to export it
export { removeTransformMatrixForSvgParsing } from './transform_matrix_removal';<|MERGE_RESOLUTION|>--- conflicted
+++ resolved
@@ -75,10 +75,6 @@
   calcPlaneChangeMatrix,
   sendPointToPlane,
   sendVectorToPlane,
-<<<<<<< HEAD
-  transformPointRelativeToCanvas,
-=======
->>>>>>> 0cc0f462
   sendObjectToPlane,
 } from './misc/planeChange';
 export * as string from './lang_string';
