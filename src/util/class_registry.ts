--- conflicted
+++ resolved
@@ -32,13 +32,8 @@
   : T | undefined;
 
 export class ClassRegistry {
-<<<<<<< HEAD
-  [JSON]: Map<string, TJSONResolver>;
-  [SVG]: Map<string, TSVGResolver>;
-=======
-  declare [JSON]: Map<string, any>;
-  declare [SVG]: Map<string, any>;
->>>>>>> c9763026
+  declare [JSON]: Map<string, TJSONResolver>;
+  declare [SVG]: Map<string, TSVGResolver>;
 
   constructor() {
     this[JSON] = new Map();
