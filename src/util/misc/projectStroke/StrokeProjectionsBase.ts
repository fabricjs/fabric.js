--- conflicted
+++ resolved
@@ -1,20 +1,8 @@
-<<<<<<< HEAD
-import { IPoint, Point } from '../../../point.class';
-import { degreesToRadians } from '../radiansDegreesConversion';
-import { createVector } from '../vectors';
-import { TProjection, TProjectStrokeOnPointsOptions } from './types';
-=======
-import { halfPI } from '../../../constants';
 import type { XY } from '../../../Point';
 import { Point } from '../../../Point';
 import { degreesToRadians } from '../radiansDegreesConversion';
-import {
-  calcAngleBetweenVectors,
-  calcVectorRotation,
-  createVector,
-} from '../vectors';
+import { createVector } from '../vectors';
 import type { TProjectStrokeOnPointsOptions, TProjection } from './types';
->>>>>>> 2b7b79ad
 
 /**
  * @see https://github.com/fabricjs/fabric.js/pull/8344
