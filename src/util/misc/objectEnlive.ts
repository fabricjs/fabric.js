import { noop } from '../../constants';
<<<<<<< HEAD
import type { BaseFilter } from '../../filters/BaseFilter';
=======
import type { Pattern } from '../../Pattern';
>>>>>>> 142ce402
import type { FabricObject } from '../../shapes/Object/FabricObject';
import type { Abortable, TCrossOrigin, TFiller } from '../../typedefs';
import { createImage } from './dom';
import { classRegistry } from '../../ClassRegistry';
import type { BaseFilter } from '../../filters/BaseFilter';
import type { FabricObject as BaseFabricObject } from '../../shapes/Object/Object';

export type LoadImageOptions = Abortable & {
  /**
   * cors value for the image loading, default to anonymous
   */
  crossOrigin?: TCrossOrigin;
};

/**
 * Loads image element from given url and resolve it, or catch.
 * @param {String} url URL representing an image
 * @param {LoadImageOptions} [options] image loading options
 * @returns {Promise<HTMLImageElement>} the loaded image.
 */
export const loadImage = (
  url: string,
  { signal, crossOrigin = null }: LoadImageOptions = {}
) =>
  new Promise<HTMLImageElement>(function (resolve, reject) {
    if (signal && signal.aborted) {
      return reject(new Error('`options.signal` is in `aborted` state'));
    }
    const img = createImage();
    let abort: EventListenerOrEventListenerObject;
    if (signal) {
      abort = function (err: Event) {
        img.src = '';
        reject(err);
      };
      signal.addEventListener('abort', abort, { once: true });
    }
    const done = function () {
      img.onload = img.onerror = null;
      abort && signal?.removeEventListener('abort', abort);
      resolve(img);
    };
    if (!url) {
      done();
      return;
    }
    img.onload = done;
    img.onerror = function () {
      abort && signal?.removeEventListener('abort', abort);
      reject(new Error('Error loading ' + img.src));
    };
    crossOrigin && (img.crossOrigin = crossOrigin);
    img.src = url;
  });

export type EnlivenObjectOptions = Abortable & {
  /**
   * Method for further parsing of object elements,
   * called after each fabric object created.
   */
<<<<<<< HEAD
  reviver?: <T>(serializedObj: Record<string, any>, instance: T) => void;
=======
  reviver?: <T extends BaseFabricObject | FabricObject | BaseFilter>(
    serializedObj: Record<string, any>,
    instance: T
  ) => void;
>>>>>>> 142ce402
};

/**
 * Creates corresponding fabric instances from their object representations
 * @param {Object[]} objects Objects to enliven
 * @param {EnlivenObjectOptions} [options]
<<<<<<< HEAD
 * @returns {Promise<FabricObject[]>}
 */
export const enlivenObjects = <T extends object = FabricObject>(
=======
 * @param {(serializedObj: object, instance: FabricObject) => any} [options.reviver] Method for further parsing of object elements,
 * called after each fabric object created.
 * @param {AbortSignal} [options.signal] handle aborting, see https://developer.mozilla.org/en-US/docs/Web/API/AbortController/signal
 * @returns {Promise<FabricObject[]>}
 */
export const enlivenObjects = <
  T extends BaseFabricObject | FabricObject | BaseFilter
>(
>>>>>>> 142ce402
  objects: any[],
  { signal, reviver = noop }: EnlivenObjectOptions = {}
) =>
  new Promise<T[]>((resolve, reject) => {
    const instances: T[] = [];
    signal && signal.addEventListener('abort', reject, { once: true });
    Promise.all(
<<<<<<< HEAD
      objects.map(async (obj) => {
        const fabricInstance = await classRegistry
          .getJSONClass<T>(obj.type)
          .fromObject(obj, {
            signal,
            reviver,
          });
        reviver(obj, fabricInstance);
        instances.push(fabricInstance);
        return fabricInstance;
      })
=======
      objects.map((obj) =>
        classRegistry
          .getClass(obj.type)
          .fromObject(obj, {
            signal,
            reviver,
          })
          .then((fabricInstance: T) => {
            reviver<T>(obj, fabricInstance);
            instances.push(fabricInstance);
            return fabricInstance;
          })
      )
>>>>>>> 142ce402
    )
      .then(resolve)
      .catch((error) => {
        // cleanup
<<<<<<< HEAD
        instances.forEach((instance: any) => {
          instance.dispose && instance.dispose();
=======
        instances.forEach((instance) => {
          (instance as FabricObject).dispose &&
            (instance as FabricObject).dispose();
>>>>>>> 142ce402
        });
        reject(error);
      })
      .finally(() => {
        signal && signal.removeEventListener('abort', reject);
      });
  });

/**
 * Creates corresponding fabric instances residing in an object, e.g. `clipPath`
 * @param {Object} object with properties to enlive ( fill, stroke, clipPath, path )
 * @param {object} [options]
 * @param {AbortSignal} [options.signal] handle aborting, see https://developer.mozilla.org/en-US/docs/Web/API/AbortController/signal
 * @returns {Promise<Record<string, FabricObject | TFiller | BaseFilter | null>>} the input object with enlived values
 */
export const enlivenObjectEnlivables = <
  T extends FabricObject | TFiller | BaseFilter,
  D extends Record<string, Record<string, unknown>> = Record<
    string,
    Record<string, unknown>
  >,
  R extends Record<keyof D, T> = Record<keyof D, T>
>(
<<<<<<< HEAD
  serializedObject: D,
  { signal }: { signal?: AbortSignal } = {}
=======
  serializedObject: any,
  { signal }: Abortable = {}
>>>>>>> 142ce402
) =>
  new Promise<R>((resolve, reject) => {
    const instances: T[] = [];
    signal && signal.addEventListener('abort', reject, { once: true });
<<<<<<< HEAD
    const promises = Object.values(serializedObject).map(async (value) => {
      const klass =
        value &&
        typeof value === 'object' &&
        classRegistry.getJSONClass(value, false);
      if (!klass) return;
      const instance = (await klass.fromObject(value, { signal })) as T;
      instances.push(instance);
      return instance;
=======
    // enlive every possible property
    const promises = Object.values(serializedObject).map((value: any) => {
      if (!value) {
        return value;
      }
      // gradient
      if (value.colorStops) {
        return new (classRegistry.getClass('gradient'))(value);
      }
      // clipPath
      if (value.type) {
        return enlivenObjects<FabricObject>([value], { signal }).then(
          ([enlived]) => {
            instances.push(enlived);
            return enlived;
          }
        );
      }
      // pattern
      if (value.source) {
        return classRegistry
          .getClass('pattern')
          .fromObject(value, { signal })
          .then((pattern: Pattern) => {
            instances.push(pattern);
            return pattern;
          });
      }
      return value;
>>>>>>> 142ce402
    });
    const keys = Object.keys(serializedObject) as (keyof D)[];
    Promise.all(promises)
      .then((enlived) => {
        return enlived.reduce((acc, instance, index) => {
          instance && (acc[keys[index]] = instance as R[keyof D]);
          return acc;
        }, {} as R);
      })
      .then(resolve)
      .catch((error) => {
        // cleanup
        instances.forEach((instance: any) => {
          instance.dispose && instance.dispose();
        });
        reject(error);
      })
      .finally(() => {
        signal && signal.removeEventListener('abort', reject);
      });
  });<|MERGE_RESOLUTION|>--- conflicted
+++ resolved
@@ -1,14 +1,9 @@
 import { noop } from '../../constants';
-<<<<<<< HEAD
 import type { BaseFilter } from '../../filters/BaseFilter';
-=======
-import type { Pattern } from '../../Pattern';
->>>>>>> 142ce402
 import type { FabricObject } from '../../shapes/Object/FabricObject';
 import type { Abortable, TCrossOrigin, TFiller } from '../../typedefs';
 import { createImage } from './dom';
 import { classRegistry } from '../../ClassRegistry';
-import type { BaseFilter } from '../../filters/BaseFilter';
 import type { FabricObject as BaseFabricObject } from '../../shapes/Object/Object';
 
 export type LoadImageOptions = Abortable & {
@@ -64,25 +59,16 @@
    * Method for further parsing of object elements,
    * called after each fabric object created.
    */
-<<<<<<< HEAD
-  reviver?: <T>(serializedObj: Record<string, any>, instance: T) => void;
-=======
   reviver?: <T extends BaseFabricObject | FabricObject | BaseFilter>(
     serializedObj: Record<string, any>,
     instance: T
   ) => void;
->>>>>>> 142ce402
 };
 
 /**
  * Creates corresponding fabric instances from their object representations
  * @param {Object[]} objects Objects to enliven
  * @param {EnlivenObjectOptions} [options]
-<<<<<<< HEAD
- * @returns {Promise<FabricObject[]>}
- */
-export const enlivenObjects = <T extends object = FabricObject>(
-=======
  * @param {(serializedObj: object, instance: FabricObject) => any} [options.reviver] Method for further parsing of object elements,
  * called after each fabric object created.
  * @param {AbortSignal} [options.signal] handle aborting, see https://developer.mozilla.org/en-US/docs/Web/API/AbortController/signal
@@ -91,7 +77,6 @@
 export const enlivenObjects = <
   T extends BaseFabricObject | FabricObject | BaseFilter
 >(
->>>>>>> 142ce402
   objects: any[],
   { signal, reviver = noop }: EnlivenObjectOptions = {}
 ) =>
@@ -99,7 +84,6 @@
     const instances: T[] = [];
     signal && signal.addEventListener('abort', reject, { once: true });
     Promise.all(
-<<<<<<< HEAD
       objects.map(async (obj) => {
         const fabricInstance = await classRegistry
           .getJSONClass<T>(obj.type)
@@ -111,33 +95,13 @@
         instances.push(fabricInstance);
         return fabricInstance;
       })
-=======
-      objects.map((obj) =>
-        classRegistry
-          .getClass(obj.type)
-          .fromObject(obj, {
-            signal,
-            reviver,
-          })
-          .then((fabricInstance: T) => {
-            reviver<T>(obj, fabricInstance);
-            instances.push(fabricInstance);
-            return fabricInstance;
-          })
-      )
->>>>>>> 142ce402
     )
       .then(resolve)
       .catch((error) => {
         // cleanup
-<<<<<<< HEAD
-        instances.forEach((instance: any) => {
-          instance.dispose && instance.dispose();
-=======
         instances.forEach((instance) => {
           (instance as FabricObject).dispose &&
             (instance as FabricObject).dispose();
->>>>>>> 142ce402
         });
         reject(error);
       })
@@ -161,18 +125,12 @@
   >,
   R extends Record<keyof D, T> = Record<keyof D, T>
 >(
-<<<<<<< HEAD
   serializedObject: D,
-  { signal }: { signal?: AbortSignal } = {}
-=======
-  serializedObject: any,
   { signal }: Abortable = {}
->>>>>>> 142ce402
 ) =>
   new Promise<R>((resolve, reject) => {
     const instances: T[] = [];
     signal && signal.addEventListener('abort', reject, { once: true });
-<<<<<<< HEAD
     const promises = Object.values(serializedObject).map(async (value) => {
       const klass =
         value &&
@@ -182,37 +140,6 @@
       const instance = (await klass.fromObject(value, { signal })) as T;
       instances.push(instance);
       return instance;
-=======
-    // enlive every possible property
-    const promises = Object.values(serializedObject).map((value: any) => {
-      if (!value) {
-        return value;
-      }
-      // gradient
-      if (value.colorStops) {
-        return new (classRegistry.getClass('gradient'))(value);
-      }
-      // clipPath
-      if (value.type) {
-        return enlivenObjects<FabricObject>([value], { signal }).then(
-          ([enlived]) => {
-            instances.push(enlived);
-            return enlived;
-          }
-        );
-      }
-      // pattern
-      if (value.source) {
-        return classRegistry
-          .getClass('pattern')
-          .fromObject(value, { signal })
-          .then((pattern: Pattern) => {
-            instances.push(pattern);
-            return pattern;
-          });
-      }
-      return value;
->>>>>>> 142ce402
     });
     const keys = Object.keys(serializedObject) as (keyof D)[];
     Promise.all(promises)
