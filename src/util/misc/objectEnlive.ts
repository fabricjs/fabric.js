import { noop } from '../../constants';
import type { BaseFilter } from '../../filters/BaseFilter';
import type { FabricObject } from '../../shapes/Object/FabricObject';
import type {
  Abortable,
  Constructor,
  TCrossOrigin,
  TFiller,
} from '../../typedefs';
import { createImage } from './dom';
import { classRegistry } from '../../ClassRegistry';
import type { FabricObject as BaseFabricObject } from '../../shapes/Object/Object';
import { FabricError, SignalAbortedError } from '../internals/console';
import type { Gradient } from '../../gradient';

export type LoadImageOptions = Abortable & {
  /**
   * cors value for the image loading, default to anonymous
   */
  crossOrigin?: TCrossOrigin;
};

/**
 * Loads image element from given url and resolve it, or catch.
 * @param {String} url URL representing an image
 * @param {LoadImageOptions} [options] image loading options
 * @returns {Promise<HTMLImageElement>} the loaded image.
 */
export const loadImage = (
  url: string,
  { signal, crossOrigin = null }: LoadImageOptions = {}
) =>
  new Promise<HTMLImageElement>(function (resolve, reject) {
    if (signal && signal.aborted) {
      return reject(new SignalAbortedError('loadImage'));
    }
    const img = createImage();
    let abort: EventListenerOrEventListenerObject;
    if (signal) {
      abort = function (err: Event) {
        img.src = '';
        reject(err);
      };
      signal.addEventListener('abort', abort, { once: true });
    }
    const done = function () {
      img.onload = img.onerror = null;
      abort && signal?.removeEventListener('abort', abort);
      resolve(img);
    };
    if (!url) {
      done();
      return;
    }
    img.onload = done;
    img.onerror = function () {
      abort && signal?.removeEventListener('abort', abort);
      reject(new FabricError(`Error loading ${img.src}`));
    };
    crossOrigin && (img.crossOrigin = crossOrigin);
    img.src = url;
  });

export type EnlivenObjectOptions = Abortable & {
  /**
   * Method for further parsing of object elements,
   * called after each fabric object created.
   */
  reviver?: <T extends BaseFabricObject | FabricObject | BaseFilter>(
    serializedObj: Record<string, any>,
    instance: T
  ) => void;
};

/**
 * Creates corresponding fabric instances from their object representations
 * @param {Object[]} objects Objects to enliven
 * @param {EnlivenObjectOptions} [options]
 * @param {(serializedObj: object, instance: FabricObject) => any} [options.reviver] Method for further parsing of object elements,
 * called after each fabric object created.
 * @param {AbortSignal} [options.signal] handle aborting, see https://developer.mozilla.org/en-US/docs/Web/API/AbortController/signal
 * @returns {Promise<FabricObject[]>}
 */
export const enlivenObjects = <
  T extends BaseFabricObject | FabricObject | BaseFilter
>(
  objects: any[],
  { signal, reviver = noop }: EnlivenObjectOptions = {}
) =>
  new Promise<T[]>((resolve, reject) => {
    const instances: T[] = [];
    signal && signal.addEventListener('abort', reject, { once: true });
    Promise.all(
<<<<<<< HEAD
      objects.map(async (obj) => {
        const fabricInstance = await classRegistry
          .getClass<T>(obj.type)
          .fromObject(obj, {
            signal,
            reviver,
          });
        reviver(obj, fabricInstance);
        instances.push(fabricInstance);
        return fabricInstance;
      })
=======
      objects.map((obj) =>
        classRegistry
          .getClass<
            Constructor<T> & {
              fromObject(options: any, context: Abortable): Promise<T>;
            }
          >(obj.type)
          .fromObject(obj, { signal })
          .then((fabricInstance) => {
            reviver(obj, fabricInstance);
            instances.push(fabricInstance);
            return fabricInstance;
          })
      )
>>>>>>> 635f013e
    )
      .then(resolve)
      .catch((error) => {
        // cleanup
        instances.forEach((instance) => {
          (instance as FabricObject).dispose &&
            (instance as FabricObject).dispose();
        });
        reject(error);
      })
      .finally(() => {
        signal && signal.removeEventListener('abort', reject);
      });
  });

/**
 * Creates corresponding fabric instances residing in an object, e.g. `clipPath`
 * @param {Object} object with properties to enlive ( fill, stroke, clipPath, path )
 * @param {object} [options]
 * @param {AbortSignal} [options.signal] handle aborting, see https://developer.mozilla.org/en-US/docs/Web/API/AbortController/signal
 * @returns {Promise<Record<string, FabricObject | TFiller | BaseFilter | null>>} the input object with enlived values
 */
export const enlivenObjectEnlivables = <
  T extends FabricObject | TFiller | BaseFilter,
  D extends Record<string, Record<string, unknown>> = Record<
    string,
    Record<string, unknown>
  >,
  R extends Record<keyof D, T> = Record<keyof D, T>
>(
  serializedObject: D,
  { signal }: Abortable = {}
) =>
  new Promise<R>((resolve, reject) => {
    const instances: T[] = [];
    signal && signal.addEventListener('abort', reject, { once: true });
<<<<<<< HEAD
    const promises = Object.values(serializedObject).map(async (value) => {
      const klass =
        value &&
        typeof value === 'object' &&
        classRegistry.getClass(value, false);
      if (!klass) return;
      const instance = (await klass.fromObject(value, { signal })) as T;
      instances.push(instance);
      return instance;
=======
    // enlive every possible property
    const promises = Object.values(serializedObject).map((value: any) => {
      if (!value) {
        return value;
      }
      // gradient
      if (value.colorStops) {
        return new (classRegistry.getClass<typeof Gradient>('gradient'))(value);
      }
      // clipPath
      if (value.type) {
        return enlivenObjects<FabricObject>([value], { signal }).then(
          ([enlived]) => {
            instances.push(enlived);
            return enlived;
          }
        );
      }
      // pattern
      if (value.source) {
        return classRegistry
          .getClass<typeof Pattern>('pattern')
          .fromObject(value, { signal })
          .then((pattern: Pattern) => {
            instances.push(pattern);
            return pattern;
          });
      }
      return value;
>>>>>>> 635f013e
    });
    const keys = Object.keys(serializedObject) as (keyof D)[];
    Promise.all(promises)
      .then((enlived) => {
        return enlived.reduce((acc, instance, index) => {
          instance && (acc[keys[index]] = instance as R[keyof D]);
          return acc;
        }, {} as R);
      })
      .then(resolve)
      .catch((error) => {
        // cleanup
        instances.forEach((instance: any) => {
          instance.dispose && instance.dispose();
        });
        reject(error);
      })
      .finally(() => {
        signal && signal.removeEventListener('abort', reject);
      });
  });<|MERGE_RESOLUTION|>--- conflicted
+++ resolved
@@ -91,34 +91,16 @@
     const instances: T[] = [];
     signal && signal.addEventListener('abort', reject, { once: true });
     Promise.all(
-<<<<<<< HEAD
-      objects.map(async (obj) => {
-        const fabricInstance = await classRegistry
-          .getClass<T>(obj.type)
-          .fromObject(obj, {
-            signal,
-            reviver,
-          });
-        reviver(obj, fabricInstance);
-        instances.push(fabricInstance);
-        return fabricInstance;
-      })
-=======
       objects.map((obj) =>
         classRegistry
-          .getClass<
-            Constructor<T> & {
-              fromObject(options: any, context: Abortable): Promise<T>;
-            }
-          >(obj.type)
-          .fromObject(obj, { signal })
+          .getClass<T>(obj.type)
+          .fromObject(obj, { signal, reviver })
           .then((fabricInstance) => {
             reviver(obj, fabricInstance);
             instances.push(fabricInstance);
             return fabricInstance;
           })
       )
->>>>>>> 635f013e
     )
       .then(resolve)
       .catch((error) => {
@@ -155,7 +137,6 @@
   new Promise<R>((resolve, reject) => {
     const instances: T[] = [];
     signal && signal.addEventListener('abort', reject, { once: true });
-<<<<<<< HEAD
     const promises = Object.values(serializedObject).map(async (value) => {
       const klass =
         value &&
@@ -165,37 +146,6 @@
       const instance = (await klass.fromObject(value, { signal })) as T;
       instances.push(instance);
       return instance;
-=======
-    // enlive every possible property
-    const promises = Object.values(serializedObject).map((value: any) => {
-      if (!value) {
-        return value;
-      }
-      // gradient
-      if (value.colorStops) {
-        return new (classRegistry.getClass<typeof Gradient>('gradient'))(value);
-      }
-      // clipPath
-      if (value.type) {
-        return enlivenObjects<FabricObject>([value], { signal }).then(
-          ([enlived]) => {
-            instances.push(enlived);
-            return enlived;
-          }
-        );
-      }
-      // pattern
-      if (value.source) {
-        return classRegistry
-          .getClass<typeof Pattern>('pattern')
-          .fromObject(value, { signal })
-          .then((pattern: Pattern) => {
-            instances.push(pattern);
-            return pattern;
-          });
-      }
-      return value;
->>>>>>> 635f013e
     });
     const keys = Object.keys(serializedObject) as (keyof D)[];
     Promise.all(promises)
