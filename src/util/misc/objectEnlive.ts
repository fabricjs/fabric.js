--- conflicted
+++ resolved
@@ -151,42 +151,21 @@
     const instances: (FabricObject | TFiller | Shadow)[] = [];
     signal && signal.addEventListener('abort', reject, { once: true });
     // enlive every possible property
-<<<<<<< HEAD
     const promises = Object.entries(serializedObject).map(
       ([key, value]: [string, any]) => {
         if (!value) {
           return value;
         }
-        // clipPath or shadow or gradient
-        if (['clipPath', 'shadow', 'gradient'].includes(key) && value.type) {
+        // clipPath or shadow or gradient or text on a path
+        if (
+          ['clipPath', 'shadow', 'gradient', 'path'].includes(key) &&
+          value.type
+        ) {
           return enlivenObjects<FabricObject | Shadow | TFiller>([value], {
             signal,
           }).then(([enlived]) => {
             instances.push(enlived);
             return enlived;
-=======
-    const promises = Object.entries(serializedObject).map(([key, value]: [string, any]) => {
-      if (!value) {
-        return value;
-      }
-      // clipPath or shadow or gradient or text on a path
-      if (['clipPath', 'shadow', 'gradient', 'path'].includes(key) && value.type) {
-        return enlivenObjects<FabricObject | Shadow | TFiller>([value], {
-          signal,
-        }).then(([enlived]) => {
-          instances.push(enlived);
-          return enlived;
-        });
-      }
-      // pattern
-      if (["stroke", "fill"].includes(key) && value.source) {
-        return classRegistry
-          .getClass<typeof Pattern>('pattern')
-          .fromObject(value, { signal })
-          .then((pattern: Pattern) => {
-            instances.push(pattern);
-            return pattern;
->>>>>>> fad8a23f
           });
         }
         // pattern
