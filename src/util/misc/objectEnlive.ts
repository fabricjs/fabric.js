import { fabric } from '../../../HEADER';
import { noop } from '../../constants';
import { Gradient } from '../../gradient';
import { Pattern } from '../../pattern.class';
import type { FabricObject } from '../../shapes/fabricObject.class';
import type { TCrossOrigin, TFiller } from '../../typedefs';
import { camelize, capitalize } from '../lang_string';
import { createImage } from './dom';

/**
 * Returns klass "Class" object of given namespace
 * @param {String} type Type of object (eg. 'circle')
 * @param {object} namespace Namespace to get klass "Class" object from
 * @return {Object} klass "Class"
 */
export const getKlass = (type: string, namespace = fabric): any =>
  namespace[capitalize(camelize(type), true)];

export type LoadImageOptions = {
  /**
   * see https://developer.mozilla.org/en-US/docs/Web/API/AbortController/signal
   */
  signal?: AbortSignal;
  /**
   * cors value for the image loading, default to anonymous
   */
  crossOrigin?: TCrossOrigin;
};

/**
 * Loads image element from given url and resolve it, or catch.
 * @param {String} url URL representing an image
 * @param {LoadImageOptions} [options] image loading options
 * @returns {Promise<HTMLImageElement>} the loaded image.
 */
export const loadImage = (
  url: string,
  { signal, crossOrigin = null }: LoadImageOptions = {}
) =>
  new Promise<HTMLImageElement>(function (resolve, reject) {
    if (signal && signal.aborted) {
      return reject(new Error('`options.signal` is in `aborted` state'));
    }
    const img = createImage();
    let abort: EventListenerOrEventListenerObject;
    if (signal) {
      abort = function (err: Event) {
        img.src = '';
        reject(err);
      };
      signal.addEventListener('abort', abort, { once: true });
    }
    const done = function () {
      img.onload = img.onerror = null;
      abort && signal?.removeEventListener('abort', abort);
      resolve(img);
    };
    if (!url) {
      done();
      return;
    }
    img.onload = done;
    img.onerror = function () {
      abort && signal?.removeEventListener('abort', abort);
      reject(new Error('Error loading ' + img.src));
    };
    crossOrigin && (img.crossOrigin = crossOrigin);
    img.src = url;
  });

type EnlivenObjectOptions = {
  /**
   * handle aborting, see https://developer.mozilla.org/en-US/docs/Web/API/AbortController/signal
   */
  signal?: AbortSignal;
  /**
   * Method for further parsing of object elements,
   * called after each fabric object created.
   */
  reviver?: (
    serializedObj: Record<string, any>,
    instance: FabricObject
  ) => void;
  /**
   * Namespace to get klass "Class" object from
   */
  namespace?: any;
};

/**
 * Creates corresponding fabric instances from their object representations
 * @param {Object[]} objects Objects to enliven
 * @param {EnlivenObjectOptions} [options]
 * @param {object} [options.namespace] Namespace to get klass "Class" object from
 * @param {(serializedObj: object, instance: FabricObject) => any} [options.reviver] Method for further parsing of object elements,
 * called after each fabric object created.
 * @param {AbortSignal} [options.signal] handle aborting, see https://developer.mozilla.org/en-US/docs/Web/API/AbortController/signal
 * @returns {Promise<FabricObject[]>}
 */
export const enlivenObjects = (
  objects: any[],
  { signal, reviver = noop, namespace = fabric }: EnlivenObjectOptions = {}
) =>
  new Promise<FabricObject[]>((resolve, reject) => {
    const instances: FabricObject[] = [];
    signal && signal.addEventListener('abort', reject, { once: true });
    Promise.all(
      objects.map((obj) =>
        getKlass(obj.type, namespace)
          .fromObject(obj, {
            signal,
            reviver,
            namespace,
          })
          .then((fabricInstance: FabricObject) => {
            reviver(obj, fabricInstance);
            instances.push(fabricInstance);
            return fabricInstance;
          })
      )
    )
      .then(resolve)
      .catch((error) => {
        // cleanup
        instances.forEach(function (instance) {
          instance.dispose && instance.dispose();
        });
        reject(error);
      })
      .finally(() => {
        signal && signal.removeEventListener('abort', reject);
      });
  });

/**
 * Creates corresponding fabric instances residing in an object, e.g. `clipPath`
 * @param {Object} object with properties to enlive ( fill, stroke, clipPath, path )
 * @param {object} [options]
 * @param {AbortSignal} [options.signal] handle aborting, see https://developer.mozilla.org/en-US/docs/Web/API/AbortController/signal
 * @returns {Promise<Record<string, FabricObject | TFiller | null>>} the input object with enlived values
 */
<<<<<<< HEAD
export const enlivenObjectEnlivables = <R = Record<string, unknown>>(
=======
export const enlivenObjectEnlivables = <
  R = Record<string, FabricObject | TFiller | null>
>(
>>>>>>> f78ee70b
  serializedObject: any,
  { signal }: { signal?: AbortSignal } = {}
) =>
  new Promise<R>((resolve, reject) => {
    const instances: (FabricObject | TFiller)[] = [];
    signal && signal.addEventListener('abort', reject, { once: true });
    // enlive every possible property
    const promises = Object.values(serializedObject).map((value: any) => {
      if (!value) {
        return value;
      }
      // gradient
      if (value.colorStops) {
        return new Gradient(value);
      }
      // clipPath
      if (value.type) {
        return enlivenObjects([value], { signal }).then(([enlived]) => {
          instances.push(enlived);
          return enlived;
        });
      }
      // pattern
      if (value.source) {
        return Pattern.fromObject(value, { signal }).then((pattern) => {
          instances.push(pattern);
          return pattern;
        });
      }
      return value;
    });
    const keys = Object.keys(serializedObject);
    Promise.all(promises)
      .then((enlived) => {
        return enlived.reduce((acc, instance, index) => {
          acc[keys[index]] = instance;
          return acc;
        }, {});
      })
      .then(resolve)
      .catch((error) => {
        // cleanup
        instances.forEach((instance: any) => {
          instance.dispose && instance.dispose();
        });
        reject(error);
      })
      .finally(() => {
        signal && signal.removeEventListener('abort', reject);
      });
  });<|MERGE_RESOLUTION|>--- conflicted
+++ resolved
@@ -139,13 +139,9 @@
  * @param {AbortSignal} [options.signal] handle aborting, see https://developer.mozilla.org/en-US/docs/Web/API/AbortController/signal
  * @returns {Promise<Record<string, FabricObject | TFiller | null>>} the input object with enlived values
  */
-<<<<<<< HEAD
-export const enlivenObjectEnlivables = <R = Record<string, unknown>>(
-=======
 export const enlivenObjectEnlivables = <
   R = Record<string, FabricObject | TFiller | null>
 >(
->>>>>>> f78ee70b
   serializedObject: any,
   { signal }: { signal?: AbortSignal } = {}
 ) =>
