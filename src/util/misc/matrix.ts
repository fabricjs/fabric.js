--- conflicted
+++ resolved
@@ -298,22 +298,6 @@
  * @param  {Number} [options.skewY]
  * @return {Number[]} transform matrix
  */
-<<<<<<< HEAD
-export const calcDimensionsMatrix = (decomposedValues: TScaleMatrixArgs) => {
-  return hasMatrixDimensionProps(decomposedValues)
-    ? multiplyTransformMatrixArray(
-        [
-          createScaleMatrix(
-            (decomposedValues.flipX ? -1 : 1) * (decomposedValues.scaleX ?? 1),
-            (decomposedValues.flipY ? -1 : 1) * (decomposedValues.scaleY ?? 1)
-          ),
-          decomposedValues.skewX && createSkewXMatrix(decomposedValues.skewX),
-          decomposedValues.skewY && createSkewYMatrix(decomposedValues.skewY),
-        ],
-        true
-      )
-    : (iMatrix.concat() as TMat2D);
-=======
 export const calcDimensionsMatrix = ({
   scaleX = 1,
   scaleY = 1,
@@ -333,7 +317,6 @@
     matrix = multiplyTransformMatrices(matrix, createSkewYMatrix(skewY), true);
   }
   return matrix;
->>>>>>> e7a0080d
 };
 
 /**
@@ -353,20 +336,7 @@
  * @param  {Number} [options.translateY]
  * @return {Number[]} transform matrix
  */
-<<<<<<< HEAD
-export const composeMatrix = ({
-  translateX,
-  translateY,
-  angle,
-  ...dimensionProps
-}: TComposeMatrixArgs): TMat2D => {
-  return multiplyTransformMatrixArray([
-    !!(translateX || translateY) &&
-      createTranslateMatrix(translateX, translateY),
-    angle && createRotateMatrix({ angle }),
-    calcDimensionsMatrix(dimensionProps),
-  ]);
-=======
+
 export const composeMatrix = (options: TComposeMatrixArgs): TMat2D => {
   const { translateX = 0, translateY = 0, angle = 0 as TDegree } = options;
   let matrix = createTranslateMatrix(translateX, translateY);
@@ -378,5 +348,4 @@
     matrix = multiplyTransformMatrices(matrix, scaleMatrix);
   }
   return matrix;
->>>>>>> e7a0080d
 };