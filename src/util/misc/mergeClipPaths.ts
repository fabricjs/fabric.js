--- conflicted
+++ resolved
@@ -21,14 +21,9 @@
  * @param {fabric.Object} c2
  * @returns {fabric.Object} merged clip path
  */
-<<<<<<< HEAD
 export const mergeClipPaths = (c1: TObject, c2: TObject) => {
-  let a = c1, b = c2;
-=======
-export const mergeClipPaths = (c1: any, c2: any) => {
   let a = c1,
     b = c2;
->>>>>>> 5538c06f
   if (a.inverted && !b.inverted) {
     //  case (2)
     a = c2;
