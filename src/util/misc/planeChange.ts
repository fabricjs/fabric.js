--- conflicted
+++ resolved
@@ -38,18 +38,6 @@
   from: TMat2D = iMatrix,
   to: TMat2D = iMatrix
 ): Point => point.transform(calcPlaneChangeMatrix(from, to));
-<<<<<<< HEAD
-
-/**
- * see {@link sendPointToPlane}
- */
-export const sendVectorToPlane = (
-  vector: Point,
-  from: TMat2D = iMatrix,
-  to: TMat2D = iMatrix
-): Point => vector.transform(calcPlaneChangeMatrix(from, to), true);
-=======
->>>>>>> 0cc0f462
 
 /**
  * See {@link sendPointToPlane}
