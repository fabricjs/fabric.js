<<<<<<< HEAD
import { iMatrix } from "../../constants";
import type { Point } from "../../point.class";
import type { TMat2D } from "../../typedefs";
import { TObject } from "../../__types__";
import { invertTransform, multiplyTransformMatrices } from "./matrix";
=======
import type { TMat2D } from '../../typedefs';
import {
  invertTransform,
  multiplyTransformMatrices,
  transformPoint,
} from './matrix';
import { iMatrix } from '../../constants';
import type { IPoint, Point } from '../../point.class';
>>>>>>> 5538c06f
import { applyTransformToObject } from './objectTransforms';

export const enum ObjectRelation {
  sibling = 'sibling',
  child = 'child',
}

/**
 * We are actually looking for the transformation from the destination plane to the source plane (change of basis matrix)\
 * The object will exist on the destination plane and we want it to seem unchanged by it so we invert the destination matrix (`to`) and then apply the source matrix (`from`)
 * @param [from]
 * @param [to] 
 * @returns 
 */
export const calcPlaneChangeMatrix = (from: TMat2D = iMatrix, to: TMat2D = iMatrix) =>
  multiplyTransformMatrices(invertTransform(to), from);

/**
 * Sends a point from the source coordinate plane to the destination coordinate plane.\
 * From the canvas/viewer's perspective the point remains unchanged.
 *
 * @example <caption>Send point from canvas plane to group plane</caption>
 * var obj = new fabric.Rect({ left: 20, top: 20, width: 60, height: 60, strokeWidth: 0 });
 * var group = new fabric.Group([obj], { strokeWidth: 0 });
 * var sentPoint1 = fabric.util.sendPointToPlane(new Point(50, 50), undefined, group.calcTransformMatrix());
 * var sentPoint2 = fabric.util.sendPointToPlane(new Point(50, 50), fabric.iMatrix, group.calcTransformMatrix());
 * console.log(sentPoint1, sentPoint2) //  both points print (0,0) which is the center of group
 *
 * @static
 * @memberOf fabric.util
 * @see {fabric.util.transformPointRelativeToCanvas} for transforming relative to canvas
 * @param {Point} point
 * @param {TMat2D} [from] plane matrix containing object. Passing `undefined` is equivalent to passing the identity matrix, which means `point` exists in the canvas coordinate plane.
 * @param {TMat2D} [to] destination plane matrix to contain object. Passing `undefined` means `point` should be sent to the canvas coordinate plane.
 * @returns {Point} transformed point
 */
<<<<<<< HEAD
export const sendPointToPlane = (point: Point, from?: TMat2D, to?: TMat2D): Point =>
  point.transform(calcPlaneChangeMatrix(from, to));
=======
export const sendPointToPlane = (
  point: IPoint,
  from: TMat2D = iMatrix,
  to: TMat2D = iMatrix
): Point =>
  //  we are actually looking for the transformation from the destination plane to the source plane (which is a linear mapping)
  //  the object will exist on the destination plane and we want it to seem unchanged by it so we reverse the destination matrix (to) and then apply the source matrix (from)
  transformPoint(point, multiplyTransformMatrices(invertTransform(to), from));
>>>>>>> 5538c06f

/**
 * Transform point relative to canvas.
 * From the viewport/viewer's perspective the point remains unchanged.
 *
 * `child` relation means `point` exists in the coordinate plane created by `canvas`.
 * In other words point is measured acoording to canvas' top left corner
 * meaning that if `point` is equal to (0,0) it is positioned at canvas' top left corner.
 *
 * `sibling` relation means `point` exists in the same coordinate plane as canvas.
 * In other words they both relate to the same (0,0) and agree on every point, which is how an event relates to canvas.
 *
 * @static
 * @memberOf fabric.util
 * @param {Point} point
 * @param {fabric.StaticCanvas} canvas
 * @param {'sibling'|'child'} relationBefore current relation of point to canvas
 * @param {'sibling'|'child'} relationAfter desired relation of point to canvas
 * @returns {Point} transformed point
 */
export const transformPointRelativeToCanvas = (
  point: Point,
  canvas: any,
  relationBefore: ObjectRelation,
  relationAfter: ObjectRelation
): Point => {
  // is this still needed with TS?
  if (
    relationBefore !== ObjectRelation.child &&
    relationBefore !== ObjectRelation.sibling
  ) {
    throw new Error('fabric.js: received bad argument ' + relationBefore);
  }
  if (
    relationAfter !== ObjectRelation.child &&
    relationAfter !== ObjectRelation.sibling
  ) {
    throw new Error('fabric.js: received bad argument ' + relationAfter);
  }
  if (relationBefore === relationAfter) {
    return point;
  }
  const t = canvas.viewportTransform;
<<<<<<< HEAD
  return point.transform(relationAfter === 'child' ? invertTransform(t) : t);
=======
  return transformPoint(
    point,
    relationAfter === 'child' ? invertTransform(t) : t
  );
>>>>>>> 5538c06f
};

/**
 *
 * A util that abstracts applying transform to objects.\
 * Sends `object` to the destination coordinate plane by applying the relevant transformations.\
 * Changes the space/plane where `object` is drawn.\
 * From the canvas/viewer's perspective `object` remains unchanged.
 *
 * @example <caption>Move clip path from one object to another while preserving it's appearance as viewed by canvas/viewer</caption>
 * let obj, obj2;
 * let clipPath = new fabric.Circle({ radius: 50 });
 * obj.clipPath = clipPath;
 * // render
 * fabric.util.sendObjectToPlane(clipPath, obj.calcTransformMatrix(), obj2.calcTransformMatrix());
 * obj.clipPath = undefined;
 * obj2.clipPath = clipPath;
 * // render, clipPath now clips obj2 but seems unchanged from the eyes of the viewer
 *
 * @example <caption>Clip an object's clip path with an existing object</caption>
 * let obj, existingObj;
 * let clipPath = new fabric.Circle({ radius: 50 });
 * obj.clipPath = clipPath;
 * let transformTo = fabric.util.multiplyTransformMatrices(obj.calcTransformMatrix(), clipPath.calcTransformMatrix());
 * fabric.util.sendObjectToPlane(existingObj, existingObj.group?.calcTransformMatrix(), transformTo);
 * clipPath.clipPath = existingObj;
 *
 * @static
 * @memberof fabric.util
 * @param {fabric.Object} object
 * @param {Matrix} [from] plane matrix containing object. Passing `undefined` is equivalent to passing the identity matrix, which means `object` is a direct child of canvas.
 * @param {Matrix} [to] destination plane matrix to contain object. Passing `undefined` means `object` should be sent to the canvas coordinate plane.
 * @returns {Matrix} the transform matrix that was applied to `object`
 */
<<<<<<< HEAD
export const sendObjectToPlane = (object: TObject, from?: TMat2D, to?: TMat2D): TMat2D => {
  const t = calcPlaneChangeMatrix(from, to);
=======
export const sendObjectToPlane = (
  object: any,
  from: TMat2D = iMatrix,
  to: TMat2D = iMatrix
): TMat2D => {
  //  we are actually looking for the transformation from the destination plane to the source plane (which is a linear mapping)
  //  the object will exist on the destination plane and we want it to seem unchanged by it so we reverse the destination matrix (to) and then apply the source matrix (from)
  const t = multiplyTransformMatrices(invertTransform(to), from);
>>>>>>> 5538c06f
  applyTransformToObject(
    object,
    multiplyTransformMatrices(t, object.calcOwnMatrix())
  );
  return t;
};<|MERGE_RESOLUTION|>--- conflicted
+++ resolved
@@ -1,19 +1,8 @@
-<<<<<<< HEAD
 import { iMatrix } from "../../constants";
 import type { Point } from "../../point.class";
 import type { TMat2D } from "../../typedefs";
 import { TObject } from "../../__types__";
 import { invertTransform, multiplyTransformMatrices } from "./matrix";
-=======
-import type { TMat2D } from '../../typedefs';
-import {
-  invertTransform,
-  multiplyTransformMatrices,
-  transformPoint,
-} from './matrix';
-import { iMatrix } from '../../constants';
-import type { IPoint, Point } from '../../point.class';
->>>>>>> 5538c06f
 import { applyTransformToObject } from './objectTransforms';
 
 export const enum ObjectRelation {
@@ -50,10 +39,6 @@
  * @param {TMat2D} [to] destination plane matrix to contain object. Passing `undefined` means `point` should be sent to the canvas coordinate plane.
  * @returns {Point} transformed point
  */
-<<<<<<< HEAD
-export const sendPointToPlane = (point: Point, from?: TMat2D, to?: TMat2D): Point =>
-  point.transform(calcPlaneChangeMatrix(from, to));
-=======
 export const sendPointToPlane = (
   point: IPoint,
   from: TMat2D = iMatrix,
@@ -61,8 +46,7 @@
 ): Point =>
   //  we are actually looking for the transformation from the destination plane to the source plane (which is a linear mapping)
   //  the object will exist on the destination plane and we want it to seem unchanged by it so we reverse the destination matrix (to) and then apply the source matrix (from)
-  transformPoint(point, multiplyTransformMatrices(invertTransform(to), from));
->>>>>>> 5538c06f
+  transformPoint(point, calcPlaneChangeMatrix(from, to));
 
 /**
  * Transform point relative to canvas.
@@ -106,14 +90,7 @@
     return point;
   }
   const t = canvas.viewportTransform;
-<<<<<<< HEAD
   return point.transform(relationAfter === 'child' ? invertTransform(t) : t);
-=======
-  return transformPoint(
-    point,
-    relationAfter === 'child' ? invertTransform(t) : t
-  );
->>>>>>> 5538c06f
 };
 
 /**
@@ -148,19 +125,8 @@
  * @param {Matrix} [to] destination plane matrix to contain object. Passing `undefined` means `object` should be sent to the canvas coordinate plane.
  * @returns {Matrix} the transform matrix that was applied to `object`
  */
-<<<<<<< HEAD
 export const sendObjectToPlane = (object: TObject, from?: TMat2D, to?: TMat2D): TMat2D => {
   const t = calcPlaneChangeMatrix(from, to);
-=======
-export const sendObjectToPlane = (
-  object: any,
-  from: TMat2D = iMatrix,
-  to: TMat2D = iMatrix
-): TMat2D => {
-  //  we are actually looking for the transformation from the destination plane to the source plane (which is a linear mapping)
-  //  the object will exist on the destination plane and we want it to seem unchanged by it so we reverse the destination matrix (to) and then apply the source matrix (from)
-  const t = multiplyTransformMatrices(invertTransform(to), from);
->>>>>>> 5538c06f
   applyTransformToObject(
     object,
     multiplyTransformMatrices(t, object.calcOwnMatrix())
