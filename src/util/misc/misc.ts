//@ts-nocheck
import { fabric } from '../../../HEADER';
import { Point } from '../../point.class';
import { cos } from './cos';
import { sin } from './sin';
import { rotateVector, createVector, calcAngleBetweenVectors, getHatVector, getBisector } from './vectors';
import { degreesToRadians, radiansToDegrees } from './radiansDegreesConversion';
import { rotatePoint } from './rotatePoint';
import { getRandomInt, removeFromArray } from '../internals';
import { projectStrokeOnPoints } from './projectStroke';
import {
  transformPoint,
  invertTransform,
  composeMatrix,
  qrDecompose,
  calcDimensionsMatrix,
  calcRotateMatrix,
  multiplyTransformMatrices,
} from './matrix';
import { stylesFromArray, stylesToArray, hasStyleChanged } from './textStyles';
import { clone, extend } from '../lang_object';
import { createCanvasElement, createImage, copyCanvasElement, toDataURL } from './dom';
import { toFixed } from './toFixed';
import {
  matrixToSVG,
  parsePreserveAspectRatioAttribute,
  groupSVGElements,
  parseUnit,
  getSvgAttributes,
} from './svgParsing';
import { findScaleToFit, findScaleToCover } from './findScaleTo';
import { capValue } from './capValue';
import {
  saveObjectTransform,
  resetObjectTransform,
  addTransformToObject,
  applyTransformToObject,
  removeTransformFromObject,
} from './objectTransforms';
import { makeBoundingBoxFromPoints } from './boundingBoxFromPoints';
import {
  sendPointToPlane,
  transformPointRelativeToCanvas,
  sendObjectToPlane,
} from './planeChange';
import {
  camelize,
  capitalize,
  escapeXml,
  graphemeSplit,
} from '../lang_string';
import {
  getKlass,
  loadImage,
  enlivenObjects,
  enlivenObjectEnlivables,
} from './objectEnlive';
import {
  min,
  max,
} from '../lang_array';
<<<<<<< HEAD


import { pick } from './pick';
=======
import {
  joinPath,
  parsePath,
  makePathSimpler,
  getSmoothPathFromPoints,
  getPathSegmentsInfo,
  getBoundsOfCurve,
  getPointOnPath,
  transformPath,
  getRegularPolygonPath,
} from '../path';
import { setStyle } from '../dom_style';
import { request } from '../dom_request';
import {
  isTouchEvent,
  getPointer,
  removeListener,
  addListener,
} from '../dom_event';
>>>>>>> fd512923

  /**
   * @namespace fabric.util
   */
  fabric.util = {
    cos,
    sin,
    rotateVector,
    createVector,
    calcAngleBetweenVectors,
    getHatVector,
    getBisector,
    degreesToRadians,
    radiansToDegrees,
    rotatePoint,
    // probably we should stop exposing this from the interface
    getRandomInt,
    removeFromArray,
    projectStrokeOnPoints,
    // matrix.ts file
    transformPoint,
    invertTransform,
    composeMatrix,
    qrDecompose,
    calcDimensionsMatrix,
    calcRotateMatrix,
    multiplyTransformMatrices,
    // textStyles.ts file
    stylesFromArray,
    stylesToArray,
    hasStyleChanged,
    object: {
      clone,
      extend,
    },
    createCanvasElement,
    createImage,
    copyCanvasElement,
    toDataURL,
    toFixed,
    matrixToSVG,
    parsePreserveAspectRatioAttribute,
    groupSVGElements,
    parseUnit,
    getSvgAttributes,
    findScaleToFit,
    findScaleToCover,
    capValue,
    saveObjectTransform,
    resetObjectTransform,
    addTransformToObject,
    applyTransformToObject,
    removeTransformFromObject,
    makeBoundingBoxFromPoints,
    sendPointToPlane,
    transformPointRelativeToCanvas,
    sendObjectToPlane,
    string: {
      camelize,
      capitalize,
      escapeXml,
      graphemeSplit,
    },
    getKlass,
    loadImage,
    enlivenObjects,
    enlivenObjectEnlivables,
    array: {
      min,
      max,
    },
<<<<<<< HEAD

    pick,
=======
    joinPath,
    parsePath,
    makePathSimpler,
    getSmoothPathFromPoints,
    getPathSegmentsInfo,
    getBoundsOfCurve,
    getPointOnPath,
    transformPath,
    getRegularPolygonPath,
    request,
    setStyle,
    isTouchEvent,
    getPointer,
    removeListener,
    addListener,
    /**
     * Populates an object with properties of another object
     * @static
     * @memberOf fabric.util
     * @param {Object} source Source object
     * @param {Object} destination Destination object
     * @return {Array} properties Properties names to include
     */
    populateWithProperties: function(source, destination, properties) {
      if (properties && Array.isArray(properties)) {
        for (var i = 0, len = properties.length; i < len; i++) {
          if (properties[i] in source) {
            destination[properties[i]] = source[properties[i]];
          }
        }
      }
    },
>>>>>>> fd512923

    /**
     * Returns true if context has transparent pixel
     * at specified location (taking tolerance into account)
     * @param {CanvasRenderingContext2D} ctx context
     * @param {Number} x x coordinate
     * @param {Number} y y coordinate
     * @param {Number} tolerance Tolerance
     */
    isTransparent: function(ctx, x, y, tolerance) {

      // If tolerance is > 0 adjust start coords to take into account.
      // If moves off Canvas fix to 0
      if (tolerance > 0) {
        if (x > tolerance) {
          x -= tolerance;
        }
        else {
          x = 0;
        }
        if (y > tolerance) {
          y -= tolerance;
        }
        else {
          y = 0;
        }
      }

      var _isTransparent = true, i, temp,
          imageData = ctx.getImageData(x, y, (tolerance * 2) || 1, (tolerance * 2) || 1),
          l = imageData.data.length;

      // Split image data - for tolerance > 1, pixelDataSize = 4;
      for (i = 3; i < l; i += 4) {
        temp = imageData.data[i];
        _isTransparent = temp <= 0;
        if (_isTransparent === false) {
          break; // Stop if colour found
        }
      }

      imageData = null;

      return _isTransparent;
    },

    /**
     * Given current aspect ratio, determines the max width and height that can
     * respect the total allowed area for the cache.
     * @memberOf fabric.util
     * @param {Number} ar aspect ratio
     * @param {Number} maximumArea Maximum area you want to achieve
     * @return {Object.x} Limited dimensions by X
     * @return {Object.y} Limited dimensions by Y
     */
    limitDimsByArea: function(ar, maximumArea) {
      var roughWidth = Math.sqrt(maximumArea * ar),
          perfLimitSizeY = Math.floor(maximumArea / roughWidth);
      return { x: Math.floor(roughWidth), y: perfLimitSizeY };
    },

    /**
     * given a width and height, return the size of the bounding box
     * that can contains the box with width/height with applied transform
     * described in options.
     * Use to calculate the boxes around objects for controls.
     * @memberOf fabric.util
     * @param {Number} width
     * @param {Number} height
     * @param {Object} options
     * @param {Number} options.scaleX
     * @param {Number} options.scaleY
     * @param {Number} options.skewX
     * @param {Number} options.skewY
     * @returns {Point} size
     */
    sizeAfterTransform: function(width, height, options) {
      var dimX = width / 2, dimY = height / 2,
          points = [
            {
              x: -dimX,
              y: -dimY
            },
            {
              x: dimX,
              y: -dimY
            },
            {
              x: -dimX,
              y: dimY
            },
            {
              x: dimX,
              y: dimY
            }],
          transformMatrix = fabric.util.calcDimensionsMatrix(options),
          bbox = fabric.util.makeBoundingBoxFromPoints(points, transformMatrix);
      return new Point(bbox.width, bbox.height);
    },

    /**
     * Merges 2 clip paths into one visually equal clip path
     *
     * **IMPORTANT**:\
     * Does **NOT** clone the arguments, clone them proir if necessary.
     *
     * Creates a wrapper (group) that contains one clip path and is clipped by the other so content is kept where both overlap.
     * Use this method if both the clip paths may have nested clip paths of their own, so assigning one to the other's clip path property is not possible.
     *
     * In order to handle the `inverted` property we follow logic described in the following cases:\
     * **(1)** both clip paths are inverted - the clip paths pass the inverted prop to the wrapper and loose it themselves.\
     * **(2)** one is inverted and the other isn't - the wrapper shouldn't become inverted and the inverted clip path must clip the non inverted one to produce an identical visual effect.\
     * **(3)** both clip paths are not inverted - wrapper and clip paths remain unchanged.
     *
     * @memberOf fabric.util
     * @param {fabric.Object} c1
     * @param {fabric.Object} c2
     * @returns {fabric.Object} merged clip path
     */
    mergeClipPaths: function (c1, c2) {
      var a = c1, b = c2;
      if (a.inverted && !b.inverted) {
        //  case (2)
        a = c2;
        b = c1;
      }
      //  `b` becomes `a`'s clip path so we transform `b` to `a` coordinate plane
      fabric.util.applyTransformToObject(
        b,
        fabric.util.multiplyTransformMatrices(
          fabric.util.invertTransform(a.calcTransformMatrix()),
          b.calcTransformMatrix()
        )
      );
      //  assign the `inverted` prop to the wrapping group
      var inverted = a.inverted && b.inverted;
      if (inverted) {
        //  case (1)
        a.inverted = b.inverted = false;
      }
      return new fabric.Group([a], { clipPath: b, inverted: inverted });
    },
  };<|MERGE_RESOLUTION|>--- conflicted
+++ resolved
@@ -59,11 +59,7 @@
   min,
   max,
 } from '../lang_array';
-<<<<<<< HEAD
-
-
 import { pick } from './pick';
-=======
 import {
   joinPath,
   parsePath,
@@ -83,7 +79,6 @@
   removeListener,
   addListener,
 } from '../dom_event';
->>>>>>> fd512923
 
   /**
    * @namespace fabric.util
@@ -155,10 +150,7 @@
       min,
       max,
     },
-<<<<<<< HEAD
-
     pick,
-=======
     joinPath,
     parsePath,
     makePathSimpler,
@@ -174,24 +166,6 @@
     getPointer,
     removeListener,
     addListener,
-    /**
-     * Populates an object with properties of another object
-     * @static
-     * @memberOf fabric.util
-     * @param {Object} source Source object
-     * @param {Object} destination Destination object
-     * @return {Array} properties Properties names to include
-     */
-    populateWithProperties: function(source, destination, properties) {
-      if (properties && Array.isArray(properties)) {
-        for (var i = 0, len = properties.length; i < len; i++) {
-          if (properties[i] in source) {
-            destination[properties[i]] = source[properties[i]];
-          }
-        }
-      }
-    },
->>>>>>> fd512923
 
     /**
      * Returns true if context has transparent pixel
