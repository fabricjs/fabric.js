import type { IPoint, Point } from '../../point.class';
import type { TRadian } from '../../typedefs';
/**
 * Rotates `point` around `origin` with `radians`
 * @deprecated use the Point.rotate
<<<<<<< HEAD
 * @memberOf fabric.util
 * @param {Point} point The rotating point
 * @param {IPoint} origin The origin of the rotation
=======
 * @param {Point} origin The origin of the rotation
 * @param {Point} origin The origin of the rotation
>>>>>>> 2ffac9af
 * @param {TRadian} radians The radians of the angle for the rotation
 * @return {Point} The new rotated point
 */
export const rotatePoint = (
  point: Point,
  origin: IPoint,
  radians: TRadian
): Point => point.rotate(radians, origin);<|MERGE_RESOLUTION|>--- conflicted
+++ resolved
@@ -1,21 +1,15 @@
-import type { IPoint, Point } from '../../point.class';
+import type { Point } from '../../point.class';
 import type { TRadian } from '../../typedefs';
 /**
  * Rotates `point` around `origin` with `radians`
  * @deprecated use the Point.rotate
-<<<<<<< HEAD
- * @memberOf fabric.util
- * @param {Point} point The rotating point
- * @param {IPoint} origin The origin of the rotation
-=======
  * @param {Point} origin The origin of the rotation
  * @param {Point} origin The origin of the rotation
->>>>>>> 2ffac9af
  * @param {TRadian} radians The radians of the angle for the rotation
  * @return {Point} The new rotated point
  */
 export const rotatePoint = (
   point: Point,
-  origin: IPoint,
+  origin: Point,
   radians: TRadian
 ): Point => point.rotate(radians, origin);