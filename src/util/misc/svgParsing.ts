import { config } from '../../config';
import { DEFAULT_SVG_FONT_SIZE } from '../../constants';
import type { FabricObject } from '../../shapes/fabricObject.class';
import { Group } from '../../shapes/group.class';
import { SupportedSVGUnit, SVGElementName, TMat2D } from '../../typedefs';
import { toFixed } from './toFixed';
<<<<<<< HEAD

=======
>>>>>>> 2ffac9af
/**
 * Returns array of attributes for given svg that fabric parses
 * @param {SVGElementName} type Type of svg element (eg. 'circle')
 * @return {Array} string names of supported attributes
 */
export const getSvgAttributes = (type: SVGElementName) => {
  const commonAttributes = ['instantiated_by_use', 'style', 'id', 'class'];
  switch (type) {
    case SVGElementName.linearGradient:
      return commonAttributes.concat([
        'x1',
        'y1',
        'x2',
        'y2',
        'gradientUnits',
        'gradientTransform',
      ]);
    case 'radialGradient':
      return commonAttributes.concat([
        'gradientUnits',
        'gradientTransform',
        'cx',
        'cy',
        'r',
        'fx',
        'fy',
        'fr',
      ]);
    case 'stop':
      return commonAttributes.concat(['offset', 'stop-color', 'stop-opacity']);
  }
  return commonAttributes;
};

/**
 * Converts from attribute value to pixel value if applicable.
 * Returns converted pixels or original value not converted.
 * @param {string} value number to operate on
 * @param {number} fontSize
 * @return {number}
 */
export const parseUnit = (value: string, fontSize: number) => {
  const unit = /\D{0,2}$/.exec(value),
    number = parseFloat(value);
  if (!fontSize) {
    fontSize = DEFAULT_SVG_FONT_SIZE;
  }
  const dpi = config.DPI;
  switch (unit?.[0]) {
    case SupportedSVGUnit.mm:
      return (number * dpi) / 25.4;

    case SupportedSVGUnit.cm:
      return (number * dpi) / 2.54;

    case SupportedSVGUnit.in:
      return number * dpi;

    case SupportedSVGUnit.pt:
      return (number * dpi) / 72; // or * 4 / 3

    case SupportedSVGUnit.pc:
      return ((number * dpi) / 72) * 12; // or * 16

    case SupportedSVGUnit.em:
      return number * fontSize;

    default:
      return number;
  }
};

/**
 * Groups SVG elements (usually those retrieved from SVG document)
<<<<<<< HEAD
 * @param {FabricObject[]} elements fabric.Object(s) parsed from svg, to group
=======
 * @static
 * @param {FabricObject[]} elements FabricObject(s) parsed from svg, to group
 * @return {FabricObject | Group}
>>>>>>> 2ffac9af
 */
export const groupSVGElements = (elements: FabricObject[]) => {
  if (elements && elements.length === 1) {
    return elements[0];
  }
  return new Group(elements);
};

const enum MeetOrSlice {
  meet = 'meet',
  slice = 'slice',
}

const enum MinMidMax {
  min = 'Min',
  mid = 'Mid',
  max = 'Max',
  none = 'none',
}

type TPreserveArParsed = {
  meetOrSlice: MeetOrSlice;
  alignX: MinMidMax;
  alignY: MinMidMax;
};

// align can be either none or undefined or a combination of mid/max
const parseAlign = (align: string): MinMidMax[] => {
  //divide align in alignX and alignY
  if (align && align !== MinMidMax.none) {
    return [align.slice(1, 4) as MinMidMax, align.slice(5, 8) as MinMidMax];
  } else if (align === MinMidMax.none) {
    return [align, align];
  }
  return [MinMidMax.mid, MinMidMax.mid];
};

/**
 * Parse preserveAspectRatio attribute from element
 * https://developer.mozilla.org/en-US/docs/Web/SVG/Attribute/preserveAspectRatio
 * @param {string} attribute to be parsed
 * @return {Object} an object containing align and meetOrSlice attribute
 */
export const parsePreserveAspectRatioAttribute = (
  attribute: string
): TPreserveArParsed => {
  const [firstPart, secondPart] = attribute.trim().split(' ') as [
    MinMidMax,
    MeetOrSlice | undefined
  ];
  const [alignX, alignY] = parseAlign(firstPart);
  return {
    meetOrSlice: secondPart || MeetOrSlice.meet,
    alignX,
    alignY,
  };
};

/**
 * given an array of 6 number returns something like `"matrix(...numbers)"`
 * @param {TMat2D} transform an array with 6 numbers
 * @return {String} transform matrix for svg
 */
export const matrixToSVG = (transform: TMat2D) =>
  `matrix(${transform
    .map((value) => toFixed(value, config.NUM_FRACTION_DIGITS))
    .join(' ')})`;<|MERGE_RESOLUTION|>--- conflicted
+++ resolved
@@ -4,10 +4,7 @@
 import { Group } from '../../shapes/group.class';
 import { SupportedSVGUnit, SVGElementName, TMat2D } from '../../typedefs';
 import { toFixed } from './toFixed';
-<<<<<<< HEAD
 
-=======
->>>>>>> 2ffac9af
 /**
  * Returns array of attributes for given svg that fabric parses
  * @param {SVGElementName} type Type of svg element (eg. 'circle')
@@ -82,13 +79,8 @@
 
 /**
  * Groups SVG elements (usually those retrieved from SVG document)
-<<<<<<< HEAD
- * @param {FabricObject[]} elements fabric.Object(s) parsed from svg, to group
-=======
- * @static
  * @param {FabricObject[]} elements FabricObject(s) parsed from svg, to group
  * @return {FabricObject | Group}
->>>>>>> 2ffac9af
  */
 export const groupSVGElements = (elements: FabricObject[]) => {
   if (elements && elements.length === 1) {
