--- conflicted
+++ resolved
@@ -2,7 +2,6 @@
 import { DEFAULT_SVG_FONT_SIZE } from '../../constants';
 import { SupportedSVGUnit, SVGElementName, TMat2D } from '../../typedefs';
 import { toFixed } from './toFixed';
-
 /**
  * Returns array of attributes for given svg that fabric parses
  * @param {SVGElementName} type Type of svg element (eg. 'circle')
@@ -75,21 +74,6 @@
   }
 };
 
-<<<<<<< HEAD
-/**
- * Groups SVG elements (usually those retrieved from SVG document)
- * @param {FabricObject[]} elements FabricObject(s) parsed from svg, to group
- * @return {FabricObject | Group}
- */
-export const groupSVGElements = (elements: FabricObject[]) => {
-  if (elements && elements.length === 1) {
-    return elements[0];
-  }
-  return new Group(elements);
-};
-
-=======
->>>>>>> 4badffd8
 const enum MeetOrSlice {
   meet = 'meet',
   slice = 'slice',
@@ -146,6 +130,8 @@
  * @return {String} transform matrix for svg
  */
 export const matrixToSVG = (transform: TMat2D) =>
-  `matrix(${transform
+  'matrix(' +
+  transform
     .map((value) => toFixed(value, config.NUM_FRACTION_DIGITS))
-    .join(' ')})`;+    .join(' ') +
+  ')';