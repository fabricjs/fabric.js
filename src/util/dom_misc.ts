--- conflicted
+++ resolved
@@ -1,23 +1,5 @@
-<<<<<<< HEAD
 import { setStyle } from './dom_style';
-=======
 import { LEFT, TOP, NONE } from '../constants';
-
-/**
- * Wraps element with another element
- * @param {HTMLElement} element Element to wrap
- * @param {HTMLElement|String} wrapper Element to wrap with
- * @param {Object} [attributes] Attributes to set on a wrapper
- * @return {HTMLElement} wrapper
- */
-export function wrapElement(element: HTMLElement, wrapper: HTMLDivElement) {
-  if (element.parentNode) {
-    element.parentNode.replaceChild(wrapper, element);
-  }
-  wrapper.appendChild(element);
-  return wrapper;
-}
->>>>>>> 9414434d
 
 /**
  * Returns element scroll offsets
@@ -125,7 +107,7 @@
 }
 
 export function allowTouchScrolling(element: HTMLElement, allow: boolean) {
-  const touchAction = allow ? 'manipulation' : 'none';
+  const touchAction = allow ? 'manipulation' : NONE;
   setStyle(element, {
     'touch-action': touchAction,
     '-ms-touch-action': touchAction,
