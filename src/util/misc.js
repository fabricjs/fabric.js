--- conflicted
+++ resolved
@@ -7,174 +7,6 @@
   /**
    * @namespace fabric.util
    */
-<<<<<<< HEAD
-  fabric.util = { };
-
-  /**
-   * Removes value from an array.
-   * Presence of value (and its position in an array) is determined via `Array.prototype.indexOf`
-   * @static
-   * @memberOf fabric.util
-   * @param {Array} array
-   * @param {Any} value
-   * @return {Array} original array
-   */
-  function removeFromArray(array, value) {
-    var idx = array.indexOf(value);
-    if (idx !== -1) {
-      array.splice(idx, 1);
-    }
-    return array;
-  }
-
-  /**
-   * Returns random number between 2 specified ones.
-   * @static
-   * @memberOf fabric.util
-   * @param {Number} min lower limit
-   * @param {Number} max upper limit
-   * @return {Number} random value (between min and max)
-   */
-  function getRandomInt(min, max) {
-    return Math.floor(Math.random() * (max - min + 1)) + min;
-  }
-
-  var PiBy180 = Math.PI / 180;
-
-  /**
-   * Transforms degrees to radians.
-   * @static
-   * @memberOf fabric.util
-   * @param {Number} degrees value in degrees
-   * @return {Number} value in radians
-   */
-  function degreesToRadians(degrees) {
-    return degrees * PiBy180;
-  }
-
-  /**
-   * Transforms radians to degrees.
-   * @static
-   * @memberOf fabric.util
-   * @param {Number} radians value in radians
-   * @return {Number} value in degrees
-   */
-  function radiansToDegrees(radians) {
-    return radians / PiBy180;
-  }
-
-  /**
-   * Rotates `point` around `origin` with `radians`
-   * @static
-   * @memberOf fabric.util
-   * @param {fabric.Point} The point to rotate
-   * @param {fabric.Point} The origin of the rotation
-   * @param {Number} The radians of the angle for the rotation
-   * @return {fabric.Point} The new rotated point
-   */
-  function rotatePoint(point, origin, radians) {
-    var sin = Math.sin(radians),
-        cos = Math.cos(radians);
-
-    point.subtractEquals(origin);
-
-    var rx = point.x * cos - point.y * sin;
-    var ry = point.x * sin + point.y * cos;
-
-    return new fabric.Point(rx, ry).addEquals(origin);
-  }
-  
-  /**
-   * Apply transform t to point p
-   * @static
-   * @memberOf fabric.util
-   * @param  {fabric.Point} p The point to transform
-   * @param  {Array} t The transform
-   * @param  {Boolean} [ignoreOffset] Indicates that the offset should not be applied
-   * @return {fabric.Point} The transformed point
-   */
-  function transformPoint(p, t, ignoreOffset) {
-    if (ignoreOffset) {
-      return new fabric.Point(
-        t[0] * p.x + t[1] * p.y,
-        t[2] * p.x + t[3] * p.y
-      );
-    }
-    return new fabric.Point(
-      t[0] * p.x + t[1] * p.y + t[4],
-      t[2] * p.x + t[3] * p.y + t[5]
-    );
-  }
-
-  /**
-   * Invert transformation t
-   * @static
-   * @memberOf fabric.util
-   * @param  {Array} t The transform
-   * @return {Array} The inverted transform
-   */
-  function invertTransform(t) {
-    var r = t.slice(),
-        a = 1 / (t[0] * t[3] - t[1] * t[2]);
-    r = [a * t[3], -a * t[1], -a * t[2], a * t[0], 0, 0];
-    var o = transformPoint({x: t[4], y: t[5]}, r);
-    r[4] = -o.x;
-    r[5] = -o.y;
-    return r
-  }
-  
-  /**
-   * A wrapper around Number#toFixed, which contrary to native method returns number, not string.
-   * @static
-   * @memberOf fabric.util
-   * @param {Number | String} number number to operate on
-   * @param {Number} fractionDigits number of fraction digits to "leave"
-   * @return {Number}
-   */
-   function toFixed(number, fractionDigits) {
-     return parseFloat(Number(number).toFixed(fractionDigits));
-   }
-
-   /**
-    * Function which always returns `false`.
-    * @static
-    * @memberOf fabric.util
-    * @return {Boolean}
-    */
-   function falseFunction() {
-     return false;
-   }
-
-  /**
-    * Returns klass "Class" object of given namespace
-    * @memberOf fabric.util
-    * @param {String} type Type of object (eg. 'circle')
-    * @param {String} namespace Namespace to get klass "Class" object from
-    * @return {Object} klass "Class"
-    */
-  function getKlass(type, namespace) {
-    // capitalize first letter only
-    type = fabric.util.string.camelize(type.charAt(0).toUpperCase() + type.slice(1));
-    return resolveNamespace(namespace)[type];
-  }
-
-  /**
-    * Returns object of given namespace
-    * @memberOf fabric.util
-    * @param {String} namespace Namespace string e.g. 'fabric.Image.filter' or 'fabric'
-    * @return {Object} Object for given namespace (default fabric)
-    */
-  function resolveNamespace(namespace) {
-    if (!namespace) return fabric;
-
-    var parts = namespace.split('.'),
-        len = parts.length,
-        obj = global || fabric.window;
-
-    for (var i = 0; i < len; ++i) {
-      obj = obj[parts[i]];
-    }
-=======
   fabric.util = {
 
     /**
@@ -247,6 +79,45 @@
           ry = point.x * sin + point.y * cos;
 
       return new fabric.Point(rx, ry).addEquals(origin);
+    },
+
+    /**
+     * Apply transform t to point p
+     * @static
+     * @memberOf fabric.util
+     * @param  {fabric.Point} p The point to transform
+     * @param  {Array} t The transform
+     * @param  {Boolean} [ignoreOffset] Indicates that the offset should not be applied
+     * @return {fabric.Point} The transformed point
+     */
+    transformPoint: function(p, t, ignoreOffset) {
+      if (ignoreOffset) {
+        return new fabric.Point(
+          t[0] * p.x + t[1] * p.y,
+          t[2] * p.x + t[3] * p.y
+        );
+      }
+      return new fabric.Point(
+        t[0] * p.x + t[1] * p.y + t[4],
+        t[2] * p.x + t[3] * p.y + t[5]
+      );
+    },
+  
+    /**
+     * Invert transformation t
+     * @static
+     * @memberOf fabric.util
+     * @param  {Array} t The transform
+     * @return {Array} The inverted transform
+     */
+    invertTransform: function(t) {
+      var r = t.slice(),
+          a = 1 / (t[0] * t[3] - t[1] * t[2]);
+      r = [a * t[3], -a * t[1], -a * t[2], a * t[0], 0, 0];
+      var o = fabric.util.transformPoint({x: t[4], y: t[5]}, r);
+      r[4] = -o.x;
+      r[5] = -o.y;
+      return r
     },
 
     /**
@@ -300,7 +171,6 @@
       for (var i = 0; i < len; ++i) {
         obj = obj[parts[i]];
       }
->>>>>>> f84ac95f
 
       return obj;
     },
@@ -665,56 +535,6 @@
 
       return _isTransparent;
     }
-<<<<<<< HEAD
-
-    var a00 = cos_th * rx;
-    var a01 = -sin_th * ry;
-    var a10 = sin_th * rx;
-    var a11 = cos_th * ry;
-
-    var th_half = 0.5 * (th1 - th0);
-    var t = (8/3) * Math.sin(th_half * 0.5) * Math.sin(th_half * 0.5) / Math.sin(th_half);
-    var x1 = cx + Math.cos(th0) - t * Math.sin(th0);
-    var y1 = cy + Math.sin(th0) + t * Math.cos(th0);
-    var x3 = cx + Math.cos(th1);
-    var y3 = cy + Math.sin(th1);
-    var x2 = x3 + t * Math.sin(th1);
-    var y2 = y3 - t * Math.cos(th1);
-
-    segmentToBezierCache[argsString] = [
-      a00 * x1 + a01 * y1,      a10 * x1 + a11 * y1,
-      a00 * x2 + a01 * y2,      a10 * x2 + a11 * y2,
-      a00 * x3 + a01 * y3,      a10 * x3 + a11 * y3
-    ];
-
-    return segmentToBezierCache[argsString];
-  }
-
-  fabric.util.removeFromArray = removeFromArray;
-  fabric.util.degreesToRadians = degreesToRadians;
-  fabric.util.radiansToDegrees = radiansToDegrees;
-  fabric.util.rotatePoint = rotatePoint;
-  fabric.util.transformPoint = transformPoint;
-  fabric.util.invertTransform = invertTransform;
-  fabric.util.toFixed = toFixed;
-  fabric.util.getRandomInt = getRandomInt;
-  fabric.util.falseFunction = falseFunction;
-  fabric.util.getKlass = getKlass;
-  fabric.util.resolveNamespace = resolveNamespace;
-  fabric.util.loadImage = loadImage;
-  fabric.util.enlivenObjects = enlivenObjects;
-  fabric.util.groupSVGElements = groupSVGElements;
-  fabric.util.populateWithProperties = populateWithProperties;
-  fabric.util.drawDashedLine = drawDashedLine;
-  fabric.util.createCanvasElement = createCanvasElement;
-  fabric.util.createImage = createImage;
-  fabric.util.createAccessors = createAccessors;
-  fabric.util.clipContext = clipContext;
-  fabric.util.multiplyTransformMatrices = multiplyTransformMatrices;
-  fabric.util.getFunctionBody = getFunctionBody;
-  fabric.util.drawArc = drawArc;
-=======
   };
->>>>>>> f84ac95f
 
 })(typeof exports !== 'undefined' ? exports : this);