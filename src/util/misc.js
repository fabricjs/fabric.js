--- conflicted
+++ resolved
@@ -327,12 +327,9 @@
           return;
         }
         var klass = fabric.util.getKlass(o.type, namespace);
-<<<<<<< HEAD
         klass.fromObject(o, function (obj, error) {
-          if (!error) {
-            enlivenedObjects[index] = obj;
-            reviver && reviver(o, obj);
-          }
+          error || (enlivenedObjects[index] = obj);
+          reviver && reviver(o, obj, error);
           onLoaded();
         }, forceAsync);
       });
@@ -370,12 +367,6 @@
         if (p && p.source) {
           new fabric.Pattern(p, function(pattern) {
             enlivenedPatterns[index] = pattern;
-=======
-        if (klass.async) {
-          klass.fromObject(o, function (obj, error) {
-            error || (enlivenedObjects[index] = obj);
-            reviver && reviver(o, obj, error);
->>>>>>> 1cb047bb
             onLoaded();
           });
         }
