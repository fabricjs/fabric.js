--- conflicted
+++ resolved
@@ -1,12 +1,6 @@
-<<<<<<< HEAD
 import { cos } from './index.ts';
 (function(global) {
   var fabric = global.fabric, sqrt = Math.sqrt,
-=======
-(function() {
-
-  var sqrt = Math.sqrt,
->>>>>>> 37d5c9cb
       atan2 = Math.atan2,
       pow = Math.pow,
       PiBy180 = Math.PI / 180,
@@ -1217,9 +1211,8 @@
       }
       return new fabric.Group([a], { clipPath: b, inverted: inverted });
     },
-<<<<<<< HEAD
+
     cos: cos,
-=======
 
     /**
      * @memberOf fabric.util
@@ -1327,6 +1320,5 @@
       }
       return stylesObject;
     }
->>>>>>> 37d5c9cb
   };
 })(typeof exports !== 'undefined' ? exports : window);