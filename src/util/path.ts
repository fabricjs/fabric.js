//@ts-nocheck
import { Point } from '../point.class';

(function(global) {
  var fabric = global.fabric,
      _join = Array.prototype.join,
      commandLengths = {
        m: 2,
        l: 2,
        h: 1,
        v: 1,
        c: 6,
        s: 4,
        q: 4,
        t: 2,
        a: 7
      },
      repeatedCommands = {
        m: 'l',
        M: 'L'
      };
  function segmentToBezier(th2, th3, cosTh, sinTh, rx, ry, cx1, cy1, mT, fromX, fromY) {
    var costh2 = fabric.util.cos(th2),
        sinth2 = fabric.util.sin(th2),
        costh3 = fabric.util.cos(th3),
        sinth3 = fabric.util.sin(th3),
        toX = cosTh * rx * costh3 - sinTh * ry * sinth3 + cx1,
        toY = sinTh * rx * costh3 + cosTh * ry * sinth3 + cy1,
        cp1X = fromX + mT * ( -cosTh * rx * sinth2 - sinTh * ry * costh2),
        cp1Y = fromY + mT * ( -sinTh * rx * sinth2 + cosTh * ry * costh2),
        cp2X = toX + mT * ( cosTh * rx * sinth3 + sinTh * ry * costh3),
        cp2Y = toY + mT * ( sinTh * rx * sinth3 - cosTh * ry * costh3);

    return ['C',
      cp1X, cp1Y,
      cp2X, cp2Y,
      toX, toY
    ];
  }

  /* Adapted from http://dxr.mozilla.org/mozilla-central/source/content/svg/content/src/nsSVGPathDataParser.cpp
   * by Andrea Bogazzi code is under MPL. if you don't have a copy of the license you can take it here
   * http://mozilla.org/MPL/2.0/
   */
  function arcToSegments(toX, toY, rx, ry, large, sweep, rotateX) {
    var PI = Math.PI, th = rotateX * PI / 180,
        sinTh = fabric.util.sin(th),
        cosTh = fabric.util.cos(th),
        fromX = 0, fromY = 0;

    rx = Math.abs(rx);
    ry = Math.abs(ry);

    var px = -cosTh * toX * 0.5 - sinTh * toY * 0.5,
        py = -cosTh * toY * 0.5 + sinTh * toX * 0.5,
        rx2 = rx * rx, ry2 = ry * ry, py2 = py * py, px2 = px * px,
        pl = rx2 * ry2 - rx2 * py2 - ry2 * px2,
        root = 0;

    if (pl < 0) {
      var s = Math.sqrt(1 - pl / (rx2 * ry2));
      rx *= s;
      ry *= s;
    }
    else {
      root = (large === sweep ? -1.0 : 1.0) *
              Math.sqrt( pl / (rx2 * py2 + ry2 * px2));
    }

    var cx = root * rx * py / ry,
        cy = -root * ry * px / rx,
        cx1 = cosTh * cx - sinTh * cy + toX * 0.5,
        cy1 = sinTh * cx + cosTh * cy + toY * 0.5,
        mTheta = calcVectorAngle(1, 0, (px - cx) / rx, (py - cy) / ry),
        dtheta = calcVectorAngle((px - cx) / rx, (py - cy) / ry, (-px - cx) / rx, (-py - cy) / ry);

    if (sweep === 0 && dtheta > 0) {
      dtheta -= 2 * PI;
    }
    else if (sweep === 1 && dtheta < 0) {
      dtheta += 2 * PI;
    }

    // Convert into cubic bezier segments <= 90deg
    var segments = Math.ceil(Math.abs(dtheta / PI * 2)),
        result = [], mDelta = dtheta / segments,
        mT = 8 / 3 * Math.sin(mDelta / 4) * Math.sin(mDelta / 4) / Math.sin(mDelta / 2),
        th3 = mTheta + mDelta;

    for (var i = 0; i < segments; i++) {
      result[i] = segmentToBezier(mTheta, th3, cosTh, sinTh, rx, ry, cx1, cy1, mT, fromX, fromY);
      fromX = result[i][5];
      fromY = result[i][6];
      mTheta = th3;
      th3 += mDelta;
    }
    return result;
  }

  /*
   * Private
   */
  function calcVectorAngle(ux, uy, vx, vy) {
    var ta = Math.atan2(uy, ux),
        tb = Math.atan2(vy, vx);
    if (tb >= ta) {
      return tb - ta;
    }
    else {
      return 2 * Math.PI - (ta - tb);
    }
  }

  /**
   * Calculate bounding box of a beziercurve
   * @param {Number} x0 starting point
   * @param {Number} y0
   * @param {Number} x1 first control point
   * @param {Number} y1
   * @param {Number} x2 secondo control point
   * @param {Number} y2
   * @param {Number} x3 end of bezier
   * @param {Number} y3
   */
  // taken from http://jsbin.com/ivomiq/56/edit  no credits available for that.
  // TODO: can we normalize this with the starting points set at 0 and then translated the bbox?
  function getBoundsOfCurve(x0, y0, x1, y1, x2, y2, x3, y3) {
    var argsString;
    if (fabric.cachesBoundsOfCurve) {
      argsString = _join.call(arguments);
      if (fabric.boundsOfCurveCache[argsString]) {
        return fabric.boundsOfCurveCache[argsString];
      }
    }

    var sqrt = Math.sqrt,
        min = Math.min, max = Math.max,
        abs = Math.abs, tvalues = [],
        bounds = [[], []],
        a, b, c, t, t1, t2, b2ac, sqrtb2ac;

    b = 6 * x0 - 12 * x1 + 6 * x2;
    a = -3 * x0 + 9 * x1 - 9 * x2 + 3 * x3;
    c = 3 * x1 - 3 * x0;

    for (var i = 0; i < 2; ++i) {
      if (i > 0) {
        b = 6 * y0 - 12 * y1 + 6 * y2;
        a = -3 * y0 + 9 * y1 - 9 * y2 + 3 * y3;
        c = 3 * y1 - 3 * y0;
      }

      if (abs(a) < 1e-12) {
        if (abs(b) < 1e-12) {
          continue;
        }
        t = -c / b;
        if (0 < t && t < 1) {
          tvalues.push(t);
        }
        continue;
      }
      b2ac = b * b - 4 * c * a;
      if (b2ac < 0) {
        continue;
      }
      sqrtb2ac = sqrt(b2ac);
      t1 = (-b + sqrtb2ac) / (2 * a);
      if (0 < t1 && t1 < 1) {
        tvalues.push(t1);
      }
      t2 = (-b - sqrtb2ac) / (2 * a);
      if (0 < t2 && t2 < 1) {
        tvalues.push(t2);
      }
    }

    var x, y, j = tvalues.length, jlen = j, mt;
    while (j--) {
      t = tvalues[j];
      mt = 1 - t;
      x = (mt * mt * mt * x0) + (3 * mt * mt * t * x1) + (3 * mt * t * t * x2) + (t * t * t * x3);
      bounds[0][j] = x;

      y = (mt * mt * mt * y0) + (3 * mt * mt * t * y1) + (3 * mt * t * t * y2) + (t * t * t * y3);
      bounds[1][j] = y;
    }

    bounds[0][jlen] = x0;
    bounds[1][jlen] = y0;
    bounds[0][jlen + 1] = x3;
    bounds[1][jlen + 1] = y3;
    var result = [
      {
        x: min.apply(null, bounds[0]),
        y: min.apply(null, bounds[1])
      },
      {
        x: max.apply(null, bounds[0]),
        y: max.apply(null, bounds[1])
      }
    ];
    if (fabric.cachesBoundsOfCurve) {
      fabric.boundsOfCurveCache[argsString] = result;
    }
    return result;
  }

  /**
   * Converts arc to a bunch of bezier curves
   * @param {Number} fx starting point x
   * @param {Number} fy starting point y
   * @param {Array} coords Arc command
   */
  function fromArcToBeziers(fx, fy, coords) {
    var rx = coords[1],
        ry = coords[2],
        rot = coords[3],
        large = coords[4],
        sweep = coords[5],
        tx = coords[6],
        ty = coords[7],
        segsNorm = arcToSegments(tx - fx, ty - fy, rx, ry, large, sweep, rot);

    for (var i = 0, len = segsNorm.length; i < len; i++) {
      segsNorm[i][1] += fx;
      segsNorm[i][2] += fy;
      segsNorm[i][3] += fx;
      segsNorm[i][4] += fy;
      segsNorm[i][5] += fx;
      segsNorm[i][6] += fy;
    }
    return segsNorm;
  };

  /**
   * This function take a parsed SVG path and make it simpler for fabricJS logic.
   * simplification consist of: only UPPERCASE absolute commands ( relative converted to absolute )
   * S converted in C, T converted in Q, A converted in C.
   * @param {Array} path the array of commands of a parsed svg path for fabric.Path
   * @return {Array} the simplified array of commands of a parsed svg path for fabric.Path
   */
  function makePathSimpler(path) {
    // x and y represent the last point of the path. the previous command point.
    // we add them to each relative command to make it an absolute comment.
    // we also swap the v V h H with L, because are easier to transform.
    var x = 0, y = 0, len = path.length,
        // x1 and y1 represent the last point of the subpath. the subpath is started with
        // m or M command. When a z or Z command is drawn, x and y need to be resetted to
        // the last x1 and y1.
        x1 = 0, y1 = 0, current, i, converted,
        // previous will host the letter of the previous command, to handle S and T.
        // controlX and controlY will host the previous reflected control point
        destinationPath = [], previous, controlX, controlY;
    for (i = 0; i < len; ++i) {
      converted = false;
      current = path[i].slice(0);
      switch (current[0]) { // first letter
        case 'l': // lineto, relative
          current[0] = 'L';
          current[1] += x;
          current[2] += y;
          // falls through
        case 'L':
          x = current[1];
          y = current[2];
          break;
        case 'h': // horizontal lineto, relative
          current[1] += x;
          // falls through
        case 'H':
          current[0] = 'L';
          current[2] = y;
          x = current[1];
          break;
        case 'v': // vertical lineto, relative
          current[1] += y;
          // falls through
        case 'V':
          current[0] = 'L';
          y = current[1];
          current[1] = x;
          current[2] = y;
          break;
        case 'm': // moveTo, relative
          current[0] = 'M';
          current[1] += x;
          current[2] += y;
          // falls through
        case 'M':
          x = current[1];
          y = current[2];
          x1 = current[1];
          y1 = current[2];
          break;
        case 'c': // bezierCurveTo, relative
          current[0] = 'C';
          current[1] += x;
          current[2] += y;
          current[3] += x;
          current[4] += y;
          current[5] += x;
          current[6] += y;
          // falls through
        case 'C':
          controlX = current[3];
          controlY = current[4];
          x = current[5];
          y = current[6];
          break;
        case 's': // shorthand cubic bezierCurveTo, relative
          current[0] = 'S';
          current[1] += x;
          current[2] += y;
          current[3] += x;
          current[4] += y;
          // falls through
        case 'S':
          // would be sScC but since we are swapping sSc for C, we check just that.
          if (previous === 'C') {
            // calculate reflection of previous control points
            controlX = 2 * x - controlX;
            controlY = 2 * y - controlY;
          }
          else {
            // If there is no previous command or if the previous command was not a C, c, S, or s,
            // the control point is coincident with the current point
            controlX = x;
            controlY = y;
          }
          x = current[3];
          y = current[4];
          current[0] = 'C';
          current[5] = current[3];
          current[6] = current[4];
          current[3] = current[1];
          current[4] = current[2];
          current[1] = controlX;
          current[2] = controlY;
          // current[3] and current[4] are NOW the second control point.
          // we keep it for the next reflection.
          controlX = current[3];
          controlY = current[4];
          break;
        case 'q': // quadraticCurveTo, relative
          current[0] = 'Q';
          current[1] += x;
          current[2] += y;
          current[3] += x;
          current[4] += y;
          // falls through
        case 'Q':
          controlX = current[1];
          controlY = current[2];
          x = current[3];
          y = current[4];
          break;
        case 't': // shorthand quadraticCurveTo, relative
          current[0] = 'T';
          current[1] += x;
          current[2] += y;
          // falls through
        case 'T':
          if (previous === 'Q') {
            // calculate reflection of previous control point
            controlX = 2 * x - controlX;
            controlY = 2 * y - controlY;
          }
          else {
            // If there is no previous command or if the previous command was not a Q, q, T or t,
            // assume the control point is coincident with the current point
            controlX = x;
            controlY = y;
          }
          current[0] = 'Q';
          x = current[1];
          y = current[2];
          current[1] = controlX;
          current[2] = controlY;
          current[3] = x;
          current[4] = y;
          break;
        case 'a':
          current[0] = 'A';
          current[6] += x;
          current[7] += y;
          // falls through
        case 'A':
          converted = true;
          destinationPath = destinationPath.concat(fromArcToBeziers(x, y, current));
          x = current[6];
          y = current[7];
          break;
        case 'z':
        case 'Z':
          x = x1;
          y = y1;
          break;
        default:
      }
      if (!converted) {
        destinationPath.push(current);
      }
      previous = current[0];
    }
    return destinationPath;
  };

  /**
   * Calc length from point x1,y1 to x2,y2
   * @param {Number} x1 starting point x
   * @param {Number} y1 starting point y
   * @param {Number} x2 starting point x
   * @param {Number} y2 starting point y
   * @return {Number} length of segment
   */
  function calcLineLength(x1, y1, x2, y2) {
    return Math.sqrt((x2 - x1) * (x2 - x1) + (y2 - y1) * (y2 - y1));
  }

  // functions for the Cubic beizer
  // taken from: https://github.com/konvajs/konva/blob/7.0.5/src/shapes/Path.ts#L350
  function CB1(t) {
    return t * t * t;
  }
  function CB2(t) {
    return 3 * t * t * (1 - t);
  }
  function CB3(t) {
    return 3 * t * (1 - t) * (1 - t);
  }
  function CB4(t) {
    return (1 - t) * (1 - t) * (1 - t);
  }

  function getPointOnCubicBezierIterator(p1x, p1y, p2x, p2y, p3x, p3y, p4x, p4y) {
    return function(pct) {
      var c1 = CB1(pct), c2 = CB2(pct), c3 = CB3(pct), c4 = CB4(pct);
      return {
        x: p4x * c1 + p3x * c2 + p2x * c3 + p1x * c4,
        y: p4y * c1 + p3y * c2 + p2y * c3 + p1y * c4
      };
    };
  }

  function getTangentCubicIterator(p1x, p1y, p2x, p2y, p3x, p3y, p4x, p4y) {
    return function (pct) {
      var invT = 1 - pct,
          tangentX = (3 * invT * invT * (p2x - p1x)) + (6 * invT * pct * (p3x - p2x)) +
          (3 * pct * pct * (p4x - p3x)),
          tangentY = (3 * invT * invT * (p2y - p1y)) + (6 * invT * pct * (p3y - p2y)) +
          (3 * pct * pct * (p4y - p3y));
      return Math.atan2(tangentY, tangentX);
    };
  }

  function QB1(t) {
    return t * t;
  }

  function QB2(t) {
    return 2 * t * (1 - t);
  }

  function QB3(t) {
    return (1 - t) * (1 - t);
  }

  function getPointOnQuadraticBezierIterator(p1x, p1y, p2x, p2y, p3x, p3y) {
    return function(pct) {
      var c1 = QB1(pct), c2 = QB2(pct), c3 = QB3(pct);
      return {
        x: p3x * c1 + p2x * c2 + p1x * c3,
        y: p3y * c1 + p2y * c2 + p1y * c3
      };
    };
  }

  function getTangentQuadraticIterator(p1x, p1y, p2x, p2y, p3x, p3y) {
    return function (pct) {
      var invT = 1 - pct,
          tangentX = (2 * invT * (p2x - p1x)) + (2 * pct * (p3x - p2x)),
          tangentY = (2 * invT * (p2y - p1y)) + (2 * pct * (p3y - p2y));
      return Math.atan2(tangentY, tangentX);
    };
  }


  // this will run over a path segment ( a cubic or quadratic segment) and approximate it
  // with 100 segemnts. This will good enough to calculate the length of the curve
  function pathIterator(iterator, x1, y1) {
    var tempP = { x: x1, y: y1 }, p, tmpLen = 0, perc;
    for (perc = 1; perc <= 100; perc += 1) {
      p = iterator(perc / 100);
      tmpLen += calcLineLength(tempP.x, tempP.y, p.x, p.y);
      tempP = p;
    }
    return tmpLen;
  }

  /**
   * Given a pathInfo, and a distance in pixels, find the percentage from 0 to 1
   * that correspond to that pixels run over the path.
   * The percentage will be then used to find the correct point on the canvas for the path.
   * @param {Array} segInfo fabricJS collection of information on a parsed path
   * @param {Number} distance from starting point, in pixels.
   * @return {Object} info object with x and y ( the point on canvas ) and angle, the tangent on that point;
   */
  function findPercentageForDistance(segInfo, distance) {
    var perc = 0, tmpLen = 0, iterator = segInfo.iterator, tempP = { x: segInfo.x, y: segInfo.y },
        p, nextLen, nextStep = 0.01, angleFinder = segInfo.angleFinder, lastPerc;
    // nextStep > 0.0001 covers 0.00015625 that 1/64th of 1/100
    // the path
    while (tmpLen < distance && nextStep > 0.0001) {
      p = iterator(perc);
      lastPerc = perc;
      nextLen = calcLineLength(tempP.x, tempP.y, p.x, p.y);
      // compare tmpLen each cycle with distance, decide next perc to test.
      if ((nextLen + tmpLen) > distance) {
        // we discard this step and we make smaller steps.
        perc -= nextStep;
        nextStep /= 2;
      }
      else {
        tempP = p;
        perc += nextStep;
        tmpLen += nextLen;
      }
    }
    p.angle = angleFinder(lastPerc);
    return p;
  }

  /**
   * Run over a parsed and simplifed path and extract some informations.
   * informations are length of each command and starting point
   * @param {Array} path fabricJS parsed path commands
   * @return {Array} path commands informations
   */
  function getPathSegmentsInfo(path) {
    var totalLength = 0, len = path.length, current,
        //x2 and y2 are the coords of segment start
        //x1 and y1 are the coords of the current point
        x1 = 0, y1 = 0, x2 = 0, y2 = 0, info = [], iterator, tempInfo, angleFinder;
    for (var i = 0; i < len; i++) {
      current = path[i];
      tempInfo = {
        x: x1,
        y: y1,
        command: current[0],
      };
      switch (current[0]) { //first letter
        case 'M':
          tempInfo.length = 0;
          x2 = x1 = current[1];
          y2 = y1 = current[2];
          break;
        case 'L':
          tempInfo.length = calcLineLength(x1, y1, current[1], current[2]);
          x1 = current[1];
          y1 = current[2];
          break;
        case 'C':
          iterator = getPointOnCubicBezierIterator(
            x1,
            y1,
            current[1],
            current[2],
            current[3],
            current[4],
            current[5],
            current[6]
          );
          angleFinder = getTangentCubicIterator(
            x1,
            y1,
            current[1],
            current[2],
            current[3],
            current[4],
            current[5],
            current[6]
          );
          tempInfo.iterator = iterator;
          tempInfo.angleFinder = angleFinder;
          tempInfo.length = pathIterator(iterator, x1, y1);
          x1 = current[5];
          y1 = current[6];
          break;
        case 'Q':
          iterator = getPointOnQuadraticBezierIterator(
            x1,
            y1,
            current[1],
            current[2],
            current[3],
            current[4]
          );
          angleFinder = getTangentQuadraticIterator(
            x1,
            y1,
            current[1],
            current[2],
            current[3],
            current[4]
          );
          tempInfo.iterator = iterator;
          tempInfo.angleFinder = angleFinder;
          tempInfo.length = pathIterator(iterator, x1, y1);
          x1 = current[3];
          y1 = current[4];
          break;
        case 'Z':
        case 'z':
          // we add those in order to ease calculations later
          tempInfo.destX = x2;
          tempInfo.destY = y2;
          tempInfo.length = calcLineLength(x1, y1, x2, y2);
          x1 = x2;
          y1 = y2;
          break;
      }
      totalLength += tempInfo.length;
      info.push(tempInfo);
    }
    info.push({ length: totalLength, x: x1, y: y1 });
    return info;
  }

  function getPointOnPath(path, distance, infos) {
    if (!infos) {
      infos = getPathSegmentsInfo(path);
    }
    var i = 0;
    while ((distance - infos[i].length > 0) && i < (infos.length - 2)) {
      distance -= infos[i].length;
      i++;
    }
    // var distance = infos[infos.length - 1] * perc;
    var segInfo = infos[i], segPercent = distance / segInfo.length,
        command = segInfo.command, segment = path[i], info;

    switch (command) {
      case 'M':
        return { x: segInfo.x, y: segInfo.y, angle: 0 };
      case 'Z':
      case 'z':
        info = new Point(segInfo.x, segInfo.y).lerp(
          new Point(segInfo.destX, segInfo.destY),
          segPercent
        );
        info.angle = Math.atan2(segInfo.destY - segInfo.y, segInfo.destX - segInfo.x);
        return info;
      case 'L':
        info = new Point(segInfo.x, segInfo.y).lerp(
          new Point(segment[1], segment[2]),
          segPercent
        );
        info.angle = Math.atan2(segment[2] - segInfo.y, segment[1] - segInfo.x);
        return info;
      case 'C':
        return findPercentageForDistance(segInfo, distance);
      case 'Q':
        return findPercentageForDistance(segInfo, distance);
    }
  }

  /**
   *
   * @param {string} pathString
   * @return {(string|number)[][]} An array of SVG path commands
   * @example <caption>Usage</caption>
   * parsePath('M 3 4 Q 3 5 2 1 4 0 Q 9 12 2 1 4 0') === [
   *   ['M', 3, 4],
   *   ['Q', 3, 5, 2, 1, 4, 0],
   *   ['Q', 9, 12, 2, 1, 4, 0],
   * ];
   *
   */
  function parsePath(pathString) {
    var result = [],
        coords = [],
        currentPath,
        parsed,
        re = fabric.rePathCommand,
        rNumber = '[-+]?(?:\\d*\\.\\d+|\\d+\\.?)(?:[eE][-+]?\\d+)?\\s*',
        rNumberCommaWsp = '(' + rNumber + ')' + fabric.commaWsp,
        rFlagCommaWsp = '([01])' + fabric.commaWsp + '?',
        rArcSeq = rNumberCommaWsp + '?' + rNumberCommaWsp + '?' + rNumberCommaWsp + rFlagCommaWsp + rFlagCommaWsp +
          rNumberCommaWsp + '?(' + rNumber + ')',
        regArcArgumentSequence = new RegExp(rArcSeq, 'g'),
        match,
        coordsStr,
        // one of commands (m,M,l,L,q,Q,c,C,etc.) followed by non-command characters (i.e. command values)
        path;
    if (!pathString || !pathString.match) {
      return result;
    }
    path = pathString.match(/[mzlhvcsqta][^mzlhvcsqta]*/gi);

    for (var i = 0, coordsParsed, len = path.length; i < len; i++) {
      currentPath = path[i];

      coordsStr = currentPath.slice(1).trim();
      coords.length = 0;

      var command = currentPath.charAt(0);
      coordsParsed = [command];

      if (command.toLowerCase() === 'a') {
        // arcs have special flags that apparently don't require spaces so handle special
        for (var args; (args = regArcArgumentSequence.exec(coordsStr));) {
          for (var j = 1; j < args.length; j++) {
            coords.push(args[j]);
          }
        }
      }
      else {
        while ((match = re.exec(coordsStr))) {
          coords.push(match[0]);
        }
      }

      for (var j = 0, jlen = coords.length; j < jlen; j++) {
        parsed = parseFloat(coords[j]);
        if (!isNaN(parsed)) {
          coordsParsed.push(parsed);
        }
      }

      var commandLength = commandLengths[command.toLowerCase()],
          repeatedCommand = repeatedCommands[command] || command;

      if (coordsParsed.length - 1 > commandLength) {
        for (var k = 1, klen = coordsParsed.length; k < klen; k += commandLength) {
          result.push([command].concat(coordsParsed.slice(k, k + commandLength)));
          command = repeatedCommand;
        }
      }
      else {
        result.push(coordsParsed);
      }
    }

    return result;
  };

  /**
   *
   * Converts points to a smooth SVG path
   * @param {{ x: number,y: number }[]} points Array of points
   * @param {number} [correction] Apply a correction to the path (usually we use `width / 1000`). If value is undefined 0 is used as the correction value.
   * @return {(string|number)[][]} An array of SVG path commands
   */
  function getSmoothPathFromPoints(points, correction) {
    var path = [], i,
        p1 = new Point(points[0].x, points[0].y),
        p2 = new Point(points[1].x, points[1].y),
        len = points.length, multSignX = 1, multSignY = 0, manyPoints = len > 2;
    correction = correction || 0;

    if (manyPoints) {
      multSignX = points[2].x < p2.x ? -1 : points[2].x === p2.x ? 0 : 1;
      multSignY = points[2].y < p2.y ? -1 : points[2].y === p2.y ? 0 : 1;
    }
    path.push(['M', p1.x - multSignX * correction, p1.y - multSignY * correction]);
    for (i = 1; i < len; i++) {
      if (!p1.eq(p2)) {
        var midPoint = p1.midPointFrom(p2);
        // p1 is our bezier control point
        // midpoint is our endpoint
        // start point is p(i-1) value.
        path.push(['Q', p1.x, p1.y, midPoint.x, midPoint.y]);
      }
      p1 = points[i];
      if ((i + 1) < points.length) {
        p2 = points[i + 1];
      }
    }
    if (manyPoints) {
      multSignX = p1.x > points[i - 2].x ? 1 : p1.x === points[i - 2].x ? 0 : -1;
      multSignY = p1.y > points[i - 2].y ? 1 : p1.y === points[i - 2].y ? 0 : -1;
    }
    path.push(['L', p1.x + multSignX * correction, p1.y + multSignY * correction]);
    return path;
  }
  /**
   * Transform a path by transforming each segment.
   * it has to be a simplified path or it won't work.
   * WARNING: this depends from pathOffset for correct operation
   * @param {Array} path fabricJS parsed and simplified path commands
   * @param {Array} transform matrix that represent the transformation
   * @param {Object} [pathOffset] the fabric.Path pathOffset
   * @param {Number} pathOffset.x
   * @param {Number} pathOffset.y
   * @returns {Array} the transformed path
   */
  function transformPath(path, transform, pathOffset) {
    if (pathOffset) {
      transform = fabric.util.multiplyTransformMatrices(
        transform,
        [1, 0, 0, 1, -pathOffset.x, -pathOffset.y]
      );
    }
    return path.map(function(pathSegment) {
      var newSegment = pathSegment.slice(0), point = {};
      for (var i = 1; i < pathSegment.length - 1; i += 2) {
        point.x = pathSegment[i];
        point.y = pathSegment[i + 1];
        point = fabric.util.transformPoint(point, transform);
        newSegment[i] = point.x;
        newSegment[i + 1] = point.y;
      }
      return newSegment;
    });
  }

  /**
   * Returns an array of path commands to create a regular polygon
   * @param {number} radius
   * @param {number} numVertexes
   * @returns {(string|number)[][]} An array of SVG path commands
   */
  function getRegularPolygonPath(numVertexes, radius) {
    var interiorAngle = Math.PI * 2 / numVertexes;
    // rotationAdjustment rotates the path by 1/2 the interior angle so that the polygon always has a flat side on the bottom
    // This isn't strictly necessary, but it's how we tend to think of and expect polygons to be drawn
    var rotationAdjustment = -Math.PI / 2;
    if (numVertexes % 2 === 0) {
      rotationAdjustment += interiorAngle / 2;
    }
    var d = [];
    for (var i = 0, rad, coord; i < numVertexes; i++) {
      rad = i * interiorAngle + rotationAdjustment;
<<<<<<< HEAD
      coord = new Point(Math.cos(rad), Math.sin(rad)).scalarMultiplyEquals(radius);
=======
      coord = new Point(Math.cos(rad), Math.sin(rad)).scalarMultiply(radius);
>>>>>>> 009ff160
      d.push([i === 0 ? 'M' : 'L', coord.x, coord.y]);
    }
    d.push(['Z']);
    return d;
  }

  /**
   * Join path commands to go back to svg format
   * @param {Array} pathData fabricJS parsed path commands
   * @return {String} joined path 'M 0 0 L 20 30'
   */
  fabric.util.joinPath = function(pathData) {
    return pathData.map(function (segment) { return segment.join(' '); }).join(' ');
  };
  fabric.util.parsePath = parsePath;
  fabric.util.makePathSimpler = makePathSimpler;
  fabric.util.getSmoothPathFromPoints = getSmoothPathFromPoints;
  fabric.util.getPathSegmentsInfo = getPathSegmentsInfo;
  fabric.util.getBoundsOfCurve = getBoundsOfCurve;
  fabric.util.getPointOnPath = getPointOnPath;
  fabric.util.transformPath = transformPath;
  fabric.util.getRegularPolygonPath = getRegularPolygonPath;
})(typeof exports !== 'undefined' ? exports : window);<|MERGE_RESOLUTION|>--- conflicted
+++ resolved
@@ -832,11 +832,7 @@
     var d = [];
     for (var i = 0, rad, coord; i < numVertexes; i++) {
       rad = i * interiorAngle + rotationAdjustment;
-<<<<<<< HEAD
-      coord = new Point(Math.cos(rad), Math.sin(rad)).scalarMultiplyEquals(radius);
-=======
       coord = new Point(Math.cos(rad), Math.sin(rad)).scalarMultiply(radius);
->>>>>>> 009ff160
       d.push([i === 0 ? 'M' : 'L', coord.x, coord.y]);
     }
     d.push(['Z']);
