//@ts-nocheck
<<<<<<< HEAD

import { cache } from "../cache";
=======
>>>>>>> 059329aa
import { config } from "../config";
import { fabric } from '../../HEADER';
import { halfPI, PiBy180 } from "../constants";
import { commaWsp, rePathCommand } from "../parser/constants";
import { Point } from '../point.class';
import { cos } from './misc/cos';
import { sin } from './misc/sin';
import { multiplyTransformMatrices, transformPoint } from './misc/matrix';

const commandLengths = {
  m: 2,
  l: 2,
  h: 1,
  v: 1,
  c: 6,
  s: 4,
  q: 4,
  t: 2,
  a: 7
};
const repeatedCommands = {
  m: 'l',
  M: 'L'
};

const segmentToBezier = (th2, th3, cosTh, sinTh, rx, ry, cx1, cy1, mT, fromX, fromY) => {
  const costh2 = cos(th2),
        sinth2 = sin(th2),
        costh3 = cos(th3),
        sinth3 = sin(th3),
        toX = cosTh * rx * costh3 - sinTh * ry * sinth3 + cx1,
        toY = sinTh * rx * costh3 + cosTh * ry * sinth3 + cy1,
        cp1X = fromX + mT * ( -cosTh * rx * sinth2 - sinTh * ry * costh2),
        cp1Y = fromY + mT * ( -sinTh * rx * sinth2 + cosTh * ry * costh2),
        cp2X = toX + mT * ( cosTh * rx * sinth3 + sinTh * ry * costh3),
        cp2Y = toY + mT * ( sinTh * rx * sinth3 - cosTh * ry * costh3);

  return ['C',
    cp1X, cp1Y,
    cp2X, cp2Y,
    toX, toY
  ];
};

/* Adapted from http://dxr.mozilla.org/mozilla-central/source/content/svg/content/src/nsSVGPathDataParser.cpp
  * by Andrea Bogazzi code is under MPL. if you don't have a copy of the license you can take it here
  * http://mozilla.org/MPL/2.0/
  */
const arcToSegments = (toX, toY, rx, ry, large, sweep, rotateX) => {
  let fromX = 0, fromY = 0, root = 0;
  const PI = Math.PI, th = rotateX * PiBy180, sinTh = sin(th), cosTh = cos(th),
        px = 0.5 * (-cosTh * toX  - sinTh * toY),
        py = 0.5 * (-cosTh * toY + sinTh * toX),
        rx2 = rx ** 2, ry2 = ry ** 2, py2 = py ** 2, px2 = px ** 2,
        pl = rx2 * ry2 - rx2 * py2 - ry2 * px2;
  let _rx = Math.abs(rx);
  let _ry = Math.abs(ry);


  if (pl < 0) {
    const s = Math.sqrt(1 - pl / (rx2 * ry2));
    _rx *= s;
    _ry *= s;
  }
  else {
    root = (large === sweep ? -1.0 : 1.0) *
            Math.sqrt( pl / (rx2 * py2 + ry2 * px2));
  }

  const cx = root * _rx * py / _ry,
        cy = -root * _ry * px / _rx,
        cx1 = cosTh * cx - sinTh * cy + toX * 0.5,
        cy1 = sinTh * cx + cosTh * cy + toY * 0.5;
  let mTheta = calcVectorAngle(1, 0, (px - cx) / _rx, (py - cy) / _ry);
  let dtheta = calcVectorAngle((px - cx) / _rx, (py - cy) / _ry, (-px - cx) / _rx, (-py - cy) / _ry);

  if (sweep === 0 && dtheta > 0) {
    dtheta -= 2 * PI;
  }
  else if (sweep === 1 && dtheta < 0) {
    dtheta += 2 * PI;
  }

  // Convert into cubic bezier segments <= 90deg
  const segments = Math.ceil(Math.abs(dtheta / PI * 2)),
        result = new Array(segments), mDelta = dtheta / segments,
        mT = 8 / 3 * Math.sin(mDelta / 4) * Math.sin(mDelta / 4) / Math.sin(mDelta / 2);
  let th3 = mTheta + mDelta;

  for (let i = 0; i < segments; i++) {
    result[i] = segmentToBezier(mTheta, th3, cosTh, sinTh, _rx, _ry, cx1, cy1, mT, fromX, fromY);
    fromX = result[i][5];
    fromY = result[i][6];
    mTheta = th3;
    th3 += mDelta;
  }
  return result;
}

/*
  * Private
  */
const calcVectorAngle = (ux, uy, vx, vy) => {
  const ta = Math.atan2(uy, ux),
        tb = Math.atan2(vy, vx);
  if (tb >= ta) {
    return tb - ta;
  }
<<<<<<< HEAD

  /**
   * Calculate bounding box of a beziercurve
   * @param {Number} x0 starting point
   * @param {Number} y0
   * @param {Number} x1 first control point
   * @param {Number} y1
   * @param {Number} x2 secondo control point
   * @param {Number} y2
   * @param {Number} x3 end of bezier
   * @param {Number} y3
   */
  // taken from http://jsbin.com/ivomiq/56/edit  no credits available for that.
  // TODO: can we normalize this with the starting points set at 0 and then translated the bbox?
  function getBoundsOfCurve(x0, y0, x1, y1, x2, y2, x3, y3) {
    var argsString;
    if (config.cachesBoundsOfCurve) {
      argsString = _join.call(arguments);
      if (cache.boundsOfCurveCache[argsString]) {
        return cache.boundsOfCurveCache[argsString];
      }
=======
  else {
    return 2 * Math.PI - (ta - tb);
  }
};

// functions for the Cubic beizer
// taken from: https://github.com/konvajs/konva/blob/7.0.5/src/shapes/Path.ts#L350
const CB1 = (t) => t ** 3;
const CB2 = (t) => 3 * t ** 2 * (1 - t);
const CB3 = (t) => 3 * t * (1 - t) ** 2;
const CB4 = (t) => (1 - t) ** 3;

/**
 * Calculate bounding box of a beziercurve
 * @param {Number} x0 starting point
 * @param {Number} y0
 * @param {Number} x1 first control point
 * @param {Number} y1
 * @param {Number} x2 secondo control point
 * @param {Number} y2
 * @param {Number} x3 end of bezier
 * @param {Number} y3
 */
// taken from http://jsbin.com/ivomiq/56/edit  no credits available for that.
// TODO: can we normalize this with the starting points set at 0 and then translated the bbox?
export function getBoundsOfCurve(x0, y0, x1, y1, x2, y2, x3, y3) {
  let argsString;
  if (config.cachesBoundsOfCurve) {
    // eslint-disable-next-line
    argsString = [...arguments].join();
    if (fabric.boundsOfCurveCache[argsString]) {
      return fabric.boundsOfCurveCache[argsString];
>>>>>>> 059329aa
    }
  }

  const sqrt = Math.sqrt,
        abs = Math.abs, tvalues = [],
        bounds = [[], []];

  let b = 6 * x0 - 12 * x1 + 6 * x2;
  let a = -3 * x0 + 9 * x1 - 9 * x2 + 3 * x3;
  let c = 3 * x1 - 3 * x0;

  for (let i = 0; i < 2; ++i) {
    if (i > 0) {
      b = 6 * y0 - 12 * y1 + 6 * y2;
      a = -3 * y0 + 9 * y1 - 9 * y2 + 3 * y3;
      c = 3 * y1 - 3 * y0;
    }

    if (abs(a) < 1e-12) {
      if (abs(b) < 1e-12) {
        continue;
      }
<<<<<<< HEAD
    ];
    if (config.cachesBoundsOfCurve) {
      cache.boundsOfCurveCache[argsString] = result;
=======
      const t = -c / b;
      if (0 < t && t < 1) {
        tvalues.push(t);
      }
      continue;
>>>>>>> 059329aa
    }
    const b2ac = b * b - 4 * c * a;
    if (b2ac < 0) {
      continue;
    }
    const sqrtb2ac = sqrt(b2ac);
    const t1 = (-b + sqrtb2ac) / (2 * a);
    if (0 < t1 && t1 < 1) {
      tvalues.push(t1);
    }
    const t2 = (-b - sqrtb2ac) / (2 * a);
    if (0 < t2 && t2 < 1) {
      tvalues.push(t2);
    }
  }

  let j = tvalues.length;
  const jlen = j;
  const iterator = getPointOnCubicBezierIterator(x0, y0, x1, y1, x2, y2, x3, y3);
  while (j--) {
    const { x, y } = iterator(tvalues[j]);
    bounds[0][j] = x;
    bounds[1][j] = y;
  }

  bounds[0][jlen] = x0;
  bounds[1][jlen] = y0;
  bounds[0][jlen + 1] = x3;
  bounds[1][jlen + 1] = y3;
  const result = [
    {
      x: Math.min(...bounds[0]),
      y: Math.min(...bounds[1])
    },
    {
      x: Math.max(...bounds[0]),
      y: Math.max(...bounds[1])
    }
  ];
  if (config.cachesBoundsOfCurve) {
    fabric.boundsOfCurveCache[argsString] = result;
  }
  return result;
}

/**
 * Converts arc to a bunch of bezier curves
 * @param {Number} fx starting point x
 * @param {Number} fy starting point y
 * @param {Array} coords Arc command
 */
export const fromArcToBeziers = (fx, fy, [_, rx, ry, rot, large, sweep, tx, ty] = []) => {
  const segsNorm = arcToSegments(tx - fx, ty - fy, rx, ry, large, sweep, rot);

  for (let i = 0, len = segsNorm.length; i < len; i++) {
    segsNorm[i][1] += fx;
    segsNorm[i][2] += fy;
    segsNorm[i][3] += fx;
    segsNorm[i][4] += fy;
    segsNorm[i][5] += fx;
    segsNorm[i][6] += fy;
  }
  return segsNorm;
};

/**
 * This function take a parsed SVG path and make it simpler for fabricJS logic.
 * simplification consist of: only UPPERCASE absolute commands ( relative converted to absolute )
 * S converted in C, T converted in Q, A converted in C.
 * @param {Array} path the array of commands of a parsed svg path for fabric.Path
 * @return {Array} the simplified array of commands of a parsed svg path for fabric.Path
 */
export const makePathSimpler = (path) => {
  // x and y represent the last point of the path. the previous command point.
  // we add them to each relative command to make it an absolute comment.
  // we also swap the v V h H with L, because are easier to transform.
  let x = 0, y = 0;
  const len = path.length;
  // x1 and y1 represent the last point of the subpath. the subpath is started with
  // m or M command. When a z or Z command is drawn, x and y need to be resetted to
  // the last x1 and y1.
  let x1 = 0, y1 = 0;
  // previous will host the letter of the previous command, to handle S and T.
  // controlX and controlY will host the previous reflected control point
  let destinationPath = [], previous, controlX, controlY;
  for (let i = 0; i < len; ++i) {
    let converted = false;
    const current = path[i].slice(0);
    switch (current[0]) { // first letter
      case 'l': // lineto, relative
        current[0] = 'L';
        current[1] += x;
        current[2] += y;
        // falls through
      case 'L':
        x = current[1];
        y = current[2];
        break;
      case 'h': // horizontal lineto, relative
        current[1] += x;
        // falls through
      case 'H':
        current[0] = 'L';
        current[2] = y;
        x = current[1];
        break;
      case 'v': // vertical lineto, relative
        current[1] += y;
        // falls through
      case 'V':
        current[0] = 'L';
        y = current[1];
        current[1] = x;
        current[2] = y;
        break;
      case 'm': // moveTo, relative
        current[0] = 'M';
        current[1] += x;
        current[2] += y;
        // falls through
      case 'M':
        x = current[1];
        y = current[2];
        x1 = current[1];
        y1 = current[2];
        break;
      case 'c': // bezierCurveTo, relative
        current[0] = 'C';
        current[1] += x;
        current[2] += y;
        current[3] += x;
        current[4] += y;
        current[5] += x;
        current[6] += y;
        // falls through
      case 'C':
        controlX = current[3];
        controlY = current[4];
        x = current[5];
        y = current[6];
        break;
      case 's': // shorthand cubic bezierCurveTo, relative
        current[0] = 'S';
        current[1] += x;
        current[2] += y;
        current[3] += x;
        current[4] += y;
        // falls through
      case 'S':
        // would be sScC but since we are swapping sSc for C, we check just that.
        if (previous === 'C') {
          // calculate reflection of previous control points
          controlX = 2 * x - controlX;
          controlY = 2 * y - controlY;
        }
        else {
          // If there is no previous command or if the previous command was not a C, c, S, or s,
          // the control point is coincident with the current point
          controlX = x;
          controlY = y;
        }
        x = current[3];
        y = current[4];
        current[0] = 'C';
        current[5] = current[3];
        current[6] = current[4];
        current[3] = current[1];
        current[4] = current[2];
        current[1] = controlX;
        current[2] = controlY;
        // current[3] and current[4] are NOW the second control point.
        // we keep it for the next reflection.
        controlX = current[3];
        controlY = current[4];
        break;
      case 'q': // quadraticCurveTo, relative
        current[0] = 'Q';
        current[1] += x;
        current[2] += y;
        current[3] += x;
        current[4] += y;
        // falls through
      case 'Q':
        controlX = current[1];
        controlY = current[2];
        x = current[3];
        y = current[4];
        break;
      case 't': // shorthand quadraticCurveTo, relative
        current[0] = 'T';
        current[1] += x;
        current[2] += y;
        // falls through
      case 'T':
        if (previous === 'Q') {
          // calculate reflection of previous control point
          controlX = 2 * x - controlX;
          controlY = 2 * y - controlY;
        }
        else {
          // If there is no previous command or if the previous command was not a Q, q, T or t,
          // assume the control point is coincident with the current point
          controlX = x;
          controlY = y;
        }
        current[0] = 'Q';
        x = current[1];
        y = current[2];
        current[1] = controlX;
        current[2] = controlY;
        current[3] = x;
        current[4] = y;
        break;
      case 'a':
        current[0] = 'A';
        current[6] += x;
        current[7] += y;
        // falls through
      case 'A':
        converted = true;
        destinationPath = destinationPath.concat(fromArcToBeziers(x, y, current));
        x = current[6];
        y = current[7];
        break;
      case 'z':
      case 'Z':
        x = x1;
        y = y1;
        break;
      default:
    }
    if (!converted) {
      destinationPath.push(current);
    }
    previous = current[0];
  }
  return destinationPath;
};

// todo verify if we can just use the point class here
/**
 * Calc length from point x1,y1 to x2,y2
 * @param {Number} x1 starting point x
 * @param {Number} y1 starting point y
 * @param {Number} x2 starting point x
 * @param {Number} y2 starting point y
 * @return {Number} length of segment
 */
const calcLineLength = (x1, y1, x2, y2) => Math.sqrt((x2 - x1) ** 2 + (y2 - y1) ** 2);


const getPointOnCubicBezierIterator = (p1x, p1y, p2x, p2y, p3x, p3y, p4x, p4y) => (pct) => {
  const c1 = CB1(pct), c2 = CB2(pct), c3 = CB3(pct), c4 = CB4(pct);
  return {
    x: p4x * c1 + p3x * c2 + p2x * c3 + p1x * c4,
    y: p4y * c1 + p3y * c2 + p2y * c3 + p1y * c4
  };
};

const QB1 = (t) => t ** 2;
const QB2 = (t) => 2 * t * (1 - t);
const QB3 = (t) => (1 - t) ** 2;

const getTangentCubicIterator = (p1x, p1y, p2x, p2y, p3x, p3y, p4x, p4y) => (pct) => {
  const qb1 = QB1(pct), qb2 = QB2(pct), qb3 = QB3(pct),
        tangentX = 3 * (qb3 * (p2x - p1x) + qb2 * (p3x - p2x) + qb1 * (p4x - p3x)),
        tangentY = 3 * (qb3 * (p2y - p1y) + qb2 * (p3y - p2y) + qb1 * (p4y - p3y));
  return Math.atan2(tangentY, tangentX);
};

const getPointOnQuadraticBezierIterator = (p1x, p1y, p2x, p2y, p3x, p3y) => (pct) => {
  const c1 = QB1(pct), c2 = QB2(pct), c3 = QB3(pct);
  return {
    x: p3x * c1 + p2x * c2 + p1x * c3,
    y: p3y * c1 + p2y * c2 + p1y * c3
  };
};

const getTangentQuadraticIterator = (p1x, p1y, p2x, p2y, p3x, p3y) => (pct) => {
  const invT = 1 - pct,
       tangentX = 2 * (invT * (p2x - p1x) + pct * (p3x - p2x)),
       tangentY = 2 * (invT * (p2y - p1y) + pct * (p3y - p2y));
  return Math.atan2(tangentY, tangentX);
};


// this will run over a path segment ( a cubic or quadratic segment) and approximate it
// with 100 segemnts. This will good enough to calculate the length of the curve
const pathIterator = (iterator, x1, y1) => {
  let tempP = { x: x1, y: y1 }, tmpLen = 0;
  for (let perc = 1; perc <= 100; perc += 1) {
    const p = iterator(perc / 100);
    tmpLen += calcLineLength(tempP.x, tempP.y, p.x, p.y);
    tempP = p;
  }
  return tmpLen;
}

/**
 * Given a pathInfo, and a distance in pixels, find the percentage from 0 to 1
 * that correspond to that pixels run over the path.
 * The percentage will be then used to find the correct point on the canvas for the path.
 * @param {Array} segInfo fabricJS collection of information on a parsed path
 * @param {Number} distance from starting point, in pixels.
 * @return {Object} info object with x and y ( the point on canvas ) and angle, the tangent on that point;
 */
const findPercentageForDistance = (segInfo, distance) => {
  let perc = 0, tmpLen = 0, tempP = { x: segInfo.x, y: segInfo.y },
      p, nextLen, nextStep = 0.01, lastPerc;
  // nextStep > 0.0001 covers 0.00015625 that 1/64th of 1/100
  // the path
  const iterator = segInfo.iterator, angleFinder = segInfo.angleFinder;
  while (tmpLen < distance && nextStep > 0.0001) {
    p = iterator(perc);
    lastPerc = perc;
    nextLen = calcLineLength(tempP.x, tempP.y, p.x, p.y);
    // compare tmpLen each cycle with distance, decide next perc to test.
    if ((nextLen + tmpLen) > distance) {
      // we discard this step and we make smaller steps.
      perc -= nextStep;
      nextStep /= 2;
    }
    else {
      tempP = p;
      perc += nextStep;
      tmpLen += nextLen;
    }
  }
  p.angle = angleFinder(lastPerc);
  return p;
}

/**
 * Run over a parsed and simplifed path and extract some informations.
 * informations are length of each command and starting point
 * @param {Array} path fabricJS parsed path commands
 * @return {Array} path commands informations
 */
export const getPathSegmentsInfo = (path) => {
  let totalLength = 0, current,
      //x2 and y2 are the coords of segment start
      //x1 and y1 are the coords of the current point
      x1 = 0, y1 = 0, x2 = 0, y2 = 0, iterator, tempInfo, angleFinder;
  const len = path.length, info = [];
  for (let i = 0; i < len; i++) {
    current = path[i];
    tempInfo = {
      x: x1,
      y: y1,
      command: current[0],
    };
    switch (current[0]) { //first letter
      case 'M':
        tempInfo.length = 0;
        x2 = x1 = current[1];
        y2 = y1 = current[2];
        break;
      case 'L':
        tempInfo.length = calcLineLength(x1, y1, current[1], current[2]);
        x1 = current[1];
        y1 = current[2];
        break;
      case 'C':
        iterator = getPointOnCubicBezierIterator(
          x1,
          y1,
          current[1],
          current[2],
          current[3],
          current[4],
          current[5],
          current[6]
        );
        angleFinder = getTangentCubicIterator(
          x1,
          y1,
          current[1],
          current[2],
          current[3],
          current[4],
          current[5],
          current[6]
        );
        tempInfo.iterator = iterator;
        tempInfo.angleFinder = angleFinder;
        tempInfo.length = pathIterator(iterator, x1, y1);
        x1 = current[5];
        y1 = current[6];
        break;
      case 'Q':
        iterator = getPointOnQuadraticBezierIterator(
          x1,
          y1,
          current[1],
          current[2],
          current[3],
          current[4]
        );
        angleFinder = getTangentQuadraticIterator(
          x1,
          y1,
          current[1],
          current[2],
          current[3],
          current[4]
        );
        tempInfo.iterator = iterator;
        tempInfo.angleFinder = angleFinder;
        tempInfo.length = pathIterator(iterator, x1, y1);
        x1 = current[3];
        y1 = current[4];
        break;
      case 'Z':
      case 'z':
        // we add those in order to ease calculations later
        tempInfo.destX = x2;
        tempInfo.destY = y2;
        tempInfo.length = calcLineLength(x1, y1, x2, y2);
        x1 = x2;
        y1 = y2;
        break;
    }
    totalLength += tempInfo.length;
    info.push(tempInfo);
  }
  info.push({ length: totalLength, x: x1, y: y1 });
  return info;
}

export const getPointOnPath = (path, distance, infos) => {
  if (!infos) {
    infos = getPathSegmentsInfo(path);
  }
  let i = 0;
  while ((distance - infos[i].length > 0) && i < (infos.length - 2)) {
    distance -= infos[i].length;
    i++;
  }
  // var distance = infos[infos.length - 1] * perc;
  const segInfo = infos[i], segPercent = distance / segInfo.length,
        command = segInfo.command, segment = path[i];
  let info;

  switch (command) {
    case 'M':
      return { x: segInfo.x, y: segInfo.y, angle: 0 };
    case 'Z':
    case 'z':
      info = new Point(segInfo.x, segInfo.y).lerp(
        new Point(segInfo.destX, segInfo.destY),
        segPercent
      );
      info.angle = Math.atan2(segInfo.destY - segInfo.y, segInfo.destX - segInfo.x);
      return info;
    case 'L':
      info = new Point(segInfo.x, segInfo.y).lerp(
        new Point(segment[1], segment[2]),
        segPercent
      );
      info.angle = Math.atan2(segment[2] - segInfo.y, segment[1] - segInfo.x);
      return info;
    case 'C':
      return findPercentageForDistance(segInfo, distance);
    case 'Q':
      return findPercentageForDistance(segInfo, distance);
  }
}

/**
 *
 * @param {string} pathString
 * @return {(string|number)[][]} An array of SVG path commands
 * @example <caption>Usage</caption>
 * parsePath('M 3 4 Q 3 5 2 1 4 0 Q 9 12 2 1 4 0') === [
 *   ['M', 3, 4],
 *   ['Q', 3, 5, 2, 1, 4, 0],
 *   ['Q', 9, 12, 2, 1, 4, 0],
 * ];
 *
 */
export const parsePath = (pathString) => {
      // one of commands (m,M,l,L,q,Q,c,C,etc.) followed by non-command characters (i.e. command values)
  const re = rePathCommand,
        rNumber = '[-+]?(?:\\d*\\.\\d+|\\d+\\.?)(?:[eE][-+]?\\d+)?\\s*',
        rNumberCommaWsp = `(${rNumber})${commaWsp}`,
        rFlagCommaWsp = `([01])${commaWsp}?`,
        rArcSeq = `${rNumberCommaWsp}?${rNumberCommaWsp}?${rNumberCommaWsp}${rFlagCommaWsp}${rFlagCommaWsp}${rNumberCommaWsp}?(${rNumber})`,
        regArcArgumentSequence = new RegExp(rArcSeq, 'g'),
        result = [];

  if (!pathString || !pathString.match) {
    return result;
  }
  const path = pathString.match(/[mzlhvcsqta][^mzlhvcsqta]*/gi);

  for (let i = 0, len = path.length; i < len; i++) {
    const currentPath = path[i];
    const coordsStr = currentPath.slice(1).trim();
    const coords = [];
    let command = currentPath.charAt(0);
    const coordsParsed = [command];

    if (command.toLowerCase() === 'a') {
      // arcs have special flags that apparently don't require spaces so handle special
      for (let args; (args = regArcArgumentSequence.exec(coordsStr));) {
        for (let j = 1; j < args.length; j++) {
          coords.push(args[j]);
        }
      }
    }
    else {
      let match;
      while ((match = re.exec(coordsStr))) {
        coords.push(match[0]);
      }
    }

    for (let j = 0, jlen = coords.length; j < jlen; j++) {
      const parsed = parseFloat(coords[j]);
      if (!isNaN(parsed)) {
        coordsParsed.push(parsed);
      }
    }

    const commandLength = commandLengths[command.toLowerCase()],
          repeatedCommand = repeatedCommands[command] || command;

    if (coordsParsed.length - 1 > commandLength) {
      for (let k = 1, klen = coordsParsed.length; k < klen; k += commandLength) {
        result.push([command].concat(coordsParsed.slice(k, k + commandLength)));
        command = repeatedCommand;
      }
    }
    else {
      result.push(coordsParsed);
    }
  }
  return result;
};

/**
 *
 * Converts points to a smooth SVG path
 * @param {{ x: number,y: number }[]} points Array of points
 * @param {number} [correction] Apply a correction to the path (usually we use `width / 1000`). If value is undefined 0 is used as the correction value.
 * @return {(string|number)[][]} An array of SVG path commands
 */
export const getSmoothPathFromPoints = (points, correction = 0) => {
  let p1 = new Point(points[0]),
      p2 = new Point(points[1]),
      multSignX = 1, multSignY = 0;
  const path = [], len = points.length, manyPoints = len > 2;

  if (manyPoints) {
    multSignX = points[2].x < p2.x ? -1 : points[2].x === p2.x ? 0 : 1;
    multSignY = points[2].y < p2.y ? -1 : points[2].y === p2.y ? 0 : 1;
  }
  path.push(['M', p1.x - multSignX * correction, p1.y - multSignY * correction]);
  let i;
  for (i = 1; i < len; i++) {
    if (!p1.eq(p2)) {
      const midPoint = p1.midPointFrom(p2);
      // p1 is our bezier control point
      // midpoint is our endpoint
      // start point is p(i-1) value.
      path.push(['Q', p1.x, p1.y, midPoint.x, midPoint.y]);
    }
    p1 = points[i];
    if ((i + 1) < points.length) {
      p2 = points[i + 1];
    }
  }
  if (manyPoints) {
    multSignX = p1.x > points[i - 2].x ? 1 : p1.x === points[i - 2].x ? 0 : -1;
    multSignY = p1.y > points[i - 2].y ? 1 : p1.y === points[i - 2].y ? 0 : -1;
  }
  path.push(['L', p1.x + multSignX * correction, p1.y + multSignY * correction]);
  return path;
}

/**
 * Transform a path by transforming each segment.
 * it has to be a simplified path or it won't work.
 * WARNING: this depends from pathOffset for correct operation
 * @param {Array} path fabricJS parsed and simplified path commands
 * @param {Array} transform matrix that represent the transformation
 * @param {Object} [pathOffset] the fabric.Path pathOffset
 * @param {Number} pathOffset.x
 * @param {Number} pathOffset.y
 * @returns {Array} the transformed path
 */
export const transformPath = (path, transform, pathOffset) => {
  if (pathOffset) {
    transform = multiplyTransformMatrices(
      transform,
      [1, 0, 0, 1, -pathOffset.x, -pathOffset.y]
    );
  }
  return path.map((pathSegment) => {
    const newSegment = pathSegment.slice(0);
    for (let i = 1; i < pathSegment.length - 1; i += 2) {
      const { x, y } = transformPoint({
        x: pathSegment[i],
        y: pathSegment[i + 1],
      }, transform);
      newSegment[i] = x;
      newSegment[i + 1] = y;
    }
    return newSegment;
  });
}

/**
 * Returns an array of path commands to create a regular polygon
 * @param {number} radius
 * @param {number} numVertexes
 * @returns {(string|number)[][]} An array of SVG path commands
 */
export const getRegularPolygonPath = (numVertexes, radius) => {
  const interiorAngle = Math.PI * 2 / numVertexes;
  // rotationAdjustment rotates the path by 1/2 the interior angle so that the polygon always has a flat side on the bottom
  // This isn't strictly necessary, but it's how we tend to think of and expect polygons to be drawn
  let rotationAdjustment = -halfPI;
  if (numVertexes % 2 === 0) {
    rotationAdjustment += interiorAngle / 2;
  }
  const d = new Array(numVertexes + 1);
  for (let i = 0; i < numVertexes; i++) {
    const rad = i * interiorAngle + rotationAdjustment;
    const { x, y } = new Point(cos(rad), sin(rad)).scalarMultiply(radius);
    d[i] = [i === 0 ? 'M' : 'L', x, y];
  }
  d[numVertexes]= ['Z'];
  return d;
}

/**
 * Join path commands to go back to svg format
 * @param {Array} pathData fabricJS parsed path commands
 * @return {String} joined path 'M 0 0 L 20 30'
 */
export const joinPath = (pathData) => pathData.map((segment) => segment.join(' ')).join(' ');<|MERGE_RESOLUTION|>--- conflicted
+++ resolved
@@ -1,9 +1,6 @@
 //@ts-nocheck
-<<<<<<< HEAD
 
 import { cache } from "../cache";
-=======
->>>>>>> 059329aa
 import { config } from "../config";
 import { fabric } from '../../HEADER';
 import { halfPI, PiBy180 } from "../constants";
@@ -112,29 +109,6 @@
   if (tb >= ta) {
     return tb - ta;
   }
-<<<<<<< HEAD
-
-  /**
-   * Calculate bounding box of a beziercurve
-   * @param {Number} x0 starting point
-   * @param {Number} y0
-   * @param {Number} x1 first control point
-   * @param {Number} y1
-   * @param {Number} x2 secondo control point
-   * @param {Number} y2
-   * @param {Number} x3 end of bezier
-   * @param {Number} y3
-   */
-  // taken from http://jsbin.com/ivomiq/56/edit  no credits available for that.
-  // TODO: can we normalize this with the starting points set at 0 and then translated the bbox?
-  function getBoundsOfCurve(x0, y0, x1, y1, x2, y2, x3, y3) {
-    var argsString;
-    if (config.cachesBoundsOfCurve) {
-      argsString = _join.call(arguments);
-      if (cache.boundsOfCurveCache[argsString]) {
-        return cache.boundsOfCurveCache[argsString];
-      }
-=======
   else {
     return 2 * Math.PI - (ta - tb);
   }
@@ -165,9 +139,8 @@
   if (config.cachesBoundsOfCurve) {
     // eslint-disable-next-line
     argsString = [...arguments].join();
-    if (fabric.boundsOfCurveCache[argsString]) {
-      return fabric.boundsOfCurveCache[argsString];
->>>>>>> 059329aa
+    if (cache.boundsOfCurveCache[argsString]) {
+      return cache.boundsOfCurveCache[argsString];
     }
   }
 
@@ -190,17 +163,11 @@
       if (abs(b) < 1e-12) {
         continue;
       }
-<<<<<<< HEAD
-    ];
-    if (config.cachesBoundsOfCurve) {
-      cache.boundsOfCurveCache[argsString] = result;
-=======
       const t = -c / b;
       if (0 < t && t < 1) {
         tvalues.push(t);
       }
       continue;
->>>>>>> 059329aa
     }
     const b2ac = b * b - 4 * c * a;
     if (b2ac < 0) {
@@ -241,7 +208,7 @@
     }
   ];
   if (config.cachesBoundsOfCurve) {
-    fabric.boundsOfCurveCache[argsString] = result;
+    cache.boundsOfCurveCache[argsString] = result;
   }
   return result;
 }
