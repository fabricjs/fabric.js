--- conflicted
+++ resolved
@@ -1,11 +1,6 @@
 //@ts-nocheck
-<<<<<<< HEAD
-
 import { commaWsp, rePathCommand } from "../parser/constants";
-
-=======
 import { Point } from '../point.class';
->>>>>>> bb03d131
 
 (function(global) {
   var fabric = global.fabric,
