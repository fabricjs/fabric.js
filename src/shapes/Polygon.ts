--- conflicted
+++ resolved
@@ -1,10 +1,8 @@
 import { classRegistry } from '../ClassRegistry';
-import { Polyline } from './Polyline';
+import { Polyline, polylineDefaultValues } from './Polyline';
 
 export class Polygon extends Polyline {
-<<<<<<< HEAD
   static readonly type = 'polygon';
-=======
   static ownDefaults: Record<string, any> = polylineDefaultValues;
 
   static getDefaults() {
@@ -13,18 +11,11 @@
       ...Polyline.ownDefaults,
     };
   }
->>>>>>> 26ed225b
 
   protected isOpen() {
     return false;
   }
 }
 
-<<<<<<< HEAD
-=======
-// @ts-expect-error
-Polygon.prototype.type = 'polygon';
-
->>>>>>> 26ed225b
 classRegistry.setClass(Polygon);
 classRegistry.setSVGClass(Polygon);