// @ts-nocheck
import { fabric } from '../../HEADER';
import { cache } from '../cache';
import { DEFAULT_SVG_FONT_SIZE } from '../constants';
import { ObjectEvents } from '../EventTypeDefs';
<<<<<<< HEAD
import {
  TextStyle,
  TextStyleDeclaration,
  TextStyleMixin,
} from '../mixins/text_style.mixin';
import { SHARED_ATTRIBUTES } from '../parser/attributes';
import { parseAttributes } from '../parser/parseAttributes';
import type { Point } from '../point.class';
import { TClassProperties, TFiller } from '../typedefs';
=======
import { TextStyle, TextStyleMixin } from '../mixins/text_style.mixin';
import { TClassProperties, TFiller, TCacheCanvasDimensions } from '../typedefs';
>>>>>>> 2ffac9af
import { graphemeSplit } from '../util/lang_string';
import { createCanvasElement } from '../util/misc/dom';
import {
  hasStyleChanged,
  stylesFromArray,
  stylesToArray,
} from '../util/misc/textStyles';
import { getPathSegmentsInfo, getPointOnPath } from '../util/path';
import { FabricObject } from './fabricObject.class';
import { fabricObjectDefaultValues } from './object.class';
import { Path } from './path.class';

let measuringContext: CanvasRenderingContext2D | null;

/**
 * Return a context for measurement of text string.
 * if created it gets stored for reuse
 */
function getMeasuringContext() {
  if (!measuringContext) {
    measuringContext = createCanvasElement().getContext('2d');
  }
  return measuringContext;
}

/**
 * Measure and return the info of a single grapheme.
 * needs the the info of previous graphemes already filled
 * Override to customize measuring
 */
export type GraphemeBBox<onPath = false> = {
  width: number;
  height: number;
  kernedWidth: number;
  left: number;
  deltaY: number;
} & (onPath extends true
  ? {
      // on path
      renderLeft: number;
      renderTop: number;
      angle: number;
    }
  : Record<string, never>);

const additionalProps = [
  'fontFamily',
  'fontWeight',
  'fontSize',
  'text',
  'underline',
  'overline',
  'linethrough',
  'textAlign',
  'fontStyle',
  'lineHeight',
  'textBackgroundColor',
  'charSpacing',
  'styles',
  'direction',
  'path',
  'pathStartOffset',
  'pathSide',
  'pathAlign',
] as const;

/**
 * Text class
 * @class Text
 * @extends FabricObject
 * @return {Text} thisArg
 * @tutorial {@link http://fabricjs.com/fabric-intro-part-2#text}
 * @see {@link Text#initialize} for constructor definition
 */
export class Text<
  EventSpec extends ObjectEvents = ObjectEvents
> extends TextStyleMixin<EventSpec> {
  /**
   * Properties which when set cause object to change dimensions
   * @type Array
   * @private
   */
  _dimensionAffectingProps: (keyof this)[];

  /**
   * @private
   */
  _reNewline: RegExp;

  /**
   * Use this regular expression to filter for whitespaces that is not a new line.
   * Mostly used when text is 'justify' aligned.
   * @private
   */
  _reSpacesAndTabs: RegExp;

  /**
   * Use this regular expression to filter for whitespace that is not a new line.
   * Mostly used when text is 'justify' aligned.
   * @private
   */
  _reSpaceAndTab: RegExp;

  /**
   * Use this regular expression to filter consecutive groups of non spaces.
   * Mostly used when text is 'justify' aligned.
   * @private
   */
  _reWords: RegExp;

  text: string;

  /**
   * Font size (in pixels)
   * @type Number
   * @default
   */
  fontSize: number;

  /**
   * Font weight (e.g. bold, normal, 400, 600, 800)
   * @type {(Number|String)}
   * @default
   */
  fontWeight: string;

  /**
   * Font family
   * @type String
   * @default
   */
  fontFamily: string;

  /**
   * Text decoration underline.
   * @type Boolean
   * @default
   */
  underline: boolean;

  /**
   * Text decoration overline.
   * @type Boolean
   * @default
   */
  overline: boolean;

  /**
   * Text decoration linethrough.
   * @type Boolean
   * @default
   */
  linethrough: boolean;

  /**
   * Text alignment. Possible values: "left", "center", "right", "justify",
   * "justify-left", "justify-center" or "justify-right".
   * @type String
   * @default
   */
  textAlign: string;

  /**
   * Font style . Possible values: "", "normal", "italic" or "oblique".
   * @type String
   * @default
   */
  fontStyle: string;

  /**
   * Line height
   * @type Number
   * @default
   */
  lineHeight: number;

  /**
   * Superscript schema object (minimum overlap)
   */
  superscript: {
    /**
     * fontSize factor
     * @default 0.6
     */
    size: number;
    /**
     * baseline-shift factor (upwards)
     * @default -0.35
     */
    baseline: number;
  };

  /**
   * Subscript schema object (minimum overlap)
   */
  subscript: {
    /**
     * fontSize factor
     * @default 0.6
     */
    size: number;
    /**
     * baseline-shift factor (downwards)
     * @default 0.11
     */
    baseline: number;
  };

  /**
   * Background color of text lines
   * @type String
   * @default
   */
  textBackgroundColor: string;

  protected _styleProperties: string[];

  styles: TextStyle;

  /**
   * Path that the text should follow.
   * since 4.6.0 the path will be drawn automatically.
   * if you want to make the path visible, give it a stroke and strokeWidth or fill value
   * if you want it to be hidden, assign visible = false to the path.
   * This feature is in BETA, and SVG import/export is not yet supported.
   * @type Path
   * @example
   * const textPath = new Text('Text on a path', {
   *     top: 150,
   *     left: 150,
   *     textAlign: 'center',
   *     charSpacing: -50,
   *     path: new Path('M 0 0 C 50 -100 150 -100 200 0', {
   *         strokeWidth: 1,
   *         visible: false
   *     }),
   *     pathSide: 'left',
   *     pathStartOffset: 0
   * });
   * @default
   */
  path: Path;

  /**
   * Offset amount for text path starting position
   * Only used when text has a path
   * @type Number
   * @default
   */
  pathStartOffset: number;

  /**
   * Which side of the path the text should be drawn on.
   * Only used when text has a path
   * @type {String} 'left|right'
   * @default
   */
  pathSide: string;

  /**
   * How text is aligned to the path. This property determines
   * the perpendicular position of each character relative to the path.
   * (one of "baseline", "center", "ascender", "descender")
   * This feature is in BETA, and its behavior may change
   * @type String
   * @default
   */
  pathAlign: string;

  private pathSegmentsInfo: ReturnType<typeof getPathSegmentsInfo>;

  /**
   * @private
   */
  _fontSizeFraction: number;

  /**
   * @private
   */
  offsets: { underline: number; linethrough: number; overline: number };

  /**
   * Text Line proportion to font Size (in pixels)
   * @type Number
   * @default
   */
  _fontSizeMult: number;

  /**
   * additional space between characters
   * expressed in thousands of em unit
   * @type Number
   * @default
   */
  charSpacing: number;

  /**
   * Baseline shift, styles only, keep at 0 for the main text object
   * @type {Number}
   * @default
   */
  deltaY: number;

  /**
   * WARNING: EXPERIMENTAL. NOT SUPPORTED YET
   * determine the direction of the text.
   * This has to be set manually together with textAlign and originX for proper
   * experience.
   * some interesting link for the future
   * https://www.w3.org/International/questions/qa-bidi-unicode-controls
   * @since 4.5.0
   * @type {String} 'ltr|rtl'
   * @default
   */
  direction: string;

  /**
   * contains characters bounding boxes
   */
  protected __charBounds: GraphemeBBox[][] = [];

  /**
   * use this size when measuring text. To avoid IE11 rounding errors
   * @type {Number}
   * @default
   * @readonly
   * @private
   */
  CACHE_FONT_SIZE: number;

  /**
   * contains the min text width to avoid getting 0
   * @type {Number}
   * @default
   */
  MIN_TEXT_WIDTH: number;

  /**
   * contains the the text of the object, divided in lines as they are displayed
   * on screen. Wrapping will divide the text independently of line breaks
   * @type {string[]}
   * @default
   */
  textLines: string[];

  /**
   * same as textlines, but each line is an array of graphemes as split by splitByGrapheme
   * @type {string[]}
   * @default
   */
  _textLines: string[][];

  _unwrappedTextLines: string[][];
  _text: string[];
  cursorWidth: number;
  __lineHeights: number[];
  __lineWidths: number[];
  _forceClearCache: boolean;

  initialized?: true;

  constructor(text: string, options: any) {
    super({ ...options, text, styles: options?.styles || {} });
    this.initialized = true;
    if (this.path) {
      this.setPathInfo();
    }
    this.initDimensions();
    this.setCoords();
    this.setupState({ propertySet: '_dimensionAffectingProps' });
  }

  /**
   * If text has a path, it will add the extra information needed
   * for path and text calculations
   */
  setPathInfo() {
    const path = this.path;
    if (path) {
      this.pathSegmentsInfo = getPathSegmentsInfo(path.path);
    }
  }

  /**
   * @private
   * Divides text into lines of text and lines of graphemes.
   */
  _splitText() {
    const newLines = this._splitTextIntoLines(this.text);
    this.textLines = newLines.lines;
    this._textLines = newLines.graphemeLines;
    this._unwrappedTextLines = newLines._unwrappedLines;
    this._text = newLines.graphemeText;
    return newLines;
  }

  /**
   * Initialize or update text dimensions.
   * Updates this.width and this.height with the proper values.
   * Does not return dimensions.
   */
  initDimensions() {
    this._splitText();
    this._clearCache();
    if (this.path) {
      this.width = this.path.width;
      this.height = this.path.height;
    } else {
      this.width =
        this.calcTextWidth() || this.cursorWidth || this.MIN_TEXT_WIDTH;
      this.height = this.calcTextHeight();
    }
    if (this.textAlign.indexOf('justify') !== -1) {
      // once text is measured we need to make space fatter to make justified text.
      this.enlargeSpaces();
    }
    this.saveState({ propertySet: '_dimensionAffectingProps' });
  }

  /**
   * Enlarge space boxes and shift the others
   */
  enlargeSpaces() {
    let diffSpace,
      currentLineWidth,
      numberOfSpaces,
      accumulatedSpace,
      line,
      charBound,
      spaces;
    for (let i = 0, len = this._textLines.length; i < len; i++) {
      if (
        this.textAlign !== 'justify' &&
        (i === len - 1 || this.isEndOfWrapping(i))
      ) {
        continue;
      }
      accumulatedSpace = 0;
      line = this._textLines[i];
      currentLineWidth = this.getLineWidth(i);
      if (
        currentLineWidth < this.width &&
        (spaces = this.textLines[i].match(this._reSpacesAndTabs))
      ) {
        numberOfSpaces = spaces.length;
        diffSpace = (this.width - currentLineWidth) / numberOfSpaces;
        for (let j = 0; j <= line.length; j++) {
          charBound = this.__charBounds[i][j];
          if (this._reSpaceAndTab.test(line[j])) {
            charBound.width += diffSpace;
            charBound.kernedWidth += diffSpace;
            charBound.left += accumulatedSpace;
            accumulatedSpace += diffSpace;
          } else {
            charBound.left += accumulatedSpace;
          }
        }
      }
    }
  }

  /**
   * Detect if the text line is ended with an hard break
   * text and itext do not have wrapping, return false
   * @return {Boolean}
   */
  isEndOfWrapping(lineIndex: number): boolean {
    return lineIndex === this._textLines.length - 1;
  }

  /**
   * Detect if a line has a linebreak and so we need to account for it when moving
   * and counting style.
   * It return always for text and Itext.
   * @return Number
   */
  // eslint-disable-next-line @typescript-eslint/no-unused-vars
  missingNewlineOffset(lineIndex: number) {
    return 1;
  }

  /**
   * Returns 2d representation (lineIndex and charIndex) of cursor
   * @param {Number} selectionStart
   * @param {Boolean} [skipWrapping] consider the location for unwrapped lines. useful to manage styles.
   */
  get2DCursorLocation(selectionStart: number, skipWrapping?: boolean) {
    const lines = skipWrapping ? this._unwrappedTextLines : this._textLines;
    let i: number;
    for (i = 0; i < lines.length; i++) {
      if (selectionStart <= lines[i].length) {
        return {
          lineIndex: i,
          charIndex: selectionStart,
        };
      }
      selectionStart -= lines[i].length + this.missingNewlineOffset(i);
    }
    return {
      lineIndex: i - 1,
      charIndex:
        lines[i - 1].length < selectionStart
          ? lines[i - 1].length
          : selectionStart,
    };
  }

  /**
   * Returns string representation of an instance
   * @return {String} String representation of text object
   */
  toString(): string {
    return `#<Text (${this.complexity()}): { "text": "${
      this.text
    }", "fontFamily": "${this.fontFamily}" }>`;
  }

  /**
   * Return the dimension and the zoom level needed to create a cache canvas
   * big enough to host the object to be cached.
   * @private
   * @param {Object} dim.x width of object to be cached
   * @param {Object} dim.y height of object to be cached
   * @return {Object}.width width of canvas
   * @return {Object}.height height of canvas
   * @return {Object}.zoomX zoomX zoom value to unscale the canvas before drawing cache
   * @return {Object}.zoomY zoomY zoom value to unscale the canvas before drawing cache
   */
<<<<<<< HEAD
  _getCacheCanvasDimensions() {
=======
  _getCacheCanvasDimensions(): TCacheCanvasDimensions {
>>>>>>> 2ffac9af
    const dims = super._getCacheCanvasDimensions();
    const fontSize = this.fontSize;
    dims.width += fontSize * dims.zoomX;
    dims.height += fontSize * dims.zoomY;
    return dims;
  }

  /**
   * @private
   * @param {CanvasRenderingContext2D} ctx Context to render on
   */
  _render(ctx: CanvasRenderingContext2D) {
    const path = this.path;
    path && !path.isNotVisible() && path._render(ctx);
    this._setTextStyles(ctx);
    this._renderTextLinesBackground(ctx);
    this._renderTextDecoration(ctx, 'underline');
    this._renderText(ctx);
    this._renderTextDecoration(ctx, 'overline');
    this._renderTextDecoration(ctx, 'linethrough');
  }

  /**
   * @private
   * @param {CanvasRenderingContext2D} ctx Context to render on
   */
  _renderText(ctx: CanvasRenderingContext2D) {
    if (this.paintFirst === 'stroke') {
      this._renderTextStroke(ctx);
      this._renderTextFill(ctx);
    } else {
      this._renderTextFill(ctx);
      this._renderTextStroke(ctx);
    }
  }

  /**
   * Set the font parameter of the context with the object properties or with charStyle
   * @private
   * @param {CanvasRenderingContext2D} ctx Context to render on
   * @param {Object} [charStyle] object with font style properties
   * @param {String} [charStyle.fontFamily] Font Family
   * @param {Number} [charStyle.fontSize] Font size in pixels. ( without px suffix )
   * @param {String} [charStyle.fontWeight] Font weight
   * @param {String} [charStyle.fontStyle] Font style (italic|normal)
   */
  _setTextStyles(
    ctx: CanvasRenderingContext2D,
    charStyle: any,
    forMeasuring?: boolean
  ) {
    ctx.textBaseline = 'alphabetic';
    if (this.path) {
      switch (this.pathAlign) {
        case 'center':
          ctx.textBaseline = 'middle';
          break;
        case 'ascender':
          ctx.textBaseline = 'top';
          break;
        case 'descender':
          ctx.textBaseline = 'bottom';
          break;
      }
    }
    ctx.font = this._getFontDeclaration(charStyle, forMeasuring);
  }

  /**
   * calculate and return the text Width measuring each line.
   * @private
   * @param {CanvasRenderingContext2D} ctx Context to render on
   * @return {Number} Maximum width of Text object
   */
  calcTextWidth(): number {
    let maxWidth = this.getLineWidth(0);

    for (let i = 1, len = this._textLines.length; i < len; i++) {
      const currentLineWidth = this.getLineWidth(i);
      if (currentLineWidth > maxWidth) {
        maxWidth = currentLineWidth;
      }
    }
    return maxWidth;
  }

  /**
   * @private
   * @param {String} method Method name ("fillText" or "strokeText")
   * @param {CanvasRenderingContext2D} ctx Context to render on
   * @param {String} line Text to render
   * @param {Number} left Left position of text
   * @param {Number} top Top position of text
   * @param {Number} lineIndex Index of a line in a text
   */
  _renderTextLine(
    method: 'fillText' | 'strokeText',
    ctx: CanvasRenderingContext2D,
    line: string[],
    left: number,
    top: number,
    lineIndex: number
  ) {
    this._renderChars(method, ctx, line, left, top, lineIndex);
  }

  /**
   * Renders the text background for lines, taking care of style
   * @private
   * @param {CanvasRenderingContext2D} ctx Context to render on
   */
  _renderTextLinesBackground(ctx: CanvasRenderingContext2D) {
    if (!this.textBackgroundColor && !this.styleHas('textBackgroundColor')) {
      return;
    }
    const originalFill = ctx.fillStyle,
      leftOffset = this._getLeftOffset();
    let lineTopOffset = this._getTopOffset();

    for (let i = 0, len = this._textLines.length; i < len; i++) {
      const heightOfLine = this.getHeightOfLine(i);
      if (
        !this.textBackgroundColor &&
        !this.styleHas('textBackgroundColor', i)
      ) {
        lineTopOffset += heightOfLine;
        continue;
      }
      const jlen = this._textLines[i].length;
      const lineLeftOffset = this._getLineLeftOffset(i);
      let boxWidth = 0;
      let boxStart = 0;
      let drawStart;
      let currentColor;
      let lastColor = this.getValueOfPropertyAt(i, 0, 'textBackgroundColor');
      for (let j = 0; j < jlen; j++) {
        const charBox = this.__charBounds[i][j];
        currentColor = this.getValueOfPropertyAt(i, j, 'textBackgroundColor');
        if (this.path) {
          ctx.save();
          ctx.translate(charBox.renderLeft, charBox.renderTop);
          ctx.rotate(charBox.angle);
          ctx.fillStyle = currentColor;
          currentColor &&
            ctx.fillRect(
              -charBox.width / 2,
              (-heightOfLine / this.lineHeight) * (1 - this._fontSizeFraction),
              charBox.width,
              heightOfLine / this.lineHeight
            );
          ctx.restore();
        } else if (currentColor !== lastColor) {
          drawStart = leftOffset + lineLeftOffset + boxStart;
          if (this.direction === 'rtl') {
            drawStart = this.width - drawStart - boxWidth;
          }
          ctx.fillStyle = lastColor;
          lastColor &&
            ctx.fillRect(
              drawStart,
              lineTopOffset,
              boxWidth,
              heightOfLine / this.lineHeight
            );
          boxStart = charBox.left;
          boxWidth = charBox.width;
          lastColor = currentColor;
        } else {
          boxWidth += charBox.kernedWidth;
        }
      }
      if (currentColor && !this.path) {
        drawStart = leftOffset + lineLeftOffset + boxStart;
        if (this.direction === 'rtl') {
          drawStart = this.width - drawStart - boxWidth;
        }
        ctx.fillStyle = currentColor;
        ctx.fillRect(
          drawStart,
          lineTopOffset,
          boxWidth,
          heightOfLine / this.lineHeight
        );
      }
      lineTopOffset += heightOfLine;
    }
    ctx.fillStyle = originalFill;
    // if there is text background color no
    // other shadows should be casted
    this._removeShadow(ctx);
  }

  /**
   * measure and return the width of a single character.
   * possibly overridden to accommodate different measure logic or
   * to hook some external lib for character measurement
   * @private
   * @param {String} _char, char to be measured
   * @param {Object} charStyle style of char to be measured
   * @param {String} [previousChar] previous char
   * @param {Object} [prevCharStyle] style of previous char
   */
  _measureChar(
    _char: string,
    charStyle: TextStyleDeclaration,
    previousChar: string | undefined,
    prevCharStyle: any
  ) {
    const fontCache = cache.getFontCache(charStyle),
      fontDeclaration = this._getFontDeclaration(charStyle),
      previousFontDeclaration = this._getFontDeclaration(prevCharStyle),
      couple = previousChar + _char,
      stylesAreEqual = fontDeclaration === previousFontDeclaration,
      fontMultiplier = charStyle.fontSize / this.CACHE_FONT_SIZE;
    let width: number | undefined,
      coupleWidth: number | undefined,
      previousWidth: number | undefined,
      kernedWidth: number | undefined;

    if (previousChar && fontCache[previousChar] !== undefined) {
      previousWidth = fontCache[previousChar];
    }
    if (fontCache[_char] !== undefined) {
      kernedWidth = width = fontCache[_char];
    }
    if (stylesAreEqual && fontCache[couple] !== undefined) {
      coupleWidth = fontCache[couple];
      kernedWidth = coupleWidth - previousWidth;
    }
    if (
      width === undefined ||
      previousWidth === undefined ||
      coupleWidth === undefined
    ) {
      const ctx = getMeasuringContext()!;
      // send a TRUE to specify measuring font size CACHE_FONT_SIZE
      this._setTextStyles(ctx, charStyle, true);
      if (width === undefined) {
        kernedWidth = width = ctx.measureText(_char).width;
        fontCache[_char] = width;
      }
      if (previousWidth === undefined && stylesAreEqual && previousChar) {
        previousWidth = ctx.measureText(previousChar).width;
        fontCache[previousChar] = previousWidth;
      }
      if (stylesAreEqual && coupleWidth === undefined) {
        // we can measure the kerning couple and subtract the width of the previous character
        coupleWidth = ctx.measureText(couple).width;
        fontCache[couple] = coupleWidth;
        kernedWidth = coupleWidth - previousWidth;
      }
    }
    return {
      width: width * fontMultiplier,
      kernedWidth: kernedWidth * fontMultiplier,
    };
  }

  /**
   * Computes height of character at given position
   * @param {Number} line the line index number
   * @param {Number} _char the character index number
   * @return {Number} fontSize of the character
   */
  getHeightOfChar(line: number, _char: number): number {
    return this.getValueOfPropertyAt(line, _char, 'fontSize');
  }

  /**
   * measure a text line measuring all characters.
   * @param {Number} lineIndex line number
   */
  measureLine(lineIndex: number) {
    const lineInfo = this._measureLine(lineIndex);
    if (this.charSpacing !== 0) {
      lineInfo.width -= this._getWidthOfCharSpacing();
    }
    if (lineInfo.width < 0) {
      lineInfo.width = 0;
    }
    return lineInfo;
  }

  /**
   * measure every grapheme of a line, populating __charBounds
   * @param {Number} lineIndex
   * @return {Object} object.width total width of characters
   * @return {Object} object.numOfSpaces length of chars that match this._reSpacesAndTabs
   */
  _measureLine(lineIndex: number) {
    let width = 0,
      prevGrapheme: string | undefined,
      graphemeInfo: GraphemeBBox | undefined;

    const reverse = this.pathSide === 'right',
      path = this.path,
      line = this._textLines[lineIndex],
      llength = line.length,
      lineBounds = new Array<GraphemeBBox>(llength);

    this.__charBounds[lineIndex] = lineBounds;
    for (let i = 0; i < llength; i++) {
      const grapheme = line[i];
      graphemeInfo = this._getGraphemeBox(grapheme, lineIndex, i, prevGrapheme);
      lineBounds[i] = graphemeInfo;
      width += graphemeInfo.kernedWidth;
      prevGrapheme = grapheme;
    }
    // this latest bound box represent the last character of the line
    // to simplify cursor handling in interactive mode.
    lineBounds[llength] = {
      left: graphemeInfo ? graphemeInfo.left + graphemeInfo.width : 0,
      width: 0,
      kernedWidth: 0,
      height: this.fontSize,
    };
    if (path) {
      let positionInPath = 0;
      const totalPathLength =
        this.pathSegmentsInfo[this.pathSegmentsInfo.length - 1].length;
      const startingPoint = getPointOnPath(path.path, 0, this.pathSegmentsInfo);
      startingPoint.x += path.pathOffset.x;
      startingPoint.y += path.pathOffset.y;
      switch (this.textAlign) {
        case 'left':
          positionInPath = reverse ? totalPathLength - width : 0;
          break;
        case 'center':
          positionInPath = (totalPathLength - width) / 2;
          break;
        case 'right':
          positionInPath = reverse ? 0 : totalPathLength - width;
          break;
        //todo - add support for justify
      }
      positionInPath += this.pathStartOffset * (reverse ? -1 : 1);
      for (
        let i = reverse ? llength - 1 : 0;
        reverse ? i >= 0 : i < llength;
        reverse ? i-- : i++
      ) {
        graphemeInfo = lineBounds[i];
        if (positionInPath > totalPathLength) {
          positionInPath %= totalPathLength;
        } else if (positionInPath < 0) {
          positionInPath += totalPathLength;
        }
        // it would probably much faster to send all the grapheme position for a line
        // and calculate path position/angle at once.
        this._setGraphemeOnPath(positionInPath, graphemeInfo, startingPoint);
        positionInPath += graphemeInfo.kernedWidth;
      }
    }
    return { width: width, numOfSpaces: 0 };
  }

  /**
   * Calculate the angle  and the left,top position of the char that follow a path.
   * It appends it to graphemeInfo to be reused later at rendering
   * @private
   * @param {Number} positionInPath to be measured
   * @param {GraphemeBBox} graphemeInfo current grapheme box information
   * @param {Object} startingPoint position of the point
   */
  _setGraphemeOnPath(
    positionInPath: number,
    graphemeInfo: GraphemeBBox<true>,
    startingPoint: Point
  ) {
    const centerPosition = positionInPath + graphemeInfo.kernedWidth / 2,
      path = this.path;

    // we are at currentPositionOnPath. we want to know what point on the path is.
    const info = getPointOnPath(
      path.path,
      centerPosition,
      this.pathSegmentsInfo
    );
    graphemeInfo.renderLeft = info.x - startingPoint.x;
    graphemeInfo.renderTop = info.y - startingPoint.y;
    graphemeInfo.angle = info.angle + (this.pathSide === 'right' ? Math.PI : 0);
  }

  /**
   *
   * @param {String} grapheme to be measured
   * @param {Number} lineIndex index of the line where the char is
   * @param {Number} charIndex position in the line
   * @param {String} [prevGrapheme] character preceding the one to be measured
   * @returns {GraphemeBBox} grapheme bbox
   */
  _getGraphemeBox(
    grapheme: string,
    lineIndex: number,
    charIndex: number,
    prevGrapheme?: string,
    skipLeft?: boolean
  ): GraphemeBBox {
    const style = this.getCompleteStyleDeclaration(lineIndex, charIndex),
      prevStyle = prevGrapheme
        ? this.getCompleteStyleDeclaration(lineIndex, charIndex - 1)
        : {},
      info = this._measureChar(grapheme, style, prevGrapheme, prevStyle);
    let kernedWidth = info.kernedWidth,
      width = info.width,
      charSpacing;

    if (this.charSpacing !== 0) {
      charSpacing = this._getWidthOfCharSpacing();
      width += charSpacing;
      kernedWidth += charSpacing;
    }

    const box: GraphemeBBox = {
      width,
      left: 0,
      height: style.fontSize,
      kernedWidth,
      deltaY: style.deltaY,
    };
    if (charIndex > 0 && !skipLeft) {
      const previousBox = this.__charBounds[lineIndex][charIndex - 1];
      box.left =
        previousBox.left + previousBox.width + info.kernedWidth - info.width;
    }
    return box;
  }

  /**
   * Calculate height of line at 'lineIndex'
   * @param {Number} lineIndex index of line to calculate
   * @return {Number}
   */
  getHeightOfLine(lineIndex: number): number {
    if (this.__lineHeights[lineIndex]) {
      return this.__lineHeights[lineIndex];
    }

    // char 0 is measured before the line cycle because it needs to char
    // emptylines
    let maxHeight = this.getHeightOfChar(lineIndex, 0);
    for (let i = 1, len = this._textLines[lineIndex].length; i < len; i++) {
      maxHeight = Math.max(this.getHeightOfChar(lineIndex, i), maxHeight);
    }

    return (this.__lineHeights[lineIndex] =
      maxHeight * this.lineHeight * this._fontSizeMult);
  }

  /**
   * Calculate text box height
   */
  calcTextHeight() {
    let lineHeight,
      height = 0;
    for (let i = 0, len = this._textLines.length; i < len; i++) {
      lineHeight = this.getHeightOfLine(i);
      height += i === len - 1 ? lineHeight / this.lineHeight : lineHeight;
    }
    return height;
  }

  /**
   * @private
   * @return {Number} Left offset
   */
  _getLeftOffset(): number {
    return this.direction === 'ltr' ? -this.width / 2 : this.width / 2;
  }

  /**
   * @private
   * @return {Number} Top offset
   */
  _getTopOffset(): number {
    return -this.height / 2;
  }

  /**
   * @private
   * @param {CanvasRenderingContext2D} ctx Context to render on
   * @param {String} method Method name ("fillText" or "strokeText")
   */
  _renderTextCommon(
    ctx: CanvasRenderingContext2D,
    method: 'fillText' | 'strokeText'
  ) {
    ctx.save();
    let lineHeights = 0;
    const left = this._getLeftOffset(),
      top = this._getTopOffset();
    for (let i = 0, len = this._textLines.length; i < len; i++) {
      const heightOfLine = this.getHeightOfLine(i),
        maxHeight = heightOfLine / this.lineHeight,
        leftOffset = this._getLineLeftOffset(i);
      this._renderTextLine(
        method,
        ctx,
        this._textLines[i],
        left + leftOffset,
        top + lineHeights + maxHeight,
        i
      );
      lineHeights += heightOfLine;
    }
    ctx.restore();
  }

  /**
   * @private
   * @param {CanvasRenderingContext2D} ctx Context to render on
   */
  _renderTextFill(ctx: CanvasRenderingContext2D) {
    if (!this.fill && !this.styleHas('fill')) {
      return;
    }

    this._renderTextCommon(ctx, 'fillText');
  }

  /**
   * @private
   * @param {CanvasRenderingContext2D} ctx Context to render on
   */
  _renderTextStroke(ctx: CanvasRenderingContext2D) {
    if ((!this.stroke || this.strokeWidth === 0) && this.isEmptyStyles()) {
      return;
    }

    if (this.shadow && !this.shadow.affectStroke) {
      this._removeShadow(ctx);
    }

    ctx.save();
    this._setLineDash(ctx, this.strokeDashArray);
    ctx.beginPath();
    this._renderTextCommon(ctx, 'strokeText');
    ctx.closePath();
    ctx.restore();
  }

  /**
   * @private
   * @param {String} method fillText or strokeText.
   * @param {CanvasRenderingContext2D} ctx Context to render on
   * @param {Array} line Content of the line, splitted in an array by grapheme
   * @param {Number} left
   * @param {Number} top
   * @param {Number} lineIndex
   */
  _renderChars(
    method: 'fillText' | 'strokeText',
    ctx: CanvasRenderingContext2D,
    line: Array<any>,
    left: number,
    top: number,
    lineIndex: number
  ) {
    const lineHeight = this.getHeightOfLine(lineIndex),
      isJustify = this.textAlign.indexOf('justify') !== -1,
      path = this.path,
      shortCut =
        !isJustify &&
        this.charSpacing === 0 &&
        this.isEmptyStyles(lineIndex) &&
        !path,
      isLtr = this.direction === 'ltr',
      sign = this.direction === 'ltr' ? 1 : -1,
      // this was changed in the PR #7674
      // currentDirection = ctx.canvas.getAttribute('dir');
      currentDirection = ctx.direction;

    let actualStyle,
      nextStyle,
      charsToRender = '',
      charBox,
      boxWidth = 0,
      timeToRender,
      drawingLeft;

    ctx.save();
    if (currentDirection !== this.direction) {
      ctx.canvas.setAttribute('dir', isLtr ? 'ltr' : 'rtl');
      ctx.direction = isLtr ? 'ltr' : 'rtl';
      ctx.textAlign = isLtr ? 'left' : 'right';
    }
    top -= (lineHeight * this._fontSizeFraction) / this.lineHeight;
    if (shortCut) {
      // render all the line in one pass without checking
      // drawingLeft = isLtr ? left : left - this.getLineWidth(lineIndex);
      this._renderChar(method, ctx, lineIndex, 0, line.join(''), left, top);
      ctx.restore();
      return;
    }
    for (let i = 0, len = line.length - 1; i <= len; i++) {
      timeToRender = i === len || this.charSpacing || path;
      charsToRender += line[i];
      charBox = this.__charBounds[lineIndex][i];
      if (boxWidth === 0) {
        left += sign * (charBox.kernedWidth - charBox.width);
        boxWidth += charBox.width;
      } else {
        boxWidth += charBox.kernedWidth;
      }
      if (isJustify && !timeToRender) {
        if (this._reSpaceAndTab.test(line[i])) {
          timeToRender = true;
        }
      }
      if (!timeToRender) {
        // if we have charSpacing, we render char by char
        actualStyle =
          actualStyle || this.getCompleteStyleDeclaration(lineIndex, i);
        nextStyle = this.getCompleteStyleDeclaration(lineIndex, i + 1);
        timeToRender = hasStyleChanged(actualStyle, nextStyle, false);
      }
      if (timeToRender) {
        if (path) {
          ctx.save();
          ctx.translate(charBox.renderLeft, charBox.renderTop);
          ctx.rotate(charBox.angle);
          this._renderChar(
            method,
            ctx,
            lineIndex,
            i,
            charsToRender,
            -boxWidth / 2,
            0
          );
          ctx.restore();
        } else {
          drawingLeft = left;
          this._renderChar(
            method,
            ctx,
            lineIndex,
            i,
            charsToRender,
            drawingLeft,
            top
          );
        }
        charsToRender = '';
        actualStyle = nextStyle;
        left += sign * boxWidth;
        boxWidth = 0;
      }
    }
    ctx.restore();
  }

  /**
   * This function try to patch the missing gradientTransform on canvas gradients.
   * transforming a context to transform the gradient, is going to transform the stroke too.
   * we want to transform the gradient but not the stroke operation, so we create
   * a transformed gradient on a pattern and then we use the pattern instead of the gradient.
   * this method has drawbacks: is slow, is in low resolution, needs a patch for when the size
   * is limited.
   * @private
   * @param {TFiller} filler a fabric gradient instance
   * @return {CanvasPattern} a pattern to use as fill/stroke style
   */
  _applyPatternGradientTransformText(filler: TFiller) {
    const pCanvas = createCanvasElement(),
      // TODO: verify compatibility with strokeUniform
      width = this.width + this.strokeWidth,
      height = this.height + this.strokeWidth,
      pCtx = pCanvas.getContext('2d')!;
    pCanvas.width = width;
    pCanvas.height = height;
    pCtx.beginPath();
    pCtx.moveTo(0, 0);
    pCtx.lineTo(width, 0);
    pCtx.lineTo(width, height);
    pCtx.lineTo(0, height);
    pCtx.closePath();
    pCtx.translate(width / 2, height / 2);
    pCtx.fillStyle = filler.toLive(pCtx) || '';
    this._applyPatternGradientTransform(pCtx, filler);
    pCtx.fill();
    return pCtx.createPattern(pCanvas, 'no-repeat')!;
  }

  handleFiller<T extends 'fill' | 'stroke'>(
    ctx: CanvasRenderingContext2D,
    property: `${T}Style`,
    filler: TFiller | string
  ) {
    let offsetX, offsetY;
    if (filler.toLive) {
      if (
        filler.gradientUnits === 'percentage' ||
        filler.gradientTransform ||
        filler.patternTransform
      ) {
        // need to transform gradient in a pattern.
        // this is a slow process. If you are hitting this codepath, and the object
        // is not using caching, you should consider switching it on.
        // we need a canvas as big as the current object caching canvas.
        offsetX = -this.width / 2;
        offsetY = -this.height / 2;
        ctx.translate(offsetX, offsetY);
        ctx[property] = this._applyPatternGradientTransformText(filler);
        return { offsetX: offsetX, offsetY: offsetY };
      } else {
        // is a simple gradient or pattern
        ctx[property] = filler.toLive(ctx, this) || '';
        return this._applyPatternGradientTransform(ctx, filler);
      }
    } else {
      // is a color
      ctx[property] = filler;
    }
    return { offsetX: 0, offsetY: 0 };
  }

  _setStrokeStyles(
    ctx: CanvasRenderingContext2D,
    { stroke, strokeWidth }: Pick<this, 'stroke' | 'strokeWidth'>
  ) {
    ctx.lineWidth = strokeWidth;
    ctx.lineCap = this.strokeLineCap;
    ctx.lineDashOffset = this.strokeDashOffset;
    ctx.lineJoin = this.strokeLineJoin;
    ctx.miterLimit = this.strokeMiterLimit;
    return this.handleFiller(ctx, 'strokeStyle', stroke);
  }

  _setFillStyles(ctx: CanvasRenderingContext2D, { fill }: Pick<this, 'fill'>) {
    return this.handleFiller(ctx, 'fillStyle', fill);
  }

  /**
   * @private
   * @param {String} method
   * @param {CanvasRenderingContext2D} ctx Context to render on
   * @param {Number} lineIndex
   * @param {Number} charIndex
   * @param {String} _char
   * @param {Number} left Left coordinate
   * @param {Number} top Top coordinate
   * @param {Number} lineHeight Height of the line
   */
  _renderChar(
    method: 'fillText' | 'strokeText',
    ctx: CanvasRenderingContext2D,
    lineIndex: number,
    charIndex: number,
    _char: string,
    left: number,
    top: number
  ) {
    const decl = this._getStyleDeclaration(lineIndex, charIndex),
      fullDecl = this.getCompleteStyleDeclaration(lineIndex, charIndex),
      shouldFill = method === 'fillText' && fullDecl.fill,
      shouldStroke =
        method === 'strokeText' && fullDecl.stroke && fullDecl.strokeWidth;
    let fillOffsets, strokeOffsets;

    if (!shouldStroke && !shouldFill) {
      return;
    }
    ctx.save();

    shouldFill && (fillOffsets = this._setFillStyles(ctx, fullDecl));
    shouldStroke && (strokeOffsets = this._setStrokeStyles(ctx, fullDecl));

    ctx.font = this._getFontDeclaration(fullDecl);

    if (decl && decl.textBackgroundColor) {
      this._removeShadow(ctx);
    }
    if (decl && decl.deltaY) {
      top += decl.deltaY;
    }
    shouldFill &&
      ctx.fillText(
        _char,
        left - fillOffsets.offsetX,
        top - fillOffsets.offsetY
      );
    shouldStroke &&
      ctx.strokeText(
        _char,
        left - strokeOffsets.offsetX,
        top - strokeOffsets.offsetY
      );
    ctx.restore();
  }

  /**
   * Turns the character into a 'superior figure' (i.e. 'superscript')
   * @param {Number} start selection start
   * @param {Number} end selection end
   */
  setSuperscript(start: number, end: number) {
    this._setScript(start, end, this.superscript);
  }

  /**
   * Turns the character into an 'inferior figure' (i.e. 'subscript')
   * @param {Number} start selection start
   * @param {Number} end selection end
   */
  setSubscript(start: number, end: number) {
    this._setScript(start, end, this.subscript);
  }

  /**
   * Applies 'schema' at given position
   * @private
   * @param {Number} start selection start
   * @param {Number} end selection end
   * @param {Number} schema
   */
  protected _setScript(
    start: number,
    end: number,
    schema: {
      size: number;
      baseline: number;
    }
  ) {
    const loc = this.get2DCursorLocation(start, true),
      fontSize = this.getValueOfPropertyAt(
        loc.lineIndex,
        loc.charIndex,
        'fontSize'
      ),
      dy = this.getValueOfPropertyAt(loc.lineIndex, loc.charIndex, 'deltaY'),
      style = {
        fontSize: fontSize * schema.size,
        deltaY: dy + fontSize * schema.baseline,
      };
    this.setSelectionStyles(style, start, end);
  }

  /**
   * @private
   * @param {Number} lineIndex index text line
   * @return {Number} Line left offset
   */
  _getLineLeftOffset(lineIndex: number): number {
    const lineWidth = this.getLineWidth(lineIndex),
      lineDiff = this.width - lineWidth,
      textAlign = this.textAlign,
      direction = this.direction,
      isEndOfWrapping = this.isEndOfWrapping(lineIndex);
    let leftOffset = 0;
    if (
      textAlign === 'justify' ||
      (textAlign === 'justify-center' && !isEndOfWrapping) ||
      (textAlign === 'justify-right' && !isEndOfWrapping) ||
      (textAlign === 'justify-left' && !isEndOfWrapping)
    ) {
      return 0;
    }
    if (textAlign === 'center') {
      leftOffset = lineDiff / 2;
    }
    if (textAlign === 'right') {
      leftOffset = lineDiff;
    }
    if (textAlign === 'justify-center') {
      leftOffset = lineDiff / 2;
    }
    if (textAlign === 'justify-right') {
      leftOffset = lineDiff;
    }
    if (direction === 'rtl') {
      if (
        textAlign === 'right' ||
        textAlign === 'justify' ||
        textAlign === 'justify-right'
      ) {
        leftOffset = 0;
      } else if (textAlign === 'left' || textAlign === 'justify-left') {
        leftOffset = -lineDiff;
      } else if (textAlign === 'center' || textAlign === 'justify-center') {
        leftOffset = -lineDiff / 2;
      }
    }
    return leftOffset;
  }

  /**
   * @private
   */
  _clearCache() {
    this.__lineWidths = [];
    this.__lineHeights = [];
    this.__charBounds = [];
  }

  /**
   * @private
   */
  _shouldClearDimensionCache() {
    let shouldClear = this._forceClearCache;
    shouldClear ||
      (shouldClear = this.hasStateChanged('_dimensionAffectingProps'));
    if (shouldClear) {
      this.dirty = true;
      this._forceClearCache = false;
    }
    return shouldClear;
  }

  /**
   * Measure a single line given its index. Used to calculate the initial
   * text bounding box. The values are calculated and stored in __lineWidths cache.
   * @private
   * @param {Number} lineIndex line number
   * @return {Number} Line width
   */
  getLineWidth(lineIndex: number): number {
    if (this.__lineWidths[lineIndex] !== undefined) {
      return this.__lineWidths[lineIndex];
    }

    const { width } = this.measureLine(lineIndex);
    this.__lineWidths[lineIndex] = width;
    return width;
  }

  _getWidthOfCharSpacing() {
    if (this.charSpacing !== 0) {
      return (this.fontSize * this.charSpacing) / 1000;
    }
    return 0;
  }

  /**
   * Retrieves the value of property at given character position
   * @param {Number} lineIndex the line number
   * @param {Number} charIndex the character number
   * @param {String} property the property name
   * @returns the value of 'property'
   */
  getValueOfPropertyAt(lineIndex: number, charIndex: number, property: string) {
    const charStyle = this._getStyleDeclaration(lineIndex, charIndex);
    if (charStyle && typeof charStyle[property] !== 'undefined') {
      return charStyle[property];
    }
    return this[property];
  }

  /**
   * @private
   * @param {CanvasRenderingContext2D} ctx Context to render on
   */
  _renderTextDecoration(
    ctx: CanvasRenderingContext2D,
    type: 'underline' | 'linethrough' | 'overline'
  ) {
    if (!this[type] && !this.styleHas(type)) {
      return;
    }
    let topOffset = this._getTopOffset();
    const leftOffset = this._getLeftOffset(),
      path = this.path,
      charSpacing = this._getWidthOfCharSpacing(),
      offsetY = this.offsets[type];

    for (let i = 0, len = this._textLines.length; i < len; i++) {
      const heightOfLine = this.getHeightOfLine(i);
      if (!this[type] && !this.styleHas(type, i)) {
        topOffset += heightOfLine;
        continue;
      }
      const line = this._textLines[i];
      const maxHeight = heightOfLine / this.lineHeight;
      const lineLeftOffset = this._getLineLeftOffset(i);
      let boxStart = 0;
      let boxWidth = 0;
      let lastDecoration = this.getValueOfPropertyAt(i, 0, type);
      let lastFill = this.getValueOfPropertyAt(i, 0, 'fill');
      let currentDecoration;
      let currentFill;
      const top = topOffset + maxHeight * (1 - this._fontSizeFraction);
      let size = this.getHeightOfChar(i, 0);
      let dy = this.getValueOfPropertyAt(i, 0, 'deltaY');
      for (let j = 0, jlen = line.length; j < jlen; j++) {
        const charBox = this.__charBounds[i][j];
        currentDecoration = this.getValueOfPropertyAt(i, j, type);
        currentFill = this.getValueOfPropertyAt(i, j, 'fill');
        const currentSize = this.getHeightOfChar(i, j);
        const currentDy = this.getValueOfPropertyAt(i, j, 'deltaY');
        if (path && currentDecoration && currentFill) {
          ctx.save();
          ctx.fillStyle = lastFill;
          ctx.translate(charBox.renderLeft, charBox.renderTop);
          ctx.rotate(charBox.angle);
          ctx.fillRect(
            -charBox.kernedWidth / 2,
            offsetY * currentSize + currentDy,
            charBox.kernedWidth,
            this.fontSize / 15
          );
          ctx.restore();
        } else if (
          (currentDecoration !== lastDecoration ||
            currentFill !== lastFill ||
            currentSize !== size ||
            currentDy !== dy) &&
          boxWidth > 0
        ) {
          let drawStart = leftOffset + lineLeftOffset + boxStart;
          if (this.direction === 'rtl') {
            drawStart = this.width - drawStart - boxWidth;
          }
          if (lastDecoration && lastFill) {
            ctx.fillStyle = lastFill;
            ctx.fillRect(
              drawStart,
              top + offsetY * size + dy,
              boxWidth,
              this.fontSize / 15
            );
          }
          boxStart = charBox.left;
          boxWidth = charBox.width;
          lastDecoration = currentDecoration;
          lastFill = currentFill;
          size = currentSize;
          dy = currentDy;
        } else {
          boxWidth += charBox.kernedWidth;
        }
      }
      let drawStart = leftOffset + lineLeftOffset + boxStart;
      if (this.direction === 'rtl') {
        drawStart = this.width - drawStart - boxWidth;
      }
      ctx.fillStyle = currentFill;
      currentDecoration &&
        currentFill &&
        ctx.fillRect(
          drawStart,
          top + offsetY * size + dy,
          boxWidth - charSpacing,
          this.fontSize / 15
        );
      topOffset += heightOfLine;
    }
    // if there is text background color no
    // other shadows should be casted
    this._removeShadow(ctx);
  }

  /**
   * return font declaration string for canvas context
   * @param {Object} [styleObject] object
   * @returns {String} font declaration formatted for canvas context.
   */
  _getFontDeclaration(
    styleObject: TextStyleDeclaration,
    forMeasuring?: boolean
  ): string {
    const style = styleObject || this,
      family = this.fontFamily,
      fontIsGeneric = Text.genericFonts.indexOf(family.toLowerCase()) > -1;
    const fontFamily =
      family === undefined ||
      family.indexOf("'") > -1 ||
      family.indexOf(',') > -1 ||
      family.indexOf('"') > -1 ||
      fontIsGeneric
        ? style.fontFamily
        : `"${style.fontFamily}"`;
    return [
      // node-canvas needs "weight style", while browsers need "style weight"
      // verify if this can be fixed in JSDOM
      fabric.isLikelyNode ? style.fontWeight : style.fontStyle,
      fabric.isLikelyNode ? style.fontStyle : style.fontWeight,
      forMeasuring ? this.CACHE_FONT_SIZE + 'px' : style.fontSize + 'px',
      fontFamily,
    ].join(' ');
  }

  /**
   * Renders text instance on a specified context
   * @param {CanvasRenderingContext2D} ctx Context to render on
   */
  render(ctx: CanvasRenderingContext2D) {
    if (!this.visible) {
      return;
    }
    if (
      this.canvas &&
      this.canvas.skipOffscreen &&
      !this.group &&
      !this.isOnScreen()
    ) {
      return;
    }
    if (this._shouldClearDimensionCache()) {
      this.initDimensions();
    }
    super.render(ctx);
  }

  /**
   * Override this method to customize grapheme splitting
   * @todo the util `graphemeSplit` needs to be injectable in some way.
   * is more comfortable to inject the correct util rather than having to override text
   * in the middle of the prototype chain
   * @param {string} value
   * @returns {string[]} array of graphemes
   */
  graphemeSplit(value: string): string[] {
    return graphemeSplit(value);
  }

  /**
   * Returns the text as an array of lines.
   * @param {String} text text to split
   * @returns  Lines in the text
   */
  _splitTextIntoLines(text: string) {
    const lines = text.split(this._reNewline),
      newLines = new Array<string[]>(lines.length),
      newLine = ['\n'];
    let newText: string[] = [];
    for (let i = 0; i < lines.length; i++) {
      newLines[i] = this.graphemeSplit(lines[i]);
      newText = newText.concat(newLines[i], newLine);
    }
    newText.pop();
    return {
      _unwrappedLines: newLines,
      lines: lines,
      graphemeText: newText,
      graphemeLines: newLines,
    };
  }

  /**
   * Returns object representation of an instance
   * @param {Array} [propertiesToInclude] Any properties that you might want to additionally include in the output
   * @return {Object} Object representation of an instance
   */
  toObject(propertiesToInclude: (keyof this)[] = []) {
    return {
      ...super.toObject([...additionalProps, ...propertiesToInclude]),
      styles: stylesToArray(this.styles, this.text),
      ...(this.path ? { path: this.path.toObject() } : {}),
    };
  }

  set(key: string | any, value?: any) {
    super.set(key, value);
    let needsDims = false;
    let isAddingPath = false;
    if (typeof key === 'object') {
      for (const _key in key) {
        if (_key === 'path') {
          this.setPathInfo();
        }
        needsDims =
          needsDims || this._dimensionAffectingProps.indexOf(_key) !== -1;
        isAddingPath = isAddingPath || _key === 'path';
      }
    } else {
      needsDims = this._dimensionAffectingProps.indexOf(key) !== -1;
      isAddingPath = key === 'path';
    }
    if (isAddingPath) {
      this.setPathInfo();
    }
    if (needsDims && this.initialized) {
      this.initDimensions();
      this.setCoords();
    }
    return this;
  }

  /**
   * Returns complexity of an instance
   * @return {Number} complexity
   */
  complexity(): number {
    return 1;
  }

  static genericFonts = [
    'sans-serif',
    'serif',
    'cursive',
    'fantasy',
    'monospace',
  ];

  /* _FROM_SVG_START_ */

  /**
   * List of attribute names to account for when parsing SVG element (used by {@link Text.fromElement})
   * @static
   * @memberOf Text
   * @see: http://www.w3.org/TR/SVG/text.html#TextElement
   */
  static ATTRIBUTE_NAMES = SHARED_ATTRIBUTES.concat(
    'x',
    'y',
    'dx',
    'dy',
    'font-family',
    'font-style',
    'font-weight',
    'font-size',
    'letter-spacing',
    'text-decoration',
    'text-anchor'
  );

  /**
   * Returns Text instance from an SVG element (<b>not yet implemented</b>)
   * @static
   * @memberOf Text
   * @param {SVGElement} element Element to parse
   * @param {Function} callback callback function invoked after parsing
   * @param {Object} [options] Options object
   */
  static fromElement(
    element: SVGElement,
    callback: (text: Text | null) => any,
    options: object
  ) {
    if (!element) {
      return callback(null);
    }

    const parsedAttributes = parseAttributes(element, Text.ATTRIBUTE_NAMES),
      parsedAnchor = parsedAttributes.textAnchor || 'left';
    options = Object.assign({}, options, parsedAttributes);

    options.top = options.top || 0;
    options.left = options.left || 0;
    if (parsedAttributes.textDecoration) {
      const textDecoration = parsedAttributes.textDecoration;
      if (textDecoration.indexOf('underline') !== -1) {
        options.underline = true;
      }
      if (textDecoration.indexOf('overline') !== -1) {
        options.overline = true;
      }
      if (textDecoration.indexOf('line-through') !== -1) {
        options.linethrough = true;
      }
      delete options.textDecoration;
    }
    if ('dx' in parsedAttributes) {
      options.left += parsedAttributes.dx;
    }
    if ('dy' in parsedAttributes) {
      options.top += parsedAttributes.dy;
    }
    if (!('fontSize' in options)) {
      options.fontSize = DEFAULT_SVG_FONT_SIZE;
    }

    let textContent = '';

    // The XML is not properly parsed in IE9 so a workaround to get
    // textContent is through firstChild.data. Another workaround would be
    // to convert XML loaded from a file to be converted using DOMParser (same way loadSVGFromString() does)
    if (!('textContent' in element)) {
      if ('firstChild' in element && element.firstChild !== null) {
        if ('data' in element.firstChild && element.firstChild.data !== null) {
          textContent = element.firstChild.data;
        }
      }
    } else {
      textContent = element.textContent;
    }

    textContent = textContent
      .replace(/^\s+|\s+$|\n+/g, '')
      .replace(/\s+/g, ' ');
    const originalStrokeWidth = options.strokeWidth;
    options.strokeWidth = 0;

    const text = new Text(textContent, options),
      textHeightScaleFactor = text.getScaledHeight() / text.height,
      lineHeightDiff =
        (text.height + text.strokeWidth) * text.lineHeight - text.height,
      scaledDiff = lineHeightDiff * textHeightScaleFactor,
      textHeight = text.getScaledHeight() + scaledDiff;

    let offX = 0;
    /*
      Adjust positioning:
        x/y attributes in SVG correspond to the bottom-left corner of text bounding box
        fabric output by default at top, left.
    */
    if (parsedAnchor === 'center') {
      offX = text.getScaledWidth() / 2;
    }
    if (parsedAnchor === 'right') {
      offX = text.getScaledWidth();
    }
    text.set({
      left: text.left - offX,
      top:
        text.top -
        (textHeight - text.fontSize * (0.07 + text._fontSizeFraction)) /
          text.lineHeight,
      strokeWidth:
        typeof originalStrokeWidth !== 'undefined' ? originalStrokeWidth : 1,
    });
    callback(text);
  }

  /* _FROM_SVG_END_ */

  /**
   * Returns Text instance from an object representation
   * @static
   * @memberOf Text
   * @param {Object} object plain js Object to create an instance from
   * @returns {Promise<Text>}
   */
  static fromObject(object: Record<string, any>): Promise<Text> {
    return FabricObject._fromObject(
      Text,
      {
        // spread object to prevent mutation
        ...object,
        styles: stylesFromArray(object.styles, object.text),
      },
      {
        extraParam: 'text',
      }
    );
  }
}

export const textDefaultValues: Partial<TClassProperties<Text>> = {
  _dimensionAffectingProps: [
    'fontSize',
    'fontWeight',
    'fontFamily',
    'fontStyle',
    'lineHeight',
    'text',
    'charSpacing',
    'textAlign',
    'styles',
    'path',
    'pathStartOffset',
    'pathSide',
    'pathAlign',
  ],
  _styleProperties: [
    'stroke',
    'strokeWidth',
    'fill',
    'fontFamily',
    'fontSize',
    'fontWeight',
    'fontStyle',
    'underline',
    'overline',
    'linethrough',
    'deltaY',
    'textBackgroundColor',
  ],
  _reNewline: /\r?\n/,
  _reSpacesAndTabs: /[ \t\r]/g,
  _reSpaceAndTab: /[ \t\r]/,
  _reWords: /\S+/g,
  type: 'text',
  fontSize: 40,
  fontWeight: 'normal',
  fontFamily: 'Times New Roman',
  underline: false,
  overline: false,
  linethrough: false,
  textAlign: 'left',
  fontStyle: 'normal',
  lineHeight: 1.16,
  superscript: {
    size: 0.6, // fontSize factor
    baseline: -0.35, // baseline-shift factor (upwards)
  },
  subscript: {
    size: 0.6, // fontSize factor
    baseline: 0.11, // baseline-shift factor (downwards)
  },
  textBackgroundColor: '',
  stateProperties:
    fabricObjectDefaultValues.stateProperties.concat(additionalProps),
  cacheProperties:
    fabricObjectDefaultValues.cacheProperties.concat(additionalProps),
  stroke: null,
  shadow: null,
  path: null,
  pathStartOffset: 0,
  pathSide: 'left',
  pathAlign: 'baseline',
  _fontSizeFraction: 0.222,
  offsets: {
    underline: 0.1,
    linethrough: -0.315,
    overline: -0.88,
  },
  _fontSizeMult: 1.13,
  charSpacing: 0,
  styles: null,
  deltaY: 0,
  direction: 'ltr',
  CACHE_FONT_SIZE: 400,
  MIN_TEXT_WIDTH: 2,
};

Object.assign(Text.prototype, textDefaultValues);

fabric.Text = Text;<|MERGE_RESOLUTION|>--- conflicted
+++ resolved
@@ -3,7 +3,6 @@
 import { cache } from '../cache';
 import { DEFAULT_SVG_FONT_SIZE } from '../constants';
 import { ObjectEvents } from '../EventTypeDefs';
-<<<<<<< HEAD
 import {
   TextStyle,
   TextStyleDeclaration,
@@ -12,11 +11,7 @@
 import { SHARED_ATTRIBUTES } from '../parser/attributes';
 import { parseAttributes } from '../parser/parseAttributes';
 import type { Point } from '../point.class';
-import { TClassProperties, TFiller } from '../typedefs';
-=======
-import { TextStyle, TextStyleMixin } from '../mixins/text_style.mixin';
-import { TClassProperties, TFiller, TCacheCanvasDimensions } from '../typedefs';
->>>>>>> 2ffac9af
+import type { TClassProperties, TFiller, TCacheCanvasDimensions } from '../typedefs';
 import { graphemeSplit } from '../util/lang_string';
 import { createCanvasElement } from '../util/misc/dom';
 import {
@@ -545,11 +540,7 @@
    * @return {Object}.zoomX zoomX zoom value to unscale the canvas before drawing cache
    * @return {Object}.zoomY zoomY zoom value to unscale the canvas before drawing cache
    */
-<<<<<<< HEAD
-  _getCacheCanvasDimensions() {
-=======
   _getCacheCanvasDimensions(): TCacheCanvasDimensions {
->>>>>>> 2ffac9af
     const dims = super._getCacheCanvasDimensions();
     const fontSize = this.fontSize;
     dims.width += fontSize * dims.zoomX;
