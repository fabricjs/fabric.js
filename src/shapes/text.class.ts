// @ts-nocheck
import { getEnv } from '../env';
import { cache } from '../cache';
import { DEFAULT_SVG_FONT_SIZE } from '../constants';
import { ObjectEvents } from '../EventTypeDefs';
import {
  TextStyle,
  TextStyleDeclaration,
  TextStyleMixin,
} from '../mixins/text_style.mixin';
import { SHARED_ATTRIBUTES } from '../parser/attributes';
import { parseAttributes } from '../parser/parseAttributes';
import type { Point } from '../point.class';
import type {
  TCacheCanvasDimensions,
  TClassProperties,
  TFiller,
} from '../typedefs';
import { classRegistry } from '../util/class_registry';
import { graphemeSplit } from '../util/lang_string';
import { createCanvasElement } from '../util/misc/dom';
import {
  hasStyleChanged,
  stylesFromArray,
  stylesToArray,
} from '../util/misc/textStyles';
<<<<<<< HEAD
import { getPathSegmentsInfo, getPointOnPath } from '../util/path/path';
import { FabricObject, fabricObjectDefaultValues } from './Object/FabricObject';
=======
import { getPathSegmentsInfo, getPointOnPath } from '../util/path';
import { fabricObjectDefaultValues } from './Object/FabricObject';
>>>>>>> 818a134c
import { Path } from './path.class';
import { TextSVGExportMixin } from '../mixins/text.svg_export';
import { applyMixins } from '../util/applyMixins';

let measuringContext: CanvasRenderingContext2D | null;

/**
 * Return a context for measurement of text string.
 * if created it gets stored for reuse
 */
function getMeasuringContext() {
  if (!measuringContext) {
    measuringContext = createCanvasElement().getContext('2d');
  }
  return measuringContext;
}

/**
 * Measure and return the info of a single grapheme.
 * needs the the info of previous graphemes already filled
 * Override to customize measuring
 */
export type GraphemeBBox<onPath = false> = {
  width: number;
  height: number;
  kernedWidth: number;
  left: number;
  deltaY: number;
} & (onPath extends true
  ? {
      // on path
      renderLeft: number;
      renderTop: number;
      angle: number;
    }
  : Record<string, never>);

const additionalProps = [
  'fontFamily',
  'fontWeight',
  'fontSize',
  'text',
  'underline',
  'overline',
  'linethrough',
  'textAlign',
  'fontStyle',
  'lineHeight',
  'textBackgroundColor',
  'charSpacing',
  'styles',
  'direction',
  'path',
  'pathStartOffset',
  'pathSide',
  'pathAlign',
] as const;

/**
 * Text class
 * @tutorial {@link http://fabricjs.com/fabric-intro-part-2#text}
 */
export class Text<
  EventSpec extends ObjectEvents = ObjectEvents
> extends TextStyleMixin<EventSpec> {
  /**
   * Properties which when set cause object to change dimensions
   * @type Array
   * @private
   */
  _dimensionAffectingProps: (keyof this)[];

  /**
   * @private
   */
  _reNewline: RegExp;

  /**
   * Use this regular expression to filter for whitespaces that is not a new line.
   * Mostly used when text is 'justify' aligned.
   * @private
   */
  _reSpacesAndTabs: RegExp;

  /**
   * Use this regular expression to filter for whitespace that is not a new line.
   * Mostly used when text is 'justify' aligned.
   * @private
   */
  _reSpaceAndTab: RegExp;

  /**
   * Use this regular expression to filter consecutive groups of non spaces.
   * Mostly used when text is 'justify' aligned.
   * @private
   */
  _reWords: RegExp;

  text: string;

  /**
   * Font size (in pixels)
   * @type Number
   * @default
   */
  fontSize: number;

  /**
   * Font weight (e.g. bold, normal, 400, 600, 800)
   * @type {(Number|String)}
   * @default
   */
  fontWeight: string;

  /**
   * Font family
   * @type String
   * @default
   */
  fontFamily: string;

  /**
   * Text decoration underline.
   * @type Boolean
   * @default
   */
  underline: boolean;

  /**
   * Text decoration overline.
   * @type Boolean
   * @default
   */
  overline: boolean;

  /**
   * Text decoration linethrough.
   * @type Boolean
   * @default
   */
  linethrough: boolean;

  /**
   * Text alignment. Possible values: "left", "center", "right", "justify",
   * "justify-left", "justify-center" or "justify-right".
   * @type String
   * @default
   */
  textAlign: string;

  /**
   * Font style . Possible values: "", "normal", "italic" or "oblique".
   * @type String
   * @default
   */
  fontStyle: string;

  /**
   * Line height
   * @type Number
   * @default
   */
  lineHeight: number;

  /**
   * Superscript schema object (minimum overlap)
   */
  superscript: {
    /**
     * fontSize factor
     * @default 0.6
     */
    size: number;
    /**
     * baseline-shift factor (upwards)
     * @default -0.35
     */
    baseline: number;
  };

  /**
   * Subscript schema object (minimum overlap)
   */
  subscript: {
    /**
     * fontSize factor
     * @default 0.6
     */
    size: number;
    /**
     * baseline-shift factor (downwards)
     * @default 0.11
     */
    baseline: number;
  };

  /**
   * Background color of text lines
   * @type String
   * @default
   */
  textBackgroundColor: string;

  protected _styleProperties: string[];

  styles: TextStyle;

  /**
   * Path that the text should follow.
   * since 4.6.0 the path will be drawn automatically.
   * if you want to make the path visible, give it a stroke and strokeWidth or fill value
   * if you want it to be hidden, assign visible = false to the path.
   * This feature is in BETA, and SVG import/export is not yet supported.
   * @type Path
   * @example
   * const textPath = new Text('Text on a path', {
   *     top: 150,
   *     left: 150,
   *     textAlign: 'center',
   *     charSpacing: -50,
   *     path: new Path('M 0 0 C 50 -100 150 -100 200 0', {
   *         strokeWidth: 1,
   *         visible: false
   *     }),
   *     pathSide: 'left',
   *     pathStartOffset: 0
   * });
   * @default
   */
  path: Path;

  /**
   * Offset amount for text path starting position
   * Only used when text has a path
   * @type Number
   * @default
   */
  pathStartOffset: number;

  /**
   * Which side of the path the text should be drawn on.
   * Only used when text has a path
   * @type {String} 'left|right'
   * @default
   */
  pathSide: string;

  /**
   * How text is aligned to the path. This property determines
   * the perpendicular position of each character relative to the path.
   * (one of "baseline", "center", "ascender", "descender")
   * This feature is in BETA, and its behavior may change
   * @type String
   * @default
   */
  pathAlign: string;

  /**
   * @private
   */
  _fontSizeFraction: number;

  /**
   * @private
   */
  offsets: { underline: number; linethrough: number; overline: number };

  /**
   * Text Line proportion to font Size (in pixels)
   * @type Number
   * @default
   */
  _fontSizeMult: number;

  /**
   * additional space between characters
   * expressed in thousands of em unit
   * @type Number
   * @default
   */
  charSpacing: number;

  /**
   * Baseline shift, styles only, keep at 0 for the main text object
   * @type {Number}
   * @default
   */
  deltaY: number;

  /**
   * WARNING: EXPERIMENTAL. NOT SUPPORTED YET
   * determine the direction of the text.
   * This has to be set manually together with textAlign and originX for proper
   * experience.
   * some interesting link for the future
   * https://www.w3.org/International/questions/qa-bidi-unicode-controls
   * @since 4.5.0
   * @type {String} 'ltr|rtl'
   * @default
   */
  direction: string;

  /**
   * contains characters bounding boxes
   */
  protected __charBounds: GraphemeBBox[][] = [];

  /**
   * use this size when measuring text. To avoid IE11 rounding errors
   * @type {Number}
   * @default
   * @readonly
   * @private
   */
  CACHE_FONT_SIZE: number;

  /**
   * contains the min text width to avoid getting 0
   * @type {Number}
   * @default
   */
  MIN_TEXT_WIDTH: number;

  /**
   * contains the the text of the object, divided in lines as they are displayed
   * on screen. Wrapping will divide the text independently of line breaks
   * @type {string[]}
   * @default
   */
  textLines: string[];

  /**
   * same as textlines, but each line is an array of graphemes as split by splitByGrapheme
   * @type {string[]}
   * @default
   */
  _textLines: string[][];

  _unwrappedTextLines: string[][];
  _text: string[];
  cursorWidth: number;
  __lineHeights: number[];
  __lineWidths: number[];
  _forceClearCache: boolean;

  initialized?: true;

  constructor(text: string, options: any) {
    super({ ...options, text, styles: options?.styles || {} });
    this.initialized = true;
    if (this.path) {
      this.setPathInfo();
    }
    this.initDimensions();
    this.setCoords();
    this.saveState({ propertySet: '_dimensionAffectingProps' });
  }

  /**
   * If text has a path, it will add the extra information needed
   * for path and text calculations
   */
  setPathInfo() {
    const path = this.path;
    if (path) {
      path.segmentsInfo = getPathSegmentsInfo(path.path);
    }
  }

  /**
   * @private
   * Divides text into lines of text and lines of graphemes.
   */
  _splitText() {
    const newLines = this._splitTextIntoLines(this.text);
    this.textLines = newLines.lines;
    this._textLines = newLines.graphemeLines;
    this._unwrappedTextLines = newLines._unwrappedLines;
    this._text = newLines.graphemeText;
    return newLines;
  }

  /**
   * Initialize or update text dimensions.
   * Updates this.width and this.height with the proper values.
   * Does not return dimensions.
   */
  initDimensions() {
    this._splitText();
    this._clearCache();
    if (this.path) {
      this.width = this.path.width;
      this.height = this.path.height;
    } else {
      this.width =
        this.calcTextWidth() || this.cursorWidth || this.MIN_TEXT_WIDTH;
      this.height = this.calcTextHeight();
    }
    if (this.textAlign.indexOf('justify') !== -1) {
      // once text is measured we need to make space fatter to make justified text.
      this.enlargeSpaces();
    }
    this.saveState({ propertySet: '_dimensionAffectingProps' });
  }

  /**
   * Enlarge space boxes and shift the others
   */
  enlargeSpaces() {
    let diffSpace,
      currentLineWidth,
      numberOfSpaces,
      accumulatedSpace,
      line,
      charBound,
      spaces;
    for (let i = 0, len = this._textLines.length; i < len; i++) {
      if (
        this.textAlign !== 'justify' &&
        (i === len - 1 || this.isEndOfWrapping(i))
      ) {
        continue;
      }
      accumulatedSpace = 0;
      line = this._textLines[i];
      currentLineWidth = this.getLineWidth(i);
      if (
        currentLineWidth < this.width &&
        (spaces = this.textLines[i].match(this._reSpacesAndTabs))
      ) {
        numberOfSpaces = spaces.length;
        diffSpace = (this.width - currentLineWidth) / numberOfSpaces;
        for (let j = 0; j <= line.length; j++) {
          charBound = this.__charBounds[i][j];
          if (this._reSpaceAndTab.test(line[j])) {
            charBound.width += diffSpace;
            charBound.kernedWidth += diffSpace;
            charBound.left += accumulatedSpace;
            accumulatedSpace += diffSpace;
          } else {
            charBound.left += accumulatedSpace;
          }
        }
      }
    }
  }

  /**
   * Detect if the text line is ended with an hard break
   * text and itext do not have wrapping, return false
   * @return {Boolean}
   */
  isEndOfWrapping(lineIndex: number): boolean {
    return lineIndex === this._textLines.length - 1;
  }

  /**
   * Detect if a line has a linebreak and so we need to account for it when moving
   * and counting style.
   * It return always for text and Itext.
   * @return Number
   */
  // eslint-disable-next-line @typescript-eslint/no-unused-vars
  missingNewlineOffset(lineIndex: number) {
    return 1;
  }

  /**
   * Returns 2d representation (lineIndex and charIndex) of cursor
   * @param {Number} selectionStart
   * @param {Boolean} [skipWrapping] consider the location for unwrapped lines. useful to manage styles.
   */
  get2DCursorLocation(selectionStart: number, skipWrapping?: boolean) {
    const lines = skipWrapping ? this._unwrappedTextLines : this._textLines;
    let i: number;
    for (i = 0; i < lines.length; i++) {
      if (selectionStart <= lines[i].length) {
        return {
          lineIndex: i,
          charIndex: selectionStart,
        };
      }
      selectionStart -= lines[i].length + this.missingNewlineOffset(i);
    }
    return {
      lineIndex: i - 1,
      charIndex:
        lines[i - 1].length < selectionStart
          ? lines[i - 1].length
          : selectionStart,
    };
  }

  /**
   * Returns string representation of an instance
   * @return {String} String representation of text object
   */
  toString(): string {
    return `#<Text (${this.complexity()}): { "text": "${
      this.text
    }", "fontFamily": "${this.fontFamily}" }>`;
  }

  /**
   * Return the dimension and the zoom level needed to create a cache canvas
   * big enough to host the object to be cached.
   * @private
   * @param {Object} dim.x width of object to be cached
   * @param {Object} dim.y height of object to be cached
   * @return {Object}.width width of canvas
   * @return {Object}.height height of canvas
   * @return {Object}.zoomX zoomX zoom value to unscale the canvas before drawing cache
   * @return {Object}.zoomY zoomY zoom value to unscale the canvas before drawing cache
   */
  _getCacheCanvasDimensions(): TCacheCanvasDimensions {
    const dims = super._getCacheCanvasDimensions();
    const fontSize = this.fontSize;
    dims.width += fontSize * dims.zoomX;
    dims.height += fontSize * dims.zoomY;
    return dims;
  }

  /**
   * @private
   * @param {CanvasRenderingContext2D} ctx Context to render on
   */
  _render(ctx: CanvasRenderingContext2D) {
    const path = this.path;
    path && !path.isNotVisible() && path._render(ctx);
    this._setTextStyles(ctx);
    this._renderTextLinesBackground(ctx);
    this._renderTextDecoration(ctx, 'underline');
    this._renderText(ctx);
    this._renderTextDecoration(ctx, 'overline');
    this._renderTextDecoration(ctx, 'linethrough');
  }

  /**
   * @private
   * @param {CanvasRenderingContext2D} ctx Context to render on
   */
  _renderText(ctx: CanvasRenderingContext2D) {
    if (this.paintFirst === 'stroke') {
      this._renderTextStroke(ctx);
      this._renderTextFill(ctx);
    } else {
      this._renderTextFill(ctx);
      this._renderTextStroke(ctx);
    }
  }

  /**
   * Set the font parameter of the context with the object properties or with charStyle
   * @private
   * @param {CanvasRenderingContext2D} ctx Context to render on
   * @param {Object} [charStyle] object with font style properties
   * @param {String} [charStyle.fontFamily] Font Family
   * @param {Number} [charStyle.fontSize] Font size in pixels. ( without px suffix )
   * @param {String} [charStyle.fontWeight] Font weight
   * @param {String} [charStyle.fontStyle] Font style (italic|normal)
   */
  _setTextStyles(
    ctx: CanvasRenderingContext2D,
    charStyle?: any,
    forMeasuring?: boolean
  ) {
    ctx.textBaseline = 'alphabetic';
    if (this.path) {
      switch (this.pathAlign) {
        case 'center':
          ctx.textBaseline = 'middle';
          break;
        case 'ascender':
          ctx.textBaseline = 'top';
          break;
        case 'descender':
          ctx.textBaseline = 'bottom';
          break;
      }
    }
    ctx.font = this._getFontDeclaration(charStyle, forMeasuring);
  }

  /**
   * calculate and return the text Width measuring each line.
   * @private
   * @param {CanvasRenderingContext2D} ctx Context to render on
   * @return {Number} Maximum width of Text object
   */
  calcTextWidth(): number {
    let maxWidth = this.getLineWidth(0);

    for (let i = 1, len = this._textLines.length; i < len; i++) {
      const currentLineWidth = this.getLineWidth(i);
      if (currentLineWidth > maxWidth) {
        maxWidth = currentLineWidth;
      }
    }
    return maxWidth;
  }

  /**
   * @private
   * @param {String} method Method name ("fillText" or "strokeText")
   * @param {CanvasRenderingContext2D} ctx Context to render on
   * @param {String} line Text to render
   * @param {Number} left Left position of text
   * @param {Number} top Top position of text
   * @param {Number} lineIndex Index of a line in a text
   */
  _renderTextLine(
    method: 'fillText' | 'strokeText',
    ctx: CanvasRenderingContext2D,
    line: string[],
    left: number,
    top: number,
    lineIndex: number
  ) {
    this._renderChars(method, ctx, line, left, top, lineIndex);
  }

  /**
   * Renders the text background for lines, taking care of style
   * @private
   * @param {CanvasRenderingContext2D} ctx Context to render on
   */
  _renderTextLinesBackground(ctx: CanvasRenderingContext2D) {
    if (!this.textBackgroundColor && !this.styleHas('textBackgroundColor')) {
      return;
    }
    const originalFill = ctx.fillStyle,
      leftOffset = this._getLeftOffset();
    let lineTopOffset = this._getTopOffset();

    for (let i = 0, len = this._textLines.length; i < len; i++) {
      const heightOfLine = this.getHeightOfLine(i);
      if (
        !this.textBackgroundColor &&
        !this.styleHas('textBackgroundColor', i)
      ) {
        lineTopOffset += heightOfLine;
        continue;
      }
      const jlen = this._textLines[i].length;
      const lineLeftOffset = this._getLineLeftOffset(i);
      let boxWidth = 0;
      let boxStart = 0;
      let drawStart;
      let currentColor;
      let lastColor = this.getValueOfPropertyAt(i, 0, 'textBackgroundColor');
      for (let j = 0; j < jlen; j++) {
        const charBox = this.__charBounds[i][j];
        currentColor = this.getValueOfPropertyAt(i, j, 'textBackgroundColor');
        if (this.path) {
          ctx.save();
          ctx.translate(charBox.renderLeft, charBox.renderTop);
          ctx.rotate(charBox.angle);
          ctx.fillStyle = currentColor;
          currentColor &&
            ctx.fillRect(
              -charBox.width / 2,
              (-heightOfLine / this.lineHeight) * (1 - this._fontSizeFraction),
              charBox.width,
              heightOfLine / this.lineHeight
            );
          ctx.restore();
        } else if (currentColor !== lastColor) {
          drawStart = leftOffset + lineLeftOffset + boxStart;
          if (this.direction === 'rtl') {
            drawStart = this.width - drawStart - boxWidth;
          }
          ctx.fillStyle = lastColor;
          lastColor &&
            ctx.fillRect(
              drawStart,
              lineTopOffset,
              boxWidth,
              heightOfLine / this.lineHeight
            );
          boxStart = charBox.left;
          boxWidth = charBox.width;
          lastColor = currentColor;
        } else {
          boxWidth += charBox.kernedWidth;
        }
      }
      if (currentColor && !this.path) {
        drawStart = leftOffset + lineLeftOffset + boxStart;
        if (this.direction === 'rtl') {
          drawStart = this.width - drawStart - boxWidth;
        }
        ctx.fillStyle = currentColor;
        ctx.fillRect(
          drawStart,
          lineTopOffset,
          boxWidth,
          heightOfLine / this.lineHeight
        );
      }
      lineTopOffset += heightOfLine;
    }
    ctx.fillStyle = originalFill;
    // if there is text background color no
    // other shadows should be casted
    this._removeShadow(ctx);
  }

  /**
   * measure and return the width of a single character.
   * possibly overridden to accommodate different measure logic or
   * to hook some external lib for character measurement
   * @private
   * @param {String} _char, char to be measured
   * @param {Object} charStyle style of char to be measured
   * @param {String} [previousChar] previous char
   * @param {Object} [prevCharStyle] style of previous char
   */
  _measureChar(
    _char: string,
    charStyle: TextStyleDeclaration,
    previousChar: string | undefined,
    prevCharStyle: any
  ) {
    const fontCache = cache.getFontCache(charStyle),
      fontDeclaration = this._getFontDeclaration(charStyle),
      previousFontDeclaration = this._getFontDeclaration(prevCharStyle),
      couple = previousChar + _char,
      stylesAreEqual = fontDeclaration === previousFontDeclaration,
      fontMultiplier = charStyle.fontSize / this.CACHE_FONT_SIZE;
    let width: number | undefined,
      coupleWidth: number | undefined,
      previousWidth: number | undefined,
      kernedWidth: number | undefined;

    if (previousChar && fontCache[previousChar] !== undefined) {
      previousWidth = fontCache[previousChar];
    }
    if (fontCache[_char] !== undefined) {
      kernedWidth = width = fontCache[_char];
    }
    if (stylesAreEqual && fontCache[couple] !== undefined) {
      coupleWidth = fontCache[couple];
      kernedWidth = coupleWidth - previousWidth;
    }
    if (
      width === undefined ||
      previousWidth === undefined ||
      coupleWidth === undefined
    ) {
      const ctx = getMeasuringContext()!;
      // send a TRUE to specify measuring font size CACHE_FONT_SIZE
      this._setTextStyles(ctx, charStyle, true);
      if (width === undefined) {
        kernedWidth = width = ctx.measureText(_char).width;
        fontCache[_char] = width;
      }
      if (previousWidth === undefined && stylesAreEqual && previousChar) {
        previousWidth = ctx.measureText(previousChar).width;
        fontCache[previousChar] = previousWidth;
      }
      if (stylesAreEqual && coupleWidth === undefined) {
        // we can measure the kerning couple and subtract the width of the previous character
        coupleWidth = ctx.measureText(couple).width;
        fontCache[couple] = coupleWidth;
        kernedWidth = coupleWidth - previousWidth;
      }
    }
    return {
      width: width * fontMultiplier,
      kernedWidth: kernedWidth * fontMultiplier,
    };
  }

  /**
   * Computes height of character at given position
   * @param {Number} line the line index number
   * @param {Number} _char the character index number
   * @return {Number} fontSize of the character
   */
  getHeightOfChar(line: number, _char: number): number {
    return this.getValueOfPropertyAt(line, _char, 'fontSize');
  }

  /**
   * measure a text line measuring all characters.
   * @param {Number} lineIndex line number
   */
  measureLine(lineIndex: number) {
    const lineInfo = this._measureLine(lineIndex);
    if (this.charSpacing !== 0) {
      lineInfo.width -= this._getWidthOfCharSpacing();
    }
    if (lineInfo.width < 0) {
      lineInfo.width = 0;
    }
    return lineInfo;
  }

  /**
   * measure every grapheme of a line, populating __charBounds
   * @param {Number} lineIndex
   * @return {Object} object.width total width of characters
   * @return {Object} object.numOfSpaces length of chars that match this._reSpacesAndTabs
   */
  _measureLine(lineIndex: number) {
    let width = 0,
      prevGrapheme: string | undefined,
      graphemeInfo: GraphemeBBox | undefined;

    const reverse = this.pathSide === 'right',
      path = this.path,
      line = this._textLines[lineIndex],
      llength = line.length,
      lineBounds = new Array<GraphemeBBox>(llength);

    this.__charBounds[lineIndex] = lineBounds;
    for (let i = 0; i < llength; i++) {
      const grapheme = line[i];
      graphemeInfo = this._getGraphemeBox(grapheme, lineIndex, i, prevGrapheme);
      lineBounds[i] = graphemeInfo;
      width += graphemeInfo.kernedWidth;
      prevGrapheme = grapheme;
    }
    // this latest bound box represent the last character of the line
    // to simplify cursor handling in interactive mode.
    lineBounds[llength] = {
      left: graphemeInfo ? graphemeInfo.left + graphemeInfo.width : 0,
      width: 0,
      kernedWidth: 0,
      height: this.fontSize,
    };
    if (path && path.segmentsInfo) {
      let positionInPath = 0;
      const totalPathLength =
        path.segmentsInfo[path.segmentsInfo.length - 1].length;
      const startingPoint = getPointOnPath(path.path, 0, path.segmentsInfo);
      startingPoint.x += path.pathOffset.x;
      startingPoint.y += path.pathOffset.y;
      switch (this.textAlign) {
        case 'left':
          positionInPath = reverse ? totalPathLength - width : 0;
          break;
        case 'center':
          positionInPath = (totalPathLength - width) / 2;
          break;
        case 'right':
          positionInPath = reverse ? 0 : totalPathLength - width;
          break;
        //todo - add support for justify
      }
      positionInPath += this.pathStartOffset * (reverse ? -1 : 1);
      for (
        let i = reverse ? llength - 1 : 0;
        reverse ? i >= 0 : i < llength;
        reverse ? i-- : i++
      ) {
        graphemeInfo = lineBounds[i];
        if (positionInPath > totalPathLength) {
          positionInPath %= totalPathLength;
        } else if (positionInPath < 0) {
          positionInPath += totalPathLength;
        }
        // it would probably much faster to send all the grapheme position for a line
        // and calculate path position/angle at once.
        this._setGraphemeOnPath(positionInPath, graphemeInfo, startingPoint);
        positionInPath += graphemeInfo.kernedWidth;
      }
    }
    return { width: width, numOfSpaces: 0 };
  }

  /**
   * Calculate the angle  and the left,top position of the char that follow a path.
   * It appends it to graphemeInfo to be reused later at rendering
   * @private
   * @param {Number} positionInPath to be measured
   * @param {GraphemeBBox} graphemeInfo current grapheme box information
   * @param {Object} startingPoint position of the point
   */
  _setGraphemeOnPath(
    positionInPath: number,
    graphemeInfo: GraphemeBBox<true>,
    startingPoint: Point
  ) {
    const centerPosition = positionInPath + graphemeInfo.kernedWidth / 2,
      path = this.path;

    // we are at currentPositionOnPath. we want to know what point on the path is.
    const info = getPointOnPath(path.path, centerPosition, path.segmentsInfo);
    graphemeInfo.renderLeft = info.x - startingPoint.x;
    graphemeInfo.renderTop = info.y - startingPoint.y;
    graphemeInfo.angle = info.angle + (this.pathSide === 'right' ? Math.PI : 0);
  }

  /**
   *
   * @param {String} grapheme to be measured
   * @param {Number} lineIndex index of the line where the char is
   * @param {Number} charIndex position in the line
   * @param {String} [prevGrapheme] character preceding the one to be measured
   * @returns {GraphemeBBox} grapheme bbox
   */
  _getGraphemeBox(
    grapheme: string,
    lineIndex: number,
    charIndex: number,
    prevGrapheme?: string,
    skipLeft?: boolean
  ): GraphemeBBox {
    const style = this.getCompleteStyleDeclaration(lineIndex, charIndex),
      prevStyle = prevGrapheme
        ? this.getCompleteStyleDeclaration(lineIndex, charIndex - 1)
        : {},
      info = this._measureChar(grapheme, style, prevGrapheme, prevStyle);
    let kernedWidth = info.kernedWidth,
      width = info.width,
      charSpacing;

    if (this.charSpacing !== 0) {
      charSpacing = this._getWidthOfCharSpacing();
      width += charSpacing;
      kernedWidth += charSpacing;
    }

    const box: GraphemeBBox = {
      width,
      left: 0,
      height: style.fontSize,
      kernedWidth,
      deltaY: style.deltaY,
    };
    if (charIndex > 0 && !skipLeft) {
      const previousBox = this.__charBounds[lineIndex][charIndex - 1];
      box.left =
        previousBox.left + previousBox.width + info.kernedWidth - info.width;
    }
    return box;
  }

  /**
   * Calculate height of line at 'lineIndex'
   * @param {Number} lineIndex index of line to calculate
   * @return {Number}
   */
  getHeightOfLine(lineIndex: number): number {
    if (this.__lineHeights[lineIndex]) {
      return this.__lineHeights[lineIndex];
    }

    // char 0 is measured before the line cycle because it needs to char
    // emptylines
    let maxHeight = this.getHeightOfChar(lineIndex, 0);
    for (let i = 1, len = this._textLines[lineIndex].length; i < len; i++) {
      maxHeight = Math.max(this.getHeightOfChar(lineIndex, i), maxHeight);
    }

    return (this.__lineHeights[lineIndex] =
      maxHeight * this.lineHeight * this._fontSizeMult);
  }

  /**
   * Calculate text box height
   */
  calcTextHeight() {
    let lineHeight,
      height = 0;
    for (let i = 0, len = this._textLines.length; i < len; i++) {
      lineHeight = this.getHeightOfLine(i);
      height += i === len - 1 ? lineHeight / this.lineHeight : lineHeight;
    }
    return height;
  }

  /**
   * @private
   * @return {Number} Left offset
   */
  _getLeftOffset(): number {
    return this.direction === 'ltr' ? -this.width / 2 : this.width / 2;
  }

  /**
   * @private
   * @return {Number} Top offset
   */
  _getTopOffset(): number {
    return -this.height / 2;
  }

  /**
   * @private
   * @param {CanvasRenderingContext2D} ctx Context to render on
   * @param {String} method Method name ("fillText" or "strokeText")
   */
  _renderTextCommon(
    ctx: CanvasRenderingContext2D,
    method: 'fillText' | 'strokeText'
  ) {
    ctx.save();
    let lineHeights = 0;
    const left = this._getLeftOffset(),
      top = this._getTopOffset();
    for (let i = 0, len = this._textLines.length; i < len; i++) {
      const heightOfLine = this.getHeightOfLine(i),
        maxHeight = heightOfLine / this.lineHeight,
        leftOffset = this._getLineLeftOffset(i);
      this._renderTextLine(
        method,
        ctx,
        this._textLines[i],
        left + leftOffset,
        top + lineHeights + maxHeight,
        i
      );
      lineHeights += heightOfLine;
    }
    ctx.restore();
  }

  /**
   * @private
   * @param {CanvasRenderingContext2D} ctx Context to render on
   */
  _renderTextFill(ctx: CanvasRenderingContext2D) {
    if (!this.fill && !this.styleHas('fill')) {
      return;
    }

    this._renderTextCommon(ctx, 'fillText');
  }

  /**
   * @private
   * @param {CanvasRenderingContext2D} ctx Context to render on
   */
  _renderTextStroke(ctx: CanvasRenderingContext2D) {
    if ((!this.stroke || this.strokeWidth === 0) && this.isEmptyStyles()) {
      return;
    }

    if (this.shadow && !this.shadow.affectStroke) {
      this._removeShadow(ctx);
    }

    ctx.save();
    this._setLineDash(ctx, this.strokeDashArray);
    ctx.beginPath();
    this._renderTextCommon(ctx, 'strokeText');
    ctx.closePath();
    ctx.restore();
  }

  /**
   * @private
   * @param {String} method fillText or strokeText.
   * @param {CanvasRenderingContext2D} ctx Context to render on
   * @param {Array} line Content of the line, splitted in an array by grapheme
   * @param {Number} left
   * @param {Number} top
   * @param {Number} lineIndex
   */
  _renderChars(
    method: 'fillText' | 'strokeText',
    ctx: CanvasRenderingContext2D,
    line: Array<any>,
    left: number,
    top: number,
    lineIndex: number
  ) {
    const lineHeight = this.getHeightOfLine(lineIndex),
      isJustify = this.textAlign.indexOf('justify') !== -1,
      path = this.path,
      shortCut =
        !isJustify &&
        this.charSpacing === 0 &&
        this.isEmptyStyles(lineIndex) &&
        !path,
      isLtr = this.direction === 'ltr',
      sign = this.direction === 'ltr' ? 1 : -1,
      // this was changed in the PR #7674
      // currentDirection = ctx.canvas.getAttribute('dir');
      currentDirection = ctx.direction;

    let actualStyle,
      nextStyle,
      charsToRender = '',
      charBox,
      boxWidth = 0,
      timeToRender,
      drawingLeft;

    ctx.save();
    if (currentDirection !== this.direction) {
      ctx.canvas.setAttribute('dir', isLtr ? 'ltr' : 'rtl');
      ctx.direction = isLtr ? 'ltr' : 'rtl';
      ctx.textAlign = isLtr ? 'left' : 'right';
    }
    top -= (lineHeight * this._fontSizeFraction) / this.lineHeight;
    if (shortCut) {
      // render all the line in one pass without checking
      // drawingLeft = isLtr ? left : left - this.getLineWidth(lineIndex);
      this._renderChar(method, ctx, lineIndex, 0, line.join(''), left, top);
      ctx.restore();
      return;
    }
    for (let i = 0, len = line.length - 1; i <= len; i++) {
      timeToRender = i === len || this.charSpacing || path;
      charsToRender += line[i];
      charBox = this.__charBounds[lineIndex][i];
      if (boxWidth === 0) {
        left += sign * (charBox.kernedWidth - charBox.width);
        boxWidth += charBox.width;
      } else {
        boxWidth += charBox.kernedWidth;
      }
      if (isJustify && !timeToRender) {
        if (this._reSpaceAndTab.test(line[i])) {
          timeToRender = true;
        }
      }
      if (!timeToRender) {
        // if we have charSpacing, we render char by char
        actualStyle =
          actualStyle || this.getCompleteStyleDeclaration(lineIndex, i);
        nextStyle = this.getCompleteStyleDeclaration(lineIndex, i + 1);
        timeToRender = hasStyleChanged(actualStyle, nextStyle, false);
      }
      if (timeToRender) {
        if (path) {
          ctx.save();
          ctx.translate(charBox.renderLeft, charBox.renderTop);
          ctx.rotate(charBox.angle);
          this._renderChar(
            method,
            ctx,
            lineIndex,
            i,
            charsToRender,
            -boxWidth / 2,
            0
          );
          ctx.restore();
        } else {
          drawingLeft = left;
          this._renderChar(
            method,
            ctx,
            lineIndex,
            i,
            charsToRender,
            drawingLeft,
            top
          );
        }
        charsToRender = '';
        actualStyle = nextStyle;
        left += sign * boxWidth;
        boxWidth = 0;
      }
    }
    ctx.restore();
  }

  /**
   * This function try to patch the missing gradientTransform on canvas gradients.
   * transforming a context to transform the gradient, is going to transform the stroke too.
   * we want to transform the gradient but not the stroke operation, so we create
   * a transformed gradient on a pattern and then we use the pattern instead of the gradient.
   * this method has drawbacks: is slow, is in low resolution, needs a patch for when the size
   * is limited.
   * @private
   * @param {TFiller} filler a fabric gradient instance
   * @return {CanvasPattern} a pattern to use as fill/stroke style
   */
  _applyPatternGradientTransformText(filler: TFiller) {
    const pCanvas = createCanvasElement(),
      // TODO: verify compatibility with strokeUniform
      width = this.width + this.strokeWidth,
      height = this.height + this.strokeWidth,
      pCtx = pCanvas.getContext('2d')!;
    pCanvas.width = width;
    pCanvas.height = height;
    pCtx.beginPath();
    pCtx.moveTo(0, 0);
    pCtx.lineTo(width, 0);
    pCtx.lineTo(width, height);
    pCtx.lineTo(0, height);
    pCtx.closePath();
    pCtx.translate(width / 2, height / 2);
    pCtx.fillStyle = filler.toLive(pCtx) || '';
    this._applyPatternGradientTransform(pCtx, filler);
    pCtx.fill();
    return pCtx.createPattern(pCanvas, 'no-repeat')!;
  }

  handleFiller<T extends 'fill' | 'stroke'>(
    ctx: CanvasRenderingContext2D,
    property: `${T}Style`,
    filler: TFiller | string
  ) {
    let offsetX, offsetY;
    if (filler.toLive) {
      if (
        filler.gradientUnits === 'percentage' ||
        filler.gradientTransform ||
        filler.patternTransform
      ) {
        // need to transform gradient in a pattern.
        // this is a slow process. If you are hitting this codepath, and the object
        // is not using caching, you should consider switching it on.
        // we need a canvas as big as the current object caching canvas.
        offsetX = -this.width / 2;
        offsetY = -this.height / 2;
        ctx.translate(offsetX, offsetY);
        ctx[property] = this._applyPatternGradientTransformText(filler);
        return { offsetX: offsetX, offsetY: offsetY };
      } else {
        // is a simple gradient or pattern
        ctx[property] = filler.toLive(ctx, this) || '';
        return this._applyPatternGradientTransform(ctx, filler);
      }
    } else {
      // is a color
      ctx[property] = filler;
    }
    return { offsetX: 0, offsetY: 0 };
  }

  _setStrokeStyles(
    ctx: CanvasRenderingContext2D,
    { stroke, strokeWidth }: Pick<this, 'stroke' | 'strokeWidth'>
  ) {
    ctx.lineWidth = strokeWidth;
    ctx.lineCap = this.strokeLineCap;
    ctx.lineDashOffset = this.strokeDashOffset;
    ctx.lineJoin = this.strokeLineJoin;
    ctx.miterLimit = this.strokeMiterLimit;
    return this.handleFiller(ctx, 'strokeStyle', stroke);
  }

  _setFillStyles(ctx: CanvasRenderingContext2D, { fill }: Pick<this, 'fill'>) {
    return this.handleFiller(ctx, 'fillStyle', fill);
  }

  /**
   * @private
   * @param {String} method
   * @param {CanvasRenderingContext2D} ctx Context to render on
   * @param {Number} lineIndex
   * @param {Number} charIndex
   * @param {String} _char
   * @param {Number} left Left coordinate
   * @param {Number} top Top coordinate
   * @param {Number} lineHeight Height of the line
   */
  _renderChar(
    method: 'fillText' | 'strokeText',
    ctx: CanvasRenderingContext2D,
    lineIndex: number,
    charIndex: number,
    _char: string,
    left: number,
    top: number
  ) {
    const decl = this._getStyleDeclaration(lineIndex, charIndex),
      fullDecl = this.getCompleteStyleDeclaration(lineIndex, charIndex),
      shouldFill = method === 'fillText' && fullDecl.fill,
      shouldStroke =
        method === 'strokeText' && fullDecl.stroke && fullDecl.strokeWidth;
    let fillOffsets, strokeOffsets;

    if (!shouldStroke && !shouldFill) {
      return;
    }
    ctx.save();

    shouldFill && (fillOffsets = this._setFillStyles(ctx, fullDecl));
    shouldStroke && (strokeOffsets = this._setStrokeStyles(ctx, fullDecl));

    ctx.font = this._getFontDeclaration(fullDecl);

    if (decl && decl.textBackgroundColor) {
      this._removeShadow(ctx);
    }
    if (decl && decl.deltaY) {
      top += decl.deltaY;
    }
    shouldFill &&
      ctx.fillText(
        _char,
        left - fillOffsets.offsetX,
        top - fillOffsets.offsetY
      );
    shouldStroke &&
      ctx.strokeText(
        _char,
        left - strokeOffsets.offsetX,
        top - strokeOffsets.offsetY
      );
    ctx.restore();
  }

  /**
   * Turns the character into a 'superior figure' (i.e. 'superscript')
   * @param {Number} start selection start
   * @param {Number} end selection end
   */
  setSuperscript(start: number, end: number) {
    this._setScript(start, end, this.superscript);
  }

  /**
   * Turns the character into an 'inferior figure' (i.e. 'subscript')
   * @param {Number} start selection start
   * @param {Number} end selection end
   */
  setSubscript(start: number, end: number) {
    this._setScript(start, end, this.subscript);
  }

  /**
   * Applies 'schema' at given position
   * @private
   * @param {Number} start selection start
   * @param {Number} end selection end
   * @param {Number} schema
   */
  protected _setScript(
    start: number,
    end: number,
    schema: {
      size: number;
      baseline: number;
    }
  ) {
    const loc = this.get2DCursorLocation(start, true),
      fontSize = this.getValueOfPropertyAt(
        loc.lineIndex,
        loc.charIndex,
        'fontSize'
      ),
      dy = this.getValueOfPropertyAt(loc.lineIndex, loc.charIndex, 'deltaY'),
      style = {
        fontSize: fontSize * schema.size,
        deltaY: dy + fontSize * schema.baseline,
      };
    this.setSelectionStyles(style, start, end);
  }

  /**
   * @private
   * @param {Number} lineIndex index text line
   * @return {Number} Line left offset
   */
  _getLineLeftOffset(lineIndex: number): number {
    const lineWidth = this.getLineWidth(lineIndex),
      lineDiff = this.width - lineWidth,
      textAlign = this.textAlign,
      direction = this.direction,
      isEndOfWrapping = this.isEndOfWrapping(lineIndex);
    let leftOffset = 0;
    if (
      textAlign === 'justify' ||
      (textAlign === 'justify-center' && !isEndOfWrapping) ||
      (textAlign === 'justify-right' && !isEndOfWrapping) ||
      (textAlign === 'justify-left' && !isEndOfWrapping)
    ) {
      return 0;
    }
    if (textAlign === 'center') {
      leftOffset = lineDiff / 2;
    }
    if (textAlign === 'right') {
      leftOffset = lineDiff;
    }
    if (textAlign === 'justify-center') {
      leftOffset = lineDiff / 2;
    }
    if (textAlign === 'justify-right') {
      leftOffset = lineDiff;
    }
    if (direction === 'rtl') {
      if (
        textAlign === 'right' ||
        textAlign === 'justify' ||
        textAlign === 'justify-right'
      ) {
        leftOffset = 0;
      } else if (textAlign === 'left' || textAlign === 'justify-left') {
        leftOffset = -lineDiff;
      } else if (textAlign === 'center' || textAlign === 'justify-center') {
        leftOffset = -lineDiff / 2;
      }
    }
    return leftOffset;
  }

  /**
   * @private
   */
  _clearCache() {
    this.__lineWidths = [];
    this.__lineHeights = [];
    this.__charBounds = [];
  }

  /**
   * @private
   */
  _shouldClearDimensionCache() {
    let shouldClear = this._forceClearCache;
    shouldClear ||
      (shouldClear = this.hasStateChanged('_dimensionAffectingProps'));
    if (shouldClear) {
      this.dirty = true;
      this._forceClearCache = false;
    }
    return shouldClear;
  }

  /**
   * Measure a single line given its index. Used to calculate the initial
   * text bounding box. The values are calculated and stored in __lineWidths cache.
   * @private
   * @param {Number} lineIndex line number
   * @return {Number} Line width
   */
  getLineWidth(lineIndex: number): number {
    if (this.__lineWidths[lineIndex] !== undefined) {
      return this.__lineWidths[lineIndex];
    }

    const { width } = this.measureLine(lineIndex);
    this.__lineWidths[lineIndex] = width;
    return width;
  }

  _getWidthOfCharSpacing() {
    if (this.charSpacing !== 0) {
      return (this.fontSize * this.charSpacing) / 1000;
    }
    return 0;
  }

  /**
   * Retrieves the value of property at given character position
   * @param {Number} lineIndex the line number
   * @param {Number} charIndex the character number
   * @param {String} property the property name
   * @returns the value of 'property'
   */
  getValueOfPropertyAt(lineIndex: number, charIndex: number, property: string) {
    const charStyle = this._getStyleDeclaration(lineIndex, charIndex);
    if (charStyle && typeof charStyle[property] !== 'undefined') {
      return charStyle[property];
    }
    return this[property];
  }

  /**
   * @private
   * @param {CanvasRenderingContext2D} ctx Context to render on
   */
  _renderTextDecoration(
    ctx: CanvasRenderingContext2D,
    type: 'underline' | 'linethrough' | 'overline'
  ) {
    if (!this[type] && !this.styleHas(type)) {
      return;
    }
    let topOffset = this._getTopOffset();
    const leftOffset = this._getLeftOffset(),
      path = this.path,
      charSpacing = this._getWidthOfCharSpacing(),
      offsetY = this.offsets[type];

    for (let i = 0, len = this._textLines.length; i < len; i++) {
      const heightOfLine = this.getHeightOfLine(i);
      if (!this[type] && !this.styleHas(type, i)) {
        topOffset += heightOfLine;
        continue;
      }
      const line = this._textLines[i];
      const maxHeight = heightOfLine / this.lineHeight;
      const lineLeftOffset = this._getLineLeftOffset(i);
      let boxStart = 0;
      let boxWidth = 0;
      let lastDecoration = this.getValueOfPropertyAt(i, 0, type);
      let lastFill = this.getValueOfPropertyAt(i, 0, 'fill');
      let currentDecoration;
      let currentFill;
      const top = topOffset + maxHeight * (1 - this._fontSizeFraction);
      let size = this.getHeightOfChar(i, 0);
      let dy = this.getValueOfPropertyAt(i, 0, 'deltaY');
      for (let j = 0, jlen = line.length; j < jlen; j++) {
        const charBox = this.__charBounds[i][j];
        currentDecoration = this.getValueOfPropertyAt(i, j, type);
        currentFill = this.getValueOfPropertyAt(i, j, 'fill');
        const currentSize = this.getHeightOfChar(i, j);
        const currentDy = this.getValueOfPropertyAt(i, j, 'deltaY');
        if (path && currentDecoration && currentFill) {
          ctx.save();
          ctx.fillStyle = lastFill;
          ctx.translate(charBox.renderLeft, charBox.renderTop);
          ctx.rotate(charBox.angle);
          ctx.fillRect(
            -charBox.kernedWidth / 2,
            offsetY * currentSize + currentDy,
            charBox.kernedWidth,
            this.fontSize / 15
          );
          ctx.restore();
        } else if (
          (currentDecoration !== lastDecoration ||
            currentFill !== lastFill ||
            currentSize !== size ||
            currentDy !== dy) &&
          boxWidth > 0
        ) {
          let drawStart = leftOffset + lineLeftOffset + boxStart;
          if (this.direction === 'rtl') {
            drawStart = this.width - drawStart - boxWidth;
          }
          if (lastDecoration && lastFill) {
            ctx.fillStyle = lastFill;
            ctx.fillRect(
              drawStart,
              top + offsetY * size + dy,
              boxWidth,
              this.fontSize / 15
            );
          }
          boxStart = charBox.left;
          boxWidth = charBox.width;
          lastDecoration = currentDecoration;
          lastFill = currentFill;
          size = currentSize;
          dy = currentDy;
        } else {
          boxWidth += charBox.kernedWidth;
        }
      }
      let drawStart = leftOffset + lineLeftOffset + boxStart;
      if (this.direction === 'rtl') {
        drawStart = this.width - drawStart - boxWidth;
      }
      ctx.fillStyle = currentFill;
      currentDecoration &&
        currentFill &&
        ctx.fillRect(
          drawStart,
          top + offsetY * size + dy,
          boxWidth - charSpacing,
          this.fontSize / 15
        );
      topOffset += heightOfLine;
    }
    // if there is text background color no
    // other shadows should be casted
    this._removeShadow(ctx);
  }

  /**
   * return font declaration string for canvas context
   * @param {Object} [styleObject] object
   * @returns {String} font declaration formatted for canvas context.
   */
  _getFontDeclaration(
    styleObject?: TextStyleDeclaration,
    forMeasuring?: boolean
  ): string {
    const style = styleObject || this,
      family = this.fontFamily,
      fontIsGeneric = Text.genericFonts.indexOf(family.toLowerCase()) > -1;
    const fontFamily =
      family === undefined ||
      family.indexOf("'") > -1 ||
      family.indexOf(',') > -1 ||
      family.indexOf('"') > -1 ||
      fontIsGeneric
        ? style.fontFamily
        : `"${style.fontFamily}"`;
    return [
      style.fontStyle,
      style.fontWeight,
      forMeasuring ? this.CACHE_FONT_SIZE + 'px' : style.fontSize + 'px',
      fontFamily,
    ].join(' ');
  }

  /**
   * Renders text instance on a specified context
   * @param {CanvasRenderingContext2D} ctx Context to render on
   */
  render(ctx: CanvasRenderingContext2D) {
    if (!this.visible) {
      return;
    }
    if (
      this.canvas &&
      this.canvas.skipOffscreen &&
      !this.group &&
      !this.isOnScreen()
    ) {
      return;
    }
    if (this._shouldClearDimensionCache()) {
      this.initDimensions();
    }
    super.render(ctx);
  }

  /**
   * Override this method to customize grapheme splitting
   * @todo the util `graphemeSplit` needs to be injectable in some way.
   * is more comfortable to inject the correct util rather than having to override text
   * in the middle of the prototype chain
   * @param {string} value
   * @returns {string[]} array of graphemes
   */
  graphemeSplit(value: string): string[] {
    return graphemeSplit(value);
  }

  /**
   * Returns the text as an array of lines.
   * @param {String} text text to split
   * @returns  Lines in the text
   */
  _splitTextIntoLines(text: string) {
    const lines = text.split(this._reNewline),
      newLines = new Array<string[]>(lines.length),
      newLine = ['\n'];
    let newText: string[] = [];
    for (let i = 0; i < lines.length; i++) {
      newLines[i] = this.graphemeSplit(lines[i]);
      newText = newText.concat(newLines[i], newLine);
    }
    newText.pop();
    return {
      _unwrappedLines: newLines,
      lines: lines,
      graphemeText: newText,
      graphemeLines: newLines,
    };
  }

  /**
   * Returns object representation of an instance
   * @param {Array} [propertiesToInclude] Any properties that you might want to additionally include in the output
   * @return {Object} Object representation of an instance
   */
  toObject(propertiesToInclude: (keyof this)[] = []) {
    return {
      ...super.toObject([...additionalProps, ...propertiesToInclude]),
      styles: stylesToArray(this.styles, this.text),
      ...(this.path ? { path: this.path.toObject() } : {}),
    };
  }

  set(key: string | any, value?: any) {
    super.set(key, value);
    let needsDims = false;
    let isAddingPath = false;
    if (typeof key === 'object') {
      for (const _key in key) {
        if (_key === 'path') {
          this.setPathInfo();
        }
        needsDims =
          needsDims || this._dimensionAffectingProps.indexOf(_key) !== -1;
        isAddingPath = isAddingPath || _key === 'path';
      }
    } else {
      needsDims = this._dimensionAffectingProps.indexOf(key) !== -1;
      isAddingPath = key === 'path';
    }
    if (isAddingPath) {
      this.setPathInfo();
    }
    if (needsDims && this.initialized) {
      this.initDimensions();
      this.setCoords();
    }
    return this;
  }

  /**
   * Returns complexity of an instance
   * @return {Number} complexity
   */
  complexity(): number {
    return 1;
  }

  static genericFonts = [
    'sans-serif',
    'serif',
    'cursive',
    'fantasy',
    'monospace',
  ];

  /* _FROM_SVG_START_ */

  /**
   * List of attribute names to account for when parsing SVG element (used by {@link Text.fromElement})
   * @static
   * @memberOf Text
   * @see: http://www.w3.org/TR/SVG/text.html#TextElement
   */
  static ATTRIBUTE_NAMES = SHARED_ATTRIBUTES.concat(
    'x',
    'y',
    'dx',
    'dy',
    'font-family',
    'font-style',
    'font-weight',
    'font-size',
    'letter-spacing',
    'text-decoration',
    'text-anchor'
  );

  /**
   * Returns Text instance from an SVG element (<b>not yet implemented</b>)
   * @static
   * @memberOf Text
   * @param {SVGElement} element Element to parse
   * @param {Function} callback callback function invoked after parsing
   * @param {Object} [options] Options object
   */
  static fromElement(
    element: SVGElement,
    callback: (text: Text | null) => any,
    options: object
  ) {
    if (!element) {
      return callback(null);
    }

    const parsedAttributes = parseAttributes(element, Text.ATTRIBUTE_NAMES),
      parsedAnchor = parsedAttributes.textAnchor || 'left';
    options = Object.assign({}, options, parsedAttributes);

    options.top = options.top || 0;
    options.left = options.left || 0;
    if (parsedAttributes.textDecoration) {
      const textDecoration = parsedAttributes.textDecoration;
      if (textDecoration.indexOf('underline') !== -1) {
        options.underline = true;
      }
      if (textDecoration.indexOf('overline') !== -1) {
        options.overline = true;
      }
      if (textDecoration.indexOf('line-through') !== -1) {
        options.linethrough = true;
      }
      delete options.textDecoration;
    }
    if ('dx' in parsedAttributes) {
      options.left += parsedAttributes.dx;
    }
    if ('dy' in parsedAttributes) {
      options.top += parsedAttributes.dy;
    }
    if (!('fontSize' in options)) {
      options.fontSize = DEFAULT_SVG_FONT_SIZE;
    }

    let textContent = '';

    // The XML is not properly parsed in IE9 so a workaround to get
    // textContent is through firstChild.data. Another workaround would be
    // to convert XML loaded from a file to be converted using DOMParser (same way loadSVGFromString() does)
    if (!('textContent' in element)) {
      if ('firstChild' in element && element.firstChild !== null) {
        if ('data' in element.firstChild && element.firstChild.data !== null) {
          textContent = element.firstChild.data;
        }
      }
    } else {
      textContent = element.textContent;
    }

    textContent = textContent
      .replace(/^\s+|\s+$|\n+/g, '')
      .replace(/\s+/g, ' ');
    const originalStrokeWidth = options.strokeWidth;
    options.strokeWidth = 0;

    const text = new this(textContent, options),
      textHeightScaleFactor = text.getScaledHeight() / text.height,
      lineHeightDiff =
        (text.height + text.strokeWidth) * text.lineHeight - text.height,
      scaledDiff = lineHeightDiff * textHeightScaleFactor,
      textHeight = text.getScaledHeight() + scaledDiff;

    let offX = 0;
    /*
      Adjust positioning:
        x/y attributes in SVG correspond to the bottom-left corner of text bounding box
        fabric output by default at top, left.
    */
    if (parsedAnchor === 'center') {
      offX = text.getScaledWidth() / 2;
    }
    if (parsedAnchor === 'right') {
      offX = text.getScaledWidth();
    }
    text.set({
      left: text.left - offX,
      top:
        text.top -
        (textHeight - text.fontSize * (0.07 + text._fontSizeFraction)) /
          text.lineHeight,
      strokeWidth:
        typeof originalStrokeWidth !== 'undefined' ? originalStrokeWidth : 1,
    });
    callback(text);
  }

  /* _FROM_SVG_END_ */

  /**
   * Returns Text instance from an object representation
   * @param {Object} object plain js Object to create an instance from
   * @returns {Promise<Text>}
   */
  static fromObject(object: Record<string, any>): Promise<Text> {
    return this._fromObject(
      {
        ...object,
        styles: stylesFromArray(object.styles, object.text),
      },
      {
        extraParam: 'text',
      }
    );
  }
}

export const textDefaultValues: Partial<TClassProperties<Text>> = {
  _dimensionAffectingProps: [
    'fontSize',
    'fontWeight',
    'fontFamily',
    'fontStyle',
    'lineHeight',
    'text',
    'charSpacing',
    'textAlign',
    'styles',
    'path',
    'pathStartOffset',
    'pathSide',
    'pathAlign',
  ],
  _styleProperties: [
    'stroke',
    'strokeWidth',
    'fill',
    'fontFamily',
    'fontSize',
    'fontWeight',
    'fontStyle',
    'underline',
    'overline',
    'linethrough',
    'deltaY',
    'textBackgroundColor',
  ],
  _reNewline: /\r?\n/,
  _reSpacesAndTabs: /[ \t\r]/g,
  _reSpaceAndTab: /[ \t\r]/,
  _reWords: /\S+/g,
  type: 'text',
  fontSize: 40,
  fontWeight: 'normal',
  fontFamily: 'Times New Roman',
  underline: false,
  overline: false,
  linethrough: false,
  textAlign: 'left',
  fontStyle: 'normal',
  lineHeight: 1.16,
  superscript: {
    size: 0.6, // fontSize factor
    baseline: -0.35, // baseline-shift factor (upwards)
  },
  subscript: {
    size: 0.6, // fontSize factor
    baseline: 0.11, // baseline-shift factor (downwards)
  },
  textBackgroundColor: '',
  cacheProperties: [
    ...fabricObjectDefaultValues.cacheProperties,
    ...additionalProps,
  ],
  stroke: null,
  shadow: null,
  path: null,
  pathStartOffset: 0,
  pathSide: 'left',
  pathAlign: 'baseline',
  _fontSizeFraction: 0.222,
  offsets: {
    underline: 0.1,
    linethrough: -0.315,
    overline: -0.88,
  },
  _fontSizeMult: 1.13,
  charSpacing: 0,
  styles: null,
  deltaY: 0,
  direction: 'ltr',
  CACHE_FONT_SIZE: 400,
  MIN_TEXT_WIDTH: 2,
};

Object.assign(Text.prototype, textDefaultValues);

applyMixins(Text, [TextSVGExportMixin]);
classRegistry.setClass(Text);
classRegistry.setSVGClass(Text);<|MERGE_RESOLUTION|>--- conflicted
+++ resolved
@@ -24,13 +24,8 @@
   stylesFromArray,
   stylesToArray,
 } from '../util/misc/textStyles';
-<<<<<<< HEAD
 import { getPathSegmentsInfo, getPointOnPath } from '../util/path/path';
-import { FabricObject, fabricObjectDefaultValues } from './Object/FabricObject';
-=======
-import { getPathSegmentsInfo, getPointOnPath } from '../util/path';
 import { fabricObjectDefaultValues } from './Object/FabricObject';
->>>>>>> 818a134c
 import { Path } from './path.class';
 import { TextSVGExportMixin } from '../mixins/text.svg_export';
 import { applyMixins } from '../util/applyMixins';
