--- conflicted
+++ resolved
@@ -788,15 +788,6 @@
    * @param {AbortSignal} [options.signal] handle aborting, see https://developer.mozilla.org/en-US/docs/Web/API/AbortController/signal
    * @returns {Promise<Image>}
    */
-<<<<<<< HEAD
-  static fromObject(
-    { filters, src, crossOrigin, ...object }: any,
-    options: { signal: AbortSignal }
-  ): Promise<Image> {
-    return Promise.all([
-      loadImage(src, { ...options, crossOrigin }),
-      filters ? enlivenObjects<BaseFilter>(filters, options) : undefined,
-=======
   static fromObject<T extends TOptions<SerializedImageProps>>(
     { filters: f, resizeFilter: rf, src, crossOrigin, ...object }: T,
     options: Abortable = {}
@@ -806,7 +797,6 @@
       f && enlivenObjects<BaseFilter>(f, options),
       // TODO: redundant - handled by enlivenObjectEnlivables
       rf && enlivenObjects<BaseFilter>([rf], options),
->>>>>>> 142ce402
       enlivenObjectEnlivables(object, options),
     ]).then(([el, filters = [], hydratedProps = {}]) => {
       return new this(el, {
