import { getFabricDocument, getEnv } from '../env';
import type { BaseFilter } from '../filters/BaseFilter';
import { getFilterBackend } from '../filters/FilterBackend';
import { SHARED_ATTRIBUTES } from '../parser/attributes';
import { parseAttributes } from '../parser/parseAttributes';
import type { TClassProperties, TCrossOrigin, TSize } from '../typedefs';
import type { Abortable } from '../typedefs';
import { uid } from '../util/internals/uid';
import { createCanvasElement } from '../util/misc/dom';
import { findScaleToCover, findScaleToFit } from '../util/misc/findScaleTo';
import type { LoadImageOptions } from '../util/misc/objectEnlive';
import {
  enlivenObjectEnlivables,
  enlivenObjects,
  loadImage,
} from '../util/misc/objectEnlive';
import { parsePreserveAspectRatioAttribute } from '../util/misc/svgParsing';
import { classRegistry } from '../ClassRegistry';
import { FabricObject, cacheProperties } from './Object/FabricObject';
import type {
  FabricObjectProps,
  SerializedObjectProps,
  TProps,
} from './Object/types';
import type { ObjectEvents } from '../EventTypeDefs';
import { WebGLFilterBackend } from '../filters/WebGLFilterBackend';
import { NONE } from '../constants';
<<<<<<< HEAD
import { getDocumentFromElement } from '../util/dom_misc';
=======
import type { CSSRules } from '../parser/typedefs';
>>>>>>> 951e7609

// @todo Would be nice to have filtering code not imported directly.

export type ImageSource =
  | HTMLImageElement
  | HTMLVideoElement
  | HTMLCanvasElement;

interface UniqueImageProps {
  srcFromAttribute: boolean;
  minimumScaleTrigger: number;
  cropX: number;
  cropY: number;
  imageSmoothing: boolean;
  filters: BaseFilter[];
  resizeFilter?: BaseFilter;
}

export const imageDefaultValues: Partial<UniqueImageProps> &
  Partial<FabricObjectProps> = {
  strokeWidth: 0,
  srcFromAttribute: false,
  minimumScaleTrigger: 0.5,
  cropX: 0,
  cropY: 0,
  imageSmoothing: true,
};

export interface SerializedImageProps extends SerializedObjectProps {
  src: string;
  crossOrigin: TCrossOrigin;
  filters: any[];
  resizeFilter?: any;
  cropX: number;
  cropY: number;
}

export interface ImageProps extends FabricObjectProps, UniqueImageProps {}

const IMAGE_PROPS = ['cropX', 'cropY'] as const;

/**
 * @tutorial {@link http://fabricjs.com/fabric-intro-part-1#images}
 */
export class Image<
    Props extends TProps<ImageProps> = Partial<ImageProps>,
    SProps extends SerializedImageProps = SerializedImageProps,
    EventSpec extends ObjectEvents = ObjectEvents
  >
  extends FabricObject<Props, SProps, EventSpec>
  implements ImageProps
{
  /**
   * When calling {@link Image.getSrc}, return value from element src with `element.getAttribute('src')`.
   * This allows for relative urls as image src.
   * @since 2.7.0
   * @type Boolean
   * @default false
   */
  declare srcFromAttribute: boolean;

  /**
   * private
   * contains last value of scaleX to detect
   * if the Image got resized after the last Render
   * @type Number
   */
  protected _lastScaleX = 1;

  /**
   * private
   * contains last value of scaleY to detect
   * if the Image got resized after the last Render
   * @type Number
   */
  protected _lastScaleY = 1;

  /**
   * private
   * contains last value of scaling applied by the apply filter chain
   * @type Number
   */
  protected _filterScalingX = 1;

  /**
   * private
   * contains last value of scaling applied by the apply filter chain
   * @type Number
   */
  protected _filterScalingY = 1;

  /**
   * minimum scale factor under which any resizeFilter is triggered to resize the image
   * 0 will disable the automatic resize. 1 will trigger automatically always.
   * number bigger than 1 are not implemented yet.
   * @type Number
   */
  declare minimumScaleTrigger: number;

  /**
   * key used to retrieve the texture representing this image
   * @since 2.0.0
   * @type String
   * @default
   */
  declare cacheKey: string;

  /**
   * Image crop in pixels from original image size.
   * @since 2.0.0
   * @type Number
   * @default
   */
  declare cropX: number;

  /**
   * Image crop in pixels from original image size.
   * @since 2.0.0
   * @type Number
   * @default
   */
  declare cropY: number;

  /**
   * Indicates whether this canvas will use image smoothing when painting this image.
   * Also influence if the cacheCanvas for this image uses imageSmoothing
   * @since 4.0.0-beta.11
   * @type Boolean
   * @default
   */
  declare imageSmoothing: boolean;

  declare preserveAspectRatio: string;

  protected declare src: string;

  declare filters: BaseFilter[];
  declare resizeFilter: BaseFilter;

  protected declare _element: ImageSource;
  protected declare _originalElement: ImageSource;
  protected declare _filteredEl?: HTMLCanvasElement;

  static type = 'Image';

  static cacheProperties = [...cacheProperties, ...IMAGE_PROPS];

  static ownDefaults: Record<string, any> = imageDefaultValues;

  static getDefaults() {
    return {
      ...super.getDefaults(),
      ...Image.ownDefaults,
    };
  }
  /**
   * Constructor
   * Image can be initialized with any canvas drawable or a string.
   * The string should be a url and will be loaded as an image.
   * Canvas and Image element work out of the box, while videos require extra code to work.
   * Please check video element events for seeking.
   * @param {ImageSource | string} element Image element
   * @param {Object} [options] Options object
   */
  constructor(elementId: string, options?: Props);
  constructor(element: ImageSource, options?: Props);
  constructor(arg0: ImageSource | string, options: Props = {} as Props) {
    super({ filters: [], ...options });
    this.cacheKey = `texture${uid()}`;
    this.setElement(
      typeof arg0 === 'string'
        ? ((
            (this.canvas && getDocumentFromElement(this.canvas.getElement())) ||
            getFabricDocument()
          ).getElementById(arg0) as ImageSource)
        : arg0,
      options
    );
  }

  /**
   * Returns image element which this instance if based on
   */
  getElement() {
    return this._element;
  }

  /**
   * Sets image element for this instance to a specified one.
   * If filters defined they are applied to new image.
   * You might need to call `canvas.renderAll` and `object.setCoords` after replacing, to render new image and update controls area.
   * @param {HTMLImageElement} element
   * @param {Partial<TSize>} [size] Options object
   */
  setElement(element: ImageSource, size: Partial<TSize> = {}) {
    this.removeTexture(this.cacheKey);
    this.removeTexture(`${this.cacheKey}_filtered`);
    this._element = element;
    this._originalElement = element;
    this._setWidthHeight(size);
    element.classList.add(Image.CSS_CANVAS);
    if (this.filters.length !== 0) {
      this.applyFilters();
    }
    // resizeFilters work on the already filtered copy.
    // we need to apply resizeFilters AFTER normal filters.
    // applyResizeFilters is run more often than normal filters
    // and is triggered by user interactions rather than dev code
    if (this.resizeFilter) {
      this.applyResizeFilters();
    }
  }

  /**
   * Delete a single texture if in webgl mode
   */
  removeTexture(key: string) {
    const backend = getFilterBackend(false);
    if (backend instanceof WebGLFilterBackend) {
      backend.evictCachesForKey(key);
    }
  }

  /**
   * Delete textures, reference to elements and eventually JSDOM cleanup
   */
  dispose() {
    super.dispose();
    this.removeTexture(this.cacheKey);
    this.removeTexture(`${this.cacheKey}_filtered`);
    this._cacheContext = null;
    (
      ['_originalElement', '_element', '_filteredEl', '_cacheCanvas'] as const
    ).forEach((elementKey) => {
      const el = this[elementKey];
      el && getEnv().dispose(el);
      // @ts-expect-error disposing
      this[elementKey] = undefined;
    });
  }

  /**
   * Get the crossOrigin value (of the corresponding image element)
   */
  getCrossOrigin(): string | null {
    return (
      this._originalElement &&
      ((this._originalElement as any).crossOrigin || null)
    );
  }

  /**
   * Returns original size of an image
   */
  getOriginalSize() {
    const element = this.getElement() as any;
    if (!element) {
      return {
        width: 0,
        height: 0,
      };
    }
    return {
      width: element.naturalWidth || element.width,
      height: element.naturalHeight || element.height,
    };
  }

  /**
   * @private
   * @param {CanvasRenderingContext2D} ctx Context to render on
   */
  _stroke(ctx: CanvasRenderingContext2D) {
    if (!this.stroke || this.strokeWidth === 0) {
      return;
    }
    const w = this.width / 2,
      h = this.height / 2;
    ctx.beginPath();
    ctx.moveTo(-w, -h);
    ctx.lineTo(w, -h);
    ctx.lineTo(w, h);
    ctx.lineTo(-w, h);
    ctx.lineTo(-w, -h);
    ctx.closePath();
  }

  /**
   * Returns object representation of an instance
   * @param {Array} [propertiesToInclude] Any properties that you might want to additionally include in the output
   * @return {Object} Object representation of an instance
   */
  toObject<
    T extends Omit<Props & TClassProperties<this>, keyof SProps>,
    K extends keyof T = never
  >(propertiesToInclude: K[] = []): Pick<T, K> & SProps {
    const filters: Record<string, any>[] = [];
    this.filters.forEach((filterObj) => {
      filterObj && filters.push(filterObj.toObject());
    });
    return {
      ...super.toObject([...IMAGE_PROPS, ...propertiesToInclude]),
      src: this.getSrc(),
      crossOrigin: this.getCrossOrigin(),
      filters,
      ...(this.resizeFilter
        ? { resizeFilter: this.resizeFilter.toObject() }
        : {}),
    };
  }

  /**
   * Returns true if an image has crop applied, inspecting values of cropX,cropY,width,height.
   * @return {Boolean}
   */
  hasCrop() {
    return (
      !!this.cropX ||
      !!this.cropY ||
      this.width < this._element.width ||
      this.height < this._element.height
    );
  }

  /**
   * Returns svg representation of an instance
   * @return {string[]} an array of strings with the specific svg representation
   * of the instance
   */
  _toSVG() {
    const imageMarkup: string[] = [],
      element = this._element,
      x = -this.width / 2,
      y = -this.height / 2;
    let svgString: string[] = [],
      strokeSvg: string[] = [],
      clipPath = '',
      imageRendering = '';
    if (!element) {
      return [];
    }
    if (this.hasCrop()) {
      const clipPathId = uid();
      svgString.push(
        '<clipPath id="imageCrop_' + clipPathId + '">\n',
        '\t<rect x="' +
          x +
          '" y="' +
          y +
          '" width="' +
          this.width +
          '" height="' +
          this.height +
          '" />\n',
        '</clipPath>\n'
      );
      clipPath = ' clip-path="url(#imageCrop_' + clipPathId + ')" ';
    }
    if (!this.imageSmoothing) {
      imageRendering = ' image-rendering="optimizeSpeed"';
    }
    imageMarkup.push(
      '\t<image ',
      'COMMON_PARTS',
      `xlink:href="${this.getSvgSrc(true)}" x="${x - this.cropX}" y="${
        y - this.cropY
        // we're essentially moving origin of transformation from top/left corner to the center of the shape
        // by wrapping it in container <g> element with actual transformation, then offsetting object to the top/left
        // so that object's center aligns with container's left/top
      }" width="${
        element.width || (element as HTMLImageElement).naturalWidth
      }" height="${
        element.height || (element as HTMLImageElement).naturalHeight
      }"${imageRendering}${clipPath}></image>\n`
    );

    if (this.stroke || this.strokeDashArray) {
      const origFill = this.fill;
      this.fill = null;
      strokeSvg = [
        '\t<rect ',
        'x="',
        x,
        '" y="',
        y,
        '" width="',
        this.width,
        '" height="',
        this.height,
        '" style="',
        this.getSvgStyles(),
        '"/>\n',
      ];
      this.fill = origFill;
    }
    if (this.paintFirst !== 'fill') {
      svgString = svgString.concat(strokeSvg, imageMarkup);
    } else {
      svgString = svgString.concat(imageMarkup, strokeSvg);
    }
    return svgString;
  }

  /**
   * Returns source of an image
   * @param {Boolean} filtered indicates if the src is needed for svg
   * @return {String} Source of an image
   */
  getSrc(filtered?: boolean): string {
    const element = filtered ? this._element : this._originalElement;
    if (element) {
      if ((element as HTMLCanvasElement).toDataURL) {
        return (element as HTMLCanvasElement).toDataURL();
      }

      if (this.srcFromAttribute) {
        return element.getAttribute('src') || '';
      } else {
        return (element as HTMLImageElement).src;
      }
    } else {
      return this.src || '';
    }
  }

  /**
   * Alias for getSrc
   * @param filtered
   * @deprecated
   */
  getSvgSrc(filtered?: boolean) {
    return this.getSrc(filtered);
  }

  /**
   * Loads and sets source of an image\
   * **IMPORTANT**: It is recommended to abort loading tasks before calling this method to prevent race conditions and unnecessary networking
   * @param {String} src Source string (URL)
   * @param {LoadImageOptions} [options] Options object
   */
  setSrc(src: string, { crossOrigin, signal }: LoadImageOptions = {}) {
    return loadImage(src, { crossOrigin, signal }).then((img) => {
      typeof crossOrigin !== 'undefined' && this.set({ crossOrigin });
      this.setElement(img);
    });
  }

  /**
   * Returns string representation of an instance
   * @return {String} String representation of an instance
   */
  toString() {
    return `#<Image: { src: "${this.getSrc()}" }>`;
  }

  applyResizeFilters() {
    const filter = this.resizeFilter,
      minimumScale = this.minimumScaleTrigger,
      objectScale = this.getTotalObjectScaling(),
      scaleX = objectScale.x,
      scaleY = objectScale.y,
      elementToFilter = this._filteredEl || this._originalElement;
    if (this.group) {
      this.set('dirty', true);
    }
    if (!filter || (scaleX > minimumScale && scaleY > minimumScale)) {
      this._element = elementToFilter;
      this._filterScalingX = 1;
      this._filterScalingY = 1;
      this._lastScaleX = scaleX;
      this._lastScaleY = scaleY;
      return;
    }
    const canvasEl = createCanvasElement(),
      sourceWidth = elementToFilter.width,
      sourceHeight = elementToFilter.height;
    canvasEl.width = sourceWidth;
    canvasEl.height = sourceHeight;
    this._element = canvasEl;
    this._lastScaleX = filter.scaleX = scaleX;
    this._lastScaleY = filter.scaleY = scaleY;
    getFilterBackend().applyFilters(
      [filter],
      elementToFilter,
      sourceWidth,
      sourceHeight,
      this._element
    );
    this._filterScalingX = canvasEl.width / this._originalElement.width;
    this._filterScalingY = canvasEl.height / this._originalElement.height;
  }

  /**
   * Applies filters assigned to this image (from "filters" array) or from filter param
   * @method applyFilters
   * @param {Array} filters to be applied
   * @param {Boolean} forResizing specify if the filter operation is a resize operation
   */
  applyFilters(filters: BaseFilter[] = this.filters || []) {
    filters = filters.filter((filter) => filter && !filter.isNeutralState());
    this.set('dirty', true);

    // needs to clear out or WEBGL will not resize correctly
    this.removeTexture(`${this.cacheKey}_filtered`);

    if (filters.length === 0) {
      this._element = this._originalElement;
      // this is unsafe and needs to be rethinkend
      this._filteredEl = undefined;
      this._filterScalingX = 1;
      this._filterScalingY = 1;
      return;
    }

    const imgElement = this._originalElement,
      sourceWidth =
        (imgElement as HTMLImageElement).naturalWidth || imgElement.width,
      sourceHeight =
        (imgElement as HTMLImageElement).naturalHeight || imgElement.height;

    if (this._element === this._originalElement) {
      // if the element is the same we need to create a new element
      const canvasEl = createCanvasElement();
      canvasEl.width = sourceWidth;
      canvasEl.height = sourceHeight;
      this._element = canvasEl;
      this._filteredEl = canvasEl;
    } else {
      // clear the existing element to get new filter data
      // also dereference the eventual resized _element
      this._element = this._filteredEl;
      this._filteredEl
        .getContext('2d')!
        .clearRect(0, 0, sourceWidth, sourceHeight);
      // we also need to resize again at next renderAll, so remove saved _lastScaleX/Y
      this._lastScaleX = 1;
      this._lastScaleY = 1;
    }
    getFilterBackend().applyFilters(
      filters,
      this._originalElement,
      sourceWidth,
      sourceHeight,
      this._element
    );
    if (
      this._originalElement.width !== this._element.width ||
      this._originalElement.height !== this._element.height
    ) {
      this._filterScalingX = this._element.width / this._originalElement.width;
      this._filterScalingY =
        this._element.height / this._originalElement.height;
    }
  }

  /**
   * @private
   * @param {CanvasRenderingContext2D} ctx Context to render on
   */
  _render(ctx: CanvasRenderingContext2D) {
    ctx.imageSmoothingEnabled = this.imageSmoothing;
    if (this.isMoving !== true && this.resizeFilter && this._needsResize()) {
      this.applyResizeFilters();
    }
    this._stroke(ctx);
    this._renderPaintInOrder(ctx);
  }

  /**
   * Paint the cached copy of the object on the target context.
   * it will set the imageSmoothing for the draw operation
   * @param {CanvasRenderingContext2D} ctx Context to render on
   */
  drawCacheOnCanvas(ctx: CanvasRenderingContext2D) {
    ctx.imageSmoothingEnabled = this.imageSmoothing;
    super.drawCacheOnCanvas(ctx);
  }

  /**
   * Decide if the object should cache or not. Create its own cache level
   * needsItsOwnCache should be used when the object drawing method requires
   * a cache step. None of the fabric classes requires it.
   * Generally you do not cache objects in groups because the group outside is cached.
   * This is the special image version where we would like to avoid caching where possible.
   * Essentially images do not benefit from caching. They may require caching, and in that
   * case we do it. Also caching an image usually ends in a loss of details.
   * A full performance audit should be done.
   * @return {Boolean}
   */
  shouldCache() {
    return this.needsItsOwnCache();
  }

  _renderFill(ctx: CanvasRenderingContext2D) {
    const elementToDraw = this._element;
    if (!elementToDraw) {
      return;
    }
    const scaleX = this._filterScalingX,
      scaleY = this._filterScalingY,
      w = this.width,
      h = this.height,
      // crop values cannot be lesser than 0.
      cropX = Math.max(this.cropX, 0),
      cropY = Math.max(this.cropY, 0),
      elWidth =
        (elementToDraw as HTMLImageElement).naturalWidth || elementToDraw.width,
      elHeight =
        (elementToDraw as HTMLImageElement).naturalHeight ||
        elementToDraw.height,
      sX = cropX * scaleX,
      sY = cropY * scaleY,
      // the width height cannot exceed element width/height, starting from the crop offset.
      sW = Math.min(w * scaleX, elWidth - sX),
      sH = Math.min(h * scaleY, elHeight - sY),
      x = -w / 2,
      y = -h / 2,
      maxDestW = Math.min(w, elWidth / scaleX - cropX),
      maxDestH = Math.min(h, elHeight / scaleY - cropY);

    elementToDraw &&
      ctx.drawImage(elementToDraw, sX, sY, sW, sH, x, y, maxDestW, maxDestH);
  }

  /**
   * needed to check if image needs resize
   * @private
   */
  _needsResize() {
    const scale = this.getTotalObjectScaling();
    return scale.x !== this._lastScaleX || scale.y !== this._lastScaleY;
  }

  /**
   * @private
   * @deprecated unused
   */
  _resetWidthHeight() {
    this.set(this.getOriginalSize());
  }

  /**
   * @private
   * Set the width and the height of the image object, using the element or the
   * options.
   */
  _setWidthHeight({ width, height }: Partial<TSize> = {}) {
    const size = this.getOriginalSize();
    this.width = width || size.width;
    this.height = height || size.height;
  }

  /**
   * Calculate offset for center and scale factor for the image in order to respect
   * the preserveAspectRatio attribute
   * @private
   */
  parsePreserveAspectRatioAttribute() {
    const pAR = parsePreserveAspectRatioAttribute(
        this.preserveAspectRatio || ''
      ),
      pWidth = this.width,
      pHeight = this.height,
      parsedAttributes = { width: pWidth, height: pHeight };
    let rWidth = this._element.width,
      rHeight = this._element.height,
      scaleX = 1,
      scaleY = 1,
      offsetLeft = 0,
      offsetTop = 0,
      cropX = 0,
      cropY = 0,
      offset;

    if (pAR && (pAR.alignX !== NONE || pAR.alignY !== NONE)) {
      if (pAR.meetOrSlice === 'meet') {
        scaleX = scaleY = findScaleToFit(this._element, parsedAttributes);
        offset = (pWidth - rWidth * scaleX) / 2;
        if (pAR.alignX === 'Min') {
          offsetLeft = -offset;
        }
        if (pAR.alignX === 'Max') {
          offsetLeft = offset;
        }
        offset = (pHeight - rHeight * scaleY) / 2;
        if (pAR.alignY === 'Min') {
          offsetTop = -offset;
        }
        if (pAR.alignY === 'Max') {
          offsetTop = offset;
        }
      }
      if (pAR.meetOrSlice === 'slice') {
        scaleX = scaleY = findScaleToCover(this._element, parsedAttributes);
        offset = rWidth - pWidth / scaleX;
        if (pAR.alignX === 'Mid') {
          cropX = offset / 2;
        }
        if (pAR.alignX === 'Max') {
          cropX = offset;
        }
        offset = rHeight - pHeight / scaleY;
        if (pAR.alignY === 'Mid') {
          cropY = offset / 2;
        }
        if (pAR.alignY === 'Max') {
          cropY = offset;
        }
        rWidth = pWidth / scaleX;
        rHeight = pHeight / scaleY;
      }
    } else {
      scaleX = pWidth / rWidth;
      scaleY = pHeight / rHeight;
    }
    return {
      width: rWidth,
      height: rHeight,
      scaleX,
      scaleY,
      offsetLeft,
      offsetTop,
      cropX,
      cropY,
    };
  }

  /**
   * Default CSS class name for canvas
   * @static
   * @type String
   * @default
   */
  static CSS_CANVAS = 'canvas-img';

  /**
   * List of attribute names to account for when parsing SVG element (used by {@link Image.fromElement})
   * @static
   * @see {@link http://www.w3.org/TR/SVG/struct.html#ImageElement}
   */
  static ATTRIBUTE_NAMES = [
    ...SHARED_ATTRIBUTES,
    'x',
    'y',
    'width',
    'height',
    'preserveAspectRatio',
    'xlink:href',
    'crossOrigin',
    'image-rendering',
  ];

  /**
   * Creates an instance of Image from its object representation
   * @static
   * @param {Object} object Object to create an instance from
   * @param {object} [options] Options object
   * @param {AbortSignal} [options.signal] handle aborting, see https://developer.mozilla.org/en-US/docs/Web/API/AbortController/signal
   * @returns {Promise<Image>}
   */
  static fromObject<T extends TProps<SerializedImageProps>>(
    { filters: f, resizeFilter: rf, src, crossOrigin, ...object }: T,
    options: Abortable = {}
  ) {
    return Promise.all([
      loadImage(src!, { ...options, crossOrigin }),
      f && enlivenObjects<BaseFilter>(f, options),
      // TODO: redundant - handled by enlivenObjectEnlivables
      rf && enlivenObjects<BaseFilter>([rf], options),
      enlivenObjectEnlivables(object, options),
    ]).then(([el, filters = [], [resizeFilter] = [], hydratedProps = {}]) => {
      return new this(el, {
        ...object,
        filters,
        resizeFilter,
        ...hydratedProps,
      });
    });
  }

  /**
   * Creates an instance of Image from an URL string
   * @static
   * @param {String} url URL to create an image from
   * @param {LoadImageOptions} [options] Options object
   * @returns {Promise<Image>}
   */
  static fromURL(
    url: string,
    { crossOrigin = 'anonymous', signal }: LoadImageOptions = {}
  ): Promise<Image> {
    return loadImage(url, { crossOrigin, signal }).then((img) => new this(img));
  }

  /**
   * Returns {@link Image} instance from an SVG element
   * @static
   * @param {HTMLElement} element Element to parse
   * @param {Object} [options] Options object
   * @param {AbortSignal} [options.signal] handle aborting, see https://developer.mozilla.org/en-US/docs/Web/API/AbortController/signal
   * @param {Function} callback Callback to execute when Image object is created
   */
  static async fromElement(
    element: HTMLElement,
    options: Abortable = {},
    cssRules?: CSSRules
  ) {
    const parsedAttributes = parseAttributes(
      element,
      this.ATTRIBUTE_NAMES,
      cssRules
    );
    return this.fromURL(parsedAttributes['xlink:href'], {
      ...options,
      ...parsedAttributes,
    }).catch((err) => {
      console.log(err);
      return null;
    });
  }
}

classRegistry.setClass(Image);
classRegistry.setSVGClass(Image);<|MERGE_RESOLUTION|>--- conflicted
+++ resolved
@@ -25,11 +25,8 @@
 import type { ObjectEvents } from '../EventTypeDefs';
 import { WebGLFilterBackend } from '../filters/WebGLFilterBackend';
 import { NONE } from '../constants';
-<<<<<<< HEAD
 import { getDocumentFromElement } from '../util/dom_misc';
-=======
 import type { CSSRules } from '../parser/typedefs';
->>>>>>> 951e7609
 
 // @todo Would be nice to have filtering code not imported directly.
 
