--- conflicted
+++ resolved
@@ -669,33 +669,4 @@
   }
 }
 
-<<<<<<< HEAD
-export const iTextDefaultValues = {
-  selectionStart: 0,
-  selectionEnd: 0,
-  selectionColor: 'rgba(17,119,255,0.3)',
-  isEditing: false,
-  editable: true,
-  editingBorderColor: 'rgba(102,153,255,0.25)',
-  cursorWidth: 2,
-  cursorColor: '',
-  cursorDelay: 1000,
-  cursorDuration: 600,
-  caching: true,
-  hiddenTextareaContainer: null,
-  _selectionDirection: null,
-  _reSpace: /\s|\n/,
-  inCompositionMode: false,
-  keysMap,
-  keysMapRtl,
-  ctrlKeysMapDown,
-  ctrlKeysMapUp,
-};
-
-Object.assign(IText.prototype, iTextDefaultValues);
-=======
-// @ts-expect-error
-IText.prototype.type = 'i-text';
->>>>>>> 26ed225b
-
 classRegistry.setClass(IText);