--- conflicted
+++ resolved
@@ -16,12 +16,8 @@
   JUSTIFY_LEFT,
   JUSTIFY_RIGHT,
 } from '../Text/constants';
-<<<<<<< HEAD
 import { CENTER, FILL, LEFT, RIGHT } from '../../constants';
-=======
-import { CENTER, LEFT, RIGHT } from '../../constants';
 import type { ObjectToCanvasElementOptions } from '../Object/Object';
->>>>>>> efa26193
 
 type CursorBoundaries = {
   left: number;
