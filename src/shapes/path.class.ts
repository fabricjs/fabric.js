//@ts-nocheck
import { config } from '../config';
import { SHARED_ATTRIBUTES } from '../parser/attributes';
import { parseAttributes } from '../parser/parseAttributes';
import { Point } from '../point.class';
import { TClassProperties } from '../typedefs';
import { makeBoundingBoxFromPoints } from '../util/misc/boundingBoxFromPoints';
import { toFixed } from '../util/misc/toFixed';
import {
  getBoundsOfCurve,
  joinPath,
  makePathSimpler,
  parsePath,
  type TPathSegmentsInfo,
<<<<<<< HEAD
} from '../util/path/path';
=======
} from '../util/path';
import { classRegistry } from '../util/class_registry';
>>>>>>> 818a134c
import { FabricObject, fabricObjectDefaultValues } from './Object/FabricObject';
import { TSimplePathData } from '../util/path/path_types';

export class Path extends FabricObject {
  /**
   * Array of path points
   * @type Array
   * @default
   */
  path: TSimplePathData;

  pathOffset: Point;

  fromSVG?: boolean;

  sourcePath?: string;

  segmentsInfo?: TPathSegmentsInfo[];

  /**
   * Constructor
   * @param {TSimplePathData} path Path data (sequence of coordinates and corresponding "command" tokens)
   * @param {Number} left
   * @param {Number} top
   * @param {Object} [options] Options object
   * @return {Path} thisArg
   */
  constructor(
    path: TSimplePathData | string,
    { path: _, left, top, ...options }: any = {}
  ) {
    super(options);

    const pathTL = this._setPath(path || []);
    const origin = this.translateToGivenOrigin(
      new Point(left ?? pathTL.x, top ?? pathTL.y),
      typeof left === 'number' ? this.originX : 'left',
      typeof top === 'number' ? this.originY : 'top',
      this.originX,
      this.originY
    );
    this.setPositionByOrigin(origin, this.originX, this.originY);
  }

  /**
   * @private
   * @param {TSimplePathData | string} path Path data (sequence of coordinates and corresponding "command" tokens)
   * @param {boolean} [adjustPosition] pass true to reposition the object according to the bounding box
   * @returns {Point} top left position of the bounding box, useful for complementary positioning
   */
  _setPath(path: TSimplePathData | string, adjustPosition?: boolean) {
    this.path = makePathSimpler(Array.isArray(path) ? path : parsePath(path));
    return this.setDimensions();
  }

  /**
   * @private
   * @param {CanvasRenderingContext2D} ctx context to render path on
   */
  _renderPathCommands(ctx: CanvasRenderingContext2D) {
    let current, // current instruction
      subpathStartX = 0,
      subpathStartY = 0,
      x = 0, // current x
      y = 0, // current y
      controlX = 0, // current control point x
      controlY = 0; // current control point y
    const l = -this.pathOffset.x,
      t = -this.pathOffset.y;

    ctx.beginPath();

    for (let i = 0, len = this.path.length; i < len; ++i) {
      current = this.path[i];

      switch (
        current[0] // first letter
      ) {
        case 'L': // lineto, absolute
          x = current[1];
          y = current[2];
          ctx.lineTo(x + l, y + t);
          break;

        case 'M': // moveTo, absolute
          x = current[1];
          y = current[2];
          subpathStartX = x;
          subpathStartY = y;
          ctx.moveTo(x + l, y + t);
          break;

        case 'C': // bezierCurveTo, absolute
          x = current[5];
          y = current[6];
          controlX = current[3];
          controlY = current[4];
          ctx.bezierCurveTo(
            current[1] + l,
            current[2] + t,
            controlX + l,
            controlY + t,
            x + l,
            y + t
          );
          break;

        case 'Q': // quadraticCurveTo, absolute
          ctx.quadraticCurveTo(
            current[1] + l,
            current[2] + t,
            current[3] + l,
            current[4] + t
          );
          x = current[3];
          y = current[4];
          controlX = current[1];
          controlY = current[2];
          break;

        case 'z':
        case 'Z':
          x = subpathStartX;
          y = subpathStartY;
          ctx.closePath();
          break;
      }
    }
  }

  /**
   * @private
   * @param {CanvasRenderingContext2D} ctx context to render path on
   */
  _render(ctx: CanvasRenderingContext2D) {
    this._renderPathCommands(ctx);
    this._renderPaintInOrder(ctx);
  }

  /**
   * Returns string representation of an instance
   * @return {String} string representation of an instance
   */
  toString() {
    return `#<Path (${this.complexity()}): { "top": ${this.top}, "left": ${
      this.left
    } }>`;
  }

  /**
   * Returns object representation of an instance
   * @param {Array} [propertiesToInclude] Any properties that you might want to additionally include in the output
   * @return {Object} object representation of an instance
   */
  toObject(propertiesToInclude: (keyof this)[] = []) {
    return {
      ...super.toObject(propertiesToInclude),
      path: this.path.map((item) => {
        return item.slice();
      }),
    };
  }

  /**
   * Returns dataless object representation of an instance
   * @param {Array} [propertiesToInclude] Any properties that you might want to additionally include in the output
   * @return {Object} object representation of an instance
   */
  toDatalessObject(propertiesToInclude: (keyof this)[] = []) {
    const o = this.toObject(['sourcePath', ...propertiesToInclude]);
    if (o.sourcePath) {
      delete o.path;
    }
    return o;
  }

  /**
   * Returns svg representation of an instance
   * @return {Array} an array of strings with the specific svg representation
   * of the instance
   */
  _toSVG() {
    const path = joinPath(this.path);
    return [
      '<path ',
      'COMMON_PARTS',
      `d="${path}" stroke-linecap="round" />\n`,
    ];
  }

  _getOffsetTransform() {
    const digits = config.NUM_FRACTION_DIGITS;
    return ` translate(${toFixed(-this.pathOffset.x, digits)}, ${toFixed(
      -this.pathOffset.y,
      digits
    )})`;
  }

  /**
   * Returns svg clipPath representation of an instance
   * @param {Function} [reviver] Method for further parsing of svg representation.
   * @return {String} svg representation of an instance
   */
  toClipPathSVG(reviver) {
    const additionalTransform = this._getOffsetTransform();
    return (
      '\t' +
      this._createBaseClipPathSVGMarkup(this._toSVG(), {
        reviver: reviver,
        additionalTransform: additionalTransform,
      })
    );
  }

  /**
   * Returns svg representation of an instance
   * @param {Function} [reviver] Method for further parsing of svg representation.
   * @return {String} svg representation of an instance
   */
  toSVG(reviver) {
    const additionalTransform = this._getOffsetTransform();
    return this._createBaseSVGMarkup(this._toSVG(), {
      reviver: reviver,
      additionalTransform: additionalTransform,
    });
  }

  /**
   * Returns number representation of an instance complexity
   * @return {Number} complexity of this instance
   */
  complexity() {
    return this.path.length;
  }

  setDimensions() {
    const { left, top, width, height, pathOffset } = this._calcDimensions();
    this.set({ width, height, pathOffset });
    return new Point(left, top);
  }

  /**
   * @private
   */
  _calcDimensions() {
    const bounds: Point[] = [];
    let subpathStartX = 0,
      subpathStartY = 0,
      x = 0, // current x
      y = 0; // current y

    for (let i = 0; i < this.path.length; ++i) {
      const current = this.path[i]; // current instruction
      switch (
        current[0] // first letter
      ) {
        case 'L': // lineto, absolute
          x = current[1];
          y = current[2];
          bounds.push(new Point(subpathStartX, subpathStartY), new Point(x, y));
          break;

        case 'M': // moveTo, absolute
          x = current[1];
          y = current[2];
          subpathStartX = x;
          subpathStartY = y;
          break;

        case 'C': // bezierCurveTo, absolute
          bounds.push(
            ...getBoundsOfCurve(
              x,
              y,
              current[1],
              current[2],
              current[3],
              current[4],
              current[5],
              current[6]
            )
          );
          x = current[5];
          y = current[6];
          break;

        case 'Q': // quadraticCurveTo, absolute
          bounds.push(
            ...getBoundsOfCurve(
              x,
              y,
              current[1],
              current[2],
              current[1],
              current[2],
              current[3],
              current[4]
            )
          );
          x = current[3];
          y = current[4];
          break;

        case 'z':
        case 'Z':
          x = subpathStartX;
          y = subpathStartY;
          break;
      }
    }

    const bbox = makeBoundingBoxFromPoints(bounds);
    const strokeCorrection = this.fromSVG ? 0 : this.strokeWidth / 2;

    return {
      ...bbox,
      left: bbox.left - strokeCorrection,
      top: bbox.top - strokeCorrection,
      pathOffset: new Point(
        bbox.left + bbox.width / 2,
        bbox.top + bbox.height / 2
      ),
    };
  }

  /**
   * List of attribute names to account for when parsing SVG element (used by `Path.fromElement`)
   * @static
   * @memberOf Path
   * @see http://www.w3.org/TR/SVG/paths.html#PathElement
   */
  static ATTRIBUTE_NAMES = [...SHARED_ATTRIBUTES, 'd'];

  /**
   * Creates an instance of Path from an object
   * @static
   * @memberOf Path
   * @param {Object} object
   * @returns {Promise<Path>}
   */
  static fromObject(object) {
    return this._fromObject(object, {
      extraParam: 'path',
    });
  }

  /**
   * Creates an instance of Path from an SVG <path> element
   * @static
   * @memberOf Path
   * @param {SVGElement} element to parse
   * @param {Function} callback Callback to invoke when an Path instance is created
   * @param {Object} [options] Options object
   * @param {Function} [callback] Options callback invoked after parsing is finished
   */
  static fromElement(element, callback, options) {
    const parsedAttributes = parseAttributes(element, this.ATTRIBUTE_NAMES);
    callback(
      new this(parsedAttributes.d, {
        ...parsedAttributes,
        ...options,
        // we pass undefined to instruct the constructor to position the object using the bbox
        left: undefined,
        top: undefined,
        fromSVG: true,
      })
    );
  }
}

export const pathDefaultValues: Partial<TClassProperties<Path>> = {
  type: 'path',
  path: null,
  cacheProperties: [
    ...fabricObjectDefaultValues.cacheProperties,
    'path',
    'fillRule',
  ],
};

Object.assign(Path.prototype, pathDefaultValues);

classRegistry.setClass(Path);
classRegistry.setSVGClass(Path);

/* _FROM_SVG_START_ */<|MERGE_RESOLUTION|>--- conflicted
+++ resolved
@@ -12,12 +12,8 @@
   makePathSimpler,
   parsePath,
   type TPathSegmentsInfo,
-<<<<<<< HEAD
 } from '../util/path/path';
-=======
-} from '../util/path';
 import { classRegistry } from '../util/class_registry';
->>>>>>> 818a134c
 import { FabricObject, fabricObjectDefaultValues } from './Object/FabricObject';
 import { TSimplePathData } from '../util/path/path_types';
 
