--- conflicted
+++ resolved
@@ -15,12 +15,8 @@
   parsePath,
   type TPathSegmentsInfo,
 } from '../util/path';
-<<<<<<< HEAD
-import { FabricObject, fabricObjectDefaultValues } from './fabricObject.class';
 import { classRegistry } from '../util/class_registry';
-=======
 import { FabricObject, fabricObjectDefaultValues } from './Object/FabricObject';
->>>>>>> c33fd975
 
 export class Path extends FabricObject {
   /**
