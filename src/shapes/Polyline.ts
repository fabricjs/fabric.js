import { config } from '../config';
import { SHARED_ATTRIBUTES } from '../parser/attributes';
import { parseAttributes } from '../parser/parseAttributes';
import { parsePointsAttribute } from '../parser/parsePointsAttribute';
import { IPoint, Point } from '../Point';
import { TClassProperties } from '../typedefs';
import { classRegistry } from '../ClassRegistry';
import { makeBoundingBoxFromPoints } from '../util/misc/boundingBoxFromPoints';
import { projectStrokeOnPoints } from '../util/misc/projectStroke';
import { degreesToRadians } from '../util/misc/radiansDegreesConversion';
import { toFixed } from '../util/misc/toFixed';
import { FabricObject, cacheProperties } from './Object/FabricObject';

export const polylineDefaultValues: Partial<TClassProperties<Polyline>> = {
  exactBoundingBox: false,
};

export class Polyline extends FabricObject {
  static readonly type = 'polyline';

  /**
   * Points array
   * @type Array
   * @default
   */
  declare points: IPoint[];

  /**
   * WARNING: Feature in progress
   * Calculate the exact bounding box taking in account strokeWidth on acute angles
   * this will be turned to true by default on fabric 6.0
   * maybe will be left in as an optimization since calculations may be slow
   * @deprecated
   * @type Boolean
   * @default false
   */
  declare exactBoundingBox: boolean;

  private declare initialized: true | undefined;

  static ownDefaults: Record<string, any> = polylineDefaultValues;

  static getDefaults() {
    return {
      ...super.getDefaults(),
      ...Polyline.ownDefaults,
    };
  }
  /**
   * A list of properties that if changed trigger a recalculation of dimensions
   * @todo check if you really need to recalculate for all cases
   */
  static layoutProperties: (keyof Polyline)[] = [
    'skewX',
    'skewY',
    'strokeLineCap',
    'strokeLineJoin',
    'strokeMiterLimit',
    'strokeWidth',
    'strokeUniform',
    'points',
  ];

  declare fromSVG: boolean;

  declare pathOffset: Point;

  declare strokeOffset: Point;

  static cacheProperties = [...cacheProperties, 'points'];

  /**
   * Constructor
   * @param {Array} points Array of points (where each point is an object with x and y)
   * @param {Object} [options] Options object
   * @return {Polyline} thisArg
   * @example
   * var poly = new Polyline([
   *     { x: 10, y: 10 },
   *     { x: 50, y: 30 },
   *     { x: 40, y: 70 },
   *     { x: 60, y: 50 },
   *     { x: 100, y: 150 },
   *     { x: 40, y: 100 }
   *   ], {
   *   stroke: 'red',
   *   left: 100,
   *   top: 100
   * });
   */
  constructor(points: IPoint[] = [], { left, top, ...options }: any = {}) {
    super({ points, ...options });
    this.initialized = true;
    this.setBoundingBox(true);
    typeof left === 'number' && this.set('left', left);
    typeof top === 'number' && this.set('top', top);
  }

  protected isOpen() {
    return true;
  }

  private _projectStrokeOnPoints() {
    return projectStrokeOnPoints(this.points, this, this.isOpen());
  }

  /**
   * Calculate the polygon bounding box
   * @private
   */
  _calcDimensions() {
    const points = this.exactBoundingBox
      ? this._projectStrokeOnPoints().map(
          (projection) => projection.projectedPoint
        )
      : this.points;
    if (points.length === 0) {
      return {
        left: 0,
        top: 0,
        width: 0,
        height: 0,
        pathOffset: new Point(),
        strokeOffset: new Point(),
      };
    }
    const bbox = makeBoundingBoxFromPoints(points);
    const bboxNoStroke = makeBoundingBoxFromPoints(this.points);
    const offsetX = bbox.left + bbox.width / 2,
      offsetY = bbox.top + bbox.height / 2;
    const pathOffsetX =
      offsetX - offsetY * Math.tan(degreesToRadians(this.skewX));
    const pathOffsetY =
      offsetY - pathOffsetX * Math.tan(degreesToRadians(this.skewY));
    // TODO: remove next line
    const legacyCorrection =
      !this.fromSVG && !this.exactBoundingBox ? this.strokeWidth / 2 : 0;
    return {
      ...bbox,
      left: bbox.left - legacyCorrection,
      top: bbox.top - legacyCorrection,
      pathOffset: new Point(pathOffsetX, pathOffsetY),
      strokeOffset: new Point(bboxNoStroke.left, bboxNoStroke.top).subtract(
        new Point(bbox.left, bbox.top)
      ),
    };
  }

  setDimensions() {
    this.setBoundingBox();
  }

  setBoundingBox(adjustPosition?: boolean) {
    const { left, top, width, height, pathOffset, strokeOffset } =
      this._calcDimensions();
    this.set({ width, height, pathOffset, strokeOffset });
    adjustPosition &&
      this.setPositionByOrigin(new Point(left, top), 'left', 'top');
  }

  /**
   * @override stroke is taken in account in size
   */
  _getNonTransformedDimensions() {
    return this.exactBoundingBox
      ? new Point(this.width, this.height)
      : super._getNonTransformedDimensions();
  }

  /**
   * @override stroke and skewing are taken into account when projecting stroke on points,
   * therefore we don't want the default calculation to account for skewing as well
   *
   * @private
   */
  _getTransformedDimensions(options?: any) {
    return this.exactBoundingBox
      ? super._getTransformedDimensions({
          ...(options || {}),
          // disable stroke bbox calculations
          strokeWidth: 0,
          // disable skewing bbox calculations
          skewX: 0,
          skewY: 0,
        })
      : super._getTransformedDimensions(options);
  }

  /**
   * Recalculates dimensions when changing skew and scale
   * @private
   */
  _set(key: string, value: any) {
    const changed = this.initialized && this[key as keyof this] !== value;
    const output = super._set(key, value);
    if (
      changed &&
      (((key === 'scaleX' || key === 'scaleY') &&
        this.strokeUniform &&
        (this.constructor as typeof Polyline).layoutProperties.includes(
          'strokeUniform'
        ) &&
        this.strokeLineJoin !== 'round') ||
        (this.constructor as typeof Polyline).layoutProperties.includes(
          key as keyof Polyline
        ))
    ) {
      this.setDimensions();
    }
    return output;
  }

  /**
   * Returns object representation of an instance
   * @param {Array} [propertiesToInclude] Any properties that you might want to additionally include in the output
   * @return {Object} Object representation of an instance
   */
  toObject(propertiesToInclude?: string[]): object {
    return {
      ...super.toObject(propertiesToInclude),
      points: this.points.concat(),
    };
  }

  /**
   * Returns svg representation of an instance
   * @return {Array} an array of strings with the specific svg representation
   * of the instance
   */
  _toSVG() {
    const points = [],
      diffX = this.pathOffset.x,
      diffY = this.pathOffset.y,
      NUM_FRACTION_DIGITS = config.NUM_FRACTION_DIGITS;

    for (let i = 0, len = this.points.length; i < len; i++) {
      points.push(
        toFixed(this.points[i].x - diffX, NUM_FRACTION_DIGITS),
        ',',
        toFixed(this.points[i].y - diffY, NUM_FRACTION_DIGITS),
        ' '
      );
    }
    return [
      `<${
        (this.constructor as typeof FabricObject).type as 'polyline' | 'polygon'
      } `,
      'COMMON_PARTS',
      `points="${points.join('')}" />\n`,
    ];
  }

  /**
   * @private
   * @param {CanvasRenderingContext2D} ctx Context to render on
   */
  _render(ctx: CanvasRenderingContext2D) {
    const len = this.points.length,
      x = this.pathOffset.x,
      y = this.pathOffset.y;

    if (!len || isNaN(this.points[len - 1].y)) {
      // do not draw if no points or odd points
      // NaN comes from parseFloat of a empty string in parser
      return;
    }
    ctx.beginPath();
    ctx.moveTo(this.points[0].x - x, this.points[0].y - y);
    for (let i = 0; i < len; i++) {
      const point = this.points[i];
      ctx.lineTo(point.x - x, point.y - y);
    }
    !this.isOpen() && ctx.closePath();
    this._renderPaintInOrder(ctx);
  }

  /**
   * Returns complexity of an instance
   * @return {Number} complexity of this instance
   */
  complexity(): number {
    return this.points.length;
  }

  /* _FROM_SVG_START_ */

  /**
   * List of attribute names to account for when parsing SVG element (used by {@link Polyline.fromElement})
   * @static
   * @memberOf Polyline
   * @see: http://www.w3.org/TR/SVG/shapes.html#PolylineElement
   */
  static ATTRIBUTE_NAMES = [...SHARED_ATTRIBUTES];

  /**
   * Returns Polyline instance from an SVG element
   * @static
   * @memberOf Polyline
   * @param {SVGElement} element Element to parser
   * @param {Function} callback callback function invoked after parsing
   * @param {Object} [options] Options object
   */
  static fromElement(
    element: SVGElement,
    callback: (poly: Polyline | null) => any,
    options?: any
  ) {
    if (!element) {
      return callback(null);
    }
    const points = parsePointsAttribute(element.getAttribute('points')),
      // we omit left and top to instruct the constructor to position the object using the bbox
      // eslint-disable-next-line @typescript-eslint/no-unused-vars
      { left, top, ...parsedAttributes } = parseAttributes(
        element,
        this.ATTRIBUTE_NAMES
      );
    callback(
      new this(points || [], {
        ...parsedAttributes,
        ...options,
        fromSVG: true,
      })
    );
  }

  /* _FROM_SVG_END_ */

  /**
   * Returns Polyline instance from an object representation
   * @static
   * @memberOf Polyline
   * @param {Object} object Object to create an instance from
   * @returns {Promise<Polyline>}
   */
  static fromObject(object: Record<string, unknown>) {
    return this._fromObject(object, {
      extraParam: 'points',
    });
  }
}

<<<<<<< HEAD
export const polylineDefaultValues: Partial<TClassProperties<Polyline>> = {
  exactBoundingBox: false,
};

Object.assign(Polyline.prototype, {
  ...polylineDefaultValues,
  strokeBBoxAffectingProperties: [
    'skewX',
    'skewY',
    'strokeLineCap',
    'strokeLineJoin',
    'strokeMiterLimit',
    'strokeWidth',
    'strokeUniform',
    'points',
  ],
});
=======
// @ts-expect-error
Polyline.prototype.type = 'polyline';
>>>>>>> 26ed225b

classRegistry.setClass(Polyline);
classRegistry.setSVGClass(Polyline);<|MERGE_RESOLUTION|>--- conflicted
+++ resolved
@@ -340,28 +340,5 @@
   }
 }
 
-<<<<<<< HEAD
-export const polylineDefaultValues: Partial<TClassProperties<Polyline>> = {
-  exactBoundingBox: false,
-};
-
-Object.assign(Polyline.prototype, {
-  ...polylineDefaultValues,
-  strokeBBoxAffectingProperties: [
-    'skewX',
-    'skewY',
-    'strokeLineCap',
-    'strokeLineJoin',
-    'strokeMiterLimit',
-    'strokeWidth',
-    'strokeUniform',
-    'points',
-  ],
-});
-=======
-// @ts-expect-error
-Polyline.prototype.type = 'polyline';
->>>>>>> 26ed225b
-
 classRegistry.setClass(Polyline);
 classRegistry.setSVGClass(Polyline);