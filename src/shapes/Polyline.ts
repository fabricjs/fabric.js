import { config } from '../config';
import { SHARED_ATTRIBUTES } from '../parser/attributes';
import { parseAttributes } from '../parser/parseAttributes';
import { parsePointsAttribute } from '../parser/parsePointsAttribute';
import type { XY } from '../Point';
import { Point } from '../Point';
import type { Abortable, TClassProperties, TOptions } from '../typedefs';
import { classRegistry } from '../ClassRegistry';
import { makeBoundingBoxFromPoints } from '../util/misc/boundingBoxFromPoints';
import { calcDimensionsMatrix, transformPoint } from '../util/misc/matrix';
import { projectStrokeOnPoints } from '../util/misc/projectStroke';
import type { TProjectStrokeOnPointsOptions } from '../util/misc/projectStroke/types';
import { degreesToRadians } from '../util/misc/radiansDegreesConversion';
import { toFixed } from '../util/misc/toFixed';
import { FabricObject, cacheProperties } from './Object/FabricObject';
import type { FabricObjectProps, SerializedObjectProps } from './Object/types';
import type { ObjectEvents } from '../EventTypeDefs';
import { cloneDeep } from '../util/internals/cloneDeep';
import { CENTER, LEFT, TOP } from '../constants';
import type { CSSRules } from '../parser/typedefs';

export const polylineDefaultValues: Partial<TClassProperties<Polyline>> = {
  /**
   * @deprecated transient option soon to be removed in favor of a different design
   */
  exactBoundingBox: false,
};

export interface SerializedPolylineProps extends SerializedObjectProps {
  points: XY[];
}

export class Polyline<
  Props extends TOptions<FabricObjectProps> = Partial<FabricObjectProps>,
  SProps extends SerializedPolylineProps = SerializedPolylineProps,
  EventSpec extends ObjectEvents = ObjectEvents
> extends FabricObject<Props, SProps, EventSpec> {
  /**
   * Points array
   * @type Array
   * @default
   */
  declare points: XY[];

  /**
   * WARNING: Feature in progress
   * Calculate the exact bounding box taking in account strokeWidth on acute angles
   * this will be turned to true by default on fabric 6.0
   * maybe will be left in as an optimization since calculations may be slow
   * @deprecated transient option soon to be removed in favor of a different design
   * @type Boolean
   * @default false
   */
  declare exactBoundingBox: boolean;

  private declare initialized: true | undefined;

  static ownDefaults = polylineDefaultValues;

  static type = 'Polyline';

  static getDefaults(): Record<string, any> {
    return {
      ...super.getDefaults(),
      ...Polyline.ownDefaults,
    };
  }

  /**
   * A list of properties that if changed trigger a recalculation of dimensions
   * @todo check if you really need to recalculate for all cases
   */
  static layoutProperties: (keyof Polyline)[] = [
    'skewX',
    'skewY',
    'strokeLineCap',
    'strokeLineJoin',
    'strokeMiterLimit',
    'strokeWidth',
    'strokeUniform',
    'points',
  ];

  declare pathOffset: Point;

  declare strokeOffset: Point;

  static cacheProperties = [...cacheProperties, 'points'];

  strokeDiff: Point;

  /**
   * Constructor
   * @param {Array} points Array of points (where each point is an object with x and y)
   * @param {Object} [options] Options object
   * @return {Polyline} thisArg
   * @example
   * var poly = new Polyline([
   *     { x: 10, y: 10 },
   *     { x: 50, y: 30 },
   *     { x: 40, y: 70 },
   *     { x: 60, y: 50 },
   *     { x: 100, y: 150 },
   *     { x: 40, y: 100 }
   *   ], {
   *   stroke: 'red',
   *   left: 100,
   *   top: 100
   * });
   */
  constructor(points: XY[] = [], options: Props = {} as Props) {
    super();
    Object.assign(this, Polyline.ownDefaults);
    this.setOptions(options);
    this.points = points;
    const { left, top } = options;
    this.initialized = true;
    this.setBoundingBox(true);
    typeof left === 'number' && this.set(LEFT, left);
    typeof top === 'number' && this.set(TOP, top);
  }

  protected isOpen() {
    return true;
  }

  private _projectStrokeOnPoints(options: TProjectStrokeOnPointsOptions) {
    return projectStrokeOnPoints(this.points, options, this.isOpen());
  }

  /**
   * Calculate the polygon bounding box
   * @private
   */
  _calcDimensions(options?: Partial<TProjectStrokeOnPointsOptions>) {
    options = {
      scaleX: this.scaleX,
      scaleY: this.scaleY,
      skewX: this.skewX,
      skewY: this.skewY,
      strokeLineCap: this.strokeLineCap,
      strokeLineJoin: this.strokeLineJoin,
      strokeMiterLimit: this.strokeMiterLimit,
      strokeUniform: this.strokeUniform,
      strokeWidth: this.strokeWidth,
      ...(options || {}),
    };
    const points = this.exactBoundingBox
      ? this._projectStrokeOnPoints(
          options as TProjectStrokeOnPointsOptions
        ).map((projection) => projection.projectedPoint)
      : this.points;
    if (points.length === 0) {
      return {
        left: 0,
        top: 0,
        width: 0,
        height: 0,
        pathOffset: new Point(),
        strokeOffset: new Point(),
        strokeDiff: new Point(),
      };
    }
    const bbox = makeBoundingBoxFromPoints(points),
      // Remove scale effect, since it's applied after
      matrix = calcDimensionsMatrix({ ...options, scaleX: 1, scaleY: 1 }),
      bboxNoStroke = makeBoundingBoxFromPoints(
        this.points.map((p) => transformPoint(p, matrix, true))
      ),
      scale = new Point(this.scaleX, this.scaleY);
    let offsetX = bbox.left + bbox.width / 2,
      offsetY = bbox.top + bbox.height / 2;
    if (this.exactBoundingBox) {
<<<<<<< HEAD
      // Order of those assignments is important.
      // The second assignment relies on offsetX being already changed
      // by the previous line;
      offsetX = offsetX - offsetY * Math.tan(degreesToRadians(this.skewX));
=======
      offsetX = offsetX - offsetY * Math.tan(degreesToRadians(this.skewX));
      // Order of those assignments is important.
      // offsetY relies on offsetX being already changed by the line above
>>>>>>> efa26193
      offsetY = offsetY - offsetX * Math.tan(degreesToRadians(this.skewY));
    }

    return {
      ...bbox,
      pathOffset: new Point(offsetX, offsetY),
      strokeOffset: new Point(bboxNoStroke.left, bboxNoStroke.top)
        .subtract(new Point(bbox.left, bbox.top))
        .multiply(scale),
      strokeDiff: new Point(bbox.width, bbox.height)
        .subtract(new Point(bboxNoStroke.width, bboxNoStroke.height))
        .multiply(scale),
    };
  }

  /**
   * This function is an helper for svg import. it returns the center of the object in the svg
   * untransformed coordinates, by look at the polyline/polygon points.
   * @private
   * @return {Point} center point from element coordinates
   */
  _findCenterFromElement(): Point {
    const bbox = makeBoundingBoxFromPoints(this.points);
    return new Point(bbox.left + bbox.width / 2, bbox.top + bbox.height / 2);
  }

  setDimensions() {
    this.setBoundingBox();
  }

  setBoundingBox(adjustPosition?: boolean) {
    const { left, top, width, height, pathOffset, strokeOffset, strokeDiff } =
      this._calcDimensions();
    this.set({ width, height, pathOffset, strokeOffset, strokeDiff });
    adjustPosition &&
      this.setPositionByOrigin(
        new Point(left + width / 2, top + height / 2),
        CENTER,
        CENTER
      );
  }

  /**
   * @deprecated intermidiate method to be removed, do not use
   */
  protected isStrokeAccountedForInDimensions() {
    return this.exactBoundingBox;
  }

  /**
   * @override stroke is taken in account in size
   */
  _getNonTransformedDimensions() {
    return this.exactBoundingBox
      ? // TODO: fix this
        new Point(this.width, this.height)
      : super._getNonTransformedDimensions();
  }

  /**
   * @override stroke and skewing are taken into account when projecting stroke on points,
   * therefore we don't want the default calculation to account for skewing as well.
   * Though it is possible to pass `width` and `height` in `options`, doing so is very strange, use with discretion.
   *
   * @private
   */
  _getTransformedDimensions(options: any = {}) {
    if (this.exactBoundingBox) {
      let size: Point;
      /* When `strokeUniform = true`, any changes to the properties require recalculating the `width` and `height` because
        the stroke projections are affected.
        When `strokeUniform = false`, we don't need to recalculate for scale transformations, as the effect of scale on
        projections follows a linear function (e.g. scaleX of 2 just multiply width by 2)*/
      if (
        Object.keys(options).some(
          (key) =>
            this.strokeUniform ||
            (this.constructor as typeof Polyline).layoutProperties.includes(
              key as keyof TProjectStrokeOnPointsOptions
            )
        )
      ) {
        const { width, height } = this._calcDimensions(options);
        size = new Point(options.width ?? width, options.height ?? height);
      } else {
        size = new Point(
          options.width ?? this.width,
          options.height ?? this.height
        );
      }
      return size.multiply(
        new Point(options.scaleX || this.scaleX, options.scaleY || this.scaleY)
      );
    } else {
      return super._getTransformedDimensions(options);
    }
  }

  /**
   * Recalculates dimensions when changing skew and scale
   * @private
   */
  _set(key: string, value: any) {
    const changed = this.initialized && this[key as keyof this] !== value;
    const output = super._set(key, value);
    if (
      this.exactBoundingBox &&
      changed &&
      (((key === 'scaleX' || key === 'scaleY') &&
        this.strokeUniform &&
        (this.constructor as typeof Polyline).layoutProperties.includes(
          'strokeUniform'
        )) ||
        (this.constructor as typeof Polyline).layoutProperties.includes(
          key as keyof Polyline
        ))
    ) {
      this.setDimensions();
    }
    return output;
  }

  /**
   * Returns object representation of an instance
   * @param {Array} [propertiesToInclude] Any properties that you might want to additionally include in the output
   * @return {Object} Object representation of an instance
   */
  toObject<
    T extends Omit<Props & TClassProperties<this>, keyof SProps>,
    K extends keyof T = never
  >(propertiesToInclude: K[] = []): Pick<T, K> & SProps {
    return {
      ...super.toObject(propertiesToInclude),
      points: cloneDeep(this.points),
    };
  }

  /**
   * Returns svg representation of an instance
   * @return {Array} an array of strings with the specific svg representation
   * of the instance
   */
  _toSVG() {
    const points = [],
      diffX = this.pathOffset.x,
      diffY = this.pathOffset.y,
      NUM_FRACTION_DIGITS = config.NUM_FRACTION_DIGITS;

    for (let i = 0, len = this.points.length; i < len; i++) {
      points.push(
        toFixed(this.points[i].x - diffX, NUM_FRACTION_DIGITS),
        ',',
        toFixed(this.points[i].y - diffY, NUM_FRACTION_DIGITS),
        ' '
      );
    }
    return [
      `<${
        (this.constructor as typeof Polyline).type.toLowerCase() as
          | 'polyline'
          | 'polygon'
      } `,
      'COMMON_PARTS',
      `points="${points.join('')}" />\n`,
    ];
  }

  /**
   * @private
   * @param {CanvasRenderingContext2D} ctx Context to render on
   */
  _render(ctx: CanvasRenderingContext2D) {
    const len = this.points.length,
      x = this.pathOffset.x,
      y = this.pathOffset.y;

    if (!len || isNaN(this.points[len - 1].y)) {
      // do not draw if no points or odd points
      // NaN comes from parseFloat of a empty string in parser
      return;
    }
    ctx.beginPath();
    ctx.moveTo(this.points[0].x - x, this.points[0].y - y);
    for (let i = 0; i < len; i++) {
      const point = this.points[i];
      ctx.lineTo(point.x - x, point.y - y);
    }
    !this.isOpen() && ctx.closePath();
    this._renderPaintInOrder(ctx);
  }

  /**
   * Returns complexity of an instance
   * @return {Number} complexity of this instance
   */
  complexity(): number {
    return this.points.length;
  }

  /* _FROM_SVG_START_ */

  /**
   * List of attribute names to account for when parsing SVG element (used by {@link Polyline.fromElement})
   * @static
   * @memberOf Polyline
   * @see: http://www.w3.org/TR/SVG/shapes.html#PolylineElement
   */
  static ATTRIBUTE_NAMES = [...SHARED_ATTRIBUTES];

  /**
   * Returns Polyline instance from an SVG element
   * @static
   * @memberOf Polyline
   * @param {HTMLElement} element Element to parser
   * @param {Object} [options] Options object
   */
  static async fromElement(
    element: HTMLElement,
    options: Abortable,
    cssRules?: CSSRules
  ) {
    const points = parsePointsAttribute(element.getAttribute('points')),
      // we omit left and top to instruct the constructor to position the object using the bbox
      // eslint-disable-next-line @typescript-eslint/no-unused-vars
      { left, top, ...parsedAttributes } = parseAttributes(
        element,
        this.ATTRIBUTE_NAMES,
        cssRules
      );
    return new this(points, {
      ...parsedAttributes,
      ...options,
    });
  }

  /* _FROM_SVG_END_ */

  /**
   * Returns Polyline instance from an object representation
   * @static
   * @memberOf Polyline
   * @param {Object} object Object to create an instance from
   * @returns {Promise<Polyline>}
   */
  static fromObject<T extends TOptions<SerializedPolylineProps>>(object: T) {
    return this._fromObject<Polyline>(object, {
      extraParam: 'points',
    });
  }
}

classRegistry.setClass(Polyline);
classRegistry.setSVGClass(Polyline);<|MERGE_RESOLUTION|>--- conflicted
+++ resolved
@@ -171,16 +171,9 @@
     let offsetX = bbox.left + bbox.width / 2,
       offsetY = bbox.top + bbox.height / 2;
     if (this.exactBoundingBox) {
-<<<<<<< HEAD
-      // Order of those assignments is important.
-      // The second assignment relies on offsetX being already changed
-      // by the previous line;
-      offsetX = offsetX - offsetY * Math.tan(degreesToRadians(this.skewX));
-=======
       offsetX = offsetX - offsetY * Math.tan(degreesToRadians(this.skewX));
       // Order of those assignments is important.
       // offsetY relies on offsetX being already changed by the line above
->>>>>>> efa26193
       offsetY = offsetY - offsetX * Math.tan(degreesToRadians(this.skewY));
     }
 
