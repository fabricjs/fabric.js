--- conflicted
+++ resolved
@@ -330,20 +330,10 @@
         element,
         this.ATTRIBUTE_NAMES
       );
-<<<<<<< HEAD
     return new this(points || [], {
       ...parsedAttributes,
       ...options,
-      fromSVG: true,
     });
-=======
-    callback(
-      new this(points || [], {
-        ...parsedAttributes,
-        ...options,
-      })
-    );
->>>>>>> d4eb4841
   }
 
   /* _FROM_SVG_END_ */
