import { cache } from '../../cache';
import { DEFAULT_SVG_FONT_SIZE } from '../../constants';
import type { ObjectEvents } from '../../EventTypeDefs';
<<<<<<< HEAD
=======
import type {
  CompleteTextStyleDeclaration,
  TextStyle,
  TextStyleDeclaration,
} from './StyledText';
>>>>>>> cc7b2452
import { StyledText } from './StyledText';
import { SHARED_ATTRIBUTES } from '../../parser/attributes';
import { parseAttributes } from '../../parser/parseAttributes';
import type { XY } from '../../Point';
import type {
  TCacheCanvasDimensions,
  TClassProperties,
  TFiller,
} from '../../typedefs';
import { classRegistry } from '../../ClassRegistry';
import { graphemeSplit } from '../../util/lang_string';
import { createCanvasElement } from '../../util/misc/dom';
import { getPathSegmentsInfo, getPointOnPath } from '../../util/path';
import { cacheProperties } from '../Object/FabricObject';
import type { Path } from '../Path';
import { TextSVGExportMixin } from './TextSVGExportMixin';
import { applyMixins } from '../../util/applyMixins';
import type {
  FabricObjectProps,
  SerializedObjectProps,
  TProps,
} from '../Object/types';
import type { StylePropertiesType } from './constants';
import {
  additionalProps,
  textDefaultValues,
  textLayoutProperties,
  JUSTIFY,
  JUSTIFY_CENTER,
  JUSTIFY_LEFT,
  JUSTIFY_RIGHT,
} from './constants';
import { CENTER, LEFT, RIGHT, TOP, BOTTOM } from '../../constants';
<<<<<<< HEAD
import type { TextStyleDeclaration } from './TextStyles';
import { TextStyles, hasStyleChanged } from './TextStyles';
=======
import { isFiller } from '../../util/typeAssertions';
import type { Gradient, Pattern } from 'fabric';
>>>>>>> cc7b2452

let measuringContext: CanvasRenderingContext2D | null;

/**
 * Return a context for measurement of text string.
 * if created it gets stored for reuse
 */
function getMeasuringContext() {
  if (!measuringContext) {
    measuringContext = createCanvasElement().getContext('2d');
  }
  return measuringContext;
}

type TPathSide = 'left' | 'right';

type TPathAlign = 'baseline' | 'center' | 'ascender' | 'descender';

/**
 * Measure and return the info of a single grapheme.
 * needs the the info of previous graphemes already filled
 * Override to customize measuring
 */
export type GraphemeBBox = {
  width: number;
  height: number;
  kernedWidth: number;
  left: number;
  deltaY: number;
  renderLeft?: number;
  renderTop?: number;
  angle?: number;
};

// @TODO this is not complete
interface UniqueTextProps {
  charSpacing: number;
  lineHeight: number;
  fontSize: number;
  fontWeight: string;
  fontFamily: string;
  fontStyle: string;
  pathSide: TPathSide;
  pathAlign: TPathAlign;
  underline: boolean;
  overline: boolean;
  linethrough: boolean;
  textAlign: string;
  direction: CanvasDirection;
  path?: Path;
}

export interface SerializedTextProps
  extends SerializedObjectProps,
    UniqueTextProps {}

export interface TextProps extends FabricObjectProps, UniqueTextProps {}

/**
 * Text class
 * @tutorial {@link http://fabricjs.com/fabric-intro-part-2#text}
 */
export class Text<
    Props extends TProps<TextProps> = Partial<TextProps>,
    SProps extends SerializedTextProps = SerializedTextProps,
    EventSpec extends ObjectEvents = ObjectEvents
  >
  extends StyledText<Props, SProps, EventSpec>
  implements UniqueTextProps
{
  /**
   * Properties that requires a text layout recalculation when changed
   * @type string[]
   * @protected
   */
  static textLayoutProperties: string[] = textLayoutProperties;

  /**
   * @private
   */
  declare _reNewline: RegExp;

  /**
   * Use this regular expression to filter for whitespaces that is not a new line.
   * Mostly used when text is 'justify' aligned.
   * @private
   */
  declare _reSpacesAndTabs: RegExp;

  /**
   * Use this regular expression to filter for whitespace that is not a new line.
   * Mostly used when text is 'justify' aligned.
   * @private
   */
  declare _reSpaceAndTab: RegExp;

  /**
   * Use this regular expression to filter consecutive groups of non spaces.
   * Mostly used when text is 'justify' aligned.
   * @private
   */
  declare _reWords: RegExp;

  declare text: string;

  /**
   * Font size (in pixels)
   * @type Number
   * @default
   */
  declare fontSize: number;

  /**
   * Font weight (e.g. bold, normal, 400, 600, 800)
   * @type {(Number|String)}
   * @default
   */
  declare fontWeight: string;

  /**
   * Font family
   * @type String
   * @default
   */
  declare fontFamily: string;

  /**
   * Text decoration underline.
   * @type Boolean
   * @default
   */
  declare underline: boolean;

  /**
   * Text decoration overline.
   * @type Boolean
   * @default
   */
  declare overline: boolean;

  /**
   * Text decoration linethrough.
   * @type Boolean
   * @default
   */
  declare linethrough: boolean;

  /**
   * Text alignment. Possible values: "left", "center", "right", "justify",
   * "justify-left", "justify-center" or "justify-right".
   * @type String
   * @default
   */
  declare textAlign: string;

  /**
   * Font style . Possible values: "", "normal", "italic" or "oblique".
   * @type String
   * @default
   */
  declare fontStyle: string;

  /**
   * Line height
   * @type Number
   * @default
   */
  declare lineHeight: number;

  /**
   * Superscript schema object (minimum overlap)
   */
  declare superscript: {
    /**
     * fontSize factor
     * @default 0.6
     */
    size: number;
    /**
     * baseline-shift factor (upwards)
     * @default -0.35
     */
    baseline: number;
  };

  /**
   * Subscript schema object (minimum overlap)
   */
  declare subscript: {
    /**
     * fontSize factor
     * @default 0.6
     */
    size: number;
    /**
     * baseline-shift factor (downwards)
     * @default 0.11
     */
    baseline: number;
  };

  /**
   * Background color of text lines
   * @type String
   * @default
   */
  declare textBackgroundColor: string;

  /**
   * Path that the text should follow.
   * since 4.6.0 the path will be drawn automatically.
   * if you want to make the path visible, give it a stroke and strokeWidth or fill value
   * if you want it to be hidden, assign visible = false to the path.
   * This feature is in BETA, and SVG import/export is not yet supported.
   * @type Path
   * @example
   * const textPath = new Text('Text on a path', {
   *     top: 150,
   *     left: 150,
   *     textAlign: 'center',
   *     charSpacing: -50,
   *     path: new Path('M 0 0 C 50 -100 150 -100 200 0', {
   *         strokeWidth: 1,
   *         visible: false
   *     }),
   *     pathSide: 'left',
   *     pathStartOffset: 0
   * });
   * @default
   */
  declare path?: Path;

  /**
   * Offset amount for text path starting position
   * Only used when text has a path
   * @type Number
   * @default
   */
  declare pathStartOffset: number;

  /**
   * Which side of the path the text should be drawn on.
   * Only used when text has a path
   * @type {TPathSide} 'left|right'
   * @default
   */
  declare pathSide: TPathSide;

  /**
   * How text is aligned to the path. This property determines
   * the perpendicular position of each character relative to the path.
   * (one of "baseline", "center", "ascender", "descender")
   * This feature is in BETA, and its behavior may change
   * @type TPathAlign
   * @default
   */
  declare pathAlign: TPathAlign;

  /**
   * @private
   */
  declare _fontSizeFraction: number;

  /**
   * @private
   */
  declare offsets: { underline: number; linethrough: number; overline: number };

  /**
   * Text Line proportion to font Size (in pixels)
   * @type Number
   * @default
   */
  declare _fontSizeMult: number;

  /**
   * additional space between characters
   * expressed in thousands of em unit
   * @type Number
   * @default
   */
  declare charSpacing: number;

  /**
   * Baseline shift, styles only, keep at 0 for the main text object
   * @type {Number}
   * @default
   */
  declare deltaY: number;

  /**
   * WARNING: EXPERIMENTAL. NOT SUPPORTED YET
   * determine the direction of the text.
   * This has to be set manually together with textAlign and originX for proper
   * experience.
   * some interesting link for the future
   * https://www.w3.org/International/questions/qa-bidi-unicode-controls
   * @since 4.5.0
   * @type {CanvasDirection} 'ltr|rtl'
   * @default
   */
  declare direction: CanvasDirection;

  /**
   * contains characters bounding boxes
   */
  protected __charBounds: GraphemeBBox[][] = [];

  /**
   * use this size when measuring text. To avoid IE11 rounding errors
   * @type {Number}
   * @default
   * @readonly
   * @private
   */
  declare CACHE_FONT_SIZE: number;

  /**
   * contains the min text width to avoid getting 0
   * @type {Number}
   * @default
   */
  declare MIN_TEXT_WIDTH: number;

  /**
   * contains the the text of the object, divided in lines as they are displayed
   * on screen. Wrapping will divide the text independently of line breaks
   * @type {string[]}
   * @default
   */
  declare textLines: string[];

  /**
   * same as textlines, but each line is an array of graphemes as split by splitByGrapheme
   * @type {string[]}
   * @default
   */
  declare _textLines: string[][];

  declare _endOfWrapping: boolean[];

  declare _unwrappedTextLines: string[][];
  declare _text: string[];
  declare cursorWidth: number;
  declare __lineHeights: number[];
  declare __lineWidths: number[];
  declare initialized?: true;

  static cacheProperties = [...cacheProperties, ...additionalProps];

  static ownDefaults: Record<string, any> = textDefaultValues;

  static type = 'Text';

  static getDefaults() {
    return { ...super.getDefaults(), ...Text.ownDefaults };
  }

  constructor(text: string, { styles, ...options }: any) {
    super({ ...options, text });
    this.initialized = true;
    if (this.path) {
      this.setPathInfo();
    }
    const {
      lines,
      _unwrappedLines,
      graphemeLines,
      graphemeText,
      endOfWrapping,
    } = this._splitTextIntoLines(this.text);
    this.textLines = lines;
    this._textLines = graphemeLines;
    this._unwrappedTextLines = _unwrappedLines;
    this._text = graphemeText;
    this._endOfWrapping = endOfWrapping;
    this.styleManager = new TextStyles(
      this,
      styles || new Array(graphemeText.length).fill({})
    );
    this.initText();
  }

  protected initText() {
    this._clearCache();
    this.setDimensionsAfterLayout();
    // TODO: remove
    this.setCoords();
  }

  /**
   * If text has a path, it will add the extra information needed
   * for path and text calculations
   */
  setPathInfo() {
    const path = this.path;
    if (path) {
      path.segmentsInfo = getPathSegmentsInfo(path.path);
    }
  }

  /**
   * @private
   * Divides text into lines of text and lines of graphemes.
   */
  _splitText() {
    return this._splitTextIntoLines(this.text);
  }

  /**
   * Initialize or update text dimensions.
   * Updates this.width and this.height with the proper values.
   * Does not return dimensions.
   */
  initDimensions() {
    this._clearCache();
    const {
      lines,
      _unwrappedLines,
      graphemeLines,
      graphemeText,
      endOfWrapping,
    } = this._splitText();
    this.textLines = lines;
    this._textLines = graphemeLines;
    this._unwrappedTextLines = _unwrappedLines;
    this._text = graphemeText;
    this._endOfWrapping = endOfWrapping;
    this.setDimensionsAfterLayout();
    this.dirty = true;
  }

  setDimensionsAfterLayout() {
    if (this.path) {
      this.width = this.path.width;
      this.height = this.path.height;
    } else {
      this.width =
        this.calcTextWidth() || this.cursorWidth || this.MIN_TEXT_WIDTH;
      this.height = this.calcTextHeight();
    }
    if (this.textAlign.includes(JUSTIFY)) {
      // once text is measured we need to make space fatter to make justified text.
      this.enlargeSpaces();
    }
  }

  /**
   * Enlarge space boxes and shift the others
   */
  enlargeSpaces() {
    let diffSpace,
      currentLineWidth,
      numberOfSpaces,
      accumulatedSpace,
      line,
      charBound,
      spaces;
    for (let i = 0, len = this._textLines.length; i < len; i++) {
      if (
        this.textAlign !== JUSTIFY &&
        (i === len - 1 || this.isEndOfWrapping(i))
      ) {
        continue;
      }
      accumulatedSpace = 0;
      line = this._textLines[i];
      currentLineWidth = this.getLineWidth(i);
      if (
        currentLineWidth < this.width &&
        (spaces = this.textLines[i].match(this._reSpacesAndTabs))
      ) {
        numberOfSpaces = spaces.length;
        diffSpace = (this.width - currentLineWidth) / numberOfSpaces;
        for (let j = 0; j <= line.length; j++) {
          charBound = this.__charBounds[i][j];
          if (this._reSpaceAndTab.test(line[j])) {
            charBound.width += diffSpace;
            charBound.kernedWidth += diffSpace;
            charBound.left += accumulatedSpace;
            accumulatedSpace += diffSpace;
          } else {
            charBound.left += accumulatedSpace;
          }
        }
      }
    }
  }

  /**
   * Detect if the text line is ended with an hard break
   * text and itext do not have wrapping, return false
   * @return {Boolean}
   */
  isEndOfWrapping(lineIndex: number): boolean {
    return lineIndex === this._textLines.length - 1;
  }

  /**
   * Detect if a line has a linebreak and so we need to account for it when moving
   * and counting style.
   * It return always for text and Itext.
   * @return Number
   */
  // eslint-disable-next-line @typescript-eslint/no-unused-vars
  missingNewlineOffset(lineIndex: number) {
    return 1;
  }

  /**
   * Returns 2d representation (lineIndex and charIndex) of cursor
   * @param {Number} selectionStart
   * @param {Boolean} [skipWrapping] consider the location for unwrapped lines. useful to manage styles.
   */
  get2DCursorLocation(selectionStart: number) {
    const lines = this._textLines;
    let i: number;
    for (i = 0; i < lines.length; i++) {
      if (selectionStart <= lines[i].length) {
        return {
          lineIndex: i,
          charIndex: selectionStart,
        };
      }
      selectionStart -= lines[i].length + this.missingNewlineOffset(i);
    }
    return {
      lineIndex: i - 1,
      charIndex:
        lines[i - 1].length < selectionStart
          ? lines[i - 1].length
          : selectionStart,
    };
  }

  /**
   * Returns string representation of an instance
   * @return {String} String representation of text object
   */
  toString(): string {
    return `#<Text (${this.complexity()}): { "text": "${
      this.text
    }", "fontFamily": "${this.fontFamily}" }>`;
  }

  /**
   * Return the dimension and the zoom level needed to create a cache canvas
   * big enough to host the object to be cached.
   * @private
   * @param {Object} dim.x width of object to be cached
   * @param {Object} dim.y height of object to be cached
   * @return {Object}.width width of canvas
   * @return {Object}.height height of canvas
   * @return {Object}.zoomX zoomX zoom value to unscale the canvas before drawing cache
   * @return {Object}.zoomY zoomY zoom value to unscale the canvas before drawing cache
   */
  _getCacheCanvasDimensions(): TCacheCanvasDimensions {
    const dims = super._getCacheCanvasDimensions();
    const fontSize = this.fontSize;
    dims.width += fontSize * dims.zoomX;
    dims.height += fontSize * dims.zoomY;
    return dims;
  }

  /**
   * @private
   * @param {CanvasRenderingContext2D} ctx Context to render on
   */
  _render(ctx: CanvasRenderingContext2D) {
    const path = this.path;
    path && !path.isNotVisible() && path._render(ctx);
    this._setTextStyles(ctx);
    this._renderTextLinesBackground(ctx);
    this._renderTextDecoration(ctx, 'underline');
    this._renderText(ctx);
    this._renderTextDecoration(ctx, 'overline');
    this._renderTextDecoration(ctx, 'linethrough');
  }

  /**
   * @private
   * @param {CanvasRenderingContext2D} ctx Context to render on
   */
  _renderText(ctx: CanvasRenderingContext2D) {
    if (this.paintFirst === 'stroke') {
      this._renderTextStroke(ctx);
      this._renderTextFill(ctx);
    } else {
      this._renderTextFill(ctx);
      this._renderTextStroke(ctx);
    }
  }

  /**
   * Set the font parameter of the context with the object properties or with charStyle
   * @private
   * @param {CanvasRenderingContext2D} ctx Context to render on
   * @param {Object} [charStyle] object with font style properties
   * @param {String} [charStyle.fontFamily] Font Family
   * @param {Number} [charStyle.fontSize] Font size in pixels. ( without px suffix )
   * @param {String} [charStyle.fontWeight] Font weight
   * @param {String} [charStyle.fontStyle] Font style (italic|normal)
   */
  _setTextStyles(
    ctx: CanvasRenderingContext2D,
    charStyle?: any,
    forMeasuring?: boolean
  ) {
    ctx.textBaseline = 'alphabetic';
    if (this.path) {
      switch (this.pathAlign) {
        case CENTER:
          ctx.textBaseline = 'middle';
          break;
        case 'ascender':
          ctx.textBaseline = TOP;
          break;
        case 'descender':
          ctx.textBaseline = BOTTOM;
          break;
      }
    }
    ctx.font = this._getFontDeclaration(charStyle, forMeasuring);
  }

  /**
   * calculate and return the text Width measuring each line.
   * @private
   * @param {CanvasRenderingContext2D} ctx Context to render on
   * @return {Number} Maximum width of Text object
   */
  calcTextWidth(): number {
    let maxWidth = this.getLineWidth(0);

    for (let i = 1, len = this._textLines.length; i < len; i++) {
      const currentLineWidth = this.getLineWidth(i);
      if (currentLineWidth > maxWidth) {
        maxWidth = currentLineWidth;
      }
    }
    return maxWidth;
  }

  /**
   * @private
   * @param {String} method Method name ("fillText" or "strokeText")
   * @param {CanvasRenderingContext2D} ctx Context to render on
   * @param {String} line Text to render
   * @param {Number} left Left position of text
   * @param {Number} top Top position of text
   * @param {Number} lineIndex Index of a line in a text
   */
  _renderTextLine(
    method: 'fillText' | 'strokeText',
    ctx: CanvasRenderingContext2D,
    line: string[],
    left: number,
    top: number,
    lineIndex: number
  ) {
    this._renderChars(method, ctx, line, left, top, lineIndex);
  }

  /**
   * Renders the text background for lines, taking care of style
   * @private
   * @param {CanvasRenderingContext2D} ctx Context to render on
   */
  _renderTextLinesBackground(ctx: CanvasRenderingContext2D) {
    if (!this.textBackgroundColor && !this.styleHas('textBackgroundColor')) {
      return;
    }
    const originalFill = ctx.fillStyle,
      leftOffset = this._getLeftOffset();
    let lineTopOffset = this._getTopOffset();

    for (let i = 0, len = this._textLines.length; i < len; i++) {
      const heightOfLine = this.getHeightOfLine(i);
      if (
        !this.textBackgroundColor &&
        !this.styleHas('textBackgroundColor', i)
      ) {
        lineTopOffset += heightOfLine;
        continue;
      }
      const jlen = this._textLines[i].length;
      const lineLeftOffset = this._getLineLeftOffset(i);
      let boxWidth = 0;
      let boxStart = 0;
      let drawStart;
      let currentColor;
      let lastColor = this.getValueOfPropertyAt(i, 0, 'textBackgroundColor');
      for (let j = 0; j < jlen; j++) {
        // at this point charbox are either standard or full with pathInfo if there is a path.
        const charBox = this.__charBounds[i][j] as Required<GraphemeBBox>;
        currentColor = this.getValueOfPropertyAt(i, j, 'textBackgroundColor');
        if (this.path) {
          ctx.save();
          ctx.translate(charBox.renderLeft, charBox.renderTop);
          ctx.rotate(charBox.angle);
          ctx.fillStyle = currentColor;
          currentColor &&
            ctx.fillRect(
              -charBox.width / 2,
              (-heightOfLine / this.lineHeight) * (1 - this._fontSizeFraction),
              charBox.width,
              heightOfLine / this.lineHeight
            );
          ctx.restore();
        } else if (currentColor !== lastColor) {
          drawStart = leftOffset + lineLeftOffset + boxStart;
          if (this.direction === 'rtl') {
            drawStart = this.width - drawStart - boxWidth;
          }
          ctx.fillStyle = lastColor;
          lastColor &&
            ctx.fillRect(
              drawStart,
              lineTopOffset,
              boxWidth,
              heightOfLine / this.lineHeight
            );
          boxStart = charBox.left;
          boxWidth = charBox.width;
          lastColor = currentColor;
        } else {
          boxWidth += charBox.kernedWidth;
        }
      }
      if (currentColor && !this.path) {
        drawStart = leftOffset + lineLeftOffset + boxStart;
        if (this.direction === 'rtl') {
          drawStart = this.width - drawStart - boxWidth;
        }
        ctx.fillStyle = currentColor;
        ctx.fillRect(
          drawStart,
          lineTopOffset,
          boxWidth,
          heightOfLine / this.lineHeight
        );
      }
      lineTopOffset += heightOfLine;
    }
    ctx.fillStyle = originalFill;
    // if there is text background color no
    // other shadows should be casted
    this._removeShadow(ctx);
  }

  /**
   * measure and return the width of a single character.
   * possibly overridden to accommodate different measure logic or
   * to hook some external lib for character measurement
   * @private
   * @param {String} _char, char to be measured
   * @param {Object} charStyle style of char to be measured
   * @param {String} [previousChar] previous char
   * @param {Object} [prevCharStyle] style of previous char
   */
  _measureChar(
    _char: string,
    charStyle: CompleteTextStyleDeclaration,
    previousChar: string | undefined,
<<<<<<< HEAD
    prevCharStyle?: TextStyleDeclaration
=======
    prevCharStyle: CompleteTextStyleDeclaration | Record<string, never>
>>>>>>> cc7b2452
  ) {
    const fontCache = cache.getFontCache(charStyle),
      fontDeclaration = this._getFontDeclaration(charStyle),
      previousFontDeclaration = this._getFontDeclaration(prevCharStyle),
      couple = previousChar + _char,
      stylesAreEqual = fontDeclaration === previousFontDeclaration,
      fontMultiplier = charStyle.fontSize / this.CACHE_FONT_SIZE;
    let width: number | undefined,
      coupleWidth: number | undefined,
      previousWidth: number | undefined,
      kernedWidth: number | undefined;

    if (previousChar && fontCache[previousChar] !== undefined) {
      previousWidth = fontCache[previousChar];
    }
    if (fontCache[_char] !== undefined) {
      kernedWidth = width = fontCache[_char];
    }
    if (stylesAreEqual && fontCache[couple] !== undefined) {
      coupleWidth = fontCache[couple];
      kernedWidth = coupleWidth - previousWidth!;
    }
    if (
      width === undefined ||
      previousWidth === undefined ||
      coupleWidth === undefined
    ) {
      const ctx = getMeasuringContext()!;
      // send a TRUE to specify measuring font size CACHE_FONT_SIZE
      this._setTextStyles(ctx, charStyle, true);
      if (width === undefined) {
        kernedWidth = width = ctx.measureText(_char).width;
        fontCache[_char] = width;
      }
      if (previousWidth === undefined && stylesAreEqual && previousChar) {
        previousWidth = ctx.measureText(previousChar).width;
        fontCache[previousChar] = previousWidth;
      }
      if (stylesAreEqual && coupleWidth === undefined) {
        // we can measure the kerning couple and subtract the width of the previous character
        coupleWidth = ctx.measureText(couple).width;
        fontCache[couple] = coupleWidth;
        // safe to use the non-null since if undefined we defined it before.
        kernedWidth = coupleWidth - previousWidth!;
      }
    }
    return {
      width: width * fontMultiplier,
      kernedWidth: kernedWidth! * fontMultiplier,
    };
  }

  /**
   * Computes height of character at given position
   * @param {Number} line the line index number
   * @param {Number} _char the character index number
   * @return {Number} fontSize of the character
   */
  getHeightOfChar(line: number, _char: number): number {
    return this.getValueOfPropertyAt(line, _char, 'fontSize');
  }

  /**
   * measure a text line measuring all characters.
   * @param {Number} lineIndex line number
   */
  measureLine(lineIndex: number) {
    const lineInfo = this._measureLine(lineIndex);
    if (this.charSpacing !== 0) {
      lineInfo.width -= this._getWidthOfCharSpacing();
    }
    if (lineInfo.width < 0) {
      lineInfo.width = 0;
    }
    return lineInfo;
  }

  /**
   * measure every grapheme of a line, populating __charBounds
   * @param {Number} lineIndex
   * @return {Object} object.width total width of characters
   * @return {Object} object.numOfSpaces length of chars that match this._reSpacesAndTabs
   */
  _measureLine(lineIndex: number) {
    let width = 0,
      prevGrapheme: string | undefined,
      graphemeInfo: GraphemeBBox | undefined;

    const reverse = this.pathSide === RIGHT,
      path = this.path,
      line = this._textLines[lineIndex],
      llength = line.length,
      lineBounds = new Array<GraphemeBBox>(llength);

    this.__charBounds[lineIndex] = lineBounds;
    for (let i = 0; i < llength; i++) {
      const grapheme = line[i];
      graphemeInfo = this._getGraphemeBox(grapheme, lineIndex, i, prevGrapheme);
      lineBounds[i] = graphemeInfo;
      width += graphemeInfo.kernedWidth;
      prevGrapheme = grapheme;
    }
    // this latest bound box represent the last character of the line
    // to simplify cursor handling in interactive mode.
    lineBounds[llength] = {
      left: graphemeInfo ? graphemeInfo.left + graphemeInfo.width : 0,
      width: 0,
      kernedWidth: 0,
      height: this.fontSize,
      deltaY: 0,
    } as GraphemeBBox;
    if (path && path.segmentsInfo) {
      let positionInPath = 0;
      const totalPathLength =
        path.segmentsInfo[path.segmentsInfo.length - 1].length;
      const startingPoint = getPointOnPath(path.path, 0, path.segmentsInfo)!;
      startingPoint.x += path.pathOffset.x;
      startingPoint.y += path.pathOffset.y;
      switch (this.textAlign) {
        case LEFT:
          positionInPath = reverse ? totalPathLength - width : 0;
          break;
        case CENTER:
          positionInPath = (totalPathLength - width) / 2;
          break;
        case RIGHT:
          positionInPath = reverse ? 0 : totalPathLength - width;
          break;
        //todo - add support for justify
      }
      positionInPath += this.pathStartOffset * (reverse ? -1 : 1);
      for (
        let i = reverse ? llength - 1 : 0;
        reverse ? i >= 0 : i < llength;
        reverse ? i-- : i++
      ) {
        graphemeInfo = lineBounds[i];
        if (positionInPath > totalPathLength) {
          positionInPath %= totalPathLength;
        } else if (positionInPath < 0) {
          positionInPath += totalPathLength;
        }
        // it would probably much faster to send all the grapheme position for a line
        // and calculate path position/angle at once.
        this._setGraphemeOnPath(positionInPath, graphemeInfo, startingPoint!);
        positionInPath += graphemeInfo.kernedWidth;
      }
    }
    return { width: width, numOfSpaces: 0 };
  }

  /**
   * Calculate the angle  and the left,top position of the char that follow a path.
   * It appends it to graphemeInfo to be reused later at rendering
   * @private
   * @param {Number} positionInPath to be measured
   * @param {GraphemeBBox} graphemeInfo current grapheme box information
   * @param {Object} startingPoint position of the point
   */
  _setGraphemeOnPath(
    positionInPath: number,
    graphemeInfo: GraphemeBBox,
    startingPoint: XY
  ) {
    const centerPosition = positionInPath + graphemeInfo.kernedWidth / 2,
      path = this.path!;

    // we are at currentPositionOnPath. we want to know what point on the path is.
    const info = getPointOnPath(path.path, centerPosition, path.segmentsInfo)!;
    graphemeInfo.renderLeft = info.x - startingPoint.x;
    graphemeInfo.renderTop = info.y - startingPoint.y;
    graphemeInfo.angle = info.angle + (this.pathSide === RIGHT ? Math.PI : 0);
  }

  /**
   *
   * @param {String} grapheme to be measured
   * @param {Number} lineIndex index of the line where the char is
   * @param {Number} charIndex position in the line
   * @param {String} [prevGrapheme] character preceding the one to be measured
   * @returns {GraphemeBBox} grapheme bbox
   */
  _getGraphemeBox(
    grapheme: string,
    lineIndex: number,
    charIndex: number,
    prevGrapheme?: string,
    skipLeft?: boolean
  ): GraphemeBBox {
    const style = this.getCompleteStyleDeclaration(lineIndex, charIndex),
      prevStyle = prevGrapheme
        ? this.getCompleteStyleDeclaration(lineIndex, charIndex - 1)
        : {},
      info = this._measureChar(grapheme, style, prevGrapheme, prevStyle);
    let kernedWidth = info.kernedWidth,
      width = info.width,
      charSpacing;

    if (this.charSpacing !== 0) {
      charSpacing = this._getWidthOfCharSpacing();
      width += charSpacing;
      kernedWidth += charSpacing;
    }

    const box: GraphemeBBox = {
      width,
      left: 0,
      height: style.fontSize,
      kernedWidth,
      deltaY: style.deltaY,
    };
    if (charIndex > 0 && !skipLeft) {
      const previousBox = this.__charBounds[lineIndex][charIndex - 1];
      box.left =
        previousBox.left + previousBox.width + info.kernedWidth - info.width;
    }
    return box;
  }

  /**
   * Calculate height of line at 'lineIndex'
   * @param {Number} lineIndex index of line to calculate
   * @return {Number}
   */
  getHeightOfLine(lineIndex: number): number {
    if (this.__lineHeights[lineIndex]) {
      return this.__lineHeights[lineIndex];
    }

    // char 0 is measured before the line cycle because it needs to char
    // emptylines
    let maxHeight = this.getHeightOfChar(lineIndex, 0);
    for (let i = 1, len = this._textLines[lineIndex].length; i < len; i++) {
      maxHeight = Math.max(this.getHeightOfChar(lineIndex, i), maxHeight);
    }

    return (this.__lineHeights[lineIndex] =
      maxHeight * this.lineHeight * this._fontSizeMult);
  }

  /**
   * Calculate text box height
   */
  calcTextHeight() {
    let lineHeight,
      height = 0;
    for (let i = 0, len = this._textLines.length; i < len; i++) {
      lineHeight = this.getHeightOfLine(i);
      height += i === len - 1 ? lineHeight / this.lineHeight : lineHeight;
    }
    return height;
  }

  /**
   * @private
   * @return {Number} Left offset
   */
  _getLeftOffset(): number {
    return this.direction === 'ltr' ? -this.width / 2 : this.width / 2;
  }

  /**
   * @private
   * @return {Number} Top offset
   */
  _getTopOffset(): number {
    return -this.height / 2;
  }

  /**
   * @private
   * @param {CanvasRenderingContext2D} ctx Context to render on
   * @param {String} method Method name ("fillText" or "strokeText")
   */
  _renderTextCommon(
    ctx: CanvasRenderingContext2D,
    method: 'fillText' | 'strokeText'
  ) {
    ctx.save();
    let lineHeights = 0;
    const left = this._getLeftOffset(),
      top = this._getTopOffset();
    for (let i = 0, len = this._textLines.length; i < len; i++) {
      const heightOfLine = this.getHeightOfLine(i),
        maxHeight = heightOfLine / this.lineHeight,
        leftOffset = this._getLineLeftOffset(i);
      this._renderTextLine(
        method,
        ctx,
        this._textLines[i],
        left + leftOffset,
        top + lineHeights + maxHeight,
        i
      );
      lineHeights += heightOfLine;
    }
    ctx.restore();
  }

  /**
   * @private
   * @param {CanvasRenderingContext2D} ctx Context to render on
   */
  _renderTextFill(ctx: CanvasRenderingContext2D) {
    if (!this.fill && !this.styleHas('fill')) {
      return;
    }

    this._renderTextCommon(ctx, 'fillText');
  }

  /**
   * @private
   * @param {CanvasRenderingContext2D} ctx Context to render on
   */
  _renderTextStroke(ctx: CanvasRenderingContext2D) {
    if ((!this.stroke || this.strokeWidth === 0) && this.isEmptyStyles()) {
      return;
    }

    if (this.shadow && !this.shadow.affectStroke) {
      this._removeShadow(ctx);
    }

    ctx.save();
    this._setLineDash(ctx, this.strokeDashArray);
    ctx.beginPath();
    this._renderTextCommon(ctx, 'strokeText');
    ctx.closePath();
    ctx.restore();
  }

  /**
   * @private
   * @param {String} method fillText or strokeText.
   * @param {CanvasRenderingContext2D} ctx Context to render on
   * @param {Array} line Content of the line, splitted in an array by grapheme
   * @param {Number} left
   * @param {Number} top
   * @param {Number} lineIndex
   */
  _renderChars(
    method: 'fillText' | 'strokeText',
    ctx: CanvasRenderingContext2D,
    line: Array<any>,
    left: number,
    top: number,
    lineIndex: number
  ) {
    const lineHeight = this.getHeightOfLine(lineIndex),
      isJustify = this.textAlign.includes(JUSTIFY),
      path = this.path,
      shortCut =
        !isJustify &&
        this.charSpacing === 0 &&
        this.isEmptyStyles(lineIndex) &&
        !path,
      isLtr = this.direction === 'ltr',
      sign = this.direction === 'ltr' ? 1 : -1,
      // this was changed in the PR #7674
      // currentDirection = ctx.canvas.getAttribute('dir');
      currentDirection = ctx.direction;

    let actualStyle,
      nextStyle,
      charsToRender = '',
      charBox,
      boxWidth = 0,
      timeToRender,
      drawingLeft;

    ctx.save();
    if (currentDirection !== this.direction) {
      ctx.canvas.setAttribute('dir', isLtr ? 'ltr' : 'rtl');
      ctx.direction = isLtr ? 'ltr' : 'rtl';
      ctx.textAlign = isLtr ? LEFT : RIGHT;
    }
    top -= (lineHeight * this._fontSizeFraction) / this.lineHeight;
    if (shortCut) {
      // render all the line in one pass without checking
      // drawingLeft = isLtr ? left : left - this.getLineWidth(lineIndex);
      this._renderChar(method, ctx, lineIndex, 0, line.join(''), left, top);
      ctx.restore();
      return;
    }
    for (let i = 0, len = line.length - 1; i <= len; i++) {
      timeToRender = i === len || this.charSpacing || path;
      charsToRender += line[i];
      charBox = this.__charBounds[lineIndex][i] as Required<GraphemeBBox>;
      if (boxWidth === 0) {
        left += sign * (charBox.kernedWidth - charBox.width);
        boxWidth += charBox.width;
      } else {
        boxWidth += charBox.kernedWidth;
      }
      if (isJustify && !timeToRender) {
        if (this._reSpaceAndTab.test(line[i])) {
          timeToRender = true;
        }
      }
      if (!timeToRender) {
        // if we have charSpacing, we render char by char
        actualStyle =
          actualStyle || this.getCompleteStyleDeclaration(lineIndex, i);
        nextStyle = this.getCompleteStyleDeclaration(lineIndex, i + 1);
        timeToRender = hasStyleChanged(actualStyle, nextStyle, false);
      }
      if (timeToRender) {
        if (path) {
          ctx.save();
          ctx.translate(charBox.renderLeft, charBox.renderTop);
          ctx.rotate(charBox.angle);
          this._renderChar(
            method,
            ctx,
            lineIndex,
            i,
            charsToRender,
            -boxWidth / 2,
            0
          );
          ctx.restore();
        } else {
          drawingLeft = left;
          this._renderChar(
            method,
            ctx,
            lineIndex,
            i,
            charsToRender,
            drawingLeft,
            top
          );
        }
        charsToRender = '';
        actualStyle = nextStyle;
        left += sign * boxWidth;
        boxWidth = 0;
      }
    }
    ctx.restore();
  }

  /**
   * This function try to patch the missing gradientTransform on canvas gradients.
   * transforming a context to transform the gradient, is going to transform the stroke too.
   * we want to transform the gradient but not the stroke operation, so we create
   * a transformed gradient on a pattern and then we use the pattern instead of the gradient.
   * this method has drawbacks: is slow, is in low resolution, needs a patch for when the size
   * is limited.
   * @private
   * @param {TFiller} filler a fabric gradient instance
   * @return {CanvasPattern} a pattern to use as fill/stroke style
   */
  _applyPatternGradientTransformText(filler: TFiller) {
    const pCanvas = createCanvasElement(),
      // TODO: verify compatibility with strokeUniform
      width = this.width + this.strokeWidth,
      height = this.height + this.strokeWidth,
      pCtx = pCanvas.getContext('2d')!;
    pCanvas.width = width;
    pCanvas.height = height;
    pCtx.beginPath();
    pCtx.moveTo(0, 0);
    pCtx.lineTo(width, 0);
    pCtx.lineTo(width, height);
    pCtx.lineTo(0, height);
    pCtx.closePath();
    pCtx.translate(width / 2, height / 2);
    pCtx.fillStyle = filler.toLive(pCtx)!;
    this._applyPatternGradientTransform(pCtx, filler);
    pCtx.fill();
    return pCtx.createPattern(pCanvas, 'no-repeat')!;
  }

  handleFiller<T extends 'fill' | 'stroke'>(
    ctx: CanvasRenderingContext2D,
    property: `${T}Style`,
    filler: TFiller | string
  ): { offsetX: number; offsetY: number } {
    let offsetX: number, offsetY: number;
    if (isFiller(filler)) {
      if (
        (filler as Gradient<'linear'>).gradientUnits === 'percentage' ||
        (filler as Gradient<'linear'>).gradientTransform ||
        (filler as Pattern).patternTransform
      ) {
        // need to transform gradient in a pattern.
        // this is a slow process. If you are hitting this codepath, and the object
        // is not using caching, you should consider switching it on.
        // we need a canvas as big as the current object caching canvas.
        offsetX = -this.width / 2;
        offsetY = -this.height / 2;
        ctx.translate(offsetX, offsetY);
        ctx[property] = this._applyPatternGradientTransformText(filler);
        return { offsetX, offsetY };
      } else {
        // is a simple gradient or pattern
        ctx[property] = filler.toLive(ctx)!;
        return this._applyPatternGradientTransform(ctx, filler);
      }
    } else {
      // is a color
      ctx[property] = filler;
    }
    return { offsetX: 0, offsetY: 0 };
  }

  /**
   * This function prepare the canvas for a stroke style, and stroke and strokeWidth
   * need to be sent in as defined
   * @param {CanvasRenderingContext2D} ctx
   * @param {CompleteTextStyleDeclaration} style with stroke and strokeWidth defined
   * @returns
   */
  _setStrokeStyles(
    ctx: CanvasRenderingContext2D,
    {
      stroke,
      strokeWidth,
    }: Pick<CompleteTextStyleDeclaration, 'stroke' | 'strokeWidth'>
  ) {
    ctx.lineWidth = strokeWidth;
    ctx.lineCap = this.strokeLineCap;
    ctx.lineDashOffset = this.strokeDashOffset;
    ctx.lineJoin = this.strokeLineJoin;
    ctx.miterLimit = this.strokeMiterLimit;
    return this.handleFiller(ctx, 'strokeStyle', stroke!);
  }

  /**
   * This function prepare the canvas for a ill style, and fill
   * need to be sent in as defined
   * @param {CanvasRenderingContext2D} ctx
   * @param {CompleteTextStyleDeclaration} style with ill defined
   * @returns
   */
  _setFillStyles(ctx: CanvasRenderingContext2D, { fill }: Pick<this, 'fill'>) {
    return this.handleFiller(ctx, 'fillStyle', fill!);
  }

  /**
   * @private
   * @param {String} method
   * @param {CanvasRenderingContext2D} ctx Context to render on
   * @param {Number} lineIndex
   * @param {Number} charIndex
   * @param {String} _char
   * @param {Number} left Left coordinate
   * @param {Number} top Top coordinate
   * @param {Number} lineHeight Height of the line
   */
  _renderChar(
    method: 'fillText' | 'strokeText',
    ctx: CanvasRenderingContext2D,
    lineIndex: number,
    charIndex: number,
    _char: string,
    left: number,
    top: number
  ) {
    const decl = this._getStyleDeclaration(lineIndex, charIndex),
      fullDecl = this.getCompleteStyleDeclaration(lineIndex, charIndex),
      shouldFill = method === 'fillText' && fullDecl.fill,
      shouldStroke =
        method === 'strokeText' && fullDecl.stroke && fullDecl.strokeWidth;

    if (!shouldStroke && !shouldFill) {
      return;
    }
    ctx.save();

    ctx.font = this._getFontDeclaration(fullDecl);

    if (decl.textBackgroundColor) {
      this._removeShadow(ctx);
    }
    if (decl.deltaY) {
      top += decl.deltaY;
    }

    if (shouldFill) {
      const fillOffsets = this._setFillStyles(ctx, fullDecl);
      ctx.fillText(
        _char,
        left - fillOffsets.offsetX,
        top - fillOffsets.offsetY
      );
    }

    if (shouldStroke) {
      const strokeOffsets = this._setStrokeStyles(ctx, fullDecl);
      ctx.strokeText(
        _char,
        left - strokeOffsets.offsetX,
        top - strokeOffsets.offsetY
      );
    }

    ctx.restore();
  }

  /**
   * Turns the character into a 'superior figure' (i.e. 'superscript')
   * @param {Number} start selection start
   * @param {Number} end selection end
   */
  setSuperscript(start: number, end: number) {
    this._setScript(start, end, this.superscript);
  }

  /**
   * Turns the character into an 'inferior figure' (i.e. 'subscript')
   * @param {Number} start selection start
   * @param {Number} end selection end
   */
  setSubscript(start: number, end: number) {
    this._setScript(start, end, this.subscript);
  }

  /**
   * Applies 'schema' at given position
   * @private
   * @param {Number} start selection start
   * @param {Number} end selection end
   * @param {Number} schema
   */
  protected _setScript(
    start: number,
    end: number,
    schema: {
      size: number;
      baseline: number;
    }
  ) {
    const fontSize = this.styleManager.value({
        offset: start,
        key: 'fontSize',
      }),
      dy = this.styleManager.value({ offset: start, key: 'deltaY' });

    this.setSelectionStyles(
      {
        fontSize: fontSize * schema.size,
        deltaY: dy + fontSize * schema.baseline,
      },
      start,
      end
    );
  }

  /**
   * @private
   * @param {Number} lineIndex index text line
   * @return {Number} Line left offset
   */
  _getLineLeftOffset(lineIndex: number): number {
    const lineWidth = this.getLineWidth(lineIndex),
      lineDiff = this.width - lineWidth,
      textAlign = this.textAlign,
      direction = this.direction,
      isEndOfWrapping = this.isEndOfWrapping(lineIndex);
    let leftOffset = 0;
    if (
      textAlign === JUSTIFY ||
      (textAlign === JUSTIFY_CENTER && !isEndOfWrapping) ||
      (textAlign === JUSTIFY_RIGHT && !isEndOfWrapping) ||
      (textAlign === JUSTIFY_LEFT && !isEndOfWrapping)
    ) {
      return 0;
    }
    if (textAlign === CENTER) {
      leftOffset = lineDiff / 2;
    }
    if (textAlign === RIGHT) {
      leftOffset = lineDiff;
    }
    if (textAlign === JUSTIFY_CENTER) {
      leftOffset = lineDiff / 2;
    }
    if (textAlign === JUSTIFY_RIGHT) {
      leftOffset = lineDiff;
    }
    if (direction === 'rtl') {
      if (
        textAlign === RIGHT ||
        textAlign === JUSTIFY ||
        textAlign === JUSTIFY_RIGHT
      ) {
        leftOffset = 0;
      } else if (textAlign === LEFT || textAlign === JUSTIFY_LEFT) {
        leftOffset = -lineDiff;
      } else if (textAlign === CENTER || textAlign === JUSTIFY_CENTER) {
        leftOffset = -lineDiff / 2;
      }
    }
    return leftOffset;
  }

  /**
   * @private
   */
  _clearCache() {
    this._forceClearCache = false;
    this.__lineWidths = [];
    this.__lineHeights = [];
    this.__charBounds = [];
  }

  /**
   * Measure a single line given its index. Used to calculate the initial
   * text bounding box. The values are calculated and stored in __lineWidths cache.
   * @private
   * @param {Number} lineIndex line number
   * @return {Number} Line width
   */
  getLineWidth(lineIndex: number): number {
    if (this.__lineWidths[lineIndex] !== undefined) {
      return this.__lineWidths[lineIndex];
    }

    const { width } = this.measureLine(lineIndex);
    this.__lineWidths[lineIndex] = width;
    return width;
  }

  _getWidthOfCharSpacing() {
    if (this.charSpacing !== 0) {
      return (this.fontSize * this.charSpacing) / 1000;
    }
    return 0;
  }

  /**
   * Retrieves the value of property at given character position
   * @param {Number} lineIndex the line number
   * @param {Number} charIndex the character number
   * @param {String} property the property name
   * @returns the value of 'property'
   */
  getValueOfPropertyAt<T extends StylePropertiesType>(
    lineIndex: number,
    charIndex: number,
    property: T
  ): this[T] {
    const charStyle = this._getStyleDeclaration(lineIndex, charIndex);
    return (charStyle[property] ?? this[property]) as this[T];
  }

  /**
   * @private
   * @param {CanvasRenderingContext2D} ctx Context to render on
   */
  _renderTextDecoration(
    ctx: CanvasRenderingContext2D,
    type: 'underline' | 'linethrough' | 'overline'
  ) {
    if (!this[type] && !this.styleHas(type)) {
      return;
    }
    let topOffset = this._getTopOffset();
    const leftOffset = this._getLeftOffset(),
      path = this.path,
      charSpacing = this._getWidthOfCharSpacing(),
      offsetY = this.offsets[type];

    for (let i = 0, len = this._textLines.length; i < len; i++) {
      const heightOfLine = this.getHeightOfLine(i);
      if (!this[type] && !this.styleHas(type, i)) {
        topOffset += heightOfLine;
        continue;
      }
      const line = this._textLines[i];
      const maxHeight = heightOfLine / this.lineHeight;
      const lineLeftOffset = this._getLineLeftOffset(i);
      let boxStart = 0;
      let boxWidth = 0;
      let lastDecoration = this.getValueOfPropertyAt(i, 0, type);
      let lastFill = this.getValueOfPropertyAt(i, 0, 'fill');
      let currentDecoration;
      let currentFill;
      const top = topOffset + maxHeight * (1 - this._fontSizeFraction);
      let size = this.getHeightOfChar(i, 0);
      let dy = this.getValueOfPropertyAt(i, 0, 'deltaY');
      for (let j = 0, jlen = line.length; j < jlen; j++) {
        const charBox = this.__charBounds[i][j] as Required<GraphemeBBox>;
        currentDecoration = this.getValueOfPropertyAt(i, j, type);
        currentFill = this.getValueOfPropertyAt(i, j, 'fill');
        const currentSize = this.getHeightOfChar(i, j);
        const currentDy = this.getValueOfPropertyAt(i, j, 'deltaY');
        if (path && currentDecoration && currentFill) {
          ctx.save();
          // bug? verify lastFill is a valid fill here.
          ctx.fillStyle = lastFill as string;
          ctx.translate(charBox.renderLeft, charBox.renderTop);
          ctx.rotate(charBox.angle);
          ctx.fillRect(
            -charBox.kernedWidth / 2,
            offsetY * currentSize + currentDy,
            charBox.kernedWidth,
            this.fontSize / 15
          );
          ctx.restore();
        } else if (
          (currentDecoration !== lastDecoration ||
            currentFill !== lastFill ||
            currentSize !== size ||
            currentDy !== dy) &&
          boxWidth > 0
        ) {
          let drawStart = leftOffset + lineLeftOffset + boxStart;
          if (this.direction === 'rtl') {
            drawStart = this.width - drawStart - boxWidth;
          }
          if (lastDecoration && lastFill) {
            // bug? verify lastFill is a valid fill here.
            ctx.fillStyle = lastFill as string;
            ctx.fillRect(
              drawStart,
              top + offsetY * size + dy,
              boxWidth,
              this.fontSize / 15
            );
          }
          boxStart = charBox.left;
          boxWidth = charBox.width;
          lastDecoration = currentDecoration;
          lastFill = currentFill;
          size = currentSize;
          dy = currentDy;
        } else {
          boxWidth += charBox.kernedWidth;
        }
      }
      let drawStart = leftOffset + lineLeftOffset + boxStart;
      if (this.direction === 'rtl') {
        drawStart = this.width - drawStart - boxWidth;
      }
      ctx.fillStyle = currentFill as string;
      currentDecoration &&
        currentFill &&
        ctx.fillRect(
          drawStart,
          top + offsetY * size + dy,
          boxWidth - charSpacing,
          this.fontSize / 15
        );
      topOffset += heightOfLine;
    }
    // if there is text background color no
    // other shadows should be casted
    this._removeShadow(ctx);
  }

  /**
   * return font declaration string for canvas context
   * @param {Object} [styleObject] object
   * @returns {String} font declaration formatted for canvas context.
   */
  _getFontDeclaration(
    styleObject?: TextStyleDeclaration,
    forMeasuring?: boolean
  ): string {
    const style = styleObject || this,
      family = this.fontFamily,
      fontIsGeneric = Text.genericFonts.indexOf(family.toLowerCase()) > -1;
    const fontFamily =
      family === undefined ||
      family.indexOf("'") > -1 ||
      family.indexOf(',') > -1 ||
      family.indexOf('"') > -1 ||
      fontIsGeneric
        ? style.fontFamily
        : `"${style.fontFamily}"`;
    return [
      style.fontStyle,
      style.fontWeight,
      forMeasuring ? this.CACHE_FONT_SIZE + 'px' : style.fontSize + 'px',
      fontFamily,
    ].join(' ');
  }

  /**
   * Renders text instance on a specified context
   * @param {CanvasRenderingContext2D} ctx Context to render on
   */
  render(ctx: CanvasRenderingContext2D) {
    if (!this.visible) {
      return;
    }
    if (
      this.canvas &&
      this.canvas.skipOffscreen &&
      !this.group &&
      !this.isOnScreen()
    ) {
      return;
    }
    if (this._forceClearCache) {
      this.initDimensions();
    }
    super.render(ctx);
  }

  /**
   * Override this method to customize grapheme splitting
   * @todo the util `graphemeSplit` needs to be injectable in some way.
   * is more comfortable to inject the correct util rather than having to override text
   * in the middle of the prototype chain
   * @param {string} value
   * @returns {string[]} array of graphemes
   */
  graphemeSplit(value: string): string[] {
    return graphemeSplit(value);
  }

  /**
   * Returns the text as an array of lines.
   * @param {String} text text to split
   * @returns  Lines in the text
   */
  _splitTextIntoLines(text: string) {
    const lines = text.split(this._reNewline),
      newLines = new Array<string[]>(lines.length),
      newLine = ['\n'];
    let newText: string[] = [];
    for (let i = 0; i < lines.length; i++) {
      newLines[i] = this.graphemeSplit(lines[i]);
      newText = newText.concat(newLines[i], newLine);
    }
    newText.pop();
    return {
      _unwrappedLines: newLines,
      lines,
      graphemeText: newText,
      graphemeLines: newLines,
      endOfWrapping: new Array(newLines.length).fill(true),
    };
  }

  /**
   * Returns object representation of an instance
   * @param {Array} [propertiesToInclude] Any properties that you might want to additionally include in the output
   * @return {Object} Object representation of an instance
   */
  toObject<
    T extends Omit<Props & TClassProperties<this>, keyof SProps>,
    K extends keyof T = never
  >(propertiesToInclude: K[] = []): Pick<T, K> & SProps {
    return {
      ...super.toObject([...additionalProps, ...propertiesToInclude]),
      styles: this.styleManager.toJSON(),
      ...(this.path ? { path: this.path.toObject() } : {}),
    };
  }

  set(key: string | any, value?: any) {
    const { textLayoutProperties } = this.constructor as typeof Text;
    super.set(key, value);
    let needsDims = false;
    let isAddingPath = false;
    if (typeof key === 'object') {
      for (const _key in key) {
        if (_key === 'path') {
          this.setPathInfo();
        }
        needsDims = needsDims || textLayoutProperties.includes(_key);
        isAddingPath = isAddingPath || _key === 'path';
      }
    } else {
      needsDims = textLayoutProperties.includes(key);
      isAddingPath = key === 'path';
    }
    if (isAddingPath) {
      this.setPathInfo();
    }
    if (needsDims && this.initialized) {
      this.initDimensions();
      this.setCoords();
    }
    return this;
  }

  /**
   * Returns complexity of an instance
   * @return {Number} complexity
   */
  complexity(): number {
    return 1;
  }

  static genericFonts = [
    'sans-serif',
    'serif',
    'cursive',
    'fantasy',
    'monospace',
  ];

  /* _FROM_SVG_START_ */

  /**
   * List of attribute names to account for when parsing SVG element (used by {@link Text.fromElement})
   * @static
   * @memberOf Text
   * @see: http://www.w3.org/TR/SVG/text.html#TextElement
   */
  static ATTRIBUTE_NAMES = SHARED_ATTRIBUTES.concat(
    'x',
    'y',
    'dx',
    'dy',
    'font-family',
    'font-style',
    'font-weight',
    'font-size',
    'letter-spacing',
    'text-decoration',
    'text-anchor'
  );

  /**
   * Returns Text instance from an SVG element (<b>not yet implemented</b>)
   * @static
   * @memberOf Text
   * @param {SVGElement} element Element to parse
   * @param {Object} [options] Options object
   */
  static async fromElement(element: SVGElement, options: object) {
    const parsedAttributes = parseAttributes(element, Text.ATTRIBUTE_NAMES);

    const {
      textAnchor = LEFT as typeof LEFT | typeof CENTER | typeof RIGHT,
      textDecoration = '',
      dx = 0,
      dy = 0,
      top = 0,
      left = 0,
      fontSize = DEFAULT_SVG_FONT_SIZE,
      strokeWidth = 1,
      ...restOfOptions
    } = { ...options, ...parsedAttributes };

    const textContent = (element.textContent || '')
      .replace(/^\s+|\s+$|\n+/g, '')
      .replace(/\s+/g, ' ');

    // this code here is probably the usual issue for SVG center find
    // this can later looked at again and probably removed.

    const text = new this(textContent, {
        left: left + dx,
        top: top + dy,
        underline: textDecoration.includes('underline'),
        overline: textDecoration.includes('overline'),
        linethrough: textDecoration.includes('line-through'),
        // we initialize this as 0
        strokeWidth: 0,
        fontSize,
        ...restOfOptions,
      }),
      textHeightScaleFactor = text.getScaledHeight() / text.height,
      lineHeightDiff =
        (text.height + text.strokeWidth) * text.lineHeight - text.height,
      scaledDiff = lineHeightDiff * textHeightScaleFactor,
      textHeight = text.getScaledHeight() + scaledDiff;

    let offX = 0;
    /*
      Adjust positioning:
        x/y attributes in SVG correspond to the bottom-left corner of text bounding box
        fabric output by default at top, left.
    */
    if (textAnchor === CENTER) {
      offX = text.getScaledWidth() / 2;
    }
    if (textAnchor === RIGHT) {
      offX = text.getScaledWidth();
    }
    text.set({
      left: text.left - offX,
      top:
        text.top -
        (textHeight - text.fontSize * (0.07 + text._fontSizeFraction)) /
          text.lineHeight,
      strokeWidth,
    });
    return text;
  }

  /* _FROM_SVG_END_ */

  /**
   * Returns Text instance from an object representation
   * @param {Object} object plain js Object to create an instance from
   * @returns {Promise<Text>}
   */
  static fromObject<T extends TProps<SerializedTextProps>>(object: T) {
    return this._fromObject<Text>(object, {
      extraParam: 'text',
    });
  }
}

applyMixins(Text, [TextSVGExportMixin]);
classRegistry.setClass(Text);
classRegistry.setSVGClass(Text);<|MERGE_RESOLUTION|>--- conflicted
+++ resolved
@@ -1,14 +1,6 @@
 import { cache } from '../../cache';
 import { DEFAULT_SVG_FONT_SIZE } from '../../constants';
 import type { ObjectEvents } from '../../EventTypeDefs';
-<<<<<<< HEAD
-=======
-import type {
-  CompleteTextStyleDeclaration,
-  TextStyle,
-  TextStyleDeclaration,
-} from './StyledText';
->>>>>>> cc7b2452
 import { StyledText } from './StyledText';
 import { SHARED_ATTRIBUTES } from '../../parser/attributes';
 import { parseAttributes } from '../../parser/parseAttributes';
@@ -42,13 +34,9 @@
   JUSTIFY_RIGHT,
 } from './constants';
 import { CENTER, LEFT, RIGHT, TOP, BOTTOM } from '../../constants';
-<<<<<<< HEAD
 import type { TextStyleDeclaration } from './TextStyles';
 import { TextStyles, hasStyleChanged } from './TextStyles';
-=======
 import { isFiller } from '../../util/typeAssertions';
-import type { Gradient, Pattern } from 'fabric';
->>>>>>> cc7b2452
 
 let measuringContext: CanvasRenderingContext2D | null;
 
@@ -813,11 +801,7 @@
     _char: string,
     charStyle: CompleteTextStyleDeclaration,
     previousChar: string | undefined,
-<<<<<<< HEAD
-    prevCharStyle?: TextStyleDeclaration
-=======
     prevCharStyle: CompleteTextStyleDeclaration | Record<string, never>
->>>>>>> cc7b2452
   ) {
     const fontCache = cache.getFontCache(charStyle),
       fontDeclaration = this._getFontDeclaration(charStyle),
