--- conflicted
+++ resolved
@@ -1,10 +1,7 @@
 // @ts-nocheck
 import { fabric } from '../../HEADER';
-<<<<<<< HEAD
 import { ObjectEvents, TransformEvent } from '../EventTypeDefs';
-=======
 import { ITextClickBehaviorMixin } from '../mixins/itext_click_behavior.mixin';
->>>>>>> bfae2d6e
 import { TClassProperties, TFiller } from '../typedefs';
 import { stylesFromArray } from '../util/misc/textStyles';
 import { FabricObject } from './fabricObject.class';
