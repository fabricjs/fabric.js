--- conflicted
+++ resolved
@@ -31,13 +31,8 @@
  * @fires cut
  * @fires paste
  *
-<<<<<<< HEAD
  * #### Supported key combinations
  * ```
-=======
- * <p>Supported key combinations:</p>
- * <pre>
->>>>>>> 695cf103
  *   Move cursor:                    left, right, up, down
  *   Select character:               shift + left, shift + right
  *   Select text vertically:         shift + up, shift + down
