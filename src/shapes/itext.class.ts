// @ts-nocheck
import { fabric } from '../../HEADER';
import { ObjectEvents, TransformEvent } from '../EventTypeDefs';
import { ITextClickBehaviorMixin } from '../mixins/itext_click_behavior.mixin';
import {
  ctrlKeysMapDown,
  ctrlKeysMapUp,
  keysMap,
  keysMapRtl,
} from '../mixins/itext_key_const';
<<<<<<< HEAD
import { classRegistry } from '../util/class_registry';
=======
import { TClassProperties, TFiller } from '../typedefs';
>>>>>>> c33fd975

export type ITextEvents = ObjectEvents & {
  'selection:changed': never;
  changed: never;
  tripleclick: TransformEvent;
  'editing:entered': never;
  'editing:exited': never;
};

/**
 * IText class (introduced in <b>v1.4</b>) Events are also fired with "text:"
 * prefix when observing canvas.
 * @class IText
 *
 * @fires changed
 * @fires selection:changed
 * @fires editing:entered
 * @fires editing:exited
 * @fires dragstart
 * @fires drag drag event firing on the drag source
 * @fires dragend
 * @fires copy
 * @fires cut
 * @fires paste
 *
 * @return {IText} thisArg
 * @see {@link IText#initialize} for constructor definition
 *
 * <p>Supported key combinations:</p>
 * <pre>
 *   Move cursor:                    left, right, up, down
 *   Select character:               shift + left, shift + right
 *   Select text vertically:         shift + up, shift + down
 *   Move cursor by word:            alt + left, alt + right
 *   Select words:                   shift + alt + left, shift + alt + right
 *   Move cursor to line start/end:  cmd + left, cmd + right or home, end
 *   Select till start/end of line:  cmd + shift + left, cmd + shift + right or shift + home, shift + end
 *   Jump to start/end of text:      cmd + up, cmd + down
 *   Select till start/end of text:  cmd + shift + up, cmd + shift + down or shift + pgUp, shift + pgDown
 *   Delete character:               backspace
 *   Delete word:                    alt + backspace
 *   Delete line:                    cmd + backspace
 *   Forward delete:                 delete
 *   Copy text:                      ctrl/cmd + c
 *   Paste text:                     ctrl/cmd + v
 *   Cut text:                       ctrl/cmd + x
 *   Select entire text:             ctrl/cmd + a
 *   Quit editing                    tab or esc
 * </pre>
 *
 * <p>Supported mouse/touch combination</p>
 * <pre>
 *   Position cursor:                click/touch
 *   Create selection:               click/touch & drag
 *   Create selection:               click & shift + click
 *   Select word:                    double click
 *   Select line:                    triple click
 * </pre>
 */
export class IText extends ITextClickBehaviorMixin<ITextEvents> {
  /**
   * Index where text selection starts (or where cursor is when there is no selection)
   * @type Number
   * @default
   */
  selectionStart: number;

  /**
   * Index where text selection ends
   * @type Number
   * @default
   */
  selectionEnd: number;

  compositionStart: number;

  compositionEnd: number;

  /**
   * Color of text selection
   * @type String
   * @default
   */
  selectionColor: string;

  /**
   * Indicates whether text is in editing mode
   * @type Boolean
   * @default
   */
  isEditing: boolean;

  /**
   * Indicates whether a text can be edited
   * @type Boolean
   * @default
   */
  editable: boolean;

  /**
   * Border color of text object while it's in editing mode
   * @type String
   * @default
   */
  editingBorderColor: string;

  /**
   * Width of cursor (in px)
   * @type Number
   * @default
   */
  cursorWidth: number;

  /**
   * Color of text cursor color in editing mode.
   * if not set (default) will take color from the text.
   * if set to a color value that fabric can understand, it will
   * be used instead of the color of the text at the current position.
   * @type String
   * @default
   */
  cursorColor: string;

  /**
   * Delay between cursor blink (in ms)
   * @type Number
   * @default
   */
  cursorDelay: number;

  /**
   * Duration of cursor fade in (in ms)
   * @type Number
   * @default
   */
  cursorDuration: number;

  /**
   * Indicates whether internal text char widths can be cached
   * @type Boolean
   * @default
   */
  caching: boolean;

  /**

   * Constructor
   * @param {String} text Text string
   * @param {Object} [options] Options object
   * @return {IText} thisArg
   */
  constructor(text: string, options: object) {
    super(text, options);
    this.initBehavior();
  }

  /**
   * While editing handle differently
   * @private
   * @param {string} key
   * @param {*} value
   */
  _set(key: string, value: any) {
    if (this.isEditing && this._savedProps && key in this._savedProps) {
      this._savedProps[key] = value;
    } else {
      super._set(key, value);
    }
    return this;
  }

  /**
   * Sets selection start (left boundary of a selection)
   * @param {Number} index Index to set selection start to
   */
  setSelectionStart(index: number) {
    index = Math.max(index, 0);
    this._updateAndFire('selectionStart', index);
  }

  /**
   * Sets selection end (right boundary of a selection)
   * @param {Number} index Index to set selection end to
   */
  setSelectionEnd(index: number) {
    index = Math.min(index, this.text.length);
    this._updateAndFire('selectionEnd', index);
  }

  /**
   * @private
   * @param {String} property 'selectionStart' or 'selectionEnd'
   * @param {Number} index new position of property
   */
  _updateAndFire(property: string, index: number) {
    if (this[property] !== index) {
      this._fireSelectionChanged();
      this[property] = index;
    }
    this._updateTextarea();
  }

  /**
   * Fires the even of selection changed
   * @private
   */
  _fireSelectionChanged() {
    this.fire('selection:changed');
    this.canvas && this.canvas.fire('text:selection:changed', { target: this });
  }

  /**
   * Initialize text dimensions. Render all text on given context
   * or on a offscreen canvas to get the text width with measureText.
   * Updates this.width and this.height with the proper values.
   * Does not return dimensions.
   * @private
   */
  initDimensions() {
    this.isEditing && this.initDelayedCursor();
    this.clearContextTop();
    super.initDimensions();
  }

  /**
   * Gets style of a current selection/cursor (at the start position)
   * if startIndex or endIndex are not provided, selectionStart or selectionEnd will be used.
   * @param {Number} startIndex Start index to get styles at
   * @param {Number} endIndex End index to get styles at, if not specified selectionEnd or startIndex + 1
   * @param {Boolean} [complete] get full style or not
   * @return {Array} styles an array with one, zero or more Style objects
   */
  getSelectionStyles(
    startIndex: number = this.selectionStart || 0,
    endIndex: number = this.selectionEnd,
    complete?: boolean
  ) {
    return super.getSelectionStyles(startIndex, endIndex, complete);
  }

  /**
   * Sets style of a current selection, if no selection exist, do not set anything.
   * @param {Object} [styles] Styles object
   * @param {Number} [startIndex] Start index to get styles at
   * @param {Number} [endIndex] End index to get styles at, if not specified selectionEnd or startIndex + 1
   */
  setSelectionStyles(
    styles: object,
    startIndex: number = this.selectionStart || 0,
    endIndex: number = this.selectionEnd
  ) {
    return super.setSelectionStyles(styles, startIndex, endIndex);
  }

  /**
   * Returns 2d representation (lineIndex and charIndex) of cursor (or selection start)
   * @param {Number} [selectionStart] Optional index. When not given, current selectionStart is used.
   * @param {Boolean} [skipWrapping] consider the location for unwrapped lines. useful to manage styles.
   */
  get2DCursorLocation(
    selectionStart = this.selectionStart,
    skipWrapping?: boolean
  ) {
    return super.get2DCursorLocation(selectionStart, skipWrapping);
  }

  /**
   * @private
   * @param {CanvasRenderingContext2D} ctx Context to render on
   */
  render(ctx: CanvasRenderingContext2D) {
    this.clearContextTop();
    super.render(ctx);
    // clear the cursorOffsetCache, so we ensure to calculate once per renderCursor
    // the correct position but not at every cursor animation.
    this.cursorOffsetCache = {};
    this.renderCursorOrSelection();
  }

  /**
   * @private
   * @param {CanvasRenderingContext2D} ctx Context to render on
   */
  _render(ctx: CanvasRenderingContext2D) {
    super._render(ctx);
  }

  /**
   * Renders cursor or selection (depending on what exists)
   * it does on the contextTop. If contextTop is not available, do nothing.
   */
  renderCursorOrSelection() {
    if (!this.isEditing) {
      return;
    }
    const ctx = this.clearContextTop(true);
    if (!ctx) {
      return;
    }
    const boundaries = this._getCursorBoundaries();
    if (this.selectionStart === this.selectionEnd) {
      this.renderCursor(ctx, boundaries);
    } else {
      this.renderSelection(ctx, boundaries);
    }
    ctx.restore();
  }

  /**
   * Renders cursor on context Top, outside the animation cycle, on request
   * Used for the drag/drop effect.
   * If contextTop is not available, do nothing.
   */
  renderCursorAt(selectionStart) {
    const boundaries = this._getCursorBoundaries(selectionStart, true);
    this._renderCursor(this.canvas.contextTop, boundaries, selectionStart);
  }

  /**
   * Returns cursor boundaries (left, top, leftOffset, topOffset)
   * left/top are left/top of entire text box
   * leftOffset/topOffset are offset from that left/top point of a text box
   * @private
   * @param {number} [index] index from start
   * @param {boolean} [skipCaching]
   */
  _getCursorBoundaries(index: number, skipCaching?: boolean) {
    if (typeof index === 'undefined') {
      index = this.selectionStart;
    }
    const left = this._getLeftOffset(),
      top = this._getTopOffset(),
      offsets = this._getCursorBoundariesOffsets(index, skipCaching);
    return {
      left: left,
      top: top,
      leftOffset: offsets.left,
      topOffset: offsets.top,
    };
  }

  /**
   * Caches and returns cursor left/top offset relative to instance's center point
   * @private
   * @param {number} index index from start
   * @param {boolean} [skipCaching]
   */
  _getCursorBoundariesOffsets(index: number, skipCaching?: boolean) {
    if (skipCaching) {
      return this.__getCursorBoundariesOffsets(index);
    }
    if (this.cursorOffsetCache && 'top' in this.cursorOffsetCache) {
      return this.cursorOffsetCache;
    }
    return (this.cursorOffsetCache = this.__getCursorBoundariesOffsets(index));
  }

  /**
   * Calculates cursor left/top offset relative to instance's center point
   * @private
   * @param {number} index index from start
   */
  __getCursorBoundariesOffsets(index: number) {
    let topOffset = 0,
      leftOffset = 0;
    const { charIndex, lineIndex } = this.get2DCursorLocation(index);

    for (let i = 0; i < lineIndex; i++) {
      topOffset += this.getHeightOfLine(i);
    }
    const lineLeftOffset = this._getLineLeftOffset(lineIndex);
    const bound = this.__charBounds[lineIndex][charIndex];
    bound && (leftOffset = bound.left);
    if (
      this.charSpacing !== 0 &&
      charIndex === this._textLines[lineIndex].length
    ) {
      leftOffset -= this._getWidthOfCharSpacing();
    }
    const boundaries = {
      top: topOffset,
      left: lineLeftOffset + (leftOffset > 0 ? leftOffset : 0),
    };
    if (this.direction === 'rtl') {
      if (
        this.textAlign === 'right' ||
        this.textAlign === 'justify' ||
        this.textAlign === 'justify-right'
      ) {
        boundaries.left *= -1;
      } else if (
        this.textAlign === 'left' ||
        this.textAlign === 'justify-left'
      ) {
        boundaries.left = lineLeftOffset - (leftOffset > 0 ? leftOffset : 0);
      } else if (
        this.textAlign === 'center' ||
        this.textAlign === 'justify-center'
      ) {
        boundaries.left = lineLeftOffset - (leftOffset > 0 ? leftOffset : 0);
      }
    }
    return boundaries;
  }

  /**
   * Renders cursor
   * @param {Object} boundaries
   * @param {CanvasRenderingContext2D} ctx transformed context to draw on
   */
  renderCursor(ctx: CanvasRenderingContext2D, boundaries: object) {
    this._renderCursor(ctx, boundaries, this.selectionStart);
  }

  _renderCursor(ctx, boundaries, selectionStart) {
    const cursorLocation = this.get2DCursorLocation(selectionStart),
      lineIndex = cursorLocation.lineIndex,
      charIndex =
        cursorLocation.charIndex > 0 ? cursorLocation.charIndex - 1 : 0,
      charHeight = this.getValueOfPropertyAt(lineIndex, charIndex, 'fontSize'),
      multiplier = this.scaleX * this.canvas.getZoom(),
      cursorWidth = this.cursorWidth / multiplier,
      dy = this.getValueOfPropertyAt(lineIndex, charIndex, 'deltaY'),
      topOffset =
        boundaries.topOffset +
        ((1 - this._fontSizeFraction) * this.getHeightOfLine(lineIndex)) /
          this.lineHeight -
        charHeight * (1 - this._fontSizeFraction);

    if (this.inCompositionMode) {
      // TODO: investigate why there isn't a return inside the if,
      // and why can't happen at the top of the function
      this.renderSelection(ctx, boundaries);
    }
    ctx.fillStyle =
      this.cursorColor ||
      this.getValueOfPropertyAt(lineIndex, charIndex, 'fill');
    ctx.globalAlpha = this.__isMousedown ? 1 : this._currentCursorOpacity;
    ctx.fillRect(
      boundaries.left + boundaries.leftOffset - cursorWidth / 2,
      topOffset + boundaries.top + dy,
      cursorWidth,
      charHeight
    );
  }

  /**
   * Renders text selection
   * @param {Object} boundaries Object with left/top/leftOffset/topOffset
   * @param {CanvasRenderingContext2D} ctx transformed context to draw on
   */
  renderSelection(ctx: CanvasRenderingContext2D, boundaries: object) {
    const selection = {
      selectionStart: this.inCompositionMode
        ? this.hiddenTextarea.selectionStart
        : this.selectionStart,
      selectionEnd: this.inCompositionMode
        ? this.hiddenTextarea.selectionEnd
        : this.selectionEnd,
    };
    this._renderSelection(ctx, selection, boundaries);
  }

  /**
   * Renders drag start text selection
   */
  renderDragSourceEffect() {
    if (
      this.__isDragging &&
      this.__dragStartSelection &&
      this.__dragStartSelection
    ) {
      this._renderSelection(
        this.canvas.contextTop,
        this.__dragStartSelection,
        this._getCursorBoundaries(
          this.__dragStartSelection.selectionStart,
          true
        )
      );
    }
  }

  renderDropTargetEffect(e) {
    const dragSelection = this.getSelectionStartFromPointer(e);
    this.renderCursorAt(dragSelection);
  }

  /**
   * Renders text selection
   * @private
   * @param {{ selectionStart: number, selectionEnd: number }} selection
   * @param {Object} boundaries Object with left/top/leftOffset/topOffset
   * @param {CanvasRenderingContext2D} ctx transformed context to draw on
   */
  _renderSelection(
    ctx: CanvasRenderingContext2D,
    selection: { selectionStart: number; selectionEnd: number },
    boundaries: object
  ) {
    const selectionStart = selection.selectionStart,
      selectionEnd = selection.selectionEnd,
      isJustify = this.textAlign.indexOf('justify') !== -1,
      start = this.get2DCursorLocation(selectionStart),
      end = this.get2DCursorLocation(selectionEnd),
      startLine = start.lineIndex,
      endLine = end.lineIndex,
      startChar = start.charIndex < 0 ? 0 : start.charIndex,
      endChar = end.charIndex < 0 ? 0 : end.charIndex;

    for (let i = startLine; i <= endLine; i++) {
      const lineOffset = this._getLineLeftOffset(i) || 0;
      let lineHeight = this.getHeightOfLine(i),
        realLineHeight = 0,
        boxStart = 0,
        boxEnd = 0;

      if (i === startLine) {
        boxStart = this.__charBounds[startLine][startChar].left;
      }
      if (i >= startLine && i < endLine) {
        boxEnd =
          isJustify && !this.isEndOfWrapping(i)
            ? this.width
            : this.getLineWidth(i) || 5; // WTF is this 5?
      } else if (i === endLine) {
        if (endChar === 0) {
          boxEnd = this.__charBounds[endLine][endChar].left;
        } else {
          const charSpacing = this._getWidthOfCharSpacing();
          boxEnd =
            this.__charBounds[endLine][endChar - 1].left +
            this.__charBounds[endLine][endChar - 1].width -
            charSpacing;
        }
      }
      realLineHeight = lineHeight;
      if (this.lineHeight < 1 || (i === endLine && this.lineHeight > 1)) {
        lineHeight /= this.lineHeight;
      }
      let drawStart = boundaries.left + lineOffset + boxStart,
        drawHeight = lineHeight,
        extraTop = 0;
      const drawWidth = boxEnd - boxStart;
      if (this.inCompositionMode) {
        ctx.fillStyle = this.compositionColor || 'black';
        drawHeight = 1;
        extraTop = lineHeight;
      } else {
        ctx.fillStyle = this.selectionColor;
      }
      if (this.direction === 'rtl') {
        if (
          this.textAlign === 'right' ||
          this.textAlign === 'justify' ||
          this.textAlign === 'justify-right'
        ) {
          drawStart = this.width - drawStart - drawWidth;
        } else if (
          this.textAlign === 'left' ||
          this.textAlign === 'justify-left'
        ) {
          drawStart = boundaries.left + lineOffset - boxEnd;
        } else if (
          this.textAlign === 'center' ||
          this.textAlign === 'justify-center'
        ) {
          drawStart = boundaries.left + lineOffset - boxEnd;
        }
      }
      ctx.fillRect(
        drawStart,
        boundaries.top + boundaries.topOffset + extraTop,
        drawWidth,
        drawHeight
      );
      boundaries.topOffset += realLineHeight;
    }
  }

  /**
   * High level function to know the height of the cursor.
   * the currentChar is the one that precedes the cursor
   * Returns fontSize of char at the current cursor
   * Unused from the library, is for the end user
   * @return {Number} Character font size
   */
  getCurrentCharFontSize(): number {
    const cp = this._getCurrentCharIndex();
    return this.getValueOfPropertyAt(cp.l, cp.c, 'fontSize');
  }

  /**
   * High level function to know the color of the cursor.
   * the currentChar is the one that precedes the cursor
   * Returns color (fill) of char at the current cursor
   * if the text object has a pattern or gradient for filler, it will return that.
   * Unused by the library, is for the end user
   * @return {String | TFiller} Character color (fill)
   */
  getCurrentCharColor(): string | TFiller {
    const cp = this._getCurrentCharIndex();
    return this.getValueOfPropertyAt(cp.l, cp.c, 'fill');
  }

  /**
   * Returns the cursor position for the getCurrent.. functions
   * @private
   */
  _getCurrentCharIndex() {
    const cursorPosition = this.get2DCursorLocation(this.selectionStart, true),
      charIndex =
        cursorPosition.charIndex > 0 ? cursorPosition.charIndex - 1 : 0;
    return { l: cursorPosition.lineIndex, c: charIndex };
  }
}

export const iTextDefaultValues: Partial<TClassProperties<IText>> = {
  type: 'i-text',
  selectionStart: 0,
  selectionEnd: 0,
  selectionColor: 'rgba(17,119,255,0.3)',
  isEditing: false,
  editable: true,
  editingBorderColor: 'rgba(102,153,255,0.25)',
  cursorWidth: 2,
  cursorColor: '',
  cursorDelay: 1000,
  cursorDuration: 600,
  caching: true,
  hiddenTextareaContainer: null,
  _reSpace: /\s|\n/,
  _currentCursorOpacity: 1,
  _selectionDirection: null,
  inCompositionMode: false,
  keysMap,
  keysMapRtl,
  ctrlKeysMapDown,
  ctrlKeysMapUp,
};

Object.assign(IText.prototype, iTextDefaultValues);

classRegistry.setClass(IText);

fabric.IText = IText;<|MERGE_RESOLUTION|>--- conflicted
+++ resolved
@@ -8,11 +8,8 @@
   keysMap,
   keysMapRtl,
 } from '../mixins/itext_key_const';
-<<<<<<< HEAD
 import { classRegistry } from '../util/class_registry';
-=======
 import { TClassProperties, TFiller } from '../typedefs';
->>>>>>> c33fd975
 
 export type ITextEvents = ObjectEvents & {
   'selection:changed': never;
