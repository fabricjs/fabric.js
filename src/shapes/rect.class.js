--- conflicted
+++ resolved
@@ -157,24 +157,14 @@
       var markup = this._createBaseSVGMarkup(), x = -this.width / 2, y = -this.height / 2;
       markup.push(
         '<rect ', this.getSvgId(),
-<<<<<<< HEAD
-          'x="', x, '" y="', y,
-          '" rx="', this.get('rx'), '" ry="', this.get('ry'),
-          '" width="', this.width, '" height="', this.height,
-          '" style="', this.getSvgStyles(),
-          '" transform="', this.getSvgTransform(),
-          this.getSvgTransformMatrix(),'"',
-          this.addPaintOrder(),
-        '/>\n');
-=======
         'x="', x, '" y="', y,
         '" rx="', this.get('rx'), '" ry="', this.get('ry'),
         '" width="', this.width, '" height="', this.height,
         '" style="', this.getSvgStyles(),
         '" transform="', this.getSvgTransform(),
         this.getSvgTransformMatrix(),
+        this.addPaintOrder(),
         '"/>\n');
->>>>>>> ddb40273
 
       return reviver ? reviver(markup.join('')) : markup.join('');
     },
