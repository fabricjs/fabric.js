import { classRegistry } from '../ClassRegistry';
import { FabricObject } from './Object/FabricObject';

export const triangleDefaultValues = {
  width: 100,
  height: 100,
};

export class Triangle extends FabricObject {
<<<<<<< HEAD
  static readonly type = 'triangle';
=======
  static ownDefaults: Record<string, any> = triangleDefaultValues;

  static getDefaults() {
    return { ...super.getDefaults(), ...Triangle.ownDefaults };
  }
>>>>>>> 26ed225b

  /**
   * @private
   * @param {CanvasRenderingContext2D} ctx Context to render on
   */
  _render(ctx: CanvasRenderingContext2D) {
    const widthBy2 = this.width / 2,
      heightBy2 = this.height / 2;

    ctx.beginPath();
    ctx.moveTo(-widthBy2, heightBy2);
    ctx.lineTo(0, -heightBy2);
    ctx.lineTo(widthBy2, heightBy2);
    ctx.closePath();

    this._renderPaintInOrder(ctx);
  }

  /**
   * Returns svg representation of an instance
   * @return {Array} an array of strings with the specific svg representation
   * of the instance
   */
  _toSVG() {
    const widthBy2 = this.width / 2,
      heightBy2 = this.height / 2,
      points = `${-widthBy2} ${heightBy2},0 ${-heightBy2},${widthBy2} ${heightBy2}`;
    return ['<polygon ', 'COMMON_PARTS', 'points="', points, '" />'];
  }
}

<<<<<<< HEAD
export const triangleDefaultValues: Partial<TClassProperties<Triangle>> = {
  width: 100,
  height: 100,
};

Object.assign(Triangle.prototype, triangleDefaultValues);
=======
// @ts-expect-error
Triangle.prototype.type = 'triangle';
>>>>>>> 26ed225b

classRegistry.setClass(Triangle);
classRegistry.setSVGClass(Triangle);<|MERGE_RESOLUTION|>--- conflicted
+++ resolved
@@ -7,15 +7,12 @@
 };
 
 export class Triangle extends FabricObject {
-<<<<<<< HEAD
   static readonly type = 'triangle';
-=======
   static ownDefaults: Record<string, any> = triangleDefaultValues;
 
   static getDefaults() {
     return { ...super.getDefaults(), ...Triangle.ownDefaults };
   }
->>>>>>> 26ed225b
 
   /**
    * @private
@@ -47,17 +44,5 @@
   }
 }
 
-<<<<<<< HEAD
-export const triangleDefaultValues: Partial<TClassProperties<Triangle>> = {
-  width: 100,
-  height: 100,
-};
-
-Object.assign(Triangle.prototype, triangleDefaultValues);
-=======
-// @ts-expect-error
-Triangle.prototype.type = 'triangle';
->>>>>>> 26ed225b
-
 classRegistry.setClass(Triangle);
 classRegistry.setSVGClass(Triangle);