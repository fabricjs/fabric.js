--- conflicted
+++ resolved
@@ -1,12 +1,7 @@
 import { fabric } from '../../HEADER';
 import { ControlRenderingStyleOverride } from '../controls';
 import { TClassProperties } from '../typedefs';
-<<<<<<< HEAD
 import { classRegistry } from '../util/class_registry';
-import { enlivenObjects } from '../util/misc/objectEnlive';
-import { FabricObject } from './fabricObject.class';
-=======
->>>>>>> c33fd975
 import { Group, groupDefaultValues } from './group.class';
 import type { FabricObject } from './Object/FabricObject';
 
