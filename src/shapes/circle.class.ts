--- conflicted
+++ resolved
@@ -226,12 +226,7 @@
  * @param {Object} object Object to create an instance from
  * @returns {Promise<Circle>}
  */
-<<<<<<< HEAD
-Circle.fromObject = (object) =>
-  FabricObject._fromObject(fabric.Circle, object);
-=======
 Circle.fromObject = (object) => FabricObject._fromObject(fabric.Circle, object);
->>>>>>> 8235106d
 
 fabric.Circle = Circle;
 export { Circle };