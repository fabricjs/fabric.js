--- conflicted
+++ resolved
@@ -1,23 +1,14 @@
 import { SHARED_ATTRIBUTES } from '../parser/attributes';
 import { parseAttributes } from '../parser/parseAttributes';
-import { TClassProperties } from '../typedefs';
-import { classRegistry } from '../util/class_registry';
 import { cos } from '../util/misc/cos';
 import { degreesToRadians } from '../util/misc/radiansDegreesConversion';
 import { sin } from '../util/misc/sin';
-<<<<<<< HEAD
-import { cacheProperties, FabricObject } from './Object/FabricObject';
-import { SerializedObjectProps } from './Object/ObjectProps';
-
-export interface SerializedCircleProps extends SerializedObjectProps {
-=======
 import { classRegistry } from '../ClassRegistry';
 import { FabricObject, cacheProperties } from './Object/FabricObject';
 import { TClassProperties } from '../typedefs';
-import { FabricObjectProps } from './Object/ObjectProps';
-
-export interface CircleProps extends FabricObjectProps {
->>>>>>> ff3edd7d
+import { SerializedObjectProps } from './Object/ObjectProps';
+
+export interface SerializedCircleProps extends SerializedObjectProps {
   /**
    * Radius of this circle
    * @type Number
@@ -42,14 +33,10 @@
   endAngle: number;
 }
 
-<<<<<<< HEAD
 export class Circle
   extends FabricObject<SerializedCircleProps>
   implements SerializedCircleProps
 {
-=======
-export class Circle extends FabricObject implements CircleProps {
->>>>>>> ff3edd7d
   declare radius: number;
   declare startAngle: number;
   declare endAngle: number;
