--- conflicted
+++ resolved
@@ -8,17 +8,13 @@
 import { TClassProperties } from '../typedefs';
 import { FabricObjectProps } from './Object/ObjectProps';
 
-<<<<<<< HEAD
 export const circleDefaultValues: Partial<TClassProperties<Circle>> = {
   radius: 0,
   startAngle: 0,
   endAngle: 360,
 };
 
-export class Circle extends FabricObject {
-=======
 export interface CircleProps extends FabricObjectProps {
->>>>>>> ff3edd7d
   /**
    * Radius of this circle
    * @type Number
@@ -55,7 +51,6 @@
     'endAngle',
   ];
 
-<<<<<<< HEAD
   static ownDefaults: Record<string, any> = circleDefaultValues;
 
   get defaultValues() :Record<string, any> {
@@ -63,10 +58,9 @@
       ...super.defaultValues,
       ...Circle.ownDefaults,
     };
-=======
+
   constructor(options?: CircleProps) {
     super(options);
->>>>>>> ff3edd7d
   }
 
   /**
