--- conflicted
+++ resolved
@@ -1,10 +1,6 @@
-<<<<<<< HEAD
 //@ts-nocheck
 import { ObjectEvents } from '../EventTypeDefs';
-=======
-// @ts-nocheck
 import { fabric } from '../../HEADER';
->>>>>>> 59e6a223
 import { createCollectionMixin } from '../mixins/collection.mixin';
 import { resolveOrigin } from '../mixins/object_origin.mixin';
 import { Point } from '../point.class';
@@ -24,7 +20,6 @@
 import { sin } from '../util/misc/sin';
 import { FabricObject, fabricObjectDefaultValues } from './fabricObject.class';
 
-<<<<<<< HEAD
 export type LayoutContextType =
   | 'initialization'
   | 'object_modified'
@@ -57,34 +52,11 @@
   };
 };
 
-export class Group extends FabricObject<GroupEvents> {}
-=======
 export type LayoutStrategy =
   | 'fit-content'
   | 'fit-content-lazy'
   | 'fixed'
   | 'clip-path';
->>>>>>> 59e6a223
-
-export type LayoutContextType =
-  | 'initialization'
-  | 'object_modified'
-  | 'added'
-  | 'removed'
-  | 'layout_change'
-  | 'imperative';
-
-/**
- * context object with data regarding what triggered the call
- */
-export type LayoutContext = {
-  type: LayoutContextType;
-  /**
-   * array of objects starting from the object that triggered the call to the current one
-   */
-  path?: Group[];
-  [key: string]: any;
-};
 
 /**
  * positioning and layout data **relative** to instance's parent
