--- conflicted
+++ resolved
@@ -1,10 +1,6 @@
 //@ts-nocheck
 import { Point } from '../point.class';
-<<<<<<< HEAD
-import { TRenderingContext } from '../RenderingContext';
-=======
 import { RenderingContext } from '../RenderingContext';
->>>>>>> e70c0dab
 
 (function (global) {
   var fabric = global.fabric || (global.fabric = {}),
