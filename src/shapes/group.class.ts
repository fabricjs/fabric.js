//@ts-nocheck
<<<<<<< HEAD
import { TObjectEvents } from '../EventTypeDefs';
=======
import { createCollectionMixin } from '../mixins/collection.mixin';
>>>>>>> d02fbf04
import { resolveOrigin } from '../mixins/object_origin.mixin';
import { Point } from '../point.class';
import { FabricObject } from './fabricObject.class';

export type LayoutContextType =
  | 'initialization'
  | 'object_modified'
  | 'added'
  | 'removed'
  | 'layout_change'
  | 'imperative';

export type LayoutContext = {
  type: LayoutContextType;
  /**
   * array of objects starting from the object that triggered the call to the current one
   */
  path?: Group[];
  [key: string]: any;
};

export type LayoutResult = {
  centerX: number;
  centerY: number;
  width: number;
  height: number;
};

export type GroupEvents = TObjectEvents & {
  layout: {
    context: LayoutContext;
    result: LayoutResult;
    diff: Point;
  };
};

export class Group extends FabricObject<GroupEvents> {}

(function (global) {
  var fabric = global.fabric || (global.fabric = {}),
    multiplyTransformMatrices = fabric.util.multiplyTransformMatrices,
    invertTransform = fabric.util.invertTransform,
    transformPoint = fabric.util.transformPoint,
    applyTransformToObject = fabric.util.applyTransformToObject,
    degreesToRadians = fabric.util.degreesToRadians,
    clone = fabric.util.object.clone;
  /**
   * Group class
   * @class fabric.Group
   * @extends fabric.Object
   * @fires layout once layout completes
   * @see {@link fabric.Group#initialize} for constructor definition
   */
  fabric.Group = fabric.util.createClass(
    class GroupBase extends createCollectionMixin(FabricObject) {
      /**
       * Checks if object can enter group and logs relevant warnings
       * @private
       * @param {fabric.Object} object
       * @returns
       */
      canEnterGroup(object) {
        if (object === this || this.isDescendantOf(object)) {
          //  prevent circular object tree
          /* _DEV_MODE_START_ */
          console.error(
            'fabric.Group: circular object trees are not supported, this call has no effect'
          );
          /* _DEV_MODE_END_ */
          return false;
        } else if (this._objects.indexOf(object) !== -1) {
          // is already in the objects array
          /* _DEV_MODE_START_ */
          console.error(
            'fabric.Group: duplicate objects are not supported inside group, this call has no effect'
          );
          /* _DEV_MODE_END_ */
          return false;
        }
        return true;
      }

      /**
       * Override this method to enhance performance (for groups with a lot of objects).
       * If Overriding, be sure not pass illegal objects to group - it will break your app.
       * @private
       */
      protected _filterObjectsBeforeEnteringGroup(objects) {
        return objects.filter((object, index, array) => {
          // can enter AND is the first occurrence of the object in the passed args (to prevent adding duplicates)
          return this.canEnterGroup(object) && array.indexOf(object) === index;
        });
      }

      /**
       * Add objects
       * @param {...FabricObject[]} objects
       */
      add(...objects: FabricObject[]) {
        const allowedObjects = this._filterObjectsBeforeEnteringGroup(objects);
        super.add(...allowedObjects);
        this._onAfterObjectsChange('added', allowedObjects);
      }

      /**
       * Inserts an object into collection at specified index
       * @param {FabricObject[]} objects Object to insert
       * @param {Number} index Index to insert object at
       */
      insertAt(index: number, ...objects: FabricObject[]) {
        const allowedObjects = this._filterObjectsBeforeEnteringGroup(objects);
        super.insertAt(index, ...allowedObjects);
        this._onAfterObjectsChange('added', allowedObjects);
      }

      /**
       * Remove objects
       * @param {...FabricObject[]} objects
       * @returns {FabricObject[]} removed objects
       */
      remove(...objects: FabricObject[]) {
        const removed = super.remove(...objects);
        this._onAfterObjectsChange('removed', removed);
        return removed;
      }

      protected _onObjectAdded(object: FabricObject) {
        this.enterGroup(object, true);
        object.fire('added', { target: this });
      }

      protected _onRelativeObjectAdded(object: FabricObject) {
        this.enterGroup(object, false);
        object.fire('added', { target: this });
      }

      /**
       * @private
       * @param {fabric.Object} object
       * @param {boolean} [removeParentTransform] true if object should exit group without applying group's transform to it
       */
      protected _onObjectRemoved(object, removeParentTransform) {
        this.exitGroup(object, removeParentTransform);
        object.fire('removed', { target: this });
      }

      /**
       * @private
       * @param {'added'|'removed'} type
       * @param {fabric.Object[]} targets
       */
      protected _onAfterObjectsChange(type, targets) {
        this._applyLayoutStrategy({
          type: type,
          targets: targets,
        });
        this._set('dirty', true);
      }
    },
    /** @lends fabric.Group.prototype */ {
      /**
       * Type of an object
       * @type string
       * @default
       */
      type: 'group',

      /**
       * Specifies the **layout strategy** for instance
       * Used by `getLayoutStrategyResult` to calculate layout
       * `fit-content`, `fit-content-lazy`, `fixed`, `clip-path` are supported out of the box
       * @type string
       * @default
       */
      layout: 'fit-content',

      /**
       * Width of stroke
       * @type Number
       */
      strokeWidth: 0,

      /**
       * List of properties to consider when checking if state
       * of an object is changed (fabric.Object#hasStateChanged)
       * as well as for history (undo/redo) purposes
       * @type string[]
       */
      stateProperties: FabricObject.prototype.stateProperties.concat('layout'),

      /**
       * Used to optimize performance
       * set to `false` if you don't need contained objects to be targets of events
       * @default
       * @type boolean
       */
      subTargetCheck: false,

      /**
       * Used to allow targeting of object inside groups.
       * set to true if you want to select an object inside a group.\
       * **REQUIRES** `subTargetCheck` set to true
       * @default
       * @type boolean
       */
      interactive: false,

      /**
       * Used internally to optimize performance
       * Once an object is selected, instance is rendered without the selected object.
       * This way instance is cached only once for the entire interaction with the selected object.
       * @private
       */
      _activeObjects: undefined,

      /**
       * Constructor
       *
       * @param {fabric.Object[]} [objects] instance objects
       * @param {Object} [options] Options object
       * @param {boolean} [objectsRelativeToGroup] true if objects exist in group coordinate plane
       * @return {fabric.Group} thisArg
       */
      initialize: function (objects, options, objectsRelativeToGroup) {
        this._objects = objects || [];
        this._activeObjects = [];
        this.__objectMonitor = this.__objectMonitor.bind(this);
        this.__objectSelectionTracker = this.__objectSelectionMonitor.bind(
          this,
          true
        );
        this.__objectSelectionDisposer = this.__objectSelectionMonitor.bind(
          this,
          false
        );
        this._firstLayoutDone = false;
        //  setting angle, skewX, skewY must occur after initial layout
        this.callSuper(
          'initialize',
          Object.assign({}, options, { angle: 0, skewX: 0, skewY: 0 })
        );
        this.forEachObject((object) => {
          this.enterGroup(object, false);
        });
        this._applyLayoutStrategy({
          type: 'initialization',
          options: options,
          objectsRelativeToGroup: objectsRelativeToGroup,
        });
      },

      /**
       * @private
       * @param {string} key
       * @param {*} value
       */
      _set: function (key, value) {
        var prev = this[key];
        this.callSuper('_set', key, value);
        if (key === 'canvas' && prev !== value) {
          this.forEachObject((object) => {
            object._set(key, value);
          });
        }
        if (key === 'layout' && prev !== value) {
          this._applyLayoutStrategy({
            type: 'layout_change',
            layout: value,
            prevLayout: prev,
          });
        }
        if (key === 'interactive') {
          this.forEachObject((object) => this._watchObject(value, object));
        }
        return this;
      },

      /**
       * @private
       */
      _shouldSetNestedCoords: function () {
        return this.subTargetCheck;
      },

      /**
       * Remove all objects
       * @returns {fabric.Object[]} removed objects
       */
      removeAll: function () {
        this._activeObjects = [];
        return this.remove(...this._objects);
      },

      /**
       * invalidates layout on object modified
       * @private
       */
      __objectMonitor: function (opt) {
        this._applyLayoutStrategy(
          Object.assign({}, opt, {
            type: 'object_modified',
          })
        );
        this._set('dirty', true);
      },

      /**
       * keeps track of the selected objects
       * @private
       */
      __objectSelectionMonitor: function (selected, opt) {
        var object = opt.target;
        if (selected) {
          this._activeObjects.push(object);
          this._set('dirty', true);
        } else if (this._activeObjects.length > 0) {
          var index = this._activeObjects.indexOf(object);
          if (index > -1) {
            this._activeObjects.splice(index, 1);
            this._set('dirty', true);
          }
        }
      },

      /**
       * @private
       * @param {boolean} watch
       * @param {fabric.Object} object
       */
      _watchObject: function (watch, object) {
        var directive = watch ? 'on' : 'off';
        //  make sure we listen only once
        watch && this._watchObject(false, object);
        object[directive]('changed', this.__objectMonitor);
        object[directive]('modified', this.__objectMonitor);
        object[directive]('selected', this.__objectSelectionTracker);
        object[directive]('deselected', this.__objectSelectionDisposer);
      },

      /**
       * @private
       * @param {fabric.Object} object
       * @param {boolean} [removeParentTransform] true if object is in canvas coordinate plane
       * @returns {boolean} true if object entered group
       */
      enterGroup: function (object, removeParentTransform) {
        if (object.group) {
          object.group.remove(object);
        }
        this._enterGroup(object, removeParentTransform);
        return true;
      },

      /**
       * @private
       * @param {fabric.Object} object
       * @param {boolean} [removeParentTransform] true if object is in canvas coordinate plane
       */
      _enterGroup: function (object, removeParentTransform) {
        if (removeParentTransform) {
          // can this be converted to utils (sendObjectToPlane)?
          applyTransformToObject(
            object,
            multiplyTransformMatrices(
              invertTransform(this.calcTransformMatrix()),
              object.calcTransformMatrix()
            )
          );
        }
        this._shouldSetNestedCoords() && object.setCoords();
        object._set('group', this);
        object._set('canvas', this.canvas);
        this.interactive && this._watchObject(true, object);
        var activeObject =
          this.canvas &&
          this.canvas.getActiveObject &&
          this.canvas.getActiveObject();
        // if we are adding the activeObject in a group
        if (
          activeObject &&
          (activeObject === object || object.isDescendantOf(activeObject))
        ) {
          this._activeObjects.push(object);
        }
      },

      /**
       * @private
       * @param {fabric.Object} object
       * @param {boolean} [removeParentTransform] true if object should exit group without applying group's transform to it
       */
      exitGroup: function (object, removeParentTransform) {
        this._exitGroup(object, removeParentTransform);
        object._set('canvas', undefined);
      },

      /**
       * @private
       * @param {fabric.Object} object
       * @param {boolean} [removeParentTransform] true if object should exit group without applying group's transform to it
       */
      _exitGroup: function (object, removeParentTransform) {
        object._set('group', undefined);
        if (!removeParentTransform) {
          applyTransformToObject(
            object,
            multiplyTransformMatrices(
              this.calcTransformMatrix(),
              object.calcTransformMatrix()
            )
          );
          object.setCoords();
        }
        this._watchObject(false, object);
        var index =
          this._activeObjects.length > 0
            ? this._activeObjects.indexOf(object)
            : -1;
        if (index > -1) {
          this._activeObjects.splice(index, 1);
        }
      },

      /**
       * Decide if the object should cache or not. Create its own cache level
       * needsItsOwnCache should be used when the object drawing method requires
       * a cache step. None of the fabric classes requires it.
       * Generally you do not cache objects in groups because the group is already cached.
       * @return {Boolean}
       */
      shouldCache: function () {
        var ownCache = FabricObject.prototype.shouldCache.call(this);
        if (ownCache) {
          for (var i = 0; i < this._objects.length; i++) {
            if (this._objects[i].willDrawShadow()) {
              this.ownCaching = false;
              return false;
            }
          }
        }
        return ownCache;
      },

      /**
       * Check if this object or a child object will cast a shadow
       * @return {Boolean}
       */
      willDrawShadow: function () {
        if (FabricObject.prototype.willDrawShadow.call(this)) {
          return true;
        }
        for (var i = 0; i < this._objects.length; i++) {
          if (this._objects[i].willDrawShadow()) {
            return true;
          }
        }
        return false;
      },

      /**
       * Check if instance or its group are caching, recursively up
       * @return {Boolean}
       */
      isOnACache: function () {
        return this.ownCaching || (!!this.group && this.group.isOnACache());
      },

      /**
       * Execute the drawing operation for an object on a specified context
       * @param {CanvasRenderingContext2D} ctx Context to render on
       */
      drawObject: function (ctx) {
        this._renderBackground(ctx);
        for (var i = 0; i < this._objects.length; i++) {
          this._objects[i].render(ctx);
        }
        this._drawClipPath(ctx, this.clipPath);
      },

      /**
       * Check if cache is dirty
       */
      isCacheDirty: function (skipCanvas) {
        if (this.callSuper('isCacheDirty', skipCanvas)) {
          return true;
        }
        if (!this.statefullCache) {
          return false;
        }
        for (var i = 0; i < this._objects.length; i++) {
          if (this._objects[i].isCacheDirty(true)) {
            if (this._cacheCanvas) {
              // if this group has not a cache canvas there is nothing to clean
              var x = this.cacheWidth / this.zoomX,
                y = this.cacheHeight / this.zoomY;
              this._cacheContext.clearRect(-x / 2, -y / 2, x, y);
            }
            return true;
          }
        }
        return false;
      },

      /**
       * @override
       * @return {Boolean}
       */
      setCoords: function () {
        this.callSuper('setCoords');
        this._shouldSetNestedCoords() &&
          this.forEachObject((object) => object.setCoords());
      },

      /**
       * Renders instance on a given context
       * @param {CanvasRenderingContext2D} ctx context to render instance on
       */
      render: function (ctx) {
        //  used to inform objects not to double opacity
        this._transformDone = true;
        this.callSuper('render', ctx);
        this._transformDone = false;
      },

      /**
       * @public
       * @param {Partial<LayoutResult> & { layout?: string }} [context] pass values to use for layout calculations
       */
      triggerLayout: function (context) {
        if (context && context.layout) {
          context.prevLayout = this.layout;
          this.layout = context.layout;
        }
        this._applyLayoutStrategy({ type: 'imperative', context: context });
      },

      /**
       * @private
       * @param {fabric.Object} object
       * @param {Point} diff
       */
      _adjustObjectPosition: function (object, diff) {
        object.set({
          left: object.left + diff.x,
          top: object.top + diff.y,
        });
      },

      /**
       * initial layout logic:
       * calculate bbox of objects (if necessary) and translate it according to options received from the constructor (left, top, width, height)
       * so it is placed in the center of the bbox received from the constructor
       *
       * @private
       * @param {LayoutContext} context
       */
      _applyLayoutStrategy: function (context) {
        var isFirstLayout = context.type === 'initialization';
        if (!isFirstLayout && !this._firstLayoutDone) {
          //  reject layout requests before initialization layout
          return;
        }
        var options = isFirstLayout && context.options;
        var initialTransform = options && {
          angle: options.angle || 0,
          skewX: options.skewX || 0,
          skewY: options.skewY || 0,
        };
        var center = this.getRelativeCenterPoint();
        var result = this.getLayoutStrategyResult(
          this.layout,
          this._objects.concat(),
          context
        );
        if (result) {
          //  handle positioning
          var newCenter = new Point(result.centerX, result.centerY);
          var vector = center
            .subtract(newCenter)
            .add(new Point(result.correctionX || 0, result.correctionY || 0));
          var diff = transformPoint(
            vector,
            invertTransform(this.calcOwnMatrix()),
            true
          );
          //  set dimensions
          this.set({ width: result.width, height: result.height });
          //  adjust objects to account for new center
          !context.objectsRelativeToGroup &&
            this.forEachObject((object) => {
              this._adjustObjectPosition(object, diff);
            });
          //  clip path as well
          !isFirstLayout &&
            this.layout !== 'clip-path' &&
            this.clipPath &&
            !this.clipPath.absolutePositioned &&
            this._adjustObjectPosition(this.clipPath, diff);
          if (!newCenter.eq(center) || initialTransform) {
            //  set position
            this.setPositionByOrigin(newCenter, 'center', 'center');
            initialTransform && this.set(initialTransform);
            this.setCoords();
          }
        } else if (isFirstLayout) {
          //  fill `result` with initial values for the layout hook
          result = {
            centerX: center.x,
            centerY: center.y,
            width: this.width,
            height: this.height,
          };
          initialTransform && this.set(initialTransform);
        } else {
          //  no `result` so we return
          return;
        }
        //  flag for next layouts
        this._firstLayoutDone = true;
        //  fire layout hook and event (event will fire only for layouts after initialization layout)
        this.onLayout(context, result);
        this.fire('layout', {
          context: context,
          result: result,
          diff: diff,
        });
        //  recursive up
        if (this.group && this.group._applyLayoutStrategy) {
          //  append the path recursion to context
          if (!context.path) {
            context.path = [];
          }
          context.path.push(this);
          //  all parents should invalidate their layout
          this.group._applyLayoutStrategy(context);
        }
      },

      /**
       * Override this method to customize layout.
       * If you need to run logic once layout completes use `onLayout`
       * @public
       *
       * @typedef {'initialization'|'object_modified'|'added'|'removed'|'layout_change'|'imperative'} LayoutContextType
       *
       * @typedef LayoutContext context object with data regarding what triggered the call
       * @property {LayoutContextType} type
       * @property {fabric.Object[]} [path] array of objects starting from the object that triggered the call to the current one
       *
       * @typedef LayoutResult positioning and layout data **relative** to instance's parent
       * @property {number} centerX new centerX as measured by the containing plane (same as `left` with `originX` set to `center`)
       * @property {number} centerY new centerY as measured by the containing plane (same as `top` with `originY` set to `center`)
       * @property {number} [correctionX] correctionX to translate objects by, measured as `centerX`
       * @property {number} [correctionY] correctionY to translate objects by, measured as `centerY`
       * @property {number} width
       * @property {number} height
       *
       * @param {string} layoutDirective
       * @param {fabric.Object[]} objects
       * @param {LayoutContext} context
       * @returns {LayoutResult | undefined}
       */
      getLayoutStrategyResult: function (layoutDirective, objects, context) {
        // eslint-disable-line no-unused-vars
        //  `fit-content-lazy` performance enhancement
        //  skip if instance had no objects before the `added` event because it may have kept layout after removing all previous objects
        if (
          layoutDirective === 'fit-content-lazy' &&
          context.type === 'added' &&
          objects.length > context.targets.length
        ) {
          //  calculate added objects' bbox with existing bbox
          var addedObjects = context.targets.concat(this);
          return this.prepareBoundingBox(
            layoutDirective,
            addedObjects,
            context
          );
        } else if (
          layoutDirective === 'fit-content' ||
          layoutDirective === 'fit-content-lazy' ||
          (layoutDirective === 'fixed' &&
            (context.type === 'initialization' ||
              context.type === 'imperative'))
        ) {
          return this.prepareBoundingBox(layoutDirective, objects, context);
        } else if (layoutDirective === 'clip-path' && this.clipPath) {
          var clipPath = this.clipPath;
          var clipPathSizeAfter = clipPath._getTransformedDimensions();
          if (
            clipPath.absolutePositioned &&
            (context.type === 'initialization' ||
              context.type === 'layout_change')
          ) {
            //  we want the center point to exist in group's containing plane
            var clipPathCenter = clipPath.getCenterPoint();
            if (this.group) {
              //  send point from canvas plane to group's containing plane
              var inv = invertTransform(this.group.calcTransformMatrix());
              clipPathCenter = transformPoint(clipPathCenter, inv);
            }
            return {
              centerX: clipPathCenter.x,
              centerY: clipPathCenter.y,
              width: clipPathSizeAfter.x,
              height: clipPathSizeAfter.y,
            };
          } else if (!clipPath.absolutePositioned) {
            var center;
            var clipPathRelativeCenter = clipPath.getRelativeCenterPoint(),
              //  we want the center point to exist in group's containing plane, so we send it upwards
              clipPathCenter = transformPoint(
                clipPathRelativeCenter,
                this.calcOwnMatrix(),
                true
              );
            if (
              context.type === 'initialization' ||
              context.type === 'layout_change'
            ) {
              var bbox =
                this.prepareBoundingBox(layoutDirective, objects, context) ||
                {};
              center = new Point(bbox.centerX || 0, bbox.centerY || 0);
              return {
                centerX: center.x + clipPathCenter.x,
                centerY: center.y + clipPathCenter.y,
                correctionX: bbox.correctionX - clipPathCenter.x,
                correctionY: bbox.correctionY - clipPathCenter.y,
                width: clipPath.width,
                height: clipPath.height,
              };
            } else {
              center = this.getRelativeCenterPoint();
              return {
                centerX: center.x + clipPathCenter.x,
                centerY: center.y + clipPathCenter.y,
                width: clipPathSizeAfter.x,
                height: clipPathSizeAfter.y,
              };
            }
          }
        } else if (
          layoutDirective === 'svg' &&
          context.type === 'initialization'
        ) {
          var bbox = this.getObjectsBoundingBox(objects, true) || {};
          return Object.assign(bbox, {
            correctionX: -bbox.offsetX || 0,
            correctionY: -bbox.offsetY || 0,
          });
        }
      },

      /**
       * Override this method to customize layout.
       * A wrapper around {@link fabric.Group#getObjectsBoundingBox}
       * @public
       * @param {string} layoutDirective
       * @param {fabric.Object[]} objects
       * @param {LayoutContext} context
       * @returns {LayoutResult | undefined}
       */
      prepareBoundingBox: function (layoutDirective, objects, context) {
        if (context.type === 'initialization') {
          return this.prepareInitialBoundingBox(
            layoutDirective,
            objects,
            context
          );
        } else if (context.type === 'imperative' && context.context) {
          return Object.assign(
            this.getObjectsBoundingBox(objects) || {},
            context.context
          );
        } else {
          return this.getObjectsBoundingBox(objects);
        }
      },

      /**
       * Calculates center taking into account originX, originY while not being sure that width/height are initialized
       * @public
       * @param {string} layoutDirective
       * @param {fabric.Object[]} objects
       * @param {LayoutContext} context
       * @returns {LayoutResult | undefined}
       */
      prepareInitialBoundingBox: function (layoutDirective, objects, context) {
        var options = context.options || {},
          hasX = typeof options.left === 'number',
          hasY = typeof options.top === 'number',
          hasWidth = typeof options.width === 'number',
          hasHeight = typeof options.height === 'number';

        //  performance enhancement
        //  skip layout calculation if bbox is defined
        if (
          (hasX &&
            hasY &&
            hasWidth &&
            hasHeight &&
            context.objectsRelativeToGroup) ||
          objects.length === 0
        ) {
          //  return nothing to skip layout
          return;
        }

        var bbox = this.getObjectsBoundingBox(objects) || {};
        var width = hasWidth ? this.width : bbox.width || 0,
          height = hasHeight ? this.height : bbox.height || 0,
          calculatedCenter = new Point(bbox.centerX || 0, bbox.centerY || 0),
          origin = new Point(
            resolveOrigin(this.originX),
            resolveOrigin(this.originY)
          ),
          size = new Point(width, height),
          strokeWidthVector = this._getTransformedDimensions({
            width: 0,
            height: 0,
          }),
          sizeAfter = this._getTransformedDimensions({
            width: width,
            height: height,
            strokeWidth: 0,
          }),
          bboxSizeAfter = this._getTransformedDimensions({
            width: bbox.width,
            height: bbox.height,
            strokeWidth: 0,
          }),
          rotationCorrection = new Point(0, 0);

        //  calculate center and correction
        var originT = origin.scalarAdd(0.5);
        var originCorrection = sizeAfter.multiply(originT);
        var centerCorrection = new Point(
          hasWidth ? bboxSizeAfter.x / 2 : originCorrection.x,
          hasHeight ? bboxSizeAfter.y / 2 : originCorrection.y
        );
        var center = new Point(
          hasX
            ? this.left - (sizeAfter.x + strokeWidthVector.x) * origin.x
            : calculatedCenter.x - centerCorrection.x,
          hasY
            ? this.top - (sizeAfter.y + strokeWidthVector.y) * origin.y
            : calculatedCenter.y - centerCorrection.y
        );
        var offsetCorrection = new Point(
          hasX
            ? center.x -
              calculatedCenter.x +
              bboxSizeAfter.x * (hasWidth ? 0.5 : 0)
            : -(hasWidth
                ? (sizeAfter.x - strokeWidthVector.x) * 0.5
                : sizeAfter.x * originT.x),
          hasY
            ? center.y -
              calculatedCenter.y +
              bboxSizeAfter.y * (hasHeight ? 0.5 : 0)
            : -(hasHeight
                ? (sizeAfter.y - strokeWidthVector.y) * 0.5
                : sizeAfter.y * originT.y)
        ).add(rotationCorrection);
        var correction = new Point(
          hasWidth ? -sizeAfter.x / 2 : 0,
          hasHeight ? -sizeAfter.y / 2 : 0
        ).add(offsetCorrection);

        return {
          centerX: center.x,
          centerY: center.y,
          correctionX: correction.x,
          correctionY: correction.y,
          width: size.x,
          height: size.y,
        };
      },

      /**
       * Calculate the bbox of objects relative to instance's containing plane
       * @public
       * @param {fabric.Object[]} objects
       * @returns {LayoutResult | null} bounding box
       */
      getObjectsBoundingBox: function (objects, ignoreOffset) {
        if (objects.length === 0) {
          return null;
        }
        var objCenter, sizeVector, min, max, a, b;
        objects.forEach(function (object, i) {
          objCenter = object.getRelativeCenterPoint();
          sizeVector = object._getTransformedDimensions().scalarDivide(2);
          if (object.angle) {
            var rad = degreesToRadians(object.angle),
              sin = Math.abs(fabric.util.sin(rad)),
              cos = Math.abs(fabric.util.cos(rad)),
              rx = sizeVector.x * cos + sizeVector.y * sin,
              ry = sizeVector.x * sin + sizeVector.y * cos;
            sizeVector = new Point(rx, ry);
          }
          a = objCenter.subtract(sizeVector);
          b = objCenter.add(sizeVector);
          if (i === 0) {
            min = new Point(Math.min(a.x, b.x), Math.min(a.y, b.y));
            max = new Point(Math.max(a.x, b.x), Math.max(a.y, b.y));
          } else {
            min.setXY(Math.min(min.x, a.x, b.x), Math.min(min.y, a.y, b.y));
            max.setXY(Math.max(max.x, a.x, b.x), Math.max(max.y, a.y, b.y));
          }
        });

        var size = max.subtract(min),
          relativeCenter = ignoreOffset
            ? size.scalarDivide(2)
            : min.midPointFrom(max),
          //  we send `relativeCenter` up to group's containing plane
          offset = transformPoint(min, this.calcOwnMatrix()),
          center = transformPoint(relativeCenter, this.calcOwnMatrix());

        return {
          offsetX: offset.x,
          offsetY: offset.y,
          centerX: center.x,
          centerY: center.y,
          width: size.x,
          height: size.y,
        };
      },

      /**
       * Hook that is called once layout has completed.
       * Provided for layout customization, override if necessary.
       * Complements `getLayoutStrategyResult`, which is called at the beginning of layout.
       * @public
       * @param {LayoutContext} context layout context
       * @param {LayoutResult} result layout result
       */
      onLayout: function (/* context, result */) {
        //  override by subclass
      },

      /**
       *
       * @private
       * @param {'toObject'|'toDatalessObject'} [method]
       * @param {string[]} [propertiesToInclude] Any properties that you might want to additionally include in the output
       * @returns {fabric.Object[]} serialized objects
       */
      __serializeObjects: function (method, propertiesToInclude) {
        var _includeDefaultValues = this.includeDefaultValues;
        return this._objects
          .filter(function (obj) {
            return !obj.excludeFromExport;
          })
          .map(function (obj) {
            var originalDefaults = obj.includeDefaultValues;
            obj.includeDefaultValues = _includeDefaultValues;
            var data = obj[method || 'toObject'](propertiesToInclude);
            obj.includeDefaultValues = originalDefaults;
            //delete data.version;
            return data;
          });
      },

      /**
       * Returns object representation of an instance
       * @param {string[]} [propertiesToInclude] Any properties that you might want to additionally include in the output
       * @return {Object} object representation of an instance
       */
      toObject: function (propertiesToInclude) {
        var obj = this.callSuper(
          'toObject',
          ['layout', 'subTargetCheck', 'interactive'].concat(
            propertiesToInclude
          )
        );
        obj.objects = this.__serializeObjects('toObject', propertiesToInclude);
        return obj;
      },

      toString: function () {
        return '#<fabric.Group: (' + this.complexity() + ')>';
      },

      dispose: function () {
        this._activeObjects = [];
        this.forEachObject((object) => {
          this._watchObject(false, object);
          object.dispose();
        });
        this.callSuper('dispose');
      },

      /* _TO_SVG_START_ */

      /**
       * @private
       */
      _createSVGBgRect: function (reviver) {
        if (!this.backgroundColor) {
          return '';
        }
        var fillStroke = fabric.Rect.prototype._toSVG.call(this, reviver);
        var commons = fillStroke.indexOf('COMMON_PARTS');
        fillStroke[commons] = 'for="group" ';
        return fillStroke.join('');
      },

      /**
       * Returns svg representation of an instance
       * @param {Function} [reviver] Method for further parsing of svg representation.
       * @return {String} svg representation of an instance
       */
      _toSVG: function (reviver) {
        var svgString = ['<g ', 'COMMON_PARTS', ' >\n'];
        var bg = this._createSVGBgRect(reviver);
        bg && svgString.push('\t\t', bg);
        for (var i = 0; i < this._objects.length; i++) {
          svgString.push('\t\t', this._objects[i].toSVG(reviver));
        }
        svgString.push('</g>\n');
        return svgString;
      },

      /**
       * Returns styles-string for svg-export, specific version for group
       * @return {String}
       */
      getSvgStyles: function () {
        var opacity =
            typeof this.opacity !== 'undefined' && this.opacity !== 1
              ? 'opacity: ' + this.opacity + ';'
              : '',
          visibility = this.visible ? '' : ' visibility: hidden;';
        return [opacity, this.getSvgFilter(), visibility].join('');
      },

      /**
       * Returns svg clipPath representation of an instance
       * @param {Function} [reviver] Method for further parsing of svg representation.
       * @return {String} svg representation of an instance
       */
      toClipPathSVG: function (reviver) {
        var svgString = [];
        var bg = this._createSVGBgRect(reviver);
        bg && svgString.push('\t', bg);
        for (var i = 0; i < this._objects.length; i++) {
          svgString.push('\t', this._objects[i].toClipPathSVG(reviver));
        }
        return this._createBaseClipPathSVGMarkup(svgString, {
          reviver: reviver,
        });
      },
      /* _TO_SVG_END_ */
    }
  );

  /**
   * @todo support loading from svg
   * @private
   * @static
   * @memberOf fabric.Group
   * @param {Object} object Object to create a group from
   * @returns {Promise<fabric.Group>}
   */
  fabric.Group.fromObject = function (object) {
    var objects = object.objects || [],
      options = clone(object, true);
    delete options.objects;
    return Promise.all([
      fabric.util.enlivenObjects(objects),
      fabric.util.enlivenObjectEnlivables(options),
    ]).then(function (enlivened) {
      return new fabric.Group(
        enlivened[0],
        Object.assign(options, enlivened[1]),
        true
      );
    });
  };
})(typeof exports !== 'undefined' ? exports : window);<|MERGE_RESOLUTION|>--- conflicted
+++ resolved
@@ -1,9 +1,6 @@
 //@ts-nocheck
-<<<<<<< HEAD
 import { TObjectEvents } from '../EventTypeDefs';
-=======
 import { createCollectionMixin } from '../mixins/collection.mixin';
->>>>>>> d02fbf04
 import { resolveOrigin } from '../mixins/object_origin.mixin';
 import { Point } from '../point.class';
 import { FabricObject } from './fabricObject.class';
