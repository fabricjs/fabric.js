--- conflicted
+++ resolved
@@ -706,13 +706,8 @@
    * @param {AbortSignal} [options.signal] handle aborting, see https://developer.mozilla.org/en-US/docs/Web/API/AbortController/signal
    * @returns {Promise<fabric.Image>}
    */
-<<<<<<< HEAD
-  fabric.Image.fromObject = function(_object, options) {
-    var object = fabric.util.object.clone(_object),
-=======
-  fabric.Image.fromObject = function(_object) {
+  fabric.Image.fromObject = function (_object, options) {
     var object = Object.assign({}, _object),
->>>>>>> b435fffd
         filters = object.filters,
         resizeFilter = object.resizeFilter;
     // the generic enliving will fail on filters for now
