--- conflicted
+++ resolved
@@ -1,18 +1,10 @@
-<<<<<<< HEAD
-//@ts-nocheck
-=======
 // @ts-nocheck
 import type { TClassProperties, TDegree, TSize, TFiller } from '../typedefs';
->>>>>>> 8235106d
 import { fabric } from '../../HEADER';
 import { cache } from '../cache';
 import { config } from '../config';
 import { VERSION } from '../constants';
-<<<<<<< HEAD
-import { Observable } from '../mixins/observable.mixin';
-=======
 import { CommonMethods } from '../mixins/shared_methods.mixin';
->>>>>>> 8235106d
 import { Point } from '../point.class';
 import { capValue } from '../util/misc/capValue';
 import { pick } from '../util/misc/pick';
@@ -22,13 +14,10 @@
 import { toFixed } from '../util/misc/toFixed';
 import { capitalize } from '../util/lang_string';
 import { degreesToRadians } from '../util/misc/radiansDegreesConversion';
-<<<<<<< HEAD
-=======
 import { createCanvasElement } from '../util/misc/dom';
 
 type StaticCanvas = any;
 type Canvas = any;
->>>>>>> 8235106d
 
 const ALIASING_LIMIT = 2;
 
@@ -67,12 +56,6 @@
  * @fires dragleave
  * @fires drop
  */
-<<<<<<< HEAD
-export class FabricObject {
-
-  /**
-   * Unique id used internally when creating SVG elements
-=======
 export class FabricObject extends CommonMethods {
   type: string;
 
@@ -755,27 +738,18 @@
 
   /**
    * translation of the cacheCanvas away from the center, for subpixel accuracy and crispness
->>>>>>> 8235106d
    * @static
    * @memberOf fabric.Object
    * @type Number
    */
-<<<<<<< HEAD
- static __uid = 0
-=======
   static __uid = 0;
->>>>>>> 8235106d
 
   /**
    * Constructor
    * @param {Object} [options] Options object
    */
-<<<<<<< HEAD
-  constructor(options) {
-=======
   constructor(options: Record<string, unknown>) {
     super();
->>>>>>> 8235106d
     if (options) {
       this.setOptions(options);
     }
@@ -785,11 +759,7 @@
    * Temporary compatibility issue with old classes
    * @param {Object} [options] Options object
    */
-<<<<<<< HEAD
-  initialize(options) {
-=======
   initialize(options: Record<string, unknown>) {
->>>>>>> 8235106d
     if (options) {
       this.setOptions(options);
     }
@@ -800,12 +770,7 @@
    * @private
    */
   _createCacheCanvas() {
-<<<<<<< HEAD
-    this._cacheProperties = {};
-    this._cacheCanvas = fabric.util.createCanvasElement();
-=======
     this._cacheCanvas = createCanvasElement();
->>>>>>> 8235106d
     this._cacheContext = this._cacheCanvas.getContext('2d');
     this._updateCacheCanvas();
     // if canvas gets created, is empty, so dirty.
@@ -827,15 +792,10 @@
    * @return {Object}.zoomX zoomX zoom value to unscale the canvas before drawing cache
    * @return {Object}.zoomY zoomY zoom value to unscale the canvas before drawing cache
    */
-<<<<<<< HEAD
-  _limitCacheSize(dims) {
-    var width = dims.width,
-=======
   _limitCacheSize(
     dims: TSize & { zoomX: number; zoomY: number; capped: boolean } & any
   ) {
     const width = dims.width,
->>>>>>> 8235106d
       height = dims.height,
       max = config.maxCacheSideLimit,
       min = config.minCacheSideLimit;
@@ -852,11 +812,7 @@
       }
       return dims;
     }
-<<<<<<< HEAD
-    var ar = width / height,
-=======
     const ar = width / height,
->>>>>>> 8235106d
       [limX, limY] = cache.limitDimsByArea(ar),
       x = capValue(min, limX, max),
       y = capValue(min, limY, max);
@@ -885,13 +841,8 @@
    * @return {Object}.zoomY zoomY zoom value to unscale the canvas before drawing cache
    */
   _getCacheCanvasDimensions() {
-<<<<<<< HEAD
-    var objectScale = this.getTotalObjectScaling(),
-      // caculate dimensions without skewing
-=======
     const objectScale = this.getTotalObjectScaling(),
       // calculate dimensions without skewing
->>>>>>> 8235106d
       dim = this._getTransformedDimensions({ skewX: 0, skewY: 0 }),
       neededX = (dim.x * objectScale.x) / this.scaleX,
       neededY = (dim.y * objectScale.y) / this.scaleY;
@@ -915,25 +866,6 @@
    * @return {Boolean} true if the canvas has been resized
    */
   _updateCacheCanvas() {
-<<<<<<< HEAD
-    var targetCanvas = this.canvas;
-    if (
-      this.noScaleCache &&
-      targetCanvas &&
-      targetCanvas._currentTransform
-    ) {
-      var target = targetCanvas._currentTransform.target,
-        action = targetCanvas._currentTransform.action;
-      if (
-        this === target &&
-        action.slice &&
-        action.slice(0, 5) === 'scale'
-      ) {
-        return false;
-      }
-    }
-    var canvas = this._cacheCanvas,
-=======
     const targetCanvas = this.canvas;
     if (this.noScaleCache && targetCanvas && targetCanvas._currentTransform) {
       const target = targetCanvas._currentTransform.target,
@@ -944,23 +876,14 @@
     }
     const canvas = this._cacheCanvas,
       context = this._cacheContext,
->>>>>>> 8235106d
       dims = this._limitCacheSize(this._getCacheCanvasDimensions()),
       minCacheSize = config.minCacheSideLimit,
       width = dims.width,
       height = dims.height,
-<<<<<<< HEAD
-      drawingWidth,
-      drawingHeight,
-=======
->>>>>>> 8235106d
       zoomX = dims.zoomX,
       zoomY = dims.zoomY,
       dimensionsChanged =
         width !== this.cacheWidth || height !== this.cacheHeight,
-<<<<<<< HEAD
-      zoomChanged = this.zoomX !== zoomX || this.zoomY !== zoomY,
-=======
       zoomChanged = this.zoomX !== zoomX || this.zoomY !== zoomY;
 
     if (!canvas || !context) {
@@ -969,21 +892,14 @@
 
     let drawingWidth,
       drawingHeight,
->>>>>>> 8235106d
       shouldRedraw = dimensionsChanged || zoomChanged,
       additionalWidth = 0,
       additionalHeight = 0,
       shouldResizeCanvas = false;
-<<<<<<< HEAD
-    if (dimensionsChanged) {
-      var canvasWidth = this._cacheCanvas.width,
-        canvasHeight = this._cacheCanvas.height,
-=======
 
     if (dimensionsChanged) {
       const canvasWidth = (this._cacheCanvas as HTMLCanvasElement).width,
         canvasHeight = (this._cacheCanvas as HTMLCanvasElement).height,
->>>>>>> 8235106d
         sizeGrowing = width > canvasWidth || height > canvasHeight,
         sizeShrinking =
           (width < canvasWidth * 0.9 || height < canvasHeight * 0.9) &&
@@ -1002,10 +918,7 @@
     if (this instanceof fabric.Text && this.path) {
       shouldRedraw = true;
       shouldResizeCanvas = true;
-<<<<<<< HEAD
-=======
       // IMHO in those lines we are using zoomX and zoomY not the this version.
->>>>>>> 8235106d
       additionalWidth += this.getHeightOfLine(0) * this.zoomX;
       additionalHeight += this.getHeightOfLine(0) * this.zoomY;
     }
@@ -1014,13 +927,8 @@
         canvas.width = Math.ceil(width + additionalWidth);
         canvas.height = Math.ceil(height + additionalHeight);
       } else {
-<<<<<<< HEAD
-        this._cacheContext.setTransform(1, 0, 0, 1, 0, 0);
-        this._cacheContext.clearRect(0, 0, canvas.width, canvas.height);
-=======
         context.setTransform(1, 0, 0, 1, 0, 0);
         context.clearRect(0, 0, canvas.width, canvas.height);
->>>>>>> 8235106d
       }
       drawingWidth = dims.x / 2;
       drawingHeight = dims.y / 2;
@@ -1030,16 +938,8 @@
         Math.round(canvas.height / 2 - drawingHeight) + drawingHeight;
       this.cacheWidth = width;
       this.cacheHeight = height;
-<<<<<<< HEAD
-      this._cacheContext.translate(
-        this.cacheTranslationX,
-        this.cacheTranslationY
-      );
-      this._cacheContext.scale(zoomX, zoomY);
-=======
       context.translate(this.cacheTranslationX, this.cacheTranslationY);
       context.scale(zoomX, zoomY);
->>>>>>> 8235106d
       this.zoomX = zoomX;
       this.zoomY = zoomY;
       return true;
@@ -1051,11 +951,7 @@
    * Sets object's properties from options
    * @param {Object} [options] Options object
    */
-<<<<<<< HEAD
-  setOptions(options) {
-=======
   setOptions(options: Record<string, any> = {}) {
->>>>>>> 8235106d
     this._setOptions(options);
   }
 
@@ -1063,19 +959,11 @@
    * Transforms context when rendering an object
    * @param {CanvasRenderingContext2D} ctx Context
    */
-<<<<<<< HEAD
-  transform(ctx) {
-    var needFullTransform =
-      (this.group && !this.group._transformDone) ||
-      (this.group && this.canvas && ctx === this.canvas.contextTop);
-    var m = this.calcTransformMatrix(!needFullTransform);
-=======
   transform(ctx: CanvasRenderingContext2D) {
     const needFullTransform =
       (this.group && !this.group._transformDone) ||
       (this.group && this.canvas && ctx === this.canvas.contextTop);
     const m = this.calcTransformMatrix(!needFullTransform);
->>>>>>> 8235106d
     ctx.transform(m[0], m[1], m[2], m[3], m[4], m[5]);
   }
 
@@ -1084,11 +972,7 @@
    * @param {Array} [propertiesToInclude] Any properties that you might want to additionally include in the output
    * @return {Object} Object representation of an instance
    */
-<<<<<<< HEAD
-  toObject(propertiesToInclude) {
-=======
   toObject(propertiesToInclude: (keyof this)[]): Record<string, any> {
->>>>>>> 8235106d
     const NUM_FRACTION_DIGITS = config.NUM_FRACTION_DIGITS,
       clipPathData =
         this.clipPath && !this.clipPath.excludeFromExport
@@ -1109,13 +993,7 @@
         width: toFixed(this.width, NUM_FRACTION_DIGITS),
         height: toFixed(this.height, NUM_FRACTION_DIGITS),
         fill:
-<<<<<<< HEAD
-          this.fill && this.fill.toObject
-            ? this.fill.toObject()
-            : this.fill,
-=======
           this.fill && this.fill.toObject ? this.fill.toObject() : this.fill,
->>>>>>> 8235106d
         stroke:
           this.stroke && this.stroke.toObject
             ? this.stroke.toObject()
@@ -1128,14 +1006,7 @@
         strokeDashOffset: this.strokeDashOffset,
         strokeLineJoin: this.strokeLineJoin,
         strokeUniform: this.strokeUniform,
-<<<<<<< HEAD
-        strokeMiterLimit: toFixed(
-          this.strokeMiterLimit,
-          NUM_FRACTION_DIGITS
-        ),
-=======
         strokeMiterLimit: toFixed(this.strokeMiterLimit, NUM_FRACTION_DIGITS),
->>>>>>> 8235106d
         scaleX: toFixed(this.scaleX, NUM_FRACTION_DIGITS),
         scaleY: toFixed(this.scaleY, NUM_FRACTION_DIGITS),
         angle: toFixed(this.angle, NUM_FRACTION_DIGITS),
@@ -1151,668 +1022,6 @@
         fillRule: this.fillRule,
         paintFirst: this.paintFirst,
         globalCompositeOperation: this.globalCompositeOperation,
-<<<<<<< HEAD
-        skewX: toFixed(this.skewX, NUM_FRACTION_DIGITS),
-        skewY: toFixed(this.skewY, NUM_FRACTION_DIGITS),
-        ...(clipPathData ? { clipPath: clipPathData } : null),
-      };
-
-    return !this.includeDefaultValues
-      ? this._removeDefaultValues(object)
-      : object;
-  }
-
-  /**
-   * Returns (dataless) object representation of an instance
-   * @param {Array} [propertiesToInclude] Any properties that you might want to additionally include in the output
-   * @return {Object} Object representation of an instance
-   */
-  toDatalessObject(propertiesToInclude) {
-    // will be overwritten by subclasses
-    return this.toObject(propertiesToInclude);
-  }
-
-  /**
-   * @private
-   * @param {Object} object
-   */
-  _removeDefaultValues(object) {
-    var prototype = fabric.util.getKlass(object.type).prototype;
-    Object.keys(object).forEach(function (prop) {
-      if (prop === 'left' || prop === 'top' || prop === 'type') {
-        return;
-      }
-      if (object[prop] === prototype[prop]) {
-        delete object[prop];
-      }
-      // basically a check for [] === []
-      if (
-        Array.isArray(object[prop]) &&
-        Array.isArray(prototype[prop]) &&
-        object[prop].length === 0 &&
-        prototype[prop].length === 0
-      ) {
-        delete object[prop];
-      }
-    });
-
-    return object;
-  }
-
-  /**
-   * Returns a string representation of an instance
-   * @return {String}
-   */
-  toString() {
-    return '#<fabric.' + capitalize(this.type) + '>';
-  }
-
-  /**
-   * Return the object scale factor counting also the group scaling
-   * @return {Point}
-   */
-  getObjectScaling() {
-    // if the object is a top level one, on the canvas, we go for simple aritmetic
-    // otherwise the complex method with angles will return approximations and decimals
-    // and will likely kill the cache when not needed
-    // https://github.com/fabricjs/fabric.js/issues/7157
-    if (!this.group) {
-      return new Point(Math.abs(this.scaleX), Math.abs(this.scaleY));
-    }
-    // if we are inside a group total zoom calculation is complex, we defer to generic matrices
-    var options = fabric.util.qrDecompose(this.calcTransformMatrix());
-    return new Point(Math.abs(options.scaleX), Math.abs(options.scaleY));
-  }
-
-  /**
-   * Return the object scale factor counting also the group scaling, zoom and retina
-   * @return {Object} object with scaleX and scaleY properties
-   */
-  getTotalObjectScaling() {
-    var scale = this.getObjectScaling();
-    if (this.canvas) {
-      var zoom = this.canvas.getZoom();
-      var retina = this.canvas.getRetinaScaling();
-      return scale.scalarMultiply(zoom * retina);
-    }
-    return scale;
-  }
-
-  /**
-   * Return the object opacity counting also the group property
-   * @return {Number}
-   */
-  getObjectOpacity() {
-    var opacity = this.opacity;
-    if (this.group) {
-      opacity *= this.group.getObjectOpacity();
-    }
-    return opacity;
-  }
-
-  /**
-   * Returns the object angle relative to canvas counting also the group property
-   * @returns {number}
-   */
-  getTotalAngle() {
-    return this.group
-      ? fabric.util.qrDecompose(this.calcTransformMatrix()).angle
-      : this.angle;
-  }
-
-  /**
-   * @private
-   * @param {String} key
-   * @param {*} value
-   * @return {fabric.Object} thisArg
-   */
-  _set(key, value) {
-    var shouldConstrainValue = key === 'scaleX' || key === 'scaleY',
-      isChanged = this[key] !== value,
-      groupNeedsUpdate = false;
-
-    if (shouldConstrainValue) {
-      value = this._constrainScale(value);
-    }
-    if (key === 'scaleX' && value < 0) {
-      this.flipX = !this.flipX;
-      value *= -1;
-    } else if (key === 'scaleY' && value < 0) {
-      this.flipY = !this.flipY;
-      value *= -1;
-    } else if (
-      key === 'shadow' &&
-      value &&
-      !(value instanceof fabric.Shadow)
-    ) {
-      value = new fabric.Shadow(value);
-    } else if (key === 'dirty' && this.group) {
-      this.group.set('dirty', value);
-    }
-
-    this[key] = value;
-
-    if (isChanged) {
-      groupNeedsUpdate = this.group && this.group.isOnACache();
-      if (this.cacheProperties.indexOf(key) > -1) {
-        this.dirty = true;
-        groupNeedsUpdate && this.group.set('dirty', true);
-      } else if (
-        groupNeedsUpdate &&
-        this.stateProperties.indexOf(key) > -1
-      ) {
-        this.group.set('dirty', true);
-      }
-    }
-    return this;
-  }
-
-  /**
-   * Retrieves viewportTransform from Object's canvas if possible
-   * @method getViewportTransform
-   * @memberOf FabricObject.prototype
-   * @return {Array}
-   */
-  getViewportTransform() {
-    if (this.canvas && this.canvas.viewportTransform) {
-      return this.canvas.viewportTransform;
-    }
-    return fabric.iMatrix.concat();
-  }
-
-  /*
-    * @private
-    * return if the object would be visible in rendering
-    * @memberOf FabricObject.prototype
-    * @return {Boolean}
-    */
-  isNotVisible() {
-    return (
-      this.opacity === 0 ||
-      (!this.width && !this.height && this.strokeWidth === 0) ||
-      !this.visible
-    );
-  }
-
-  /**
-   * Renders an object on a specified context
-   * @param {CanvasRenderingContext2D} ctx Context to render on
-   */
-  render(ctx) {
-    // do not render if width/height are zeros or object is not visible
-    if (this.isNotVisible()) {
-      return;
-    }
-    if (
-      this.canvas &&
-      this.canvas.skipOffscreen &&
-      !this.group &&
-      !this.isOnScreen()
-    ) {
-      return;
-    }
-    ctx.save();
-    this._setupCompositeOperation(ctx);
-    this.drawSelectionBackground(ctx);
-    this.transform(ctx);
-    this._setOpacity(ctx);
-    this._setShadow(ctx, this);
-    if (this.shouldCache()) {
-      this.renderCache();
-      this.drawCacheOnCanvas(ctx);
-    } else {
-      this._removeCacheCanvas();
-      this.dirty = false;
-      this.drawObject(ctx);
-      if (this.objectCaching && this.statefullCache) {
-        this.saveState({ propertySet: 'cacheProperties' });
-      }
-    }
-    ctx.restore();
-  }
-
-  renderCache(options) {
-    options = options || {};
-    if (!this._cacheCanvas || !this._cacheContext) {
-      this._createCacheCanvas();
-    }
-    if (this.isCacheDirty()) {
-      this.statefullCache &&
-        this.saveState({ propertySet: 'cacheProperties' });
-      this.drawObject(this._cacheContext, options.forClipping);
-      this.dirty = false;
-    }
-  }
-
-  /**
-   * Remove cacheCanvas and its dimensions from the objects
-   */
-  _removeCacheCanvas() {
-    this._cacheCanvas = null;
-    this._cacheContext = null;
-    this.cacheWidth = 0;
-    this.cacheHeight = 0;
-  }
-
-  /**
-   * return true if the object will draw a stroke
-   * Does not consider text styles. This is just a shortcut used at rendering time
-   * We want it to be an approximation and be fast.
-   * wrote to avoid extra caching, it has to return true when stroke happens,
-   * can guess when it will not happen at 100% chance, does not matter if it misses
-   * some use case where the stroke is invisible.
-   * @since 3.0.0
-   * @returns Boolean
-   */
-  hasStroke() {
-    return (
-      this.stroke && this.stroke !== 'transparent' && this.strokeWidth !== 0
-    );
-  }
-
-  /**
-   * return true if the object will draw a fill
-   * Does not consider text styles. This is just a shortcut used at rendering time
-   * We want it to be an approximation and be fast.
-   * wrote to avoid extra caching, it has to return true when fill happens,
-   * can guess when it will not happen at 100% chance, does not matter if it misses
-   * some use case where the fill is invisible.
-   * @since 3.0.0
-   * @returns Boolean
-   */
-  hasFill() {
-    return this.fill && this.fill !== 'transparent';
-  }
-
-  /**
-   * When set to `true`, force the object to have its own cache, even if it is inside a group
-   * it may be needed when your object behave in a particular way on the cache and always needs
-   * its own isolated canvas to render correctly.
-   * Created to be overridden
-   * since 1.7.12
-   * @returns Boolean
-   */
-  needsItsOwnCache() {
-    if (
-      this.paintFirst === 'stroke' &&
-      this.hasFill() &&
-      this.hasStroke() &&
-      typeof this.shadow === 'object'
-    ) {
-      return true;
-    }
-    if (this.clipPath) {
-      return true;
-    }
-    return false;
-  }
-
-  /**
-   * Decide if the object should cache or not. Create its own cache level
-   * objectCaching is a global flag, wins over everything
-   * needsItsOwnCache should be used when the object drawing method requires
-   * a cache step. None of the fabric classes requires it.
-   * Generally you do not cache objects in groups because the group outside is cached.
-   * Read as: cache if is needed, or if the feature is enabled but we are not already caching.
-   * @return {Boolean}
-   */
-  shouldCache() {
-    this.ownCaching =
-      this.needsItsOwnCache() ||
-      (this.objectCaching && (!this.group || !this.group.isOnACache()));
-    return this.ownCaching;
-  }
-
-  /**
-   * Check if this object or a child object will cast a shadow
-   * used by Group.shouldCache to know if child has a shadow recursively
-   * @return {Boolean}
-   * @deprecated
-   */
-  willDrawShadow() {
-    return (
-      !!this.shadow &&
-      (this.shadow.offsetX !== 0 || this.shadow.offsetY !== 0)
-    );
-  }
-
-  /**
-   * Execute the drawing operation for an object clipPath
-   * @param {CanvasRenderingContext2D} ctx Context to render on
-   * @param {fabric.Object} clipPath
-   */
-  drawClipPathOnCache(ctx, clipPath) {
-    ctx.save();
-    // DEBUG: uncomment this line, comment the following
-    // ctx.globalAlpha = 0.4
-    if (clipPath.inverted) {
-      ctx.globalCompositeOperation = 'destination-out';
-    } else {
-      ctx.globalCompositeOperation = 'destination-in';
-    }
-    //ctx.scale(1 / 2, 1 / 2);
-    if (clipPath.absolutePositioned) {
-      var m = fabric.util.invertTransform(this.calcTransformMatrix());
-      ctx.transform(m[0], m[1], m[2], m[3], m[4], m[5]);
-    }
-    clipPath.transform(ctx);
-    ctx.scale(1 / clipPath.zoomX, 1 / clipPath.zoomY);
-    ctx.drawImage(
-      clipPath._cacheCanvas,
-      -clipPath.cacheTranslationX,
-      -clipPath.cacheTranslationY
-    );
-    ctx.restore();
-  }
-
-  /**
-   * Execute the drawing operation for an object on a specified context
-   * @param {CanvasRenderingContext2D} ctx Context to render on
-   */
-  drawObject(ctx, forClipping) {
-    var originalFill = this.fill,
-      originalStroke = this.stroke;
-    if (forClipping) {
-      this.fill = 'black';
-      this.stroke = '';
-      this._setClippingProperties(ctx);
-    } else {
-      this._renderBackground(ctx);
-    }
-    this._render(ctx);
-    this._drawClipPath(ctx, this.clipPath);
-    this.fill = originalFill;
-    this.stroke = originalStroke;
-  }
-
-  /**
-   * Prepare clipPath state and cache and draw it on instance's cache
-   * @param {CanvasRenderingContext2D} ctx
-   * @param {fabric.Object} clipPath
-   */
-  _drawClipPath(ctx, clipPath) {
-    if (!clipPath) {
-      return;
-    }
-    // needed to setup a couple of variables
-    // path canvas gets overridden with this one.
-    // TODO find a better solution?
-    clipPath._set('canvas', this.canvas);
-    clipPath.shouldCache();
-    clipPath._transformDone = true;
-    clipPath.renderCache({ forClipping: true });
-    this.drawClipPathOnCache(ctx, clipPath);
-  }
-
-  /**
-   * Paint the cached copy of the object on the target context.
-   * @param {CanvasRenderingContext2D} ctx Context to render on
-   */
-  drawCacheOnCanvas(ctx) {
-    ctx.scale(1 / this.zoomX, 1 / this.zoomY);
-    ctx.drawImage(
-      this._cacheCanvas,
-      -this.cacheTranslationX,
-      -this.cacheTranslationY
-    );
-  }
-
-  /**
-   * Check if cache is dirty
-   * @param {Boolean} skipCanvas skip canvas checks because this object is painted
-   * on parent canvas.
-   */
-  isCacheDirty(skipCanvas) {
-    if (this.isNotVisible()) {
-      return false;
-    }
-    if (
-      this._cacheCanvas &&
-      this._cacheContext &&
-      !skipCanvas &&
-      this._updateCacheCanvas()
-    ) {
-      // in this case the context is already cleared.
-      return true;
-    } else {
-      if (
-        this.dirty ||
-        (this.clipPath && this.clipPath.absolutePositioned) ||
-        (this.statefullCache && this.hasStateChanged('cacheProperties'))
-      ) {
-        if (this._cacheCanvas && this._cacheContext && !skipCanvas) {
-          var width = this.cacheWidth / this.zoomX;
-          var height = this.cacheHeight / this.zoomY;
-          this._cacheContext.clearRect(
-            -width / 2,
-            -height / 2,
-            width,
-            height
-          );
-        }
-        return true;
-      }
-    }
-    return false;
-  }
-
-  /**
-   * Draws a background for the object big as its untransformed dimensions
-   * @private
-   * @param {CanvasRenderingContext2D} ctx Context to render on
-   */
-  _renderBackground(ctx) {
-    if (!this.backgroundColor) {
-      return;
-    }
-    var dim = this._getNonTransformedDimensions();
-    ctx.fillStyle = this.backgroundColor;
-
-    ctx.fillRect(-dim.x / 2, -dim.y / 2, dim.x, dim.y);
-    // if there is background color no other shadows
-    // should be casted
-    this._removeShadow(ctx);
-  }
-
-  /**
-   * @private
-   * @param {CanvasRenderingContext2D} ctx Context to render on
-   */
-  _setOpacity(ctx) {
-    if (this.group && !this.group._transformDone) {
-      ctx.globalAlpha = this.getObjectOpacity();
-    } else {
-      ctx.globalAlpha *= this.opacity;
-    }
-  }
-
-  _setStrokeStyles(ctx, decl) {
-    var stroke = decl.stroke;
-    if (stroke) {
-      ctx.lineWidth = decl.strokeWidth;
-      ctx.lineCap = decl.strokeLineCap;
-      ctx.lineDashOffset = decl.strokeDashOffset;
-      ctx.lineJoin = decl.strokeLineJoin;
-      ctx.miterLimit = decl.strokeMiterLimit;
-      if (stroke.toLive) {
-        if (
-          stroke.gradientUnits === 'percentage' ||
-          stroke.gradientTransform ||
-          stroke.patternTransform
-        ) {
-          // need to transform gradient in a pattern.
-          // this is a slow process. If you are hitting this codepath, and the object
-          // is not using caching, you should consider switching it on.
-          // we need a canvas as big as the current object caching canvas.
-          this._applyPatternForTransformedGradient(ctx, stroke);
-        } else {
-          // is a simple gradient or pattern
-          ctx.strokeStyle = stroke.toLive(ctx, this);
-          this._applyPatternGradientTransform(ctx, stroke);
-        }
-      } else {
-        // is a color
-        ctx.strokeStyle = decl.stroke;
-      }
-    }
-  }
-
-  _setFillStyles(ctx, decl) {
-    var fill = decl.fill;
-    if (fill) {
-      if (fill.toLive) {
-        ctx.fillStyle = fill.toLive(ctx, this);
-        this._applyPatternGradientTransform(ctx, decl.fill);
-      } else {
-        ctx.fillStyle = fill;
-      }
-    }
-  }
-
-  _setClippingProperties(ctx) {
-    ctx.globalAlpha = 1;
-    ctx.strokeStyle = 'transparent';
-    ctx.fillStyle = '#000000';
-  }
-
-  /**
-   * @private
-   * Sets line dash
-   * @param {CanvasRenderingContext2D} ctx Context to set the dash line on
-   * @param {Array} dashArray array representing dashes
-   */
-  _setLineDash(ctx, dashArray) {
-    if (!dashArray || dashArray.length === 0) {
-      return;
-    }
-    // Spec requires the concatenation of two copies the dash list when the number of elements is odd
-    if (1 & dashArray.length) {
-      dashArray.push.apply(dashArray, dashArray);
-    }
-    ctx.setLineDash(dashArray);
-  }
-
-  /**
-   * Renders controls and borders for the object
-   * the context here is not transformed
-   * @param {CanvasRenderingContext2D} ctx Context to render on
-   * @param {Object} [styleOverride] properties to override the object style
-   */
-  _renderControls(ctx, styleOverride) {
-    var vpt = this.getViewportTransform(),
-      matrix = this.calcTransformMatrix(),
-      options,
-      drawBorders,
-      drawControls;
-    styleOverride = styleOverride || {};
-    drawBorders =
-      typeof styleOverride.hasBorders !== 'undefined'
-        ? styleOverride.hasBorders
-        : this.hasBorders;
-    drawControls =
-      typeof styleOverride.hasControls !== 'undefined'
-        ? styleOverride.hasControls
-        : this.hasControls;
-    matrix = fabric.util.multiplyTransformMatrices(vpt, matrix);
-    options = fabric.util.qrDecompose(matrix);
-    ctx.save();
-    ctx.translate(options.translateX, options.translateY);
-    ctx.lineWidth = 1 * this.borderScaleFactor;
-    if (!this.group) {
-      ctx.globalAlpha = this.isMoving ? this.borderOpacityWhenMoving : 1;
-    }
-    if (this.flipX) {
-      options.angle -= 180;
-    }
-    ctx.rotate(degreesToRadians(this.group ? options.angle : this.angle));
-    drawBorders && this.drawBorders(ctx, options, styleOverride);
-    drawControls && this.drawControls(ctx, styleOverride);
-    ctx.restore();
-  }
-
-  /**
-   * @private
-   * @param {CanvasRenderingContext2D} ctx Context to render on
-   */
-  _setShadow(ctx) {
-    if (!this.shadow) {
-      return;
-    }
-
-    var shadow = this.shadow,
-      canvas = this.canvas,
-      multX = (canvas && canvas.viewportTransform[0]) || 1,
-      multY = (canvas && canvas.viewportTransform[3]) || 1,
-      scaling = shadow.nonScaling
-        ? new Point(1, 1)
-        : this.getObjectScaling();
-    if (canvas && canvas._isRetinaScaling()) {
-      multX *= config.devicePixelRatio;
-      multY *= config.devicePixelRatio;
-    }
-    ctx.shadowColor = shadow.color;
-    ctx.shadowBlur =
-      (shadow.blur *
-        config.browserShadowBlurConstant *
-        (multX + multY) *
-        (scaling.x + scaling.y)) /
-      4;
-    ctx.shadowOffsetX = shadow.offsetX * multX * scaling.x;
-    ctx.shadowOffsetY = shadow.offsetY * multY * scaling.y;
-  }
-
-  /**
-   * @private
-   * @param {CanvasRenderingContext2D} ctx Context to render on
-   */
-  _removeShadow(ctx) {
-    if (!this.shadow) {
-      return;
-    }
-
-    ctx.shadowColor = '';
-    ctx.shadowBlur = ctx.shadowOffsetX = ctx.shadowOffsetY = 0;
-  }
-
-  /**
-   * @private
-   * @param {CanvasRenderingContext2D} ctx Context to render on
-   * @param {Object} filler fabric.Pattern or fabric.Gradient
-   * @return {Object} offset.offsetX offset for text rendering
-   * @return {Object} offset.offsetY offset for text rendering
-   */
-  _applyPatternGradientTransform(ctx, filler) {
-    if (!filler || !filler.toLive) {
-      return { offsetX: 0, offsetY: 0 };
-    }
-    var t = filler.gradientTransform || filler.patternTransform;
-    var offsetX = -this.width / 2 + filler.offsetX || 0,
-      offsetY = -this.height / 2 + filler.offsetY || 0;
-
-    if (filler.gradientUnits === 'percentage') {
-      ctx.transform(this.width, 0, 0, this.height, offsetX, offsetY);
-    } else {
-      ctx.transform(1, 0, 0, 1, offsetX, offsetY);
-    }
-    if (t) {
-      ctx.transform(t[0], t[1], t[2], t[3], t[4], t[5]);
-    }
-    return { offsetX: offsetX, offsetY: offsetY };
-  }
-
-  /**
-   * @private
-   * @param {CanvasRenderingContext2D} ctx Context to render on
-   */
-  _renderPaintInOrder(ctx) {
-    if (this.paintFirst === 'stroke') {
-      this._renderStroke(ctx);
-      this._renderFill(ctx);
-    } else {
-      this._renderFill(ctx);
-      this._renderStroke(ctx);
-    }
-=======
         skewX: toFixed(this.skewX, NUM_FRACTION_DIGITS),
         skewY: toFixed(this.skewY, NUM_FRACTION_DIGITS),
         ...(clipPathData ? { clipPath: clipPathData } : null),
@@ -1919,424 +1128,10 @@
     return this.group
       ? fabric.util.qrDecompose(this.calcTransformMatrix()).angle
       : this.angle;
->>>>>>> 8235106d
-  }
-
-  /**
-   * @private
-<<<<<<< HEAD
-   * function that actually render something on the context.
-   * empty here to allow Obects to work on tests to benchmark fabric functionalites
-   * not related to rendering
-   * @param {CanvasRenderingContext2D} ctx Context to render on
-   */
-  _render(/* ctx */) {}
-
-  /**
-   * @private
-   * @param {CanvasRenderingContext2D} ctx Context to render on
-   */
-  _renderFill(ctx) {
-    if (!this.fill) {
-      return;
-    }
-
-    ctx.save();
-    this._setFillStyles(ctx, this);
-    if (this.fillRule === 'evenodd') {
-      ctx.fill('evenodd');
-    } else {
-      ctx.fill();
-    }
-    ctx.restore();
-  }
-
-  /**
-   * @private
-   * @param {CanvasRenderingContext2D} ctx Context to render on
-   */
-  _renderStroke(ctx) {
-    if (!this.stroke || this.strokeWidth === 0) {
-      return;
-    }
-
-    if (this.shadow && !this.shadow.affectStroke) {
-      this._removeShadow(ctx);
-    }
-
-    ctx.save();
-    if (this.strokeUniform) {
-      var scaling = this.getObjectScaling();
-      ctx.scale(1 / scaling.x, 1 / scaling.y);
-    }
-    this._setLineDash(ctx, this.strokeDashArray);
-    this._setStrokeStyles(ctx, this);
-    ctx.stroke();
-    ctx.restore();
-  }
-
-  /**
-   * This function try to patch the missing gradientTransform on canvas gradients.
-   * transforming a context to transform the gradient, is going to transform the stroke too.
-   * we want to transform the gradient but not the stroke operation, so we create
-   * a transformed gradient on a pattern and then we use the pattern instead of the gradient.
-   * this method has drwabacks: is slow, is in low resolution, needs a patch for when the size
-   * is limited.
-   * @private
-   * @param {CanvasRenderingContext2D} ctx Context to render on
-   * @param {fabric.Gradient} filler a fabric gradient instance
-   */
-  _applyPatternForTransformedGradient(ctx, filler) {
-    var dims = this._limitCacheSize(this._getCacheCanvasDimensions()),
-      pCanvas = fabric.util.createCanvasElement(),
-      pCtx,
-      retinaScaling = this.canvas.getRetinaScaling(),
-      width = dims.x / this.scaleX / retinaScaling,
-      height = dims.y / this.scaleY / retinaScaling;
-    pCanvas.width = width;
-    pCanvas.height = height;
-    pCtx = pCanvas.getContext('2d');
-    pCtx.beginPath();
-    pCtx.moveTo(0, 0);
-    pCtx.lineTo(width, 0);
-    pCtx.lineTo(width, height);
-    pCtx.lineTo(0, height);
-    pCtx.closePath();
-    pCtx.translate(width / 2, height / 2);
-    pCtx.scale(
-      dims.zoomX / this.scaleX / retinaScaling,
-      dims.zoomY / this.scaleY / retinaScaling
-    );
-    this._applyPatternGradientTransform(pCtx, filler);
-    pCtx.fillStyle = filler.toLive(ctx);
-    pCtx.fill();
-    ctx.translate(
-      -this.width / 2 - this.strokeWidth / 2,
-      -this.height / 2 - this.strokeWidth / 2
-    );
-    ctx.scale(
-      (retinaScaling * this.scaleX) / dims.zoomX,
-      (retinaScaling * this.scaleY) / dims.zoomY
-    );
-    ctx.strokeStyle = pCtx.createPattern(pCanvas, 'no-repeat');
-  }
-
-  /**
-   * This function is an helper for svg import. it returns the center of the object in the svg
-   * untransformed coordinates
-   * @private
-   * @return {Object} center point from element coordinates
-   */
-  _findCenterFromElement() {
-    return { x: this.left + this.width / 2, y: this.top + this.height / 2 };
-  }
-
-  /**
-   * This function is an helper for svg import. it decompose the transformMatrix
-   * and assign properties to object.
-   * untransformed coordinates
-   * @private
-   * @chainable
-   */
-  _assignTransformMatrixProps() {
-    if (this.transformMatrix) {
-      var options = fabric.util.qrDecompose(this.transformMatrix);
-      this.flipX = false;
-      this.flipY = false;
-      this.set('scaleX', options.scaleX);
-      this.set('scaleY', options.scaleY);
-      this.angle = options.angle;
-      this.skewX = options.skewX;
-      this.skewY = 0;
-    }
-  }
-
-  /**
-   * This function is an helper for svg import. it removes the transform matrix
-   * and set to object properties that fabricjs can handle
-   * @private
-   * @param {Object} preserveAspectRatioOptions
-   * @return {thisArg}
-   */
-  _removeTransformMatrix(preserveAspectRatioOptions) {
-    var center = this._findCenterFromElement();
-    if (this.transformMatrix) {
-      this._assignTransformMatrixProps();
-      center = fabric.util.transformPoint(center, this.transformMatrix);
-    }
-    this.transformMatrix = null;
-    if (preserveAspectRatioOptions) {
-      this.scaleX *= preserveAspectRatioOptions.scaleX;
-      this.scaleY *= preserveAspectRatioOptions.scaleY;
-      this.cropX = preserveAspectRatioOptions.cropX;
-      this.cropY = preserveAspectRatioOptions.cropY;
-      center.x += preserveAspectRatioOptions.offsetLeft;
-      center.y += preserveAspectRatioOptions.offsetTop;
-      this.width = preserveAspectRatioOptions.width;
-      this.height = preserveAspectRatioOptions.height;
-    }
-    this.setPositionByOrigin(center, 'center', 'center');
-  }
-
-  /**
-   * Clones an instance.
-   * @param {Array} [propertiesToInclude] Any properties that you might want to additionally include in the output
-   * @returns {Promise<fabric.Object>}
-   */
-  clone(propertiesToInclude) {
-    var objectForm = this.toObject(propertiesToInclude);
-    return this.constructor.fromObject(objectForm);
-  }
-
-  /**
-   * Creates an instance of fabric.Image out of an object
-   * makes use of toCanvasElement.
-   * Once this method was based on toDataUrl and loadImage, so it also had a quality
-   * and format option. toCanvasElement is faster and produce no loss of quality.
-   * If you need to get a real Jpeg or Png from an object, using toDataURL is the right way to do it.
-   * toCanvasElement and then toBlob from the obtained canvas is also a good option.
-   * @param {Object} [options] for clone as image, passed to toDataURL
-   * @param {Number} [options.multiplier=1] Multiplier to scale by
-   * @param {Number} [options.left] Cropping left offset. Introduced in v1.2.14
-   * @param {Number} [options.top] Cropping top offset. Introduced in v1.2.14
-   * @param {Number} [options.width] Cropping width. Introduced in v1.2.14
-   * @param {Number} [options.height] Cropping height. Introduced in v1.2.14
-   * @param {Boolean} [options.enableRetinaScaling] Enable retina scaling for clone image. Introduce in 1.6.4
-   * @param {Boolean} [options.withoutTransform] Remove current object transform ( no scale , no angle, no flip, no skew ). Introduced in 2.3.4
-   * @param {Boolean} [options.withoutShadow] Remove current object shadow. Introduced in 2.4.2
-   * @return {fabric.Image} Object cloned as image.
-   */
-  cloneAsImage(options) {
-    var canvasEl = this.toCanvasElement(options);
-    return new fabric.Image(canvasEl);
-  }
-
-  /**
-   * Converts an object into a HTMLCanvas element
-   * @param {Object} options Options object
-   * @param {Number} [options.multiplier=1] Multiplier to scale by
-   * @param {Number} [options.left] Cropping left offset. Introduced in v1.2.14
-   * @param {Number} [options.top] Cropping top offset. Introduced in v1.2.14
-   * @param {Number} [options.width] Cropping width. Introduced in v1.2.14
-   * @param {Number} [options.height] Cropping height. Introduced in v1.2.14
-   * @param {Boolean} [options.enableRetinaScaling] Enable retina scaling for clone image. Introduce in 1.6.4
-   * @param {Boolean} [options.withoutTransform] Remove current object transform ( no scale , no angle, no flip, no skew ). Introduced in 2.3.4
-   * @param {Boolean} [options.withoutShadow] Remove current object shadow. Introduced in 2.4.2
-   * @return {HTMLCanvasElement} Returns DOM element <canvas> with the fabric.Object
-   */
-  toCanvasElement(options) {
-    options || (options = {});
-
-    var utils = fabric.util,
-      origParams = utils.saveObjectTransform(this),
-      originalGroup = this.group,
-      originalShadow = this.shadow,
-      abs = Math.abs,
-      retinaScaling = options.enableRetinaScaling
-        ? Math.max(config.devicePixelRatio, 1)
-        : 1,
-      multiplier = (options.multiplier || 1) * retinaScaling;
-    delete this.group;
-    if (options.withoutTransform) {
-      utils.resetObjectTransform(this);
-    }
-    if (options.withoutShadow) {
-      this.shadow = null;
-    }
-
-    var el = fabric.util.createCanvasElement(),
-      // skip canvas zoom and calculate with setCoords now.
-      boundingRect = this.getBoundingRect(true, true),
-      shadow = this.shadow,
-      shadowOffset = { x: 0, y: 0 },
-      width,
-      height;
-
-    if (shadow) {
-      var shadowBlur = shadow.blur;
-      var scaling = shadow.nonScaling
-        ? new Point(1, 1)
-        : this.getObjectScaling();
-      // consider non scaling shadow.
-      shadowOffset.x =
-        2 * Math.round(abs(shadow.offsetX) + shadowBlur) * abs(scaling.x);
-      shadowOffset.y =
-        2 * Math.round(abs(shadow.offsetY) + shadowBlur) * abs(scaling.y);
-    }
-    width = boundingRect.width + shadowOffset.x;
-    height = boundingRect.height + shadowOffset.y;
-    // if the current width/height is not an integer
-    // we need to make it so.
-    el.width = Math.ceil(width);
-    el.height = Math.ceil(height);
-    var canvas = new fabric.StaticCanvas(el, {
-      enableRetinaScaling: false,
-      renderOnAddRemove: false,
-      skipOffscreen: false,
-    });
-    if (options.format === 'jpeg') {
-      canvas.backgroundColor = '#fff';
-    }
-    this.setPositionByOrigin(
-      new Point(canvas.width / 2, canvas.height / 2),
-      'center',
-      'center'
-    );
-    var originalCanvas = this.canvas;
-    canvas._objects = [this];
-    this.set('canvas', canvas);
-    this.setCoords();
-    var canvasEl = canvas.toCanvasElement(multiplier || 1, options);
-    this.set('canvas', originalCanvas);
-    this.shadow = originalShadow;
-    if (originalGroup) {
-      this.group = originalGroup;
-    }
-    this.set(origParams);
-    this.setCoords();
-    // canvas.dispose will call image.dispose that will nullify the elements
-    // since this canvas is a simple element for the process, we remove references
-    // to objects in this way in order to avoid object trashing.
-    canvas._objects = [];
-    // since render has settled it is safe to destroy canvas
-    canvas.destroy();
-    canvas = null;
-
-    return canvasEl;
-  }
-
-  /**
-   * Converts an object into a data-url-like string
-   * @param {Object} options Options object
-   * @param {String} [options.format=png] The format of the output image. Either "jpeg" or "png"
-   * @param {Number} [options.quality=1] Quality level (0..1). Only used for jpeg.
-   * @param {Number} [options.multiplier=1] Multiplier to scale by
-   * @param {Number} [options.left] Cropping left offset. Introduced in v1.2.14
-   * @param {Number} [options.top] Cropping top offset. Introduced in v1.2.14
-   * @param {Number} [options.width] Cropping width. Introduced in v1.2.14
-   * @param {Number} [options.height] Cropping height. Introduced in v1.2.14
-   * @param {Boolean} [options.enableRetinaScaling] Enable retina scaling for clone image. Introduce in 1.6.4
-   * @param {Boolean} [options.withoutTransform] Remove current object transform ( no scale , no angle, no flip, no skew ). Introduced in 2.3.4
-   * @param {Boolean} [options.withoutShadow] Remove current object shadow. Introduced in 2.4.2
-   * @return {String} Returns a data: URL containing a representation of the object in the format specified by options.format
-   */
-  toDataURL(options) {
-    options || (options = {});
-    return fabric.util.toDataURL(
-      this.toCanvasElement(options),
-      options.format || 'png',
-      options.quality || 1
-    );
-  }
-
-  /**
-   * Returns true if specified type is identical to the type of an instance
-   * @param {String} type Type to check against
-   * @return {Boolean}
-   */
-  isType(type) {
-    return arguments.length > 1
-      ? Array.from(arguments).includes(this.type)
-      : this.type === type;
-  }
-
-  /**
-   * Returns complexity of an instance
-   * @return {Number} complexity of this instance (is 1 unless subclassed)
-   */
-  complexity() {
-    return 1;
-  }
-
-  /**
-   * Returns a JSON representation of an instance
-   * @return {Object} JSON
-   */
-  toJSON() {
-    // delegate, not alias
-    return this.toObject();
-  }
-
-  /**
-   * Sets "angle" of an instance with centered rotation
-   * @param {Number} angle Angle value (in degrees)
-   * @return {fabric.Object} thisArg
-   * @chainable
-   */
-  rotate(angle) {
-    var shouldCenterOrigin =
-      (this.originX !== 'center' || this.originY !== 'center') &&
-      this.centeredRotation;
-
-    if (shouldCenterOrigin) {
-      this._setOriginToCenter();
-    }
-
-    this.set('angle', angle);
-
-    if (shouldCenterOrigin) {
-      this._resetOrigin();
-    }
-
-    return this;
-  }
-
-  /**
-   * Centers object horizontally on canvas to which it was added last.
-   * You might need to call `setCoords` on an object after centering, to update controls area.
-   * @return {fabric.Object} thisArg
-   * @chainable
-   */
-  centerH() {
-    this.canvas && this.canvas.centerObjectH(this);
-    return this;
-  }
-
-  /**
-   * Centers object horizontally on current viewport of canvas to which it was added last.
-   * You might need to call `setCoords` on an object after centering, to update controls area.
-   * @return {fabric.Object} thisArg
-   * @chainable
-   */
-  viewportCenterH() {
-    this.canvas && this.canvas.viewportCenterObjectH(this);
-    return this;
-  }
-
-  /**
-   * Centers object vertically on canvas to which it was added last.
-   * You might need to call `setCoords` on an object after centering, to update controls area.
-   * @return {fabric.Object} thisArg
-   * @chainable
-   */
-  centerV() {
-    this.canvas && this.canvas.centerObjectV(this);
-    return this;
-  }
-
-  /**
-   * Centers object vertically on current viewport of canvas to which it was added last.
-   * You might need to call `setCoords` on an object after centering, to update controls area.
-   * @return {fabric.Object} thisArg
-   * @chainable
-   */
-  viewportCenterV() {
-    this.canvas && this.canvas.viewportCenterObjectV(this);
-    return this;
-  }
-
-  /**
-   * Centers object vertically and horizontally on canvas to which is was added last
-   * You might need to call `setCoords` on an object after centering, to update controls area.
-   * @return {fabric.Object} thisArg
-   * @chainable
-   */
-  center() {
-    this.canvas && this.canvas.centerObject(this);
-    return this;
-  }
-
-=======
+  }
+
+  /**
+   * @private
    * @param {String} key
    * @param {*} value
    * @return {fabric.Object} thisArg
@@ -3293,7 +2088,6 @@
     return this;
   }
 
->>>>>>> 8235106d
   /**
    * Centers object on current viewport of canvas to which it was added last.
    * You might need to call `setCoords` on an object after centering, to update controls area.
@@ -3320,11 +2114,7 @@
    * custom composition operation for the particular object can be specified using globalCompositeOperation property
    * @param {CanvasRenderingContext2D} ctx Rendering canvas context
    */
-<<<<<<< HEAD
-  _setupCompositeOperation(ctx) {
-=======
   _setupCompositeOperation(ctx: CanvasRenderingContext2D) {
->>>>>>> 8235106d
     if (this.globalCompositeOperation) {
       ctx.globalCompositeOperation = this.globalCompositeOperation;
     }
@@ -3351,15 +2141,7 @@
    * @param {AbortSignal} [options.signal] handle aborting, see https://developer.mozilla.org/en-US/docs/Web/API/AbortController/signal
    * @returns {Promise<fabric.Object>}
    */
-<<<<<<< HEAD
-  static _fromObject(
-    klass,
-    object,
-    { extraParam, ...options } = {}
-  ) {
-=======
   static _fromObject(klass, object, { extraParam, ...options } = {}) {
->>>>>>> 8235106d
     return enlivenObjectEnlivables(clone(object, true), options).then(
       (enlivedMap) => {
         // from the resulting enlived options, extract options.extraParam to arg0
@@ -3384,548 +2166,6 @@
   }
 }
 
-<<<<<<< HEAD
-Object.assign(
-  FabricObject.prototype,
-  fabric.Observable,
-  fabric.CommonMethods, {
-  /**
-   * Type of an object (rect, circle, path, etc.).
-   * Note that this property is meant to be read-only and not meant to be modified.
-   * If you modify, certain parts of Fabric (such as JSON loading) won't work correctly.
-   * @type String
-   * @default
-   */
-  type: 'object',
-
-  /**
-  * Horizontal origin of transformation of an object (one of "left", "right", "center")
-  * See http://jsfiddle.net/1ow02gea/244/ on how originX/originY affect objects in groups
-  * @type String
-  * @default
-  */
-  originX: 'left',
-
-  /**
-  * Vertical origin of transformation of an object (one of "top", "bottom", "center")
-  * See http://jsfiddle.net/1ow02gea/244/ on how originX/originY affect objects in groups
-  * @type String
-  * @default
-  */
-  originY: 'top',
-
-  /**
-  * Top position of an object. Note that by default it's relative to object top. You can change this by setting originY={top/center/bottom}
-  * @type Number
-  * @default
-  */
-  top: 0,
-
-  /**
-  * Left position of an object. Note that by default it's relative to object left. You can change this by setting originX={left/center/right}
-  * @type Number
-  * @default
-  */
-  left: 0,
-
-  /**
-  * Object width
-  * @type Number
-  * @default
-  */
-  width: 0,
-
-  /**
-  * Object height
-  * @type Number
-  * @default
-  */
-  height: 0,
-
-  /**
-  * Object scale factor (horizontal)
-  * @type Number
-  * @default
-  */
-  scaleX: 1,
-
-  /**
-  * Object scale factor (vertical)
-  * @type Number
-  * @default
-  */
-  scaleY: 1,
-
-  /**
-  * When true, an object is rendered as flipped horizontally
-  * @type Boolean
-  * @default
-  */
-  flipX: false,
-
-  /**
-  * When true, an object is rendered as flipped vertically
-  * @type Boolean
-  * @default
-  */
-  flipY: false,
-
-  /**
-  * Opacity of an object
-  * @type Number
-  * @default
-  */
-  opacity: 1,
-
-  /**
-  * Angle of rotation of an object (in degrees)
-  * @type Number
-  * @default
-  */
-  angle: 0,
-
-  /**
-  * Angle of skew on x axes of an object (in degrees)
-  * @type Number
-  * @default
-  */
-  skewX: 0,
-
-  /**
-  * Angle of skew on y axes of an object (in degrees)
-  * @type Number
-  * @default
-  */
-  skewY: 0,
-
-  /**
-  * Size of object's controlling corners (in pixels)
-  * @type Number
-  * @default
-  */
-  cornerSize: 13,
-
-  /**
-  * Size of object's controlling corners when touch interaction is detected
-  * @type Number
-  * @default
-  */
-  touchCornerSize: 24,
-
-  /**
-  * When true, object's controlling corners are rendered as transparent inside (i.e. stroke instead of fill)
-  * @type Boolean
-  * @default
-  */
-  transparentCorners: true,
-
-  /**
-  * Default cursor value used when hovering over this object on canvas
-  * @type String
-  * @default
-  */
-  hoverCursor: null,
-
-  /**
-  * Default cursor value used when moving this object on canvas
-  * @type String
-  * @default
-  */
-  moveCursor: null,
-
-  /**
-  * Padding between object and its controlling borders (in pixels)
-  * @type Number
-  * @default
-  */
-  padding: 0,
-
-  /**
-  * Color of controlling borders of an object (when it's active)
-  * @type String
-  * @default
-  */
-  borderColor: 'rgb(178,204,255)',
-
-  /**
-  * Array specifying dash pattern of an object's borders (hasBorder must be true)
-  * @since 1.6.2
-  * @type Array
-  */
-  borderDashArray: null,
-
-  /**
-  * Color of controlling corners of an object (when it's active)
-  * @type String
-  * @default
-  */
-  cornerColor: 'rgb(178,204,255)',
-
-  /**
-  * Color of controlling corners of an object (when it's active and transparentCorners false)
-  * @since 1.6.2
-  * @type String
-  * @default
-  */
-  cornerStrokeColor: null,
-
-  /**
-  * Specify style of control, 'rect' or 'circle'
-  * @since 1.6.2
-  * @type String
-  */
-  cornerStyle: 'rect',
-
-  /**
-  * Array specifying dash pattern of an object's control (hasBorder must be true)
-  * @since 1.6.2
-  * @type Array
-  */
-  cornerDashArray: null,
-
-  /**
-  * When true, this object will use center point as the origin of transformation
-  * when being scaled via the controls.
-  * <b>Backwards incompatibility note:</b> This property replaces "centerTransform" (Boolean).
-  * @since 1.3.4
-  * @type Boolean
-  * @default
-  */
-  centeredScaling: false,
-
-  /**
-  * When true, this object will use center point as the origin of transformation
-  * when being rotated via the controls.
-  * <b>Backwards incompatibility note:</b> This property replaces "centerTransform" (Boolean).
-  * @since 1.3.4
-  * @type Boolean
-  * @default
-  */
-  centeredRotation: true,
-
-  /**
-  * Color of object's fill
-  * takes css colors https://www.w3.org/TR/css-color-3/
-  * @type String
-  * @default
-  */
-  fill: 'rgb(0,0,0)',
-
-  /**
-  * Fill rule used to fill an object
-  * accepted values are nonzero, evenodd
-  * <b>Backwards incompatibility note:</b> This property was used for setting globalCompositeOperation until v1.4.12 (use `fabric.Object#globalCompositeOperation` instead)
-  * @type String
-  * @default
-  */
-  fillRule: 'nonzero',
-
-  /**
-  * Composite rule used for canvas globalCompositeOperation
-  * @type String
-  * @default
-  */
-  globalCompositeOperation: 'source-over',
-
-  /**
-  * Background color of an object.
-  * takes css colors https://www.w3.org/TR/css-color-3/
-  * @type String
-  * @default
-  */
-  backgroundColor: '',
-
-  /**
-  * Selection Background color of an object. colored layer behind the object when it is active.
-  * does not mix good with globalCompositeOperation methods.
-  * @type String
-  * @default
-  */
-  selectionBackgroundColor: '',
-
-  /**
-  * When defined, an object is rendered via stroke and this property specifies its color
-  * takes css colors https://www.w3.org/TR/css-color-3/
-  * @type String
-  * @default
-  */
-  stroke: null,
-
-  /**
-  * Width of a stroke used to render this object
-  * @type Number
-  * @default
-  */
-  strokeWidth: 1,
-
-  /**
-  * Array specifying dash pattern of an object's stroke (stroke must be defined)
-  * @type Array
-  */
-  strokeDashArray: null,
-
-  /**
-  * Line offset of an object's stroke
-  * @type Number
-  * @default
-  */
-  strokeDashOffset: 0,
-
-  /**
-  * Line endings style of an object's stroke (one of "butt", "round", "square")
-  * @type String
-  * @default
-  */
-  strokeLineCap: 'butt',
-
-  /**
-  * Corner style of an object's stroke (one of "bevel", "round", "miter")
-  * @type String
-  * @default
-  */
-  strokeLineJoin: 'miter',
-
-  /**
-  * Maximum miter length (used for strokeLineJoin = "miter") of an object's stroke
-  * @type Number
-  * @default
-  */
-  strokeMiterLimit: 4,
-
-  /**
-  * Shadow object representing shadow of this shape
-  * @type fabric.Shadow
-  * @default
-  */
-  shadow: null,
-
-  /**
-  * Opacity of object's controlling borders when object is active and moving
-  * @type Number
-  * @default
-  */
-  borderOpacityWhenMoving: 0.4,
-
-  /**
-  * Scale factor of object's controlling borders
-  * bigger number will make a thicker border
-  * border is 1, so this is basically a border thickness
-  * since there is no way to change the border itself.
-  * @type Number
-  * @default
-  */
-  borderScaleFactor: 1,
-
-  /**
-  * Minimum allowed scale value of an object
-  * @type Number
-  * @default
-  */
-  minScaleLimit: 0,
-
-  /**
-  * When set to `false`, an object can not be selected for modification (using either point-click-based or group-based selection).
-  * But events still fire on it.
-  * @type Boolean
-  * @default
-  */
-  selectable: true,
-
-  /**
-  * When set to `false`, an object can not be a target of events. All events propagate through it. Introduced in v1.3.4
-  * @type Boolean
-  * @default
-  */
-  evented: true,
-
-  /**
-  * When set to `false`, an object is not rendered on canvas
-  * @type Boolean
-  * @default
-  */
-  visible: true,
-
-  /**
-  * When set to `false`, object's controls are not displayed and can not be used to manipulate object
-  * @type Boolean
-  * @default
-  */
-  hasControls: true,
-
-  /**
-  * When set to `false`, object's controlling borders are not rendered
-  * @type Boolean
-  * @default
-  */
-  hasBorders: true,
-
-  /**
-  * When set to `true`, objects are "found" on canvas on per-pixel basis rather than according to bounding box
-  * @type Boolean
-  * @default
-  */
-  perPixelTargetFind: false,
-
-  /**
-  * When `false`, default object's values are not included in its serialization
-  * @type Boolean
-  * @default
-  */
-  includeDefaultValues: true,
-
-  /**
-  * When `true`, object horizontal movement is locked
-  * @type Boolean
-  * @default
-  */
-  lockMovementX: false,
-
-  /**
-  * When `true`, object vertical movement is locked
-  * @type Boolean
-  * @default
-  */
-  lockMovementY: false,
-
-  /**
-  * When `true`, object rotation is locked
-  * @type Boolean
-  * @default
-  */
-  lockRotation: false,
-
-  /**
-  * When `true`, object horizontal scaling is locked
-  * @type Boolean
-  * @default
-  */
-  lockScalingX: false,
-
-  /**
-  * When `true`, object vertical scaling is locked
-  * @type Boolean
-  * @default
-  */
-  lockScalingY: false,
-
-  /**
-  * When `true`, object horizontal skewing is locked
-  * @type Boolean
-  * @default
-  */
-  lockSkewingX: false,
-
-  /**
-  * When `true`, object vertical skewing is locked
-  * @type Boolean
-  * @default
-  */
-  lockSkewingY: false,
-
-  /**
-  * When `true`, object cannot be flipped by scaling into negative values
-  * @type Boolean
-  * @default
-  */
-  lockScalingFlip: false,
-
-  /**
-  * When `true`, object is not exported in OBJECT/JSON
-  * @since 1.6.3
-  * @type Boolean
-  * @default
-  */
-  excludeFromExport: false,
-
-  /**
-  * When `true`, object is cached on an additional canvas.
-  * When `false`, object is not cached unless necessary ( clipPath )
-  * default to true
-  * @since 1.7.0
-  * @type Boolean
-  * @default true
-  */
-  objectCaching: !fabric.isLikelyNode,
-
-  /**
-  * When `true`, object properties are checked for cache invalidation. In some particular
-  * situation you may want this to be disabled ( spray brush, very big, groups)
-  * or if your application does not allow you to modify properties for groups child you want
-  * to disable it for groups.
-  * default to false
-  * since 1.7.0
-  * @type Boolean
-  * @default false
-  */
-  statefullCache: false,
-
-  /**
-  * When `true`, cache does not get updated during scaling. The picture will get blocky if scaled
-  * too much and will be redrawn with correct details at the end of scaling.
-  * this setting is performance and application dependant.
-  * default to true
-  * since 1.7.0
-  * @type Boolean
-  * @default true
-  */
-  noScaleCache: true,
-
-  /**
-  * When `false`, the stoke width will scale with the object.
-  * When `true`, the stroke will always match the exact pixel size entered for stroke width.
-  * this Property does not work on Text classes or drawing call that uses strokeText,fillText methods
-  * default to false
-  * @since 2.6.0
-  * @type Boolean
-  * @default false
-  * @type Boolean
-  * @default false
-  */
-  strokeUniform: false,
-
-  /**
-  * When set to `true`, object's cache will be rerendered next render call.
-  * since 1.7.0
-  * @type Boolean
-  * @default true
-  */
-  dirty: true,
-
-  /**
-  * keeps the value of the last hovered corner during mouse move.
-  * 0 is no corner, or 'mt', 'ml', 'mtr' etc..
-  * It should be private, but there is no harm in using it as
-  * a read-only property.
-  * @type number|string|any
-  * @default 0
-  */
-  __corner: 0,
-
-  /**
-  * Determines if the fill or the stroke is drawn first (one of "fill" or "stroke")
-  * @type String
-  * @default
-  */
-  paintFirst: 'fill',
-
-  /**
-  * When 'down', object is set to active on mousedown/touchstart
-  * When 'up', object is set to active on mouseup/touchend
-  * Experimental. Let's see if this breaks anything before supporting officially
-  * @private
-  * since 4.4.0
-  * @type String
-  * @default 'down'
-  */
-  activeOn: 'down',
-
-  /**
-  * List of properties to consider when checking if state
-  * of an object is changed (fabric.Object#hasStateChanged)
-  * as well as for history (undo/redo) purposes
-  * @type Array
-  */
-=======
 const fabricObjectDefaultValues: TClassProperties<FabricObject> = {
   type: 'object',
   originX: 'left',
@@ -3996,74 +2236,16 @@
   __corner: 0,
   paintFirst: 'fill',
   activeOn: 'down',
->>>>>>> 8235106d
   stateProperties: (
     'top left width height scaleX scaleY flipX flipY originX originY transformMatrix ' +
     'stroke strokeWidth strokeDashArray strokeLineCap strokeDashOffset strokeLineJoin strokeMiterLimit ' +
     'angle opacity fill globalCompositeOperation shadow visible backgroundColor ' +
     'skewX skewY fillRule paintFirst clipPath strokeUniform'
   ).split(' '),
-<<<<<<< HEAD
-
-  /**
-  * List of properties to consider when checking if cache needs refresh
-  * Those properties are checked by statefullCache ON ( or lazy mode if we want ) or from single
-  * calls to Object.set(key, value). If the key is in this list, the object is marked as dirty
-  * and refreshed at the next render
-  * @type Array
-  */
-=======
->>>>>>> 8235106d
   cacheProperties: (
     'fill stroke strokeWidth strokeDashArray width height paintFirst strokeUniform' +
     ' strokeLineCap strokeDashOffset strokeLineJoin strokeMiterLimit backgroundColor clipPath'
   ).split(' '),
-<<<<<<< HEAD
-
-  /**
-  * List of properties to consider for animating colors.
-  * @type Array
-  */
-  colorProperties: 'fill stroke backgroundColor'.split(' '),
-
-  /**
-  * a fabricObject that, without stroke define a clipping area with their shape. filled in black
-  * the clipPath object gets used when the object has rendered, and the context is placed in the center
-  * of the object cacheCanvas.
-  * If you want 0,0 of a clipPath to align with an object center, use clipPath.originX/Y to 'center'
-  * @type fabric.Object
-  */
-  clipPath: undefined,
-
-  /**
-  * Meaningful ONLY when the object is used as clipPath.
-  * if true, the clipPath will make the object clip to the outside of the clipPath
-  * since 2.4.0
-  * @type boolean
-  * @default false
-  */
-  inverted: false,
-
-  /**
-  * Meaningful ONLY when the object is used as clipPath.
-  * if true, the clipPath will have its top and left relative to canvas, and will
-  * not be influenced by the object transform. This will make the clipPath relative
-  * to the canvas, but clipping just a particular object.
-  * WARNING this is beta, this feature may change or be renamed.
-  * since 2.4.0
-  * @type boolean
-  * @default false
-  */
-  absolutePositioned: false,
-})
-
-fabric.util.createAccessors && fabric.util.createAccessors(FabricObject);
-
-(function (global) {
-  var fabric = global.fabric;
-  fabric.Object = FabricObject;
-})(typeof exports !== 'undefined' ? exports : window)
-=======
   colorProperties: 'fill stroke backgroundColor'.split(' '),
   clipPath: undefined,
   inverted: false,
@@ -4075,5 +2257,4 @@
 (function (global) {
   const fabric = global.fabric;
   fabric.Object = FabricObject;
-})(typeof exports !== 'undefined' ? exports : window);
->>>>>>> 8235106d
+})(typeof exports !== 'undefined' ? exports : window);