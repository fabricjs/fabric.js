--- conflicted
+++ resolved
@@ -1,4 +1,5 @@
 //@ts-nocheck
+
 import { config } from '../config';
 import { VERSION } from '../constants';
 import { Point } from '../point.class';
@@ -832,7 +833,6 @@
      * @return {Object} Object representation of an instance
      */
     toObject: function(propertiesToInclude) {
-<<<<<<< HEAD
       const NUM_FRACTION_DIGITS = fabric.Object.NUM_FRACTION_DIGITS,
         clipPathData = this.clipPath && !this.clipPath.excludeFromExport ?
           {
@@ -841,10 +841,6 @@
             absolutePositioned: this.clipPath.absolutePositioned
           } :
           null,
-=======
-      var NUM_FRACTION_DIGITS = config.NUM_FRACTION_DIGITS,
-
->>>>>>> cd69a80e
           object = {
             ...pick(this, propertiesToInclude),
             type:                     this.type,
