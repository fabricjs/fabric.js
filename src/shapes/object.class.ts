--- conflicted
+++ resolved
@@ -3,18 +3,12 @@
 import { cache } from '../cache';
 import { config } from '../config';
 import { ALIASING_LIMIT, iMatrix, VERSION } from '../constants';
+import { ObjectEvents } from '../EventTypeDefs';
 import { ObjectGeometry } from '../mixins/object_geometry.mixin';
 import { Point } from '../point.class';
-<<<<<<< HEAD
-import { capValue } from '../util/misc/capValue';
-import { pick } from '../util/misc/pick';
-import { runningAnimations } from '../util/animation';
-import { enlivenObjectEnlivables } from '../util/misc/objectEnlive';
-=======
 import { Shadow } from '../shadow.class';
 import type { TClassProperties, TDegree, TFiller, TSize } from '../typedefs';
-import { runningAnimations } from '../util/animation_registry';
->>>>>>> 72c3add8
+import { runningAnimations } from '../util/animation';
 import { clone } from '../util/lang_object';
 import { capitalize } from '../util/lang_string';
 import { capValue } from '../util/misc/capValue';
@@ -23,9 +17,6 @@
 import { enlivenObjectEnlivables } from '../util/misc/objectEnlive';
 import { pick } from '../util/misc/pick';
 import { toFixed } from '../util/misc/toFixed';
-import { Shadow } from '../__types__';
-import { Canvas, StaticCanvas } from '../__types__';
-import { ObjectEvents } from '../EventTypeDefs';
 import type { Group } from './group.class';
 
 // temporary hack for unfinished migration
