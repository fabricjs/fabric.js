//@ts-nocheck
import { cache } from '../cache';
import { config } from '../config';
import { VERSION } from '../constants';
import { Observable } from "../mixins/observable.mixin";
import { Point } from '../point.class';
import { capValue } from '../util/misc/capValue';
import { pick } from '../util/misc/pick';
import { runningAnimations } from '../util/animation_registry';

<<<<<<< HEAD

(function(global) {
  var fabric = global.fabric || (global.fabric = { }),
      clone = fabric.util.object.clone,
      toFixed = fabric.util.toFixed,
      capitalize = fabric.util.string.capitalize,
      degreesToRadians = fabric.util.degreesToRadians,
      objectCaching = !fabric.isLikelyNode,
      ALIASING_LIMIT = 2;
=======
(function (global) {
  var fabric = global.fabric || (global.fabric = {}),
    extend = fabric.util.object.extend,
    clone = fabric.util.object.clone,
    toFixed = fabric.util.toFixed,
    capitalize = fabric.util.string.capitalize,
    degreesToRadians = fabric.util.degreesToRadians,
    objectCaching = !fabric.isLikelyNode,
    ALIASING_LIMIT = 2;
>>>>>>> 9c683624
  /**
   * Root object class from which all 2d shape classes inherit from
   * @class fabric.Object
   * @tutorial {@link http://fabricjs.com/fabric-intro-part-1#objects}
   * @see {@link fabric.Object#initialize} for constructor definition
   *
   * @fires added
   * @fires removed
   *
   * @fires selected
   * @fires deselected
   * @fires modified
   * @fires modified
   * @fires moved
   * @fires scaled
   * @fires rotated
   * @fires skewed
   *
   * @fires rotating
   * @fires scaling
   * @fires moving
   * @fires skewing
   *
   * @fires mousedown
   * @fires mouseup
   * @fires mouseover
   * @fires mouseout
   * @fires mousewheel
   * @fires mousedblclick
   *
   * @fires dragover
   * @fires dragenter
   * @fires dragleave
   * @fires drop
   */
  fabric.Object = fabric.util.createClass(
    fabric.CommonMethods,
    /** @lends fabric.Object.prototype */ {
      /**
       * Type of an object (rect, circle, path, etc.).
       * Note that this property is meant to be read-only and not meant to be modified.
       * If you modify, certain parts of Fabric (such as JSON loading) won't work correctly.
       * @type String
       * @default
       */
      type: 'object',

      /**
       * Horizontal origin of transformation of an object (one of "left", "right", "center")
       * See http://jsfiddle.net/1ow02gea/244/ on how originX/originY affect objects in groups
       * @type String
       * @default
       */
      originX: 'left',

      /**
       * Vertical origin of transformation of an object (one of "top", "bottom", "center")
       * See http://jsfiddle.net/1ow02gea/244/ on how originX/originY affect objects in groups
       * @type String
       * @default
       */
      originY: 'top',

      /**
       * Top position of an object. Note that by default it's relative to object top. You can change this by setting originY={top/center/bottom}
       * @type Number
       * @default
       */
      top: 0,

      /**
       * Left position of an object. Note that by default it's relative to object left. You can change this by setting originX={left/center/right}
       * @type Number
       * @default
       */
      left: 0,

      /**
       * Object width
       * @type Number
       * @default
       */
      width: 0,

      /**
       * Object height
       * @type Number
       * @default
       */
      height: 0,

      /**
       * Object scale factor (horizontal)
       * @type Number
       * @default
       */
      scaleX: 1,

      /**
       * Object scale factor (vertical)
       * @type Number
       * @default
       */
      scaleY: 1,

      /**
       * When true, an object is rendered as flipped horizontally
       * @type Boolean
       * @default
       */
      flipX: false,

      /**
       * When true, an object is rendered as flipped vertically
       * @type Boolean
       * @default
       */
      flipY: false,

      /**
       * Opacity of an object
       * @type Number
       * @default
       */
      opacity: 1,

      /**
       * Angle of rotation of an object (in degrees)
       * @type Number
       * @default
       */
      angle: 0,

      /**
       * Angle of skew on x axes of an object (in degrees)
       * @type Number
       * @default
       */
      skewX: 0,

      /**
       * Angle of skew on y axes of an object (in degrees)
       * @type Number
       * @default
       */
      skewY: 0,

      /**
       * Size of object's controlling corners (in pixels)
       * @type Number
       * @default
       */
      cornerSize: 13,

      /**
       * Size of object's controlling corners when touch interaction is detected
       * @type Number
       * @default
       */
      touchCornerSize: 24,

      /**
       * When true, object's controlling corners are rendered as transparent inside (i.e. stroke instead of fill)
       * @type Boolean
       * @default
       */
      transparentCorners: true,

      /**
       * Default cursor value used when hovering over this object on canvas
       * @type String
       * @default
       */
      hoverCursor: null,

      /**
       * Default cursor value used when moving this object on canvas
       * @type String
       * @default
       */
      moveCursor: null,

      /**
       * Padding between object and its controlling borders (in pixels)
       * @type Number
       * @default
       */
      padding: 0,

      /**
       * Color of controlling borders of an object (when it's active)
       * @type String
       * @default
       */
      borderColor: 'rgb(178,204,255)',

      /**
       * Array specifying dash pattern of an object's borders (hasBorder must be true)
       * @since 1.6.2
       * @type Array
       */
      borderDashArray: null,

      /**
       * Color of controlling corners of an object (when it's active)
       * @type String
       * @default
       */
      cornerColor: 'rgb(178,204,255)',

      /**
       * Color of controlling corners of an object (when it's active and transparentCorners false)
       * @since 1.6.2
       * @type String
       * @default
       */
      cornerStrokeColor: null,

      /**
       * Specify style of control, 'rect' or 'circle'
       * @since 1.6.2
       * @type String
       */
      cornerStyle: 'rect',

      /**
       * Array specifying dash pattern of an object's control (hasBorder must be true)
       * @since 1.6.2
       * @type Array
       */
      cornerDashArray: null,

      /**
       * When true, this object will use center point as the origin of transformation
       * when being scaled via the controls.
       * <b>Backwards incompatibility note:</b> This property replaces "centerTransform" (Boolean).
       * @since 1.3.4
       * @type Boolean
       * @default
       */
      centeredScaling: false,

      /**
       * When true, this object will use center point as the origin of transformation
       * when being rotated via the controls.
       * <b>Backwards incompatibility note:</b> This property replaces "centerTransform" (Boolean).
       * @since 1.3.4
       * @type Boolean
       * @default
       */
      centeredRotation: true,

      /**
       * Color of object's fill
       * takes css colors https://www.w3.org/TR/css-color-3/
       * @type String
       * @default
       */
      fill: 'rgb(0,0,0)',

      /**
       * Fill rule used to fill an object
       * accepted values are nonzero, evenodd
       * <b>Backwards incompatibility note:</b> This property was used for setting globalCompositeOperation until v1.4.12 (use `fabric.Object#globalCompositeOperation` instead)
       * @type String
       * @default
       */
      fillRule: 'nonzero',

      /**
       * Composite rule used for canvas globalCompositeOperation
       * @type String
       * @default
       */
      globalCompositeOperation: 'source-over',

      /**
       * Background color of an object.
       * takes css colors https://www.w3.org/TR/css-color-3/
       * @type String
       * @default
       */
      backgroundColor: '',

      /**
       * Selection Background color of an object. colored layer behind the object when it is active.
       * does not mix good with globalCompositeOperation methods.
       * @type String
       * @default
       */
      selectionBackgroundColor: '',

      /**
       * When defined, an object is rendered via stroke and this property specifies its color
       * takes css colors https://www.w3.org/TR/css-color-3/
       * @type String
       * @default
       */
      stroke: null,

      /**
       * Width of a stroke used to render this object
       * @type Number
       * @default
       */
      strokeWidth: 1,

      /**
       * Array specifying dash pattern of an object's stroke (stroke must be defined)
       * @type Array
       */
      strokeDashArray: null,

      /**
       * Line offset of an object's stroke
       * @type Number
       * @default
       */
      strokeDashOffset: 0,

      /**
       * Line endings style of an object's stroke (one of "butt", "round", "square")
       * @type String
       * @default
       */
      strokeLineCap: 'butt',

      /**
       * Corner style of an object's stroke (one of "bevel", "round", "miter")
       * @type String
       * @default
       */
      strokeLineJoin: 'miter',

      /**
       * Maximum miter length (used for strokeLineJoin = "miter") of an object's stroke
       * @type Number
       * @default
       */
      strokeMiterLimit: 4,

      /**
       * Shadow object representing shadow of this shape
       * @type fabric.Shadow
       * @default
       */
      shadow: null,

      /**
       * Opacity of object's controlling borders when object is active and moving
       * @type Number
       * @default
       */
      borderOpacityWhenMoving: 0.4,

      /**
       * Scale factor of object's controlling borders
       * bigger number will make a thicker border
       * border is 1, so this is basically a border thickness
       * since there is no way to change the border itself.
       * @type Number
       * @default
       */
      borderScaleFactor: 1,

      /**
       * Minimum allowed scale value of an object
       * @type Number
       * @default
       */
      minScaleLimit: 0,

      /**
       * When set to `false`, an object can not be selected for modification (using either point-click-based or group-based selection).
       * But events still fire on it.
       * @type Boolean
       * @default
       */
      selectable: true,

      /**
       * When set to `false`, an object can not be a target of events. All events propagate through it. Introduced in v1.3.4
       * @type Boolean
       * @default
       */
      evented: true,

      /**
       * When set to `false`, an object is not rendered on canvas
       * @type Boolean
       * @default
       */
      visible: true,

      /**
       * When set to `false`, object's controls are not displayed and can not be used to manipulate object
       * @type Boolean
       * @default
       */
      hasControls: true,

      /**
       * When set to `false`, object's controlling borders are not rendered
       * @type Boolean
       * @default
       */
      hasBorders: true,

      /**
       * When set to `true`, objects are "found" on canvas on per-pixel basis rather than according to bounding box
       * @type Boolean
       * @default
       */
      perPixelTargetFind: false,

      /**
       * When `false`, default object's values are not included in its serialization
       * @type Boolean
       * @default
       */
      includeDefaultValues: true,

      /**
       * When `true`, object horizontal movement is locked
       * @type Boolean
       * @default
       */
      lockMovementX: false,

      /**
       * When `true`, object vertical movement is locked
       * @type Boolean
       * @default
       */
      lockMovementY: false,

      /**
       * When `true`, object rotation is locked
       * @type Boolean
       * @default
       */
      lockRotation: false,

      /**
       * When `true`, object horizontal scaling is locked
       * @type Boolean
       * @default
       */
      lockScalingX: false,

      /**
       * When `true`, object vertical scaling is locked
       * @type Boolean
       * @default
       */
      lockScalingY: false,

      /**
       * When `true`, object horizontal skewing is locked
       * @type Boolean
       * @default
       */
      lockSkewingX: false,

      /**
       * When `true`, object vertical skewing is locked
       * @type Boolean
       * @default
       */
      lockSkewingY: false,

      /**
       * When `true`, object cannot be flipped by scaling into negative values
       * @type Boolean
       * @default
       */
      lockScalingFlip: false,

      /**
       * When `true`, object is not exported in OBJECT/JSON
       * @since 1.6.3
       * @type Boolean
       * @default
       */
      excludeFromExport: false,

      /**
       * When `true`, object is cached on an additional canvas.
       * When `false`, object is not cached unless necessary ( clipPath )
       * default to true
       * @since 1.7.0
       * @type Boolean
       * @default true
       */
      objectCaching: objectCaching,

      /**
       * When `true`, object properties are checked for cache invalidation. In some particular
       * situation you may want this to be disabled ( spray brush, very big, groups)
       * or if your application does not allow you to modify properties for groups child you want
       * to disable it for groups.
       * default to false
       * since 1.7.0
       * @type Boolean
       * @default false
       */
      statefullCache: false,

      /**
       * When `true`, cache does not get updated during scaling. The picture will get blocky if scaled
       * too much and will be redrawn with correct details at the end of scaling.
       * this setting is performance and application dependant.
       * default to true
       * since 1.7.0
       * @type Boolean
       * @default true
       */
      noScaleCache: true,

      /**
       * When `false`, the stoke width will scale with the object.
       * When `true`, the stroke will always match the exact pixel size entered for stroke width.
       * this Property does not work on Text classes or drawing call that uses strokeText,fillText methods
       * default to false
       * @since 2.6.0
       * @type Boolean
       * @default false
       * @type Boolean
       * @default false
       */
      strokeUniform: false,

      /**
       * When set to `true`, object's cache will be rerendered next render call.
       * since 1.7.0
       * @type Boolean
       * @default true
       */
      dirty: true,

      /**
       * keeps the value of the last hovered corner during mouse move.
       * 0 is no corner, or 'mt', 'ml', 'mtr' etc..
       * It should be private, but there is no harm in using it as
       * a read-only property.
       * @type number|string|any
       * @default 0
       */
      __corner: 0,

      /**
       * Determines if the fill or the stroke is drawn first (one of "fill" or "stroke")
       * @type String
       * @default
       */
      paintFirst: 'fill',

      /**
       * When 'down', object is set to active on mousedown/touchstart
       * When 'up', object is set to active on mouseup/touchend
       * Experimental. Let's see if this breaks anything before supporting officially
       * @private
       * since 4.4.0
       * @type String
       * @default 'down'
       */
      activeOn: 'down',

      /**
       * List of properties to consider when checking if state
       * of an object is changed (fabric.Object#hasStateChanged)
       * as well as for history (undo/redo) purposes
       * @type Array
       */
      stateProperties: (
        'top left width height scaleX scaleY flipX flipY originX originY transformMatrix ' +
        'stroke strokeWidth strokeDashArray strokeLineCap strokeDashOffset strokeLineJoin strokeMiterLimit ' +
        'angle opacity fill globalCompositeOperation shadow visible backgroundColor ' +
        'skewX skewY fillRule paintFirst clipPath strokeUniform'
      ).split(' '),

      /**
       * List of properties to consider when checking if cache needs refresh
       * Those properties are checked by statefullCache ON ( or lazy mode if we want ) or from single
       * calls to Object.set(key, value). If the key is in this list, the object is marked as dirty
       * and refreshed at the next render
       * @type Array
       */
      cacheProperties: (
        'fill stroke strokeWidth strokeDashArray width height paintFirst strokeUniform' +
        ' strokeLineCap strokeDashOffset strokeLineJoin strokeMiterLimit backgroundColor clipPath'
      ).split(' '),

      /**
       * List of properties to consider for animating colors.
       * @type Array
       */
      colorProperties: 'fill stroke backgroundColor'.split(' '),

      /**
       * a fabricObject that, without stroke define a clipping area with their shape. filled in black
       * the clipPath object gets used when the object has rendered, and the context is placed in the center
       * of the object cacheCanvas.
       * If you want 0,0 of a clipPath to align with an object center, use clipPath.originX/Y to 'center'
       * @type fabric.Object
       */
      clipPath: undefined,

      /**
       * Meaningful ONLY when the object is used as clipPath.
       * if true, the clipPath will make the object clip to the outside of the clipPath
       * since 2.4.0
       * @type boolean
       * @default false
       */
      inverted: false,

      /**
       * Meaningful ONLY when the object is used as clipPath.
       * if true, the clipPath will have its top and left relative to canvas, and will
       * not be influenced by the object transform. This will make the clipPath relative
       * to the canvas, but clipping just a particular object.
       * WARNING this is beta, this feature may change or be renamed.
       * since 2.4.0
       * @type boolean
       * @default false
       */
      absolutePositioned: false,

      /**
       * Constructor
       * @param {Object} [options] Options object
       */
      initialize: function (options) {
        if (options) {
          this.setOptions(options);
        }
      },

      /**
       * Create a the canvas used to keep the cached copy of the object
       * @private
       */
      _createCacheCanvas: function () {
        this._cacheProperties = {};
        this._cacheCanvas = fabric.util.createCanvasElement();
        this._cacheContext = this._cacheCanvas.getContext('2d');
        this._updateCacheCanvas();
        // if canvas gets created, is empty, so dirty.
        this.dirty = true;
      },

      /**
       * Limit the cache dimensions so that X * Y do not cross config.perfLimitSizeTotal
       * and each side do not cross fabric.cacheSideLimit
       * those numbers are configurable so that you can get as much detail as you want
       * making bargain with performances.
       * @param {Object} dims
       * @param {Object} dims.width width of canvas
       * @param {Object} dims.height height of canvas
       * @param {Object} dims.zoomX zoomX zoom value to unscale the canvas before drawing cache
       * @param {Object} dims.zoomY zoomY zoom value to unscale the canvas before drawing cache
       * @return {Object}.width width of canvas
       * @return {Object}.height height of canvas
       * @return {Object}.zoomX zoomX zoom value to unscale the canvas before drawing cache
       * @return {Object}.zoomY zoomY zoom value to unscale the canvas before drawing cache
       */
      _limitCacheSize: function (dims) {
        var width = dims.width,
          height = dims.height,
          max = config.maxCacheSideLimit,
          min = config.minCacheSideLimit;
        if (
          width <= max &&
          height <= max &&
          width * height <= config.perfLimitSizeTotal
        ) {
          if (width < min) {
            dims.width = min;
          }
          if (height < min) {
            dims.height = min;
          }
          return dims;
        }
        var ar = width / height,
          [limX, limY] = cache.limitDimsByArea(ar),
          x = capValue(min, limX, max),
          y = capValue(min, limY, max);
        if (width > x) {
          dims.zoomX /= width / x;
          dims.width = x;
          dims.capped = true;
        }
        if (height > y) {
          dims.zoomY /= height / y;
          dims.height = y;
          dims.capped = true;
        }
        return dims;
      },

      /**
       * Return the dimension and the zoom level needed to create a cache canvas
       * big enough to host the object to be cached.
       * @private
       * @return {Object}.x width of object to be cached
       * @return {Object}.y height of object to be cached
       * @return {Object}.width width of canvas
       * @return {Object}.height height of canvas
       * @return {Object}.zoomX zoomX zoom value to unscale the canvas before drawing cache
       * @return {Object}.zoomY zoomY zoom value to unscale the canvas before drawing cache
       */
      _getCacheCanvasDimensions: function () {
        var objectScale = this.getTotalObjectScaling(),
          // caculate dimensions without skewing
          dim = this._getTransformedDimensions({ skewX: 0, skewY: 0 }),
          neededX = (dim.x * objectScale.x) / this.scaleX,
          neededY = (dim.y * objectScale.y) / this.scaleY;
        return {
          // for sure this ALIASING_LIMIT is slightly creating problem
          // in situation in which the cache canvas gets an upper limit
          // also objectScale contains already scaleX and scaleY
          width: neededX + ALIASING_LIMIT,
          height: neededY + ALIASING_LIMIT,
          zoomX: objectScale.x,
          zoomY: objectScale.y,
          x: neededX,
          y: neededY,
        };
      },

      /**
       * Update width and height of the canvas for cache
       * returns true or false if canvas needed resize.
       * @private
       * @return {Boolean} true if the canvas has been resized
       */
      _updateCacheCanvas: function () {
        var targetCanvas = this.canvas;
        if (
          this.noScaleCache &&
          targetCanvas &&
          targetCanvas._currentTransform
        ) {
          var target = targetCanvas._currentTransform.target,
            action = targetCanvas._currentTransform.action;
          if (
            this === target &&
            action.slice &&
            action.slice(0, 5) === 'scale'
          ) {
            return false;
          }
        }
        var canvas = this._cacheCanvas,
          dims = this._limitCacheSize(this._getCacheCanvasDimensions()),
          minCacheSize = config.minCacheSideLimit,
          width = dims.width,
          height = dims.height,
          drawingWidth,
          drawingHeight,
          zoomX = dims.zoomX,
          zoomY = dims.zoomY,
          dimensionsChanged =
            width !== this.cacheWidth || height !== this.cacheHeight,
          zoomChanged = this.zoomX !== zoomX || this.zoomY !== zoomY,
          shouldRedraw = dimensionsChanged || zoomChanged,
          additionalWidth = 0,
          additionalHeight = 0,
          shouldResizeCanvas = false;
        if (dimensionsChanged) {
          var canvasWidth = this._cacheCanvas.width,
            canvasHeight = this._cacheCanvas.height,
            sizeGrowing = width > canvasWidth || height > canvasHeight,
            sizeShrinking =
              (width < canvasWidth * 0.9 || height < canvasHeight * 0.9) &&
              canvasWidth > minCacheSize &&
              canvasHeight > minCacheSize;
          shouldResizeCanvas = sizeGrowing || sizeShrinking;
          if (
            sizeGrowing &&
            !dims.capped &&
            (width > minCacheSize || height > minCacheSize)
          ) {
            additionalWidth = width * 0.1;
            additionalHeight = height * 0.1;
          }
        }
        if (this instanceof fabric.Text && this.path) {
          shouldRedraw = true;
          shouldResizeCanvas = true;
          additionalWidth += this.getHeightOfLine(0) * this.zoomX;
          additionalHeight += this.getHeightOfLine(0) * this.zoomY;
        }
        if (shouldRedraw) {
          if (shouldResizeCanvas) {
            canvas.width = Math.ceil(width + additionalWidth);
            canvas.height = Math.ceil(height + additionalHeight);
          } else {
            this._cacheContext.setTransform(1, 0, 0, 1, 0, 0);
            this._cacheContext.clearRect(0, 0, canvas.width, canvas.height);
          }
          drawingWidth = dims.x / 2;
          drawingHeight = dims.y / 2;
          this.cacheTranslationX =
            Math.round(canvas.width / 2 - drawingWidth) + drawingWidth;
          this.cacheTranslationY =
            Math.round(canvas.height / 2 - drawingHeight) + drawingHeight;
          this.cacheWidth = width;
          this.cacheHeight = height;
          this._cacheContext.translate(
            this.cacheTranslationX,
            this.cacheTranslationY
          );
          this._cacheContext.scale(zoomX, zoomY);
          this.zoomX = zoomX;
          this.zoomY = zoomY;
          return true;
        }
        return false;
      },

      /**
       * Sets object's properties from options
       * @param {Object} [options] Options object
       */
      setOptions: function (options) {
        this._setOptions(options);
      },

      /**
       * Transforms context when rendering an object
       * @param {CanvasRenderingContext2D} ctx Context
       */
      transform: function (ctx) {
        var needFullTransform =
          (this.group && !this.group._transformDone) ||
          (this.group && this.canvas && ctx === this.canvas.contextTop);
        var m = this.calcTransformMatrix(!needFullTransform);
        ctx.transform(m[0], m[1], m[2], m[3], m[4], m[5]);
      },

      /**
       * Returns an object representation of an instance
       * @param {Array} [propertiesToInclude] Any properties that you might want to additionally include in the output
       * @return {Object} Object representation of an instance
       */
      toObject: function (propertiesToInclude) {
        const NUM_FRACTION_DIGITS = config.NUM_FRACTION_DIGITS,
          clipPathData =
            this.clipPath && !this.clipPath.excludeFromExport
              ? {
                  ...this.clipPath.toObject(propertiesToInclude),
                  inverted: this.clipPath.inverted,
                  absolutePositioned: this.clipPath.absolutePositioned,
                }
              : null,
          object = {
            ...pick(this, propertiesToInclude),
            type: this.type,
            version: VERSION,
            originX: this.originX,
            originY: this.originY,
            left: toFixed(this.left, NUM_FRACTION_DIGITS),
            top: toFixed(this.top, NUM_FRACTION_DIGITS),
            width: toFixed(this.width, NUM_FRACTION_DIGITS),
            height: toFixed(this.height, NUM_FRACTION_DIGITS),
            fill:
              this.fill && this.fill.toObject
                ? this.fill.toObject()
                : this.fill,
            stroke:
              this.stroke && this.stroke.toObject
                ? this.stroke.toObject()
                : this.stroke,
            strokeWidth: toFixed(this.strokeWidth, NUM_FRACTION_DIGITS),
            strokeDashArray: this.strokeDashArray
              ? this.strokeDashArray.concat()
              : this.strokeDashArray,
            strokeLineCap: this.strokeLineCap,
            strokeDashOffset: this.strokeDashOffset,
            strokeLineJoin: this.strokeLineJoin,
            strokeUniform: this.strokeUniform,
            strokeMiterLimit: toFixed(
              this.strokeMiterLimit,
              NUM_FRACTION_DIGITS
            ),
            scaleX: toFixed(this.scaleX, NUM_FRACTION_DIGITS),
            scaleY: toFixed(this.scaleY, NUM_FRACTION_DIGITS),
            angle: toFixed(this.angle, NUM_FRACTION_DIGITS),
            flipX: this.flipX,
            flipY: this.flipY,
            opacity: toFixed(this.opacity, NUM_FRACTION_DIGITS),
            shadow:
              this.shadow && this.shadow.toObject
                ? this.shadow.toObject()
                : this.shadow,
            visible: this.visible,
            backgroundColor: this.backgroundColor,
            fillRule: this.fillRule,
            paintFirst: this.paintFirst,
            globalCompositeOperation: this.globalCompositeOperation,
            skewX: toFixed(this.skewX, NUM_FRACTION_DIGITS),
            skewY: toFixed(this.skewY, NUM_FRACTION_DIGITS),
            ...(clipPathData ? { clipPath: clipPathData } : null),
          };

        return !this.includeDefaultValues
          ? this._removeDefaultValues(object)
          : object;
      },

      /**
       * Returns (dataless) object representation of an instance
       * @param {Array} [propertiesToInclude] Any properties that you might want to additionally include in the output
       * @return {Object} Object representation of an instance
       */
      toDatalessObject: function (propertiesToInclude) {
        // will be overwritten by subclasses
        return this.toObject(propertiesToInclude);
      },

      /**
       * @private
       * @param {Object} object
       */
      _removeDefaultValues: function (object) {
        var prototype = fabric.util.getKlass(object.type).prototype;
        Object.keys(object).forEach(function (prop) {
          if (prop === 'left' || prop === 'top' || prop === 'type') {
            return;
          }
          if (object[prop] === prototype[prop]) {
            delete object[prop];
          }
          // basically a check for [] === []
          if (
            Array.isArray(object[prop]) &&
            Array.isArray(prototype[prop]) &&
            object[prop].length === 0 &&
            prototype[prop].length === 0
          ) {
            delete object[prop];
          }
        });

        return object;
      },

      /**
       * Returns a string representation of an instance
       * @return {String}
       */
      toString: function () {
        return '#<fabric.' + capitalize(this.type) + '>';
      },

      /**
       * Return the object scale factor counting also the group scaling
       * @return {Point}
       */
      getObjectScaling: function () {
        // if the object is a top level one, on the canvas, we go for simple aritmetic
        // otherwise the complex method with angles will return approximations and decimals
        // and will likely kill the cache when not needed
        // https://github.com/fabricjs/fabric.js/issues/7157
        if (!this.group) {
          return new Point(Math.abs(this.scaleX), Math.abs(this.scaleY));
        }
        // if we are inside a group total zoom calculation is complex, we defer to generic matrices
        var options = fabric.util.qrDecompose(this.calcTransformMatrix());
        return new Point(Math.abs(options.scaleX), Math.abs(options.scaleY));
      },

      /**
       * Return the object scale factor counting also the group scaling, zoom and retina
       * @return {Object} object with scaleX and scaleY properties
       */
      getTotalObjectScaling: function () {
        var scale = this.getObjectScaling();
        if (this.canvas) {
          var zoom = this.canvas.getZoom();
          var retina = this.canvas.getRetinaScaling();
          return scale.scalarMultiply(zoom * retina);
        }
        return scale;
      },

      /**
       * Return the object opacity counting also the group property
       * @return {Number}
       */
      getObjectOpacity: function () {
        var opacity = this.opacity;
        if (this.group) {
          opacity *= this.group.getObjectOpacity();
        }
        return opacity;
      },

      /**
       * Returns the object angle relative to canvas counting also the group property
       * @returns {number}
       */
      getTotalAngle: function () {
        return this.group
          ? fabric.util.qrDecompose(this.calcTransformMatrix()).angle
          : this.angle;
      },

      /**
       * @private
       * @param {String} key
       * @param {*} value
       * @return {fabric.Object} thisArg
       */
      _set: function (key, value) {
        var shouldConstrainValue = key === 'scaleX' || key === 'scaleY',
          isChanged = this[key] !== value,
          groupNeedsUpdate = false;

        if (shouldConstrainValue) {
          value = this._constrainScale(value);
        }
        if (key === 'scaleX' && value < 0) {
          this.flipX = !this.flipX;
          value *= -1;
        } else if (key === 'scaleY' && value < 0) {
          this.flipY = !this.flipY;
          value *= -1;
        } else if (
          key === 'shadow' &&
          value &&
          !(value instanceof fabric.Shadow)
        ) {
          value = new fabric.Shadow(value);
        } else if (key === 'dirty' && this.group) {
          this.group.set('dirty', value);
        }

        this[key] = value;

        if (isChanged) {
          groupNeedsUpdate = this.group && this.group.isOnACache();
          if (this.cacheProperties.indexOf(key) > -1) {
            this.dirty = true;
            groupNeedsUpdate && this.group.set('dirty', true);
          } else if (
            groupNeedsUpdate &&
            this.stateProperties.indexOf(key) > -1
          ) {
            this.group.set('dirty', true);
          }
        }
        return this;
      },

      /**
       * Retrieves viewportTransform from Object's canvas if possible
       * @method getViewportTransform
       * @memberOf fabric.Object.prototype
       * @return {Array}
       */
      getViewportTransform: function () {
        if (this.canvas && this.canvas.viewportTransform) {
          return this.canvas.viewportTransform;
        }
        return fabric.iMatrix.concat();
      },

      /*
       * @private
       * return if the object would be visible in rendering
       * @memberOf fabric.Object.prototype
       * @return {Boolean}
       */
      isNotVisible: function () {
        return (
          this.opacity === 0 ||
          (!this.width && !this.height && this.strokeWidth === 0) ||
          !this.visible
        );
      },

      /**
       * Renders an object on a specified context
       * @param {CanvasRenderingContext2D} ctx Context to render on
       */
      render: function (ctx) {
        // do not render if width/height are zeros or object is not visible
        if (this.isNotVisible()) {
          return;
        }
        if (
          this.canvas &&
          this.canvas.skipOffscreen &&
          !this.group &&
          !this.isOnScreen()
        ) {
          return;
        }
        ctx.save();
        this._setupCompositeOperation(ctx);
        this.drawSelectionBackground(ctx);
        this.transform(ctx);
        this._setOpacity(ctx);
        this._setShadow(ctx, this);
        if (this.shouldCache()) {
          this.renderCache();
          this.drawCacheOnCanvas(ctx);
        } else {
          this._removeCacheCanvas();
          this.dirty = false;
          this.drawObject(ctx);
          if (this.objectCaching && this.statefullCache) {
            this.saveState({ propertySet: 'cacheProperties' });
          }
        }
        ctx.restore();
      },

      renderCache: function (options) {
        options = options || {};
        if (!this._cacheCanvas || !this._cacheContext) {
          this._createCacheCanvas();
        }
        if (this.isCacheDirty()) {
          this.statefullCache &&
            this.saveState({ propertySet: 'cacheProperties' });
          this.drawObject(this._cacheContext, options.forClipping);
          this.dirty = false;
        }
      },

      /**
       * Remove cacheCanvas and its dimensions from the objects
       */
      _removeCacheCanvas: function () {
        this._cacheCanvas = null;
        this._cacheContext = null;
        this.cacheWidth = 0;
        this.cacheHeight = 0;
      },

      /**
       * return true if the object will draw a stroke
       * Does not consider text styles. This is just a shortcut used at rendering time
       * We want it to be an approximation and be fast.
       * wrote to avoid extra caching, it has to return true when stroke happens,
       * can guess when it will not happen at 100% chance, does not matter if it misses
       * some use case where the stroke is invisible.
       * @since 3.0.0
       * @returns Boolean
       */
      hasStroke: function () {
        return (
          this.stroke && this.stroke !== 'transparent' && this.strokeWidth !== 0
        );
      },

      /**
       * return true if the object will draw a fill
       * Does not consider text styles. This is just a shortcut used at rendering time
       * We want it to be an approximation and be fast.
       * wrote to avoid extra caching, it has to return true when fill happens,
       * can guess when it will not happen at 100% chance, does not matter if it misses
       * some use case where the fill is invisible.
       * @since 3.0.0
       * @returns Boolean
       */
      hasFill: function () {
        return this.fill && this.fill !== 'transparent';
      },

      /**
       * When set to `true`, force the object to have its own cache, even if it is inside a group
       * it may be needed when your object behave in a particular way on the cache and always needs
       * its own isolated canvas to render correctly.
       * Created to be overridden
       * since 1.7.12
       * @returns Boolean
       */
      needsItsOwnCache: function () {
        if (
          this.paintFirst === 'stroke' &&
          this.hasFill() &&
          this.hasStroke() &&
          typeof this.shadow === 'object'
        ) {
          return true;
        }
        if (this.clipPath) {
          return true;
        }
        return false;
      },

      /**
       * Decide if the object should cache or not. Create its own cache level
       * objectCaching is a global flag, wins over everything
       * needsItsOwnCache should be used when the object drawing method requires
       * a cache step. None of the fabric classes requires it.
       * Generally you do not cache objects in groups because the group outside is cached.
       * Read as: cache if is needed, or if the feature is enabled but we are not already caching.
       * @return {Boolean}
       */
      shouldCache: function () {
        this.ownCaching =
          this.needsItsOwnCache() ||
          (this.objectCaching && (!this.group || !this.group.isOnACache()));
        return this.ownCaching;
      },

      /**
       * Check if this object or a child object will cast a shadow
       * used by Group.shouldCache to know if child has a shadow recursively
       * @return {Boolean}
       * @deprecated
       */
      willDrawShadow: function () {
        return (
          !!this.shadow &&
          (this.shadow.offsetX !== 0 || this.shadow.offsetY !== 0)
        );
      },

      /**
       * Execute the drawing operation for an object clipPath
       * @param {CanvasRenderingContext2D} ctx Context to render on
       * @param {fabric.Object} clipPath
       */
      drawClipPathOnCache: function (ctx, clipPath) {
        ctx.save();
        // DEBUG: uncomment this line, comment the following
        // ctx.globalAlpha = 0.4
        if (clipPath.inverted) {
          ctx.globalCompositeOperation = 'destination-out';
        } else {
          ctx.globalCompositeOperation = 'destination-in';
        }
        //ctx.scale(1 / 2, 1 / 2);
        if (clipPath.absolutePositioned) {
          var m = fabric.util.invertTransform(this.calcTransformMatrix());
          ctx.transform(m[0], m[1], m[2], m[3], m[4], m[5]);
        }
        clipPath.transform(ctx);
        ctx.scale(1 / clipPath.zoomX, 1 / clipPath.zoomY);
        ctx.drawImage(
          clipPath._cacheCanvas,
          -clipPath.cacheTranslationX,
          -clipPath.cacheTranslationY
        );
        ctx.restore();
      },

      /**
       * Execute the drawing operation for an object on a specified context
       * @param {CanvasRenderingContext2D} ctx Context to render on
       */
      drawObject: function (ctx, forClipping) {
        var originalFill = this.fill,
          originalStroke = this.stroke;
        if (forClipping) {
          this.fill = 'black';
          this.stroke = '';
          this._setClippingProperties(ctx);
        } else {
          this._renderBackground(ctx);
        }
        this._render(ctx);
        this._drawClipPath(ctx, this.clipPath);
        this.fill = originalFill;
        this.stroke = originalStroke;
      },

      /**
       * Prepare clipPath state and cache and draw it on instance's cache
       * @param {CanvasRenderingContext2D} ctx
       * @param {fabric.Object} clipPath
       */
      _drawClipPath: function (ctx, clipPath) {
        if (!clipPath) {
          return;
        }
        // needed to setup a couple of variables
        // path canvas gets overridden with this one.
        // TODO find a better solution?
        clipPath._set('canvas', this.canvas);
        clipPath.shouldCache();
        clipPath._transformDone = true;
        clipPath.renderCache({ forClipping: true });
        this.drawClipPathOnCache(ctx, clipPath);
      },

      /**
       * Paint the cached copy of the object on the target context.
       * @param {CanvasRenderingContext2D} ctx Context to render on
       */
      drawCacheOnCanvas: function (ctx) {
        ctx.scale(1 / this.zoomX, 1 / this.zoomY);
        ctx.drawImage(
          this._cacheCanvas,
          -this.cacheTranslationX,
          -this.cacheTranslationY
        );
      },

      /**
       * Check if cache is dirty
       * @param {Boolean} skipCanvas skip canvas checks because this object is painted
       * on parent canvas.
       */
      isCacheDirty: function (skipCanvas) {
        if (this.isNotVisible()) {
          return false;
        }
        if (
          this._cacheCanvas &&
          this._cacheContext &&
          !skipCanvas &&
          this._updateCacheCanvas()
        ) {
          // in this case the context is already cleared.
          return true;
        } else {
          if (
            this.dirty ||
            (this.clipPath && this.clipPath.absolutePositioned) ||
            (this.statefullCache && this.hasStateChanged('cacheProperties'))
          ) {
            if (this._cacheCanvas && this._cacheContext && !skipCanvas) {
              var width = this.cacheWidth / this.zoomX;
              var height = this.cacheHeight / this.zoomY;
              this._cacheContext.clearRect(
                -width / 2,
                -height / 2,
                width,
                height
              );
            }
            return true;
          }
        }
        return false;
      },

      /**
       * Draws a background for the object big as its untransformed dimensions
       * @private
       * @param {CanvasRenderingContext2D} ctx Context to render on
       */
      _renderBackground: function (ctx) {
        if (!this.backgroundColor) {
          return;
        }
        var dim = this._getNonTransformedDimensions();
        ctx.fillStyle = this.backgroundColor;

        ctx.fillRect(-dim.x / 2, -dim.y / 2, dim.x, dim.y);
        // if there is background color no other shadows
        // should be casted
        this._removeShadow(ctx);
      },

      /**
       * @private
       * @param {CanvasRenderingContext2D} ctx Context to render on
       */
      _setOpacity: function (ctx) {
        if (this.group && !this.group._transformDone) {
          ctx.globalAlpha = this.getObjectOpacity();
        } else {
          ctx.globalAlpha *= this.opacity;
        }
      },

      _setStrokeStyles: function (ctx, decl) {
        var stroke = decl.stroke;
        if (stroke) {
          ctx.lineWidth = decl.strokeWidth;
          ctx.lineCap = decl.strokeLineCap;
          ctx.lineDashOffset = decl.strokeDashOffset;
          ctx.lineJoin = decl.strokeLineJoin;
          ctx.miterLimit = decl.strokeMiterLimit;
          if (stroke.toLive) {
            if (
              stroke.gradientUnits === 'percentage' ||
              stroke.gradientTransform ||
              stroke.patternTransform
            ) {
              // need to transform gradient in a pattern.
              // this is a slow process. If you are hitting this codepath, and the object
              // is not using caching, you should consider switching it on.
              // we need a canvas as big as the current object caching canvas.
              this._applyPatternForTransformedGradient(ctx, stroke);
            } else {
              // is a simple gradient or pattern
              ctx.strokeStyle = stroke.toLive(ctx, this);
              this._applyPatternGradientTransform(ctx, stroke);
            }
          } else {
            // is a color
            ctx.strokeStyle = decl.stroke;
          }
        }
      },

      _setFillStyles: function (ctx, decl) {
        var fill = decl.fill;
        if (fill) {
          if (fill.toLive) {
            ctx.fillStyle = fill.toLive(ctx, this);
            this._applyPatternGradientTransform(ctx, decl.fill);
          } else {
            ctx.fillStyle = fill;
          }
        }
      },

      _setClippingProperties: function (ctx) {
        ctx.globalAlpha = 1;
        ctx.strokeStyle = 'transparent';
        ctx.fillStyle = '#000000';
      },

      /**
       * @private
       * Sets line dash
       * @param {CanvasRenderingContext2D} ctx Context to set the dash line on
       * @param {Array} dashArray array representing dashes
       */
      _setLineDash: function (ctx, dashArray) {
        if (!dashArray || dashArray.length === 0) {
          return;
        }
        // Spec requires the concatenation of two copies the dash list when the number of elements is odd
        if (1 & dashArray.length) {
          dashArray.push.apply(dashArray, dashArray);
        }
        ctx.setLineDash(dashArray);
      },

      /**
       * Renders controls and borders for the object
       * the context here is not transformed
       * @param {CanvasRenderingContext2D} ctx Context to render on
       * @param {Object} [styleOverride] properties to override the object style
       */
      _renderControls: function (ctx, styleOverride) {
        var vpt = this.getViewportTransform(),
          matrix = this.calcTransformMatrix(),
          options,
          drawBorders,
          drawControls;
        styleOverride = styleOverride || {};
        drawBorders =
          typeof styleOverride.hasBorders !== 'undefined'
            ? styleOverride.hasBorders
            : this.hasBorders;
        drawControls =
          typeof styleOverride.hasControls !== 'undefined'
            ? styleOverride.hasControls
            : this.hasControls;
        matrix = fabric.util.multiplyTransformMatrices(vpt, matrix);
        options = fabric.util.qrDecompose(matrix);
        ctx.save();
        ctx.translate(options.translateX, options.translateY);
        ctx.lineWidth = 1 * this.borderScaleFactor;
        if (!this.group) {
          ctx.globalAlpha = this.isMoving ? this.borderOpacityWhenMoving : 1;
        }
        if (this.flipX) {
          options.angle -= 180;
        }
        ctx.rotate(degreesToRadians(this.group ? options.angle : this.angle));
        drawBorders && this.drawBorders(ctx, options, styleOverride);
        drawControls && this.drawControls(ctx, styleOverride);
        ctx.restore();
      },

      /**
       * @private
       * @param {CanvasRenderingContext2D} ctx Context to render on
       */
      _setShadow: function (ctx) {
        if (!this.shadow) {
          return;
        }

        var shadow = this.shadow,
          canvas = this.canvas,
          multX = (canvas && canvas.viewportTransform[0]) || 1,
          multY = (canvas && canvas.viewportTransform[3]) || 1,
          scaling = shadow.nonScaling
            ? new Point(1, 1)
            : this.getObjectScaling();
        if (canvas && canvas._isRetinaScaling()) {
          multX *= config.devicePixelRatio;
          multY *= config.devicePixelRatio;
        }
        ctx.shadowColor = shadow.color;
        ctx.shadowBlur =
          (shadow.blur *
            config.browserShadowBlurConstant *
            (multX + multY) *
            (scaling.x + scaling.y)) /
          4;
        ctx.shadowOffsetX = shadow.offsetX * multX * scaling.x;
        ctx.shadowOffsetY = shadow.offsetY * multY * scaling.y;
      },

      /**
       * @private
       * @param {CanvasRenderingContext2D} ctx Context to render on
       */
      _removeShadow: function (ctx) {
        if (!this.shadow) {
          return;
        }

        ctx.shadowColor = '';
        ctx.shadowBlur = ctx.shadowOffsetX = ctx.shadowOffsetY = 0;
      },

      /**
       * @private
       * @param {CanvasRenderingContext2D} ctx Context to render on
       * @param {Object} filler fabric.Pattern or fabric.Gradient
       * @return {Object} offset.offsetX offset for text rendering
       * @return {Object} offset.offsetY offset for text rendering
       */
      _applyPatternGradientTransform: function (ctx, filler) {
        if (!filler || !filler.toLive) {
          return { offsetX: 0, offsetY: 0 };
        }
        var t = filler.gradientTransform || filler.patternTransform;
        var offsetX = -this.width / 2 + filler.offsetX || 0,
          offsetY = -this.height / 2 + filler.offsetY || 0;

        if (filler.gradientUnits === 'percentage') {
          ctx.transform(this.width, 0, 0, this.height, offsetX, offsetY);
        } else {
          ctx.transform(1, 0, 0, 1, offsetX, offsetY);
        }
        if (t) {
          ctx.transform(t[0], t[1], t[2], t[3], t[4], t[5]);
        }
        return { offsetX: offsetX, offsetY: offsetY };
      },

      /**
       * @private
       * @param {CanvasRenderingContext2D} ctx Context to render on
       */
      _renderPaintInOrder: function (ctx) {
        if (this.paintFirst === 'stroke') {
          this._renderStroke(ctx);
          this._renderFill(ctx);
        } else {
          this._renderFill(ctx);
          this._renderStroke(ctx);
        }
      },

      /**
       * @private
       * function that actually render something on the context.
       * empty here to allow Obects to work on tests to benchmark fabric functionalites
       * not related to rendering
       * @param {CanvasRenderingContext2D} ctx Context to render on
       */
      _render: function (/* ctx */) {},

      /**
       * @private
       * @param {CanvasRenderingContext2D} ctx Context to render on
       */
      _renderFill: function (ctx) {
        if (!this.fill) {
          return;
        }

        ctx.save();
        this._setFillStyles(ctx, this);
        if (this.fillRule === 'evenodd') {
          ctx.fill('evenodd');
        } else {
          ctx.fill();
        }
        ctx.restore();
      },

      /**
       * @private
       * @param {CanvasRenderingContext2D} ctx Context to render on
       */
      _renderStroke: function (ctx) {
        if (!this.stroke || this.strokeWidth === 0) {
          return;
        }

        if (this.shadow && !this.shadow.affectStroke) {
          this._removeShadow(ctx);
        }

        ctx.save();
        if (this.strokeUniform) {
          var scaling = this.getObjectScaling();
          ctx.scale(1 / scaling.x, 1 / scaling.y);
        }
        this._setLineDash(ctx, this.strokeDashArray);
        this._setStrokeStyles(ctx, this);
        ctx.stroke();
        ctx.restore();
      },

      /**
       * This function try to patch the missing gradientTransform on canvas gradients.
       * transforming a context to transform the gradient, is going to transform the stroke too.
       * we want to transform the gradient but not the stroke operation, so we create
       * a transformed gradient on a pattern and then we use the pattern instead of the gradient.
       * this method has drwabacks: is slow, is in low resolution, needs a patch for when the size
       * is limited.
       * @private
       * @param {CanvasRenderingContext2D} ctx Context to render on
       * @param {fabric.Gradient} filler a fabric gradient instance
       */
      _applyPatternForTransformedGradient: function (ctx, filler) {
        var dims = this._limitCacheSize(this._getCacheCanvasDimensions()),
          pCanvas = fabric.util.createCanvasElement(),
          pCtx,
          retinaScaling = this.canvas.getRetinaScaling(),
          width = dims.x / this.scaleX / retinaScaling,
          height = dims.y / this.scaleY / retinaScaling;
        pCanvas.width = width;
        pCanvas.height = height;
        pCtx = pCanvas.getContext('2d');
        pCtx.beginPath();
        pCtx.moveTo(0, 0);
        pCtx.lineTo(width, 0);
        pCtx.lineTo(width, height);
        pCtx.lineTo(0, height);
        pCtx.closePath();
        pCtx.translate(width / 2, height / 2);
        pCtx.scale(
          dims.zoomX / this.scaleX / retinaScaling,
          dims.zoomY / this.scaleY / retinaScaling
        );
        this._applyPatternGradientTransform(pCtx, filler);
        pCtx.fillStyle = filler.toLive(ctx);
        pCtx.fill();
        ctx.translate(
          -this.width / 2 - this.strokeWidth / 2,
          -this.height / 2 - this.strokeWidth / 2
        );
        ctx.scale(
          (retinaScaling * this.scaleX) / dims.zoomX,
          (retinaScaling * this.scaleY) / dims.zoomY
        );
        ctx.strokeStyle = pCtx.createPattern(pCanvas, 'no-repeat');
      },

      /**
       * This function is an helper for svg import. it returns the center of the object in the svg
       * untransformed coordinates
       * @private
       * @return {Object} center point from element coordinates
       */
      _findCenterFromElement: function () {
        return { x: this.left + this.width / 2, y: this.top + this.height / 2 };
      },

      /**
       * This function is an helper for svg import. it decompose the transformMatrix
       * and assign properties to object.
       * untransformed coordinates
       * @private
       * @chainable
       */
      _assignTransformMatrixProps: function () {
        if (this.transformMatrix) {
          var options = fabric.util.qrDecompose(this.transformMatrix);
          this.flipX = false;
          this.flipY = false;
          this.set('scaleX', options.scaleX);
          this.set('scaleY', options.scaleY);
          this.angle = options.angle;
          this.skewX = options.skewX;
          this.skewY = 0;
        }
      },

      /**
       * This function is an helper for svg import. it removes the transform matrix
       * and set to object properties that fabricjs can handle
       * @private
       * @param {Object} preserveAspectRatioOptions
       * @return {thisArg}
       */
      _removeTransformMatrix: function (preserveAspectRatioOptions) {
        var center = this._findCenterFromElement();
        if (this.transformMatrix) {
          this._assignTransformMatrixProps();
          center = fabric.util.transformPoint(center, this.transformMatrix);
        }
        this.transformMatrix = null;
        if (preserveAspectRatioOptions) {
          this.scaleX *= preserveAspectRatioOptions.scaleX;
          this.scaleY *= preserveAspectRatioOptions.scaleY;
          this.cropX = preserveAspectRatioOptions.cropX;
          this.cropY = preserveAspectRatioOptions.cropY;
          center.x += preserveAspectRatioOptions.offsetLeft;
          center.y += preserveAspectRatioOptions.offsetTop;
          this.width = preserveAspectRatioOptions.width;
          this.height = preserveAspectRatioOptions.height;
        }
        this.setPositionByOrigin(center, 'center', 'center');
      },

      /**
       * Clones an instance.
       * @param {Array} [propertiesToInclude] Any properties that you might want to additionally include in the output
       * @returns {Promise<fabric.Object>}
       */
      clone: function (propertiesToInclude) {
        var objectForm = this.toObject(propertiesToInclude);
        return this.constructor.fromObject(objectForm);
      },

      /**
       * Creates an instance of fabric.Image out of an object
       * makes use of toCanvasElement.
       * Once this method was based on toDataUrl and loadImage, so it also had a quality
       * and format option. toCanvasElement is faster and produce no loss of quality.
       * If you need to get a real Jpeg or Png from an object, using toDataURL is the right way to do it.
       * toCanvasElement and then toBlob from the obtained canvas is also a good option.
       * @param {Object} [options] for clone as image, passed to toDataURL
       * @param {Number} [options.multiplier=1] Multiplier to scale by
       * @param {Number} [options.left] Cropping left offset. Introduced in v1.2.14
       * @param {Number} [options.top] Cropping top offset. Introduced in v1.2.14
       * @param {Number} [options.width] Cropping width. Introduced in v1.2.14
       * @param {Number} [options.height] Cropping height. Introduced in v1.2.14
       * @param {Boolean} [options.enableRetinaScaling] Enable retina scaling for clone image. Introduce in 1.6.4
       * @param {Boolean} [options.withoutTransform] Remove current object transform ( no scale , no angle, no flip, no skew ). Introduced in 2.3.4
       * @param {Boolean} [options.withoutShadow] Remove current object shadow. Introduced in 2.4.2
       * @return {fabric.Image} Object cloned as image.
       */
      cloneAsImage: function (options) {
        var canvasEl = this.toCanvasElement(options);
        return new fabric.Image(canvasEl);
      },

      /**
       * Converts an object into a HTMLCanvas element
       * @param {Object} options Options object
       * @param {Number} [options.multiplier=1] Multiplier to scale by
       * @param {Number} [options.left] Cropping left offset. Introduced in v1.2.14
       * @param {Number} [options.top] Cropping top offset. Introduced in v1.2.14
       * @param {Number} [options.width] Cropping width. Introduced in v1.2.14
       * @param {Number} [options.height] Cropping height. Introduced in v1.2.14
       * @param {Boolean} [options.enableRetinaScaling] Enable retina scaling for clone image. Introduce in 1.6.4
       * @param {Boolean} [options.withoutTransform] Remove current object transform ( no scale , no angle, no flip, no skew ). Introduced in 2.3.4
       * @param {Boolean} [options.withoutShadow] Remove current object shadow. Introduced in 2.4.2
       * @return {HTMLCanvasElement} Returns DOM element <canvas> with the fabric.Object
       */
      toCanvasElement: function (options) {
        options || (options = {});

        var utils = fabric.util,
          origParams = utils.saveObjectTransform(this),
          originalGroup = this.group,
          originalShadow = this.shadow,
          abs = Math.abs,
          retinaScaling = options.enableRetinaScaling
            ? Math.max(config.devicePixelRatio, 1)
            : 1,
          multiplier = (options.multiplier || 1) * retinaScaling;
        delete this.group;
        if (options.withoutTransform) {
          utils.resetObjectTransform(this);
        }
        if (options.withoutShadow) {
          this.shadow = null;
        }

        var el = fabric.util.createCanvasElement(),
          // skip canvas zoom and calculate with setCoords now.
          boundingRect = this.getBoundingRect(true, true),
          shadow = this.shadow,
          shadowOffset = { x: 0, y: 0 },
          width,
          height;

        if (shadow) {
          var shadowBlur = shadow.blur;
          var scaling = shadow.nonScaling
            ? new Point(1, 1)
            : this.getObjectScaling();
          // consider non scaling shadow.
          shadowOffset.x =
            2 * Math.round(abs(shadow.offsetX) + shadowBlur) * abs(scaling.x);
          shadowOffset.y =
            2 * Math.round(abs(shadow.offsetY) + shadowBlur) * abs(scaling.y);
        }
        width = boundingRect.width + shadowOffset.x;
        height = boundingRect.height + shadowOffset.y;
        // if the current width/height is not an integer
        // we need to make it so.
        el.width = Math.ceil(width);
        el.height = Math.ceil(height);
        var canvas = new fabric.StaticCanvas(el, {
          enableRetinaScaling: false,
          renderOnAddRemove: false,
          skipOffscreen: false,
        });
        if (options.format === 'jpeg') {
          canvas.backgroundColor = '#fff';
        }
        this.setPositionByOrigin(
          new Point(canvas.width / 2, canvas.height / 2),
          'center',
          'center'
        );
        var originalCanvas = this.canvas;
        canvas._objects = [this];
        this.set('canvas', canvas);
        this.setCoords();
        var canvasEl = canvas.toCanvasElement(multiplier || 1, options);
        this.set('canvas', originalCanvas);
        this.shadow = originalShadow;
        if (originalGroup) {
          this.group = originalGroup;
        }
        this.set(origParams);
        this.setCoords();
        // canvas.dispose will call image.dispose that will nullify the elements
        // since this canvas is a simple element for the process, we remove references
        // to objects in this way in order to avoid object trashing.
        canvas._objects = [];
        // since render has settled it is safe to destroy canvas
        canvas.destroy();
        canvas = null;

        return canvasEl;
      },

      /**
       * Converts an object into a data-url-like string
       * @param {Object} options Options object
       * @param {String} [options.format=png] The format of the output image. Either "jpeg" or "png"
       * @param {Number} [options.quality=1] Quality level (0..1). Only used for jpeg.
       * @param {Number} [options.multiplier=1] Multiplier to scale by
       * @param {Number} [options.left] Cropping left offset. Introduced in v1.2.14
       * @param {Number} [options.top] Cropping top offset. Introduced in v1.2.14
       * @param {Number} [options.width] Cropping width. Introduced in v1.2.14
       * @param {Number} [options.height] Cropping height. Introduced in v1.2.14
       * @param {Boolean} [options.enableRetinaScaling] Enable retina scaling for clone image. Introduce in 1.6.4
       * @param {Boolean} [options.withoutTransform] Remove current object transform ( no scale , no angle, no flip, no skew ). Introduced in 2.3.4
       * @param {Boolean} [options.withoutShadow] Remove current object shadow. Introduced in 2.4.2
       * @return {String} Returns a data: URL containing a representation of the object in the format specified by options.format
       */
      toDataURL: function (options) {
        options || (options = {});
        return fabric.util.toDataURL(
          this.toCanvasElement(options),
          options.format || 'png',
          options.quality || 1
        );
      },

      /**
       * Returns true if specified type is identical to the type of an instance
       * @param {String} type Type to check against
       * @return {Boolean}
       */
      isType: function (type) {
        return arguments.length > 1
          ? Array.from(arguments).includes(this.type)
          : this.type === type;
      },

      /**
       * Returns complexity of an instance
       * @return {Number} complexity of this instance (is 1 unless subclassed)
       */
      complexity: function () {
        return 1;
      },

      /**
       * Returns a JSON representation of an instance
       * @return {Object} JSON
       */
      toJSON: function () {
        // delegate, not alias
        return this.toObject();
      },

      /**
       * Sets "angle" of an instance with centered rotation
       * @param {Number} angle Angle value (in degrees)
       * @return {fabric.Object} thisArg
       * @chainable
       */
      rotate: function (angle) {
        var shouldCenterOrigin =
          (this.originX !== 'center' || this.originY !== 'center') &&
          this.centeredRotation;

        if (shouldCenterOrigin) {
          this._setOriginToCenter();
        }

        this.set('angle', angle);

        if (shouldCenterOrigin) {
          this._resetOrigin();
        }

        return this;
      },

      /**
       * Centers object horizontally on canvas to which it was added last.
       * You might need to call `setCoords` on an object after centering, to update controls area.
       * @return {fabric.Object} thisArg
       * @chainable
       */
      centerH: function () {
        this.canvas && this.canvas.centerObjectH(this);
        return this;
      },

      /**
       * Centers object horizontally on current viewport of canvas to which it was added last.
       * You might need to call `setCoords` on an object after centering, to update controls area.
       * @return {fabric.Object} thisArg
       * @chainable
       */
      viewportCenterH: function () {
        this.canvas && this.canvas.viewportCenterObjectH(this);
        return this;
      },

      /**
       * Centers object vertically on canvas to which it was added last.
       * You might need to call `setCoords` on an object after centering, to update controls area.
       * @return {fabric.Object} thisArg
       * @chainable
       */
      centerV: function () {
        this.canvas && this.canvas.centerObjectV(this);
        return this;
      },

      /**
       * Centers object vertically on current viewport of canvas to which it was added last.
       * You might need to call `setCoords` on an object after centering, to update controls area.
       * @return {fabric.Object} thisArg
       * @chainable
       */
      viewportCenterV: function () {
        this.canvas && this.canvas.viewportCenterObjectV(this);
        return this;
      },

      /**
       * Centers object vertically and horizontally on canvas to which is was added last
       * You might need to call `setCoords` on an object after centering, to update controls area.
       * @return {fabric.Object} thisArg
       * @chainable
       */
      center: function () {
        this.canvas && this.canvas.centerObject(this);
        return this;
      },

      /**
       * Centers object on current viewport of canvas to which it was added last.
       * You might need to call `setCoords` on an object after centering, to update controls area.
       * @return {fabric.Object} thisArg
       * @chainable
       */
      viewportCenter: function () {
        this.canvas && this.canvas.viewportCenterObject(this);
        return this;
      },

      /**
       * This callback function is called by the parent group of an object every
       * time a non-delegated property changes on the group. It is passed the key
       * and value as parameters. Not adding in this function's signature to avoid
       * Travis build error about unused variables.
       */
      setOnGroup: function () {
        // implemented by sub-classes, as needed.
      },

      /**
       * Sets canvas globalCompositeOperation for specific object
       * custom composition operation for the particular object can be specified using globalCompositeOperation property
       * @param {CanvasRenderingContext2D} ctx Rendering canvas context
       */
      _setupCompositeOperation: function (ctx) {
        if (this.globalCompositeOperation) {
          ctx.globalCompositeOperation = this.globalCompositeOperation;
        }
      },

      /**
       * cancel instance's running animations
       * override if necessary to dispose artifacts such as `clipPath`
       */
      dispose: function () {
        // todo verify this.
        // runningAnimations is always truthy
        if (runningAnimations) {
          runningAnimations.cancelByTarget(this);
        }
      },
    }
  );

  // fabric.util.createAccessors && fabric.util.createAccessors(fabric.Object);

  // hack - class methods are not enumrable
  // TODO remove when migrating to es6
  Object.getOwnPropertyNames(Observable.prototype).forEach(key => {
    if (key === 'constructor') return;
    Object.defineProperty(fabric.Object.prototype, key, {
      value: Observable.prototype[key]
    });
  });

  /**
   *
   * @param {Function} klass
   * @param {object} object
   * @param {object} [options]
   * @param {string} [options.extraParam] property to pass as first argument to the constructor
   * @param {AbortSignal} [options.signal] handle aborting, see https://developer.mozilla.org/en-US/docs/Web/API/AbortController/signal
   * @returns {Promise<fabric.Object>}
   */
  fabric.Object._fromObject = function (klass, object, options) {
    var serializedObject = clone(object, true);
    return fabric.util
      .enlivenObjectEnlivables(serializedObject, options)
      .then(function (enlivedMap) {
        var newObject = Object.assign(object, enlivedMap);
        return options && options.extraParam
          ? new klass(object[options.extraParam], newObject)
          : new klass(newObject);
      });
  };

  /**
   *
   * @static
   * @memberOf fabric.Object
   * @param {object} object
   * @param {object} [options]
   * @param {AbortSignal} [options.signal] handle aborting, see https://developer.mozilla.org/en-US/docs/Web/API/AbortController/signal
   * @returns {Promise<fabric.Object>}
   */
  fabric.Object.fromObject = function (object, options) {
    return fabric.Object._fromObject(fabric.Object, object, options);
  };

  /**
   * Unique id used internally when creating SVG elements
   * @static
   * @memberOf fabric.Object
   * @type Number
   */
  fabric.Object.__uid = 0;
})(typeof exports !== 'undefined' ? exports : window);<|MERGE_RESOLUTION|>--- conflicted
+++ resolved
@@ -2,33 +2,20 @@
 import { cache } from '../cache';
 import { config } from '../config';
 import { VERSION } from '../constants';
-import { Observable } from "../mixins/observable.mixin";
+import { Observable } from '../mixins/observable.mixin';
 import { Point } from '../point.class';
 import { capValue } from '../util/misc/capValue';
 import { pick } from '../util/misc/pick';
 import { runningAnimations } from '../util/animation_registry';
 
-<<<<<<< HEAD
-
-(function(global) {
-  var fabric = global.fabric || (global.fabric = { }),
-      clone = fabric.util.object.clone,
-      toFixed = fabric.util.toFixed,
-      capitalize = fabric.util.string.capitalize,
-      degreesToRadians = fabric.util.degreesToRadians,
-      objectCaching = !fabric.isLikelyNode,
-      ALIASING_LIMIT = 2;
-=======
 (function (global) {
   var fabric = global.fabric || (global.fabric = {}),
-    extend = fabric.util.object.extend,
     clone = fabric.util.object.clone,
     toFixed = fabric.util.toFixed,
     capitalize = fabric.util.string.capitalize,
     degreesToRadians = fabric.util.degreesToRadians,
     objectCaching = !fabric.isLikelyNode,
     ALIASING_LIMIT = 2;
->>>>>>> 9c683624
   /**
    * Root object class from which all 2d shape classes inherit from
    * @class fabric.Object
@@ -2057,10 +2044,10 @@
 
   // hack - class methods are not enumrable
   // TODO remove when migrating to es6
-  Object.getOwnPropertyNames(Observable.prototype).forEach(key => {
+  Object.getOwnPropertyNames(Observable.prototype).forEach((key) => {
     if (key === 'constructor') return;
     Object.defineProperty(fabric.Object.prototype, key, {
-      value: Observable.prototype[key]
+      value: Observable.prototype[key],
     });
   });
 
