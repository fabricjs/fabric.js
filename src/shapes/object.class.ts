--- conflicted
+++ resolved
@@ -7,10 +7,6 @@
 import { AnimatableObject } from '../mixins/object_animation.mixin';
 import { Point } from '../point.class';
 import { Shadow } from '../shadow.class';
-<<<<<<< HEAD
-import type { TClassProperties, TDegree, TFiller, TSize } from '../typedefs';
-import { runningAnimations } from '../util/animation';
-=======
 import type {
   TClassProperties,
   TDegree,
@@ -19,7 +15,6 @@
   TCacheCanvasDimensions,
 } from '../typedefs';
 import { runningAnimations } from '../util/animation_registry';
->>>>>>> 2ffac9af
 import { clone } from '../util/lang_object';
 import { capitalize } from '../util/lang_string';
 import { capValue } from '../util/misc/capValue';
