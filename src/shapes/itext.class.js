--- conflicted
+++ resolved
@@ -449,13 +449,7 @@
           lineIndex = cursorLocation.lineIndex,
           charIndex = cursorLocation.charIndex,
           charHeight = this.getCurrentCharFontSize(lineIndex, charIndex),
-<<<<<<< HEAD
-          leftOffset = (lineIndex === 0 && charIndex === 0)
-                    ? this._getLineLeftOffset(this.getLineWidth(lineIndex))
-                    : boundaries.leftOffset,
-=======
           leftOffset = boundaries.leftOffset,
->>>>>>> 211edecd
           multiplier = this.scaleX * this.canvas.getZoom(),
           cursorWidth = this.cursorWidth / multiplier;
 
