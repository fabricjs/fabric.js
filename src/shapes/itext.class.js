(function() {

  var clone = fabric.util.object.clone;

<<<<<<< HEAD
  /**
   * IText class (introduced in <b>v1.4</b>) Events are also fired with "text:"
   * prefix when observing canvas.
   * @class fabric.IText
   * @extends fabric.Text
   * @mixes fabric.Observable
   *
   * @fires changed
   * @fires selection:changed
   * @fires editing:entered
   * @fires editing:exited
   *
   * @return {fabric.IText} thisArg
   * @see {@link fabric.IText#initialize} for constructor definition
   *
   * <p>Supported key combinations:</p>
   * <pre>
   *   Move cursor:                    left, right, up, down
   *   Select character:               shift + left, shift + right
   *   Select text vertically:         shift + up, shift + down
   *   Move cursor by word:            alt + left, alt + right
   *   Select words:                   shift + alt + left, shift + alt + right
   *   Move cursor to line start/end:  cmd + left, cmd + right or home, end
   *   Select till start/end of line:  cmd + shift + left, cmd + shift + right or shift + home, shift + end
   *   Jump to start/end of text:      cmd + up, cmd + down
   *   Select till start/end of text:  cmd + shift + up, cmd + shift + down or shift + pgUp, shift + pgDown
   *   Delete character:               backspace
   *   Delete word:                    alt + backspace
   *   Delete line:                    cmd + backspace
   *   Forward delete:                 delete
   *   Copy text:                      ctrl/cmd + c
   *   Paste text:                     ctrl/cmd + v
   *   Cut text:                       ctrl/cmd + x
   *   Select entire text:             ctrl/cmd + a
   *   Quit editing                    tab or esc
   * </pre>
   *
   * <p>Supported mouse/touch combination</p>
   * <pre>
   *   Position cursor:                click/touch
   *   Create selection:               click/touch & drag
   *   Create selection:               click & shift + click
   *   Select word:                    double click
   *   Select line:                    triple click
   * </pre>
   */
=======
   /**
    * IText class (introduced in <b>v1.4</b>) Events are also fired with "text:"
    * prefix when observing canvas.
    * @class fabric.IText
    * @extends fabric.Text
    * @mixes fabric.Observable
    *
    * @fires changed
    * @fires selection:changed
    * @fires editing:entered
    * @fires editing:exited
    *
    * @return {fabric.IText} thisArg
    * @see {@link fabric.IText#initialize} for constructor definition
    *
    * <p>Supported key combinations:</p>
    * <pre>
    *   Move cursor:                    left, right, up, down
    *   Select character:               shift + left, shift + right
    *   Select text vertically:         shift + up, shift + down
    *   Move cursor by word:            alt + left, alt + right
    *   Select words:                   shift + alt + left, shift + alt + right
    *   Move cursor to line start/end:  cmd + left, cmd + right or home, end
    *   Select till start/end of line:  cmd + shift + left, cmd + shift + right or shift + home, shift + end
    *   Jump to start/end of text:      cmd + up, cmd + down
    *   Select till start/end of text:  cmd + shift + up, cmd + shift + down or shift + pgUp, shift + pgDown
    *   Delete character:               backspace
    *   Delete word:                    alt + backspace
    *   Delete line:                    cmd + backspace
    *   Forward delete:                 delete
    *   Copy text:                      ctrl/cmd + c
    *   Paste text:                     ctrl/cmd + v
    *   Cut text:                       ctrl/cmd + x
    *   Select entire text:             ctrl/cmd + a
    *   Quit editing                    tab or esc
    * </pre>
    *
    * <p>Supported mouse/touch combination</p>
    * <pre>
    *   Position cursor:                click/touch
    *   Create selection:               click/touch & drag
    *   Create selection:               click & shift + click
    *   Select word:                    double click
    *   Select line:                    triple click
    * </pre>
    */
>>>>>>> 8a48598c
  fabric.IText = fabric.util.createClass(fabric.Text, fabric.Observable, /** @lends fabric.IText.prototype */ {

    /**
     * Type of an object
     * @type String
     * @default
     */
    type: 'i-text',

    /**
     * Index where text selection starts (or where cursor is when there is no selection)
     * @type Number
     * @default
     */
    selectionStart: 0,

    /**
     * Index where text selection ends
     * @type Nubmer
     * @default
     */
    selectionEnd: 0,

    /**
     * Color of text selection
     * @type String
     * @default
     */
    selectionColor: 'rgba(17,119,255,0.3)',

    /**
     * Indicates whether text is in editing mode
     * @type Boolean
     * @default
     */
    isEditing: false,

    /**
     * Indicates whether a text can be edited
     * @type Boolean
     * @default
     */
    editable: true,

    /**
     * Border color of text object while it's in editing mode
     * @type String
     * @default
     */
    editingBorderColor: 'rgba(102,153,255,0.25)',

    /**
     * Width of cursor (in px)
     * @type Number
     * @default
     */
    cursorWidth: 2,

    /**
     * Color of default cursor (when not overwritten by character style)
     * @type String
     * @default
     */
    cursorColor: '#333',

    /**
     * Delay between cursor blink (in ms)
     * @type Number
     * @default
     */
    cursorDelay: 1000,

    /**
     * Duration of cursor fadein (in ms)
     * @type Number
     * @default
     */
    cursorDuration: 600,

    /**
     * Object containing character styles
     * (where top-level properties corresponds to line number and 2nd-level properties -- to char number in a line)
     * @type Object
     * @default
     */
    styles: null,

    /**
     * Indicates whether internal text char widths can be cached
     * @type Boolean
     * @default
     */
    caching: true,

    /**
     * @private
     * @type Boolean
     * @default
     */
    _skipFillStrokeCheck: false,

    /**
     * @private
     */
    _reSpace: /\s|\n/,

    /**
     * @private
     */
    _currentCursorOpacity: 0,

    /**
     * @private
     */
    _selectionDirection: null,

    /**
     * @private
     */
    _abortCursorAnimation: false,

    /**
     * @private
     */
    _charWidthsCache: { },

    /**
     * Constructor
     * @param {String} text Text string
     * @param {Object} [options] Options object
     * @return {fabric.IText} thisArg
     */
    initialize: function(text, options) {
      this.styles = options ? (options.styles || { }) : { };
      this.callSuper('initialize', text, options);
      this.initBehavior();
    },

<<<<<<< HEAD
=======
      fabric.IText.instances.push(this);

    },

>>>>>>> 8a48598c
    /**
     * @private
     */
    _clearCache: function() {
      this.callSuper('_clearCache');
      this.__maxFontHeights = [ ];
    },

    /**
     * Returns true if object has no styling
     */
    isEmptyStyles: function() {
      if (!this.styles) {
        return true;
      }
      var obj = this.styles;

      for (var p1 in obj) {
        for (var p2 in obj[p1]) {
          /*jshint unused:false */
          for (var p3 in obj[p1][p2]) {
            return false;
          }
        }
      }
      return true;
    },

    /**
     * Sets selection start (left boundary of a selection)
     * @param {Number} index Index to set selection start to
     */
    setSelectionStart: function(index) {
      index = Math.max(index, 0);
      if (this.selectionStart !== index) {
        this.fire('selection:changed');
        this.canvas && this.canvas.fire('text:selection:changed', { target: this });
        this.selectionStart = index;
      }
      this._updateTextarea();
    },

    /**
     * Sets selection end (right boundary of a selection)
     * @param {Number} index Index to set selection end to
     */
    setSelectionEnd: function(index) {
      index = Math.min(index, this.text.length);
      if (this.selectionEnd !== index) {
        this.fire('selection:changed');
        this.canvas && this.canvas.fire('text:selection:changed', { target: this });
        this.selectionEnd = index;
      }
      this._updateTextarea();
    },

    /**
     * Gets style of a current selection/cursor (at the start position)
     * @param {Number} [startIndex] Start index to get styles at
     * @param {Number} [endIndex] End index to get styles at
     * @return {Object} styles Style object at a specified (or current) index
     */
    getSelectionStyles: function(startIndex, endIndex) {

      if (arguments.length === 2) {
        var styles = [ ];
        for (var i = startIndex; i < endIndex; i++) {
          styles.push(this.getSelectionStyles(i));
        }
        return styles;
      }

      var loc = this.get2DCursorLocation(startIndex);
      if (this.styles[loc.lineIndex]) {
        return this.styles[loc.lineIndex][loc.charIndex] || { };
      }

      return { };
    },

    /**
     * Sets style of a current selection
     * @param {Object} [styles] Styles object
     * @return {fabric.IText} thisArg
     * @chainable
     */
    setSelectionStyles: function(styles) {
      if (this.selectionStart === this.selectionEnd) {
        this._extendStyles(this.selectionStart, styles);
      }
      else {
        for (var i = this.selectionStart; i < this.selectionEnd; i++) {
          this._extendStyles(i, styles);
        }
      }
      /* not included in _extendStyles to avoid clearing cache more than once */
      this._clearCache();
      return this;
    },

    /**
     * @private
     */
    _extendStyles: function(index, styles) {
      var loc = this.get2DCursorLocation(index);

      if (!this.styles[loc.lineIndex]) {
        this.styles[loc.lineIndex] = { };
      }
      if (!this.styles[loc.lineIndex][loc.charIndex]) {
        this.styles[loc.lineIndex][loc.charIndex] = { };
      }
      fabric.util.object.extend(this.styles[loc.lineIndex][loc.charIndex], styles);
    },

    /**
    * @private
    * @param {CanvasRenderingContext2D} ctx Context to render on
    */
    _render: function(ctx) {
      this.callSuper('_render', ctx);
      this.ctx = ctx;
      this.isEditing && this.renderCursorOrSelection();
    },

    /**
     * Renders cursor or selection (depending on what exists)
     */
    renderCursorOrSelection: function() {
      if (!this.active) {
        return;
      }

      var chars = this.text.split(''),
          boundaries;

      if (this.selectionStart === this.selectionEnd) {
        boundaries = this._getCursorBoundaries(chars, 'cursor');
        this.renderCursor(boundaries);
      }
      else {
        boundaries = this._getCursorBoundaries(chars, 'selection');
        this.renderSelection(chars, boundaries);
      }
    },

    /**
     * Returns 2d representation (lineIndex and charIndex) of cursor (or selection start)
     * @param {Number} [selectionStart] Optional index. When not given, current selectionStart is used.
     */
    get2DCursorLocation: function(selectionStart) {
      if (typeof selectionStart === 'undefined') {
        selectionStart = this.selectionStart;
      }
      var textBeforeCursor = this.text.slice(0, selectionStart),
          linesBeforeCursor = textBeforeCursor.split(this._reNewline);

      return {
        lineIndex: linesBeforeCursor.length - 1,
        charIndex: linesBeforeCursor[linesBeforeCursor.length - 1].length
      };
    },

    /**
     * Returns complete style of char at the current cursor
     * @param {Number} lineIndex Line index
     * @param {Number} charIndex Char index
    * @return {Object} Character style
     */
    getCurrentCharStyle: function(lineIndex, charIndex) {
      var style = this.styles[lineIndex] && this.styles[lineIndex][charIndex === 0 ? 0 : (charIndex - 1)];

      return {
        fontSize: style && style.fontSize || this.fontSize,
        fill: style && style.fill || this.fill,
        textBackgroundColor: style && style.textBackgroundColor || this.textBackgroundColor,
        textDecoration: style && style.textDecoration || this.textDecoration,
        fontFamily: style && style.fontFamily || this.fontFamily,
        fontWeight: style && style.fontWeight || this.fontWeight,
        fontStyle: style && style.fontStyle || this.fontStyle,
        stroke: style && style.stroke || this.stroke,
        strokeWidth: style && style.strokeWidth || this.strokeWidth
      };
    },

    /**
     * Returns fontSize of char at the current cursor
     * @param {Number} lineIndex Line index
     * @param {Number} charIndex Char index
     * @return {Number} Character font size
     */
    getCurrentCharFontSize: function(lineIndex, charIndex) {
      return (
        this.styles[lineIndex] &&
        this.styles[lineIndex][charIndex === 0 ? 0 : (charIndex - 1)] &&
        this.styles[lineIndex][charIndex === 0 ? 0 : (charIndex - 1)].fontSize) || this.fontSize;
    },

    /**
     * Returns color (fill) of char at the current cursor
     * @param {Number} lineIndex Line index
     * @param {Number} charIndex Char index
     * @return {String} Character color (fill)
     */
    getCurrentCharColor: function(lineIndex, charIndex) {
      return (
        this.styles[lineIndex] &&
        this.styles[lineIndex][charIndex === 0 ? 0 : (charIndex - 1)] &&
        this.styles[lineIndex][charIndex === 0 ? 0 : (charIndex - 1)].fill) || this.cursorColor;
    },

    /**
     * Returns cursor boundaries (left, top, leftOffset, topOffset)
     * @private
     * @param {Array} chars Array of characters
     * @param {String} typeOfBoundaries
     */
    _getCursorBoundaries: function(chars, typeOfBoundaries) {

<<<<<<< HEAD
      // left/top are left/top of entire text box
      // leftOffset/topOffset are offset from that left/top point of a text box
=======
          // left/top are left/top of entire text box
          // leftOffset/topOffset are offset from that left/top point of a text box
>>>>>>> 8a48598c

      var left = Math.round(this._getLeftOffset()),
          top = this._getTopOffset(),

          offsets = this._getCursorBoundariesOffsets(
                      chars, typeOfBoundaries);

      return {
        left: left,
        top: top,
        leftOffset: offsets.left + offsets.lineLeft,
        topOffset: offsets.top
      };
    },

    /**
     * @private
     */
    _getCursorBoundariesOffsets: function(chars, typeOfBoundaries) {

      var lineLeftOffset = 0,

          lineIndex = 0,
          charIndex = 0,
          topOffset = 0,
          leftOffset = 0;

      for (var i = 0; i < this.selectionStart; i++) {
        if (chars[i] === '\n') {
          leftOffset = 0;
          topOffset += this._getHeightOfLine(this.ctx, lineIndex);

          lineIndex++;
          charIndex = 0;
        }
        else {
          leftOffset += this._getWidthOfChar(this.ctx, chars[i], lineIndex, charIndex);
          charIndex++;
        }

        lineLeftOffset = this._getCachedLineOffset(lineIndex);
      }
      if (typeOfBoundaries === 'cursor') {
        topOffset += (1 - this._fontSizeFraction) * this._getHeightOfLine(this.ctx, lineIndex) / this.lineHeight
          - this.getCurrentCharFontSize(lineIndex, charIndex) * (1 - this._fontSizeFraction);
      }

      return {
        top: topOffset,
        left: leftOffset,
        lineLeft: lineLeftOffset
      };
    },

    /**
     * @private
     */
    _getCachedLineOffset: function(lineIndex) {
      var widthOfLine = this._getLineWidth(this.ctx, lineIndex);

      return this.__lineOffsets[lineIndex] ||
        (this.__lineOffsets[lineIndex] = this._getLineLeftOffset(widthOfLine));
    },

    /**
     * Renders cursor
     * @param {Object} boundaries
     */
    renderCursor: function(boundaries) {
      var ctx = this.canvas.contextTop || this.ctx;

      ctx.save();
      this.transform(ctx);

      var cursorLocation = this.get2DCursorLocation(),
          lineIndex = cursorLocation.lineIndex,
          charIndex = cursorLocation.charIndex,
          charHeight = this.getCurrentCharFontSize(lineIndex, charIndex),
          leftOffset = (lineIndex === 0 && charIndex === 0)
                    ? this._getCachedLineOffset(lineIndex)
                    : boundaries.leftOffset;

      ctx.fillStyle = this.getCurrentCharColor(lineIndex, charIndex);
      ctx.globalAlpha = this.__isMousedown ? 1 : this._currentCursorOpacity;

      ctx.fillRect(
        boundaries.left + leftOffset,
        boundaries.top + boundaries.topOffset,
        this.cursorWidth / this.scaleX,
        charHeight);

      ctx.restore();
    },

    /**
     * Renders text selection
     * @param {Array} chars Array of characters
     * @param {Object} boundaries Object with left/top/leftOffset/topOffset
     */
    renderSelection: function(chars, boundaries) {
      var ctx = this.canvas.contextTop || this.ctx;

      ctx.save();
      this.transform(ctx);

      ctx.fillStyle = this.selectionColor;

      var start = this.get2DCursorLocation(this.selectionStart),
          end = this.get2DCursorLocation(this.selectionEnd),
          startLine = start.lineIndex,
          endLine = end.lineIndex;

      for (var i = startLine; i <= endLine; i++) {
        var lineOffset = this._getCachedLineOffset(i) || 0,
            lineHeight = this._getHeightOfLine(this.ctx, i),
            boxWidth = 0, line = this._textLines[i];

        if (i === startLine) {
          for (var j = 0, len = line.length; j < len; j++) {
            if (j >= start.charIndex && (i !== endLine || j < end.charIndex)) {
              boxWidth += this._getWidthOfChar(ctx, line[j], i, j);
            }
            if (j < start.charIndex) {
              lineOffset += this._getWidthOfChar(ctx, line[j], i, j);
            }
          }
        }
        else if (i > startLine && i < endLine) {
          boxWidth += this._getLineWidth(ctx, i) || 5;
        }
        else if (i === endLine) {
          for (var j2 = 0, j2len = end.charIndex; j2 < j2len; j2++) {
            boxWidth += this._getWidthOfChar(ctx, line[j2], i, j2);
          }
        }

        ctx.fillRect(
          boundaries.left + lineOffset,
          boundaries.top + boundaries.topOffset,
          boxWidth,
          lineHeight);

        boundaries.topOffset += lineHeight;
      }
      ctx.restore();
    },

    /**
     * @private
     * @param {String} method
     * @param {CanvasRenderingContext2D} ctx Context to render on
     */
    _renderChars: function(method, ctx, line, left, top, lineIndex) {

      if (this.isEmptyStyles()) {
        return this._renderCharsFast(method, ctx, line, left, top);
      }

      this.skipTextAlign = true;

      // set proper box offset
      left -= this.textAlign === 'center'
        ? (this.width / 2)
        : (this.textAlign === 'right')
          ? this.width
          : 0;

      // set proper line offset
      var lineHeight = this._getHeightOfLine(ctx, lineIndex),
          lineLeftOffset = this._getCachedLineOffset(lineIndex),
          chars = line.split(''),
          prevStyle,
          charsToRender = '';

      left += lineLeftOffset || 0;

      ctx.save();
      top -= lineHeight / this.lineHeight * this._fontSizeFraction;
      for (var i = 0, len = chars.length; i <= len; i++) {
        prevStyle = prevStyle || this.getCurrentCharStyle(lineIndex, i);
        var thisStyle = this.getCurrentCharStyle(lineIndex, i + 1);

        if (this._hasStyleChanged(prevStyle, thisStyle) || i === len) {
          this._renderChar(method, ctx, lineIndex, i - 1, charsToRender, left, top, lineHeight);
          charsToRender = '';
          prevStyle = thisStyle;
        }
        charsToRender += chars[i];
      }

      ctx.restore();
    },

    /**
     * @private
     * @param {String} method
     * @param {CanvasRenderingContext2D} ctx Context to render on
     * @param {String} line Content of the line
     * @param {Number} left Left coordinate
     * @param {Number} top Top coordinate
     */
    _renderCharsFast: function(method, ctx, line, left, top) {
      this.skipTextAlign = false;

      if (method === 'fillText' && this.fill) {
        this.callSuper('_renderChars', method, ctx, line, left, top);
      }
      if (method === 'strokeText' && ((this.stroke && this.strokeWidth > 0) || this.skipFillStrokeCheck)) {
        this.callSuper('_renderChars', method, ctx, line, left, top);
      }
    },

    /**
     * @private
     * @param {String} method
     * @param {CanvasRenderingContext2D} ctx Context to render on
     * @param {Number} lineIndex
     * @param {Number} i
     * @param {String} _char
     * @param {Number} left Left coordinate
     * @param {Number} top Top coordinate
     * @param {Number} lineHeight Height of the line
     */
    _renderChar: function(method, ctx, lineIndex, i, _char, left, top, lineHeight) {
      var decl, charWidth, charHeight,
          offset = this._fontSizeFraction * lineHeight / this.lineHeight;

      if (this.styles && this.styles[lineIndex] && (decl = this.styles[lineIndex][i])) {

        var shouldStroke = decl.stroke || this.stroke,
            shouldFill = decl.fill || this.fill;

        ctx.save();
        charWidth = this._applyCharStylesGetWidth(ctx, _char, lineIndex, i, decl);
        charHeight = this._getHeightOfChar(ctx, _char, lineIndex, i);

        if (shouldFill) {
          ctx.fillText(_char, left, top);
        }
        if (shouldStroke) {
          ctx.strokeText(_char, left, top);
        }

        this._renderCharDecoration(ctx, decl, left, top, offset, charWidth, charHeight);
        ctx.restore();

        ctx.translate(charWidth, 0);
      }
      else {
        if (method === 'strokeText' && this.stroke) {
          ctx[method](_char, left, top);
        }
        if (method === 'fillText' && this.fill) {
          ctx[method](_char, left, top);
        }
        charWidth = this._applyCharStylesGetWidth(ctx, _char, lineIndex, i);
        this._renderCharDecoration(ctx, null, left, top, offset, charWidth, this.fontSize);

        ctx.translate(ctx.measureText(_char).width, 0);
      }
    },

    /**
     * @private
     * @param {Object} prevStyle
     * @param {Object} thisStyle
     */
    _hasStyleChanged: function(prevStyle, thisStyle) {
      return (prevStyle.fill !== thisStyle.fill ||
              prevStyle.fontSize !== thisStyle.fontSize ||
              prevStyle.textBackgroundColor !== thisStyle.textBackgroundColor ||
              prevStyle.textDecoration !== thisStyle.textDecoration ||
              prevStyle.fontFamily !== thisStyle.fontFamily ||
              prevStyle.fontWeight !== thisStyle.fontWeight ||
              prevStyle.fontStyle !== thisStyle.fontStyle ||
              prevStyle.stroke !== thisStyle.stroke ||
              prevStyle.strokeWidth !== thisStyle.strokeWidth
      );
    },

    /**
     * @private
     * @param {CanvasRenderingContext2D} ctx Context to render on
     */
    _renderCharDecoration: function(ctx, styleDeclaration, left, top, offset, charWidth, charHeight) {

      var textDecoration = styleDeclaration
            ? (styleDeclaration.textDecoration || this.textDecoration)
            : this.textDecoration;

      if (!textDecoration) {
        return;
      }

      if (textDecoration.indexOf('underline') > -1) {
        ctx.fillRect(
          left,
          top + charHeight / 10,
          charWidth ,
          charHeight / 15
        );
      }
      if (textDecoration.indexOf('line-through') > -1) {
        ctx.fillRect(
          left,
          top - charHeight * (this._fontSizeFraction + this._fontSizeMult - 1) + charHeight / 15,
          charWidth,
          charHeight / 15
        );
      }
      if (textDecoration.indexOf('overline') > -1) {
        ctx.fillRect(
          left,
          top - (this._fontSizeMult - this._fontSizeFraction) * charHeight,
          charWidth,
          charHeight / 15
        );
      }
    },

    /**
     * @private
     * @param {String} method
     * @param {CanvasRenderingContext2D} ctx Context to render on
     * @param {String} line
     */
    _renderTextLine: function(method, ctx, line, left, top, lineIndex) {
      // to "cancel" this.fontSize subtraction in fabric.Text#_renderTextLine
      // the adding 0.03 is just to align text with itext by overlap test
<<<<<<< HEAD
      if (!this.isEmptyStyles()) {
        top += this.fontSize * (this._fontSizeFraction + 0.03);
      }
=======
      top += this.fontSize * (this._fontSizeFraction + 0.03);
>>>>>>> 8a48598c
      this.callSuper('_renderTextLine', method, ctx, line, left, top, lineIndex);
    },

    /**
     * @private
     * @param {CanvasRenderingContext2D} ctx Context to render on
     */
    _renderTextDecoration: function(ctx) {
      if (this.isEmptyStyles()) {
        return this.callSuper('_renderTextDecoration', ctx);
      }
    },

    /**
     * @private
     * @param {CanvasRenderingContext2D} ctx Context to render on
     */
    _renderTextLinesBackground: function(ctx) {
      if (!this.textBackgroundColor && !this.styles) {
        return;
      }

      ctx.save();

      if (this.textBackgroundColor) {
        ctx.fillStyle = this.textBackgroundColor;
      }

      var lineHeights = 0;

      for (var i = 0, len = this._textLines.length; i < len; i++) {

        var heightOfLine = this._getHeightOfLine(ctx, i);
        if (this._textLines[i] === '') {
          lineHeights += heightOfLine;
          continue;
        }

        var lineWidth = this._getLineWidth(ctx, i),
            lineLeftOffset = this._getCachedLineOffset(i);

        if (this.textBackgroundColor) {
          ctx.fillStyle = this.textBackgroundColor;

          ctx.fillRect(
            this._getLeftOffset() + lineLeftOffset,
            this._getTopOffset() + lineHeights,
            lineWidth,
            heightOfLine / this.lineHeight
          );
        }
        if (this.styles[i]) {
          for (var j = 0, jlen = this._textLines[i].length; j < jlen; j++) {
            if (this.styles[i] && this.styles[i][j] && this.styles[i][j].textBackgroundColor) {

              var _char = this._textLines[i][j];

              ctx.fillStyle = this.styles[i][j].textBackgroundColor;

              ctx.fillRect(
                this._getLeftOffset() + lineLeftOffset + this._getWidthOfCharsAt(ctx, i, j),
                this._getTopOffset() + lineHeights,
                this._getWidthOfChar(ctx, _char, i, j) + 1,
                heightOfLine / this.lineHeight
              );
            }
          }
        }
        lineHeights += heightOfLine;
      }
      ctx.restore();
    },

    /**
     * @private
     */
    _getCacheProp: function(_char, styleDeclaration) {
      return _char +
             styleDeclaration.fontFamily +
             styleDeclaration.fontSize +
             styleDeclaration.fontWeight +
             styleDeclaration.fontStyle +
             styleDeclaration.shadow;
    },

    /**
     * @private
     * @param {CanvasRenderingContext2D} ctx Context to render on
     * @param {String} _char
     * @param {Number} lineIndex
     * @param {Number} charIndex
     * @param {Object} [decl]
     */
    _applyCharStylesGetWidth: function(ctx, _char, lineIndex, charIndex, decl) {
      var styleDeclaration = decl ||
                            (this.styles[lineIndex] &&
                             this.styles[lineIndex][charIndex]);

      if (styleDeclaration) {
        // cloning so that original style object is not polluted with following font declarations
        styleDeclaration = clone(styleDeclaration);
      }
      else {
        styleDeclaration = { };
      }

      this._applyFontStyles(styleDeclaration);

      var cacheProp = this._getCacheProp(_char, styleDeclaration);

      // short-circuit if no styles
      if (this.isEmptyStyles() && this._charWidthsCache[cacheProp] && this.caching) {
        return this._charWidthsCache[cacheProp];
      }

      if (typeof styleDeclaration.shadow === 'string') {
        styleDeclaration.shadow = new fabric.Shadow(styleDeclaration.shadow);
      }

      var fill = styleDeclaration.fill || this.fill;
      ctx.fillStyle = fill.toLive
        ? fill.toLive(ctx, this)
        : fill;

      if (styleDeclaration.stroke) {
        ctx.strokeStyle = (styleDeclaration.stroke && styleDeclaration.stroke.toLive)
          ? styleDeclaration.stroke.toLive(ctx, this)
          : styleDeclaration.stroke;
      }

      ctx.lineWidth = styleDeclaration.strokeWidth || this.strokeWidth;
      ctx.font = this._getFontDeclaration.call(styleDeclaration);
      this._setShadow.call(styleDeclaration, ctx);

      if (!this.caching) {
        return ctx.measureText(_char).width;
      }

      if (!this._charWidthsCache[cacheProp]) {
        this._charWidthsCache[cacheProp] = ctx.measureText(_char).width;
      }

      return this._charWidthsCache[cacheProp];
    },

    /**
     * @private
     * @param {Object} styleDeclaration
     */
    _applyFontStyles: function(styleDeclaration) {
      if (!styleDeclaration.fontFamily) {
        styleDeclaration.fontFamily = this.fontFamily;
      }
      if (!styleDeclaration.fontSize) {
        styleDeclaration.fontSize = this.fontSize;
      }
      if (!styleDeclaration.fontWeight) {
        styleDeclaration.fontWeight = this.fontWeight;
      }
      if (!styleDeclaration.fontStyle) {
        styleDeclaration.fontStyle = this.fontStyle;
      }
    },

    /**
     * @private
     * @param {Number} lineIndex
     * @param {Number} charIndex
     */
    _getStyleDeclaration: function(lineIndex, charIndex) {
      return (this.styles[lineIndex] && this.styles[lineIndex][charIndex])
        ? clone(this.styles[lineIndex][charIndex])
        : { };
    },

    /**
     * @private
     * @param {CanvasRenderingContext2D} ctx Context to render on
     */
    _getWidthOfChar: function(ctx, _char, lineIndex, charIndex) {
      if (this.textAlign === 'justify' && /\s/.test(_char)) {
        return this._getWidthOfSpace(ctx, lineIndex);
      }

      var styleDeclaration = this._getStyleDeclaration(lineIndex, charIndex);
      this._applyFontStyles(styleDeclaration);
      var cacheProp = this._getCacheProp(_char, styleDeclaration);

      if (this._charWidthsCache[cacheProp] && this.caching) {
        return this._charWidthsCache[cacheProp];
      }
      else if (ctx) {
        ctx.save();
        var width = this._applyCharStylesGetWidth(ctx, _char, lineIndex, charIndex);
        ctx.restore();
        return width;
      }
    },

    /**
     * @private
     * @param {CanvasRenderingContext2D} ctx Context to render on
     */
    _getHeightOfChar: function(ctx, _char, lineIndex, charIndex) {
      if (this.styles[lineIndex] && this.styles[lineIndex][charIndex]) {
        return this.styles[lineIndex][charIndex].fontSize || this.fontSize;
      }
      return this.fontSize;
    },

    /**
     * @private
     * @param {CanvasRenderingContext2D} ctx Context to render on
     */
    _getWidthOfCharAt: function(ctx, lineIndex, charIndex) {
      var _char = this._textLines[lineIndex].split('')[charIndex];
      return this._getWidthOfChar(ctx, _char, lineIndex, charIndex);
    },

    /**
     * @private
     * @param {CanvasRenderingContext2D} ctx Context to render on
     */
    _getHeightOfCharAt: function(ctx, lineIndex, charIndex) {
      var _char = this._textLines[lineIndex].split('')[charIndex];
      return this._getHeightOfChar(ctx, _char, lineIndex, charIndex);
    },

    /**
     * @private
     * @param {CanvasRenderingContext2D} ctx Context to render on
     */
    _getWidthOfCharsAt: function(ctx, lineIndex, charIndex) {
      var width = 0;
      for (var i = 0; i < charIndex; i++) {
        width += this._getWidthOfCharAt(ctx, lineIndex, i);
      }
      return width;
    },

    /**
     * @private
     * @param {CanvasRenderingContext2D} ctx Context to render on
     */
    _getLineWidth: function(ctx, lineIndex) {
      if (this.__lineWidths[lineIndex]) {
        return this.__lineWidths[lineIndex];
      }
      this.__lineWidths[lineIndex] = this._getWidthOfCharsAt(ctx, lineIndex, this._textLines[lineIndex].length);
      return this.__lineWidths[lineIndex];
    },

    /**
     * @private
     * @param {CanvasRenderingContext2D} ctx Context to render on
     * @param {Number} lineIndex
     */
    _getWidthOfSpace: function (ctx, lineIndex) {
      var lines = this._getTextLines(ctx, true),
          line = lines[lineIndex],
          words = line.split(/\s+/),
          wordsWidth = this._getWidthOfWords(ctx, line, lineIndex),
          widthDiff = this.width - wordsWidth,
          numSpaces = words.length - 1,
          width = widthDiff / numSpaces;

      return width;
    },

    /**
     * @private
     * @param {CanvasRenderingContext2D} ctx Context to render on
     * @param {Number} line
     * @param {Number} lineIndex
     */
    _getWidthOfWords: function (ctx, line, lineIndex) {
      var width = 0;

      for (var charIndex = 0; charIndex < line.length; charIndex++) {
        var _char = line[charIndex];

        if (!_char.match(/\s/)) {
          width += this._getWidthOfChar(ctx, _char, lineIndex, charIndex);
        }
      }

      return width;
    },

    /**
     * @private
     * @param {CanvasRenderingContext2D} ctx Context to render on
     */
    _getHeightOfLine: function(ctx, lineIndex) {
      if (this.__lineHeights[lineIndex]) {
        return this.__lineHeights[lineIndex];
      }

      var line = this._textLines[lineIndex],
          maxHeight = this._getHeightOfChar(ctx, line[0], lineIndex, 0),
          chars = line.split('');

      for (var i = 1, len = chars.length; i < len; i++) {
        var currentCharHeight = this._getHeightOfChar(ctx, chars[i], lineIndex, i);
        if (currentCharHeight > maxHeight) {
          maxHeight = currentCharHeight;
        }
      }
      this.__maxFontHeights[lineIndex] = maxHeight;
      this.__lineHeights[lineIndex] = maxHeight * this.lineHeight * this._fontSizeMult;
      return this.__lineHeights[lineIndex];
    },

    /**
     * @private
     * @param {CanvasRenderingContext2D} ctx Context to render on
     */
    _getTextHeight: function(ctx) {
      var height = 0;
      for (var i = 0, len = this._textLines.length; i < len; i++) {
        height += this._getHeightOfLine(ctx, i);
      }
      return height;
    },

    /**
     * This method is overwritten to account for different top offset
     * @private
     */
    _renderTextBoxBackground: function(ctx) {
      if (!this.backgroundColor) {
        return;
      }

      ctx.save();
      ctx.fillStyle = this.backgroundColor;

      ctx.fillRect(
        this._getLeftOffset(),
        this._getTopOffset(),
        this.width,
        this.height
      );

      ctx.restore();
    },
    /**
     * Returns object representation of an instance
     * @method toObject
     * @param {Array} [propertiesToInclude] Any properties that you might want to additionally include in the output
     * @return {Object} object representation of an instance
     */
    toObject: function(propertiesToInclude) {
      return fabric.util.object.extend(this.callSuper('toObject', propertiesToInclude), {
        styles: clone(this.styles)
      });
    }
  });

  /**
   * Returns fabric.IText instance from an object representation
   * @static
   * @memberOf fabric.IText
   * @param {Object} object Object to create an instance from
   * @return {fabric.IText} instance of fabric.IText
   */
  fabric.IText.fromObject = function(object) {
    return new fabric.IText(object.text, clone(object));
  };
})();<|MERGE_RESOLUTION|>--- conflicted
+++ resolved
@@ -2,54 +2,6 @@
 
   var clone = fabric.util.object.clone;
 
-<<<<<<< HEAD
-  /**
-   * IText class (introduced in <b>v1.4</b>) Events are also fired with "text:"
-   * prefix when observing canvas.
-   * @class fabric.IText
-   * @extends fabric.Text
-   * @mixes fabric.Observable
-   *
-   * @fires changed
-   * @fires selection:changed
-   * @fires editing:entered
-   * @fires editing:exited
-   *
-   * @return {fabric.IText} thisArg
-   * @see {@link fabric.IText#initialize} for constructor definition
-   *
-   * <p>Supported key combinations:</p>
-   * <pre>
-   *   Move cursor:                    left, right, up, down
-   *   Select character:               shift + left, shift + right
-   *   Select text vertically:         shift + up, shift + down
-   *   Move cursor by word:            alt + left, alt + right
-   *   Select words:                   shift + alt + left, shift + alt + right
-   *   Move cursor to line start/end:  cmd + left, cmd + right or home, end
-   *   Select till start/end of line:  cmd + shift + left, cmd + shift + right or shift + home, shift + end
-   *   Jump to start/end of text:      cmd + up, cmd + down
-   *   Select till start/end of text:  cmd + shift + up, cmd + shift + down or shift + pgUp, shift + pgDown
-   *   Delete character:               backspace
-   *   Delete word:                    alt + backspace
-   *   Delete line:                    cmd + backspace
-   *   Forward delete:                 delete
-   *   Copy text:                      ctrl/cmd + c
-   *   Paste text:                     ctrl/cmd + v
-   *   Cut text:                       ctrl/cmd + x
-   *   Select entire text:             ctrl/cmd + a
-   *   Quit editing                    tab or esc
-   * </pre>
-   *
-   * <p>Supported mouse/touch combination</p>
-   * <pre>
-   *   Position cursor:                click/touch
-   *   Create selection:               click/touch & drag
-   *   Create selection:               click & shift + click
-   *   Select word:                    double click
-   *   Select line:                    triple click
-   * </pre>
-   */
-=======
    /**
     * IText class (introduced in <b>v1.4</b>) Events are also fired with "text:"
     * prefix when observing canvas.
@@ -96,7 +48,6 @@
     *   Select line:                    triple click
     * </pre>
     */
->>>>>>> 8a48598c
   fabric.IText = fabric.util.createClass(fabric.Text, fabric.Observable, /** @lends fabric.IText.prototype */ {
 
     /**
@@ -235,13 +186,10 @@
       this.initBehavior();
     },
 
-<<<<<<< HEAD
-=======
       fabric.IText.instances.push(this);
 
     },
 
->>>>>>> 8a48598c
     /**
      * @private
      */
@@ -461,13 +409,8 @@
      */
     _getCursorBoundaries: function(chars, typeOfBoundaries) {
 
-<<<<<<< HEAD
-      // left/top are left/top of entire text box
-      // leftOffset/topOffset are offset from that left/top point of a text box
-=======
           // left/top are left/top of entire text box
           // leftOffset/topOffset are offset from that left/top point of a text box
->>>>>>> 8a48598c
 
       var left = Math.round(this._getLeftOffset()),
           top = this._getTopOffset(),
@@ -797,13 +740,7 @@
     _renderTextLine: function(method, ctx, line, left, top, lineIndex) {
       // to "cancel" this.fontSize subtraction in fabric.Text#_renderTextLine
       // the adding 0.03 is just to align text with itext by overlap test
-<<<<<<< HEAD
-      if (!this.isEmptyStyles()) {
-        top += this.fontSize * (this._fontSizeFraction + 0.03);
-      }
-=======
       top += this.fontSize * (this._fontSizeFraction + 0.03);
->>>>>>> 8a48598c
       this.callSuper('_renderTextLine', method, ctx, line, left, top, lineIndex);
     },
 
