--- conflicted
+++ resolved
@@ -14,7 +14,7 @@
 import { Rect } from './Rect';
 import { classRegistry } from '../ClassRegistry';
 import type { FabricObjectProps, SerializedObjectProps } from './Object/types';
-<<<<<<< HEAD
+import { log } from '../util/internals/console';
 import type {
   ImperativeLayoutOptions,
   LayoutBeforeEvent,
@@ -28,27 +28,6 @@
   LAYOUT_TYPE_INITIALIZATION,
   LAYOUT_TYPE_REMOVED,
 } from '../LayoutManager/constants';
-=======
-import { CENTER } from '../constants';
-import { log } from '../util/internals/console';
-
-export type LayoutContextType =
-  | 'initialization'
-  | 'object_modified'
-  | 'added'
-  | 'removed'
-  | 'layout_change'
-  | 'imperative';
-
-export type LayoutContext = {
-  type: LayoutContextType;
-  /**
-   * array of objects starting from the object that triggered the call to the current one
-   */
-  path?: Group[];
-  [key: string]: any;
-};
->>>>>>> 91782240
 
 export interface GroupEvents extends ObjectEvents, CollectionEvents {
   'layout:before': LayoutBeforeEvent;
