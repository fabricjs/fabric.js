import { kRect } from '../constants';
import { SHARED_ATTRIBUTES } from '../parser/attributes';
import { parseAttributes } from '../parser/parseAttributes';
import { TClassProperties } from '../typedefs';
import { classRegistry } from '../ClassRegistry';
import { FabricObject, cacheProperties } from './Object/FabricObject';

export const rectDefaultValues: Partial<TClassProperties<Rect>> = {
  rx: 0,
  ry: 0,
};

export class Rect extends FabricObject {
  static readonly type = 'rect';

  /**
   * Horizontal border radius
   * @type Number
   * @default
   */
  declare rx: number;

  /**
   * Vertical border radius
   * @type Number
   * @default
   */
  declare ry: number;

  static cacheProperties = [...cacheProperties, 'rx', 'ry'];

  static ownDefaults: Record<string, any> = rectDefaultValues;

  static getDefaults(): Record<string, any> {
    return {
      ...super.getDefaults(),
      ...Rect.ownDefaults,
    };
  }

  /**
   * Constructor
   * @param {Object} [options] Options object
   * @return {Object} thisArg
   */
  constructor(options: Record<string, unknown>) {
    super(options);
    this._initRxRy();
  }

  /**
   * Initializes rx/ry attributes
   * @private
   */
  _initRxRy() {
    const { rx, ry } = this;
    if (rx && !ry) {
      this.ry = rx;
    } else if (ry && !rx) {
      this.rx = ry;
    }
  }

  /**
   * @private
   * @param {CanvasRenderingContext2D} ctx Context to render on
   */
  _render(ctx: CanvasRenderingContext2D) {
    const { width: w, height: h } = this;
    const x = -w / 2;
    const y = -h / 2;
    const rx = this.rx ? Math.min(this.rx, w / 2) : 0;
    const ry = this.ry ? Math.min(this.ry, h / 2) : 0;
    const isRounded = rx !== 0 || ry !== 0;

    ctx.beginPath();

    ctx.moveTo(x + rx, y);

    ctx.lineTo(x + w - rx, y);
    isRounded &&
      ctx.bezierCurveTo(
        x + w - kRect * rx,
        y,
        x + w,
        y + kRect * ry,
        x + w,
        y + ry
      );

    ctx.lineTo(x + w, y + h - ry);
    isRounded &&
      ctx.bezierCurveTo(
        x + w,
        y + h - kRect * ry,
        x + w - kRect * rx,
        y + h,
        x + w - rx,
        y + h
      );

    ctx.lineTo(x + rx, y + h);
    isRounded &&
      ctx.bezierCurveTo(
        x + kRect * rx,
        y + h,
        x,
        y + h - kRect * ry,
        x,
        y + h - ry
      );

    ctx.lineTo(x, y + ry);
    isRounded &&
      ctx.bezierCurveTo(x, y + kRect * ry, x + kRect * rx, y, x + rx, y);

    ctx.closePath();

    this._renderPaintInOrder(ctx);
  }

  /**
   * Returns object representation of an instance
   * @param {Array} [propertiesToInclude] Any properties that you might want to additionally include in the output
   * @return {Object} object representation of an instance
   */
  toObject(propertiesToInclude: string[] = []) {
    return super.toObject(['rx', 'ry', ...propertiesToInclude]);
  }

  /**
   * Returns svg representation of an instance
   * @return {Array} an array of strings with the specific svg representation
   * of the instance
   */
  _toSVG() {
    const { width, height, rx, ry } = this;
    return [
      '<rect ',
      'COMMON_PARTS',
      `x="${-width / 2}" y="${
        -height / 2
      }" rx="${rx}" ry="${ry}" width="${width}" height="${height}" />\n`,
    ];
  }

  /**
   * List of attribute names to account for when parsing SVG element (used by `Rect.fromElement`)
   * @static
   * @memberOf Rect
   * @see: http://www.w3.org/TR/SVG/shapes.html#RectElement
   */
  static ATTRIBUTE_NAMES = [
    ...SHARED_ATTRIBUTES,
    'x',
    'y',
    'rx',
    'ry',
    'width',
    'height',
  ];

  /* _FROM_SVG_START_ */

  /**
   * Returns {@link Rect} instance from an SVG element
   * @static
   * @memberOf Rect
   * @param {SVGElement} element Element to parse
   * @param {Function} callback callback function invoked after parsing
   * @param {Object} [options] Options object
   */
  static fromElement(
    element: SVGElement,
    callback: (rect: Rect | null) => void,
    options = {}
  ) {
    if (!element) {
      return callback(null);
    }
    const {
      left = 0,
      top = 0,
      width = 0,
      height = 0,
      visible = true,
      ...restOfparsedAttributes
    } = parseAttributes(element, this.ATTRIBUTE_NAMES);

    const rect = new this({
      ...options,
      ...restOfparsedAttributes,
      left,
      top,
      width,
      height,
      visible: Boolean(visible && width && height),
    });
    callback(rect);
  }

  /* _FROM_SVG_END_ */
}

<<<<<<< HEAD
export const rectDefaultValues: Partial<TClassProperties<Rect>> = {
  rx: 0,
  ry: 0,
};

Object.assign(Rect.prototype, {
  ...rectDefaultValues,
});
=======
// @ts-expect-error
Rect.prototype.type = 'rect';
>>>>>>> 26ed225b

classRegistry.setClass(Rect);
classRegistry.setSVGClass(Rect);<|MERGE_RESOLUTION|>--- conflicted
+++ resolved
@@ -202,19 +202,5 @@
   /* _FROM_SVG_END_ */
 }
 
-<<<<<<< HEAD
-export const rectDefaultValues: Partial<TClassProperties<Rect>> = {
-  rx: 0,
-  ry: 0,
-};
-
-Object.assign(Rect.prototype, {
-  ...rectDefaultValues,
-});
-=======
-// @ts-expect-error
-Rect.prototype.type = 'rect';
->>>>>>> 26ed225b
-
 classRegistry.setClass(Rect);
 classRegistry.setSVGClass(Rect);