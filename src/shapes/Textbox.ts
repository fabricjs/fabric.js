--- conflicted
+++ resolved
@@ -474,23 +474,4 @@
   }
 }
 
-<<<<<<< HEAD
-// @TODO: Many things here are configuration related and shouldn't be on the class nor prototype
-// regexes, list of properties that are not suppose to change by instances, magic consts.
-// this will be a separated effort
-export const textboxDefaultValues: Partial<TClassProperties<Textbox>> = {
-  minWidth: 20,
-  dynamicMinWidth: 2,
-  lockScalingFlip: true,
-  noScaleCache: false,
-  _wordJoiners: /[ \t\r]/,
-  splitByGrapheme: false,
-};
-
-Object.assign(Textbox.prototype, textboxDefaultValues);
-=======
-// @ts-expect-error
-Textbox.prototype.type = 'textbox';
->>>>>>> 26ed225b
-
 classRegistry.setClass(Textbox);