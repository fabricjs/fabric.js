--- conflicted
+++ resolved
@@ -95,27 +95,12 @@
    *   top: 100
    * });
    */
-<<<<<<< HEAD
-  constructor(points: IPoint[] = [], options: any = {}) {
-    super({ points, ...options });
-    this.initialized = true;
-    const bboxTL = this.setDimensions();
-    const origin = this.translateToGivenOrigin(
-      new Point(options.left ?? bboxTL.x, options.top ?? bboxTL.y),
-      typeof options.left === 'number' ? this.originX : 'left',
-      typeof options.top === 'number' ? this.originY : 'top',
-      this.originX,
-      this.originY
-    );
-    this.setPositionByOrigin(origin, this.originX, this.originY);
-=======
   constructor(points: IPoint[] = [], { left, top, ...options }: any = {}) {
     super({ points, ...options });
     this.initialized = true;
     this.setBoundingBox(true);
     typeof left === 'number' && this.set('left', left);
     typeof top === 'number' && this.set('top', top);
->>>>>>> bfae2d6e
   }
 
   protected isOpen() {
@@ -125,7 +110,6 @@
   private _projectStrokeOnPoints() {
     return projectStrokeOnPoints(this.points, this, this.isOpen());
   }
-<<<<<<< HEAD
 
   /**
    * Calculate the polygon bounding box
@@ -169,58 +153,6 @@
     };
   }
 
-  /**
-   * @returns {Point} top left position of the bounding box, useful for complementary positioning
-   */
-  setDimensions(): Point {
-    const { left, top, width, height, pathOffset, strokeOffset } =
-      this._calcDimensions();
-    this.set({ width, height, pathOffset, strokeOffset });
-    return new Point(left, top);
-=======
-
-  /**
-   * Calculate the polygon bounding box
-   * @private
-   */
-  _calcDimensions() {
-    const points = this.exactBoundingBox
-      ? this._projectStrokeOnPoints().map(
-          (projection) => projection.projectedPoint
-        )
-      : this.points;
-    if (points.length === 0) {
-      return {
-        left: 0,
-        top: 0,
-        width: 0,
-        height: 0,
-        pathOffset: new Point(),
-        strokeOffset: new Point(),
-      };
-    }
-    const bbox = makeBoundingBoxFromPoints(points);
-    const bboxNoStroke = makeBoundingBoxFromPoints(this.points);
-    const offsetX = bbox.left + bbox.width / 2,
-      offsetY = bbox.top + bbox.height / 2;
-    const pathOffsetX =
-      offsetX - offsetY * Math.tan(degreesToRadians(this.skewX));
-    const pathOffsetY =
-      offsetY - pathOffsetX * Math.tan(degreesToRadians(this.skewY));
-    // TODO: remove next line
-    const legacyCorrection =
-      !this.fromSVG && !this.exactBoundingBox ? this.strokeWidth / 2 : 0;
-    return {
-      ...bbox,
-      left: bbox.left - legacyCorrection,
-      top: bbox.top - legacyCorrection,
-      pathOffset: new Point(pathOffsetX, pathOffsetY),
-      strokeOffset: new Point(bboxNoStroke.left, bboxNoStroke.top).subtract(
-        new Point(bbox.left, bbox.top)
-      ),
-    };
-  }
-
   setDimensions() {
     this.setBoundingBox();
   }
@@ -231,7 +163,6 @@
     this.set({ width, height, pathOffset, strokeOffset });
     adjustPosition &&
       this.setPositionByOrigin(new Point(left, top), 'left', 'top');
->>>>>>> bfae2d6e
   }
 
   /**
@@ -314,17 +245,9 @@
       );
     }
     return [
-<<<<<<< HEAD
-      '<' + this.type + ' ',
-      'COMMON_PARTS',
-      'points="',
-      points.join(''),
-      '" />\n',
-=======
       `<${this.type} `,
       'COMMON_PARTS',
       `points="${points.join('')}" />\n`,
->>>>>>> bfae2d6e
     ];
   }
 
