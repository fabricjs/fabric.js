--- conflicted
+++ resolved
@@ -226,27 +226,12 @@
      * @param {fabric.Object} object
      * @returns
      */
-<<<<<<< HEAD
     canEnterGroup: function (object) {
       if (object === this || this.isDescendantOf(object)) {
         throw new Error('fabric.Group: trying to add group to itself');
       }
       else if (object.group && object.group === this) {
         throw new Error('fabric.Group: duplicate objects are not supported inside group');
-=======
-    canEnter: function (object) {
-      if (object === this || this.isDescendantOf(object)) {
-        /* _DEV_MODE_START_ */
-        console.warn('fabric.Group: trying to add group to itself, this call has no effect');
-        /* _DEV_MODE_END_ */
-        return false;
-      }
-      else if (object.group && object.group === this) {
-        /* _DEV_MODE_START_ */
-        console.warn('fabric.Group: duplicate objects are not supported inside group, this call has no effect');
-        /* _DEV_MODE_END_ */
-        return false;
->>>>>>> fbb45817
       }
       return true;
     },
@@ -258,11 +243,7 @@
      * @returns {boolean} true if object entered group
      */
     enterGroup: function (object, removeParentTransform) {
-<<<<<<< HEAD
       if (!this.canEnterGroup(object)) {
-=======
-      if (!this.canEnter(object)) {
->>>>>>> fbb45817
         return false;
       }
       if (object.group) {
@@ -423,10 +404,6 @@
      * @param {CanvasRenderingContext2D} ctx Context to render on
      */
     drawObject: function(ctx) {
-<<<<<<< HEAD
-=======
-      this._renderBackground(ctx);
->>>>>>> fbb45817
       for (var i = 0; i < this._objects.length; i++) {
         this._objects[i].render(ctx);
       }
@@ -912,11 +889,6 @@
      */
     _toSVG: function (reviver) {
       var svgString = ['<g ', 'COMMON_PARTS', ' >\n'];
-<<<<<<< HEAD
-=======
-      var bg = this._createSVGBgRect(reviver);
-      bg && svgString.push('\t\t', bg);
->>>>>>> fbb45817
       for (var i = 0; i < this._objects.length; i++) {
         svgString.push('\t\t', this._objects[i].toSVG(reviver));
       }
@@ -946,11 +918,6 @@
      */
     toClipPathSVG: function (reviver) {
       var svgString = [];
-<<<<<<< HEAD
-=======
-      var bg = this._createSVGBgRect(reviver);
-      bg && svgString.push('\t', bg);
->>>>>>> fbb45817
       for (var i = 0; i < this._objects.length; i++) {
         svgString.push('\t', this._objects[i].toClipPathSVG(reviver));
       }
