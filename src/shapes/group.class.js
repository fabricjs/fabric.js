(function (global) {

  'use strict';

  var fabric = global.fabric || (global.fabric = {}),
      multiplyTransformMatrices = fabric.util.multiplyTransformMatrices,
      invertTransform = fabric.util.invertTransform,
<<<<<<< HEAD
      applyTransformToObject = fabric.util.applyTransformToObject,
=======
      transformPoint = fabric.util.transformPoint,
      applyTransformToObject = fabric.util.applyTransformToObject,
      degreesToRadians = fabric.util.degreesToRadians,
>>>>>>> 58e9e6eb
      clone = fabric.util.object.clone,
      extend = fabric.util.object.extend;

  if (fabric.Group) {
    fabric.warn('fabric.Group is already defined');
    return;
  }

  /**
   * Group class
   * @class fabric.Group
   * @extends fabric.Object
   * @mixes fabric.Collection
   * @fires layout once layout completes
   * @see {@link fabric.Group#initialize} for constructor definition
   */
  fabric.Group = fabric.util.createClass(fabric.Object, fabric.Collection,
    /** @lends fabric.Group.prototype */
    {

      /**
       * Type of an object
       * @type string
       * @default
       */
      type: 'group',

      /**
       * Specifies the **layout strategy** for instance
       * Used by `getLayoutStrategyResult` to calculate layout
       * `fit-content`, `fit-content-lazy`, `fixed`, `clip-path` are supported out of the box
       * @type string
       * @default
       */
      layout: 'fit-content',

      /**
       * List of properties to consider when checking if state
       * of an object is changed (fabric.Object#hasStateChanged)
       * as well as for history (undo/redo) purposes
       * @type string[]
       */
      stateProperties: fabric.Object.prototype.stateProperties.concat('layout'),

      /**
       * @default
       * @override
       */
      fill: '',

      /**
       * @default
       * @override
       */
      strokeWidth: 0,

      /**
       * Used to optimize performance
       * set to `false` if you don't need objects to be interactive
       * @default
       * @type boolean
       */
<<<<<<< HEAD
      subTargetCheck: false,
=======
      subTargetCheck: true,
>>>>>>> 58e9e6eb

      /**
       * Used internally to optimize performance
       * Once an object is selected, instance is rendered without the selected object.
       * This way instance is cached only once for the entire interaction with the selected object.
       * @private
       */
      _activeObjects: undefined,

      /**
       * Constructor
       *
       * @param {fabric.Object[]} [objects] instance objects
       * @param {Object} [options] Options object
       * @param {boolean} [objectsRelativeToGroup] true if objects exist in group coordinate plane
       * @return {fabric.Group} thisArg
       */
      initialize: function (objects, options, objectsRelativeToGroup) {
        this._objects = objects || [];
        this._activeObjects = [];
        this.__objectMonitor = this.__objectMonitor.bind(this);
        this.__objectSelectionTracker = this.__objectSelectionMonitor.bind(this, true);
        this.__objectSelectionDisposer = this.__objectSelectionMonitor.bind(this, false);
        this.callSuper('initialize', options);
        if (objectsRelativeToGroup) {
          this.forEachObject(function (object) {
            this.enterGroup(object, false);
          }, this);
        }
        else {
          //  we need to preserve object's center point in relation to canvas and apply group's transform to it
          var inv = invertTransform(this.calcTransformMatrix());
          this.forEachObject(function (object) {
            var t = multiplyTransformMatrices(
              inv,
              object.calcTransformMatrix()
            );
<<<<<<< HEAD
            var center = fabric.util.transformPoint(this.getCenterPoint(), t);
=======
            var center = transformPoint(this.getCenterPoint(), t);
>>>>>>> 58e9e6eb
            this.enterGroup(object, false);
            object.setPositionByOrigin(center, 'center', 'center');
          }, this);
        }
        this._applyLayoutStrategy({
          type: 'initialization',
          options: options,
          objectsRelativeToGroup: objectsRelativeToGroup
        });
      },

      /**
       * @private
       * @param {string} key
       * @param {*} value
       */
      _set: function (key, value) {
        var prev = this[key];
        this.callSuper('_set', key, value);
        if (key === 'canvas' && prev !== value) {
          this.forEachObject(function (object) {
            object._set(key, value);
          });
        }
<<<<<<< HEAD
        // if (key === 'layout' && prev !== value) {
        //   this._applyLayoutStrategy({ type: 'layout_change', layout: value, prevLayout: prev });
        // }
=======
        if (key === 'layout' && prev !== value) {
          this._applyLayoutStrategy({ type: 'layout_change', layout: value, prevLayout: prev });
        }
>>>>>>> 58e9e6eb
        if (key === 'subTargetCheck') {
          this.forEachObject(this._watchObject.bind(this, value));
        }
        return this;
      },

      /**
       * Add objects
       * @param {...fabric.Object} objects
       */
      add: function () {
        fabric.Collection.add.call(this, arguments, this._onObjectAdded);
        this._onAfterObjectsChange('added', Array.from(arguments));
      },

      /**
       * Add objects that exist in instance's coordinate plane
       * @param {...fabric.Object} objects
       */
      addRelativeToGroup: function () {
        fabric.Collection.add.call(this, arguments, this._onRelativeObjectAdded);
        this._onAfterObjectsChange('added', Array.from(arguments));
      },

      /**
       * Inserts an object into collection at specified index
       * @param {fabric.Object} objects Object to insert
       * @param {Number} index Index to insert object at
       * @param {Boolean} nonSplicing When `true`, no splicing (shifting) of objects occurs
       * @param {boolean} [relativeToGroup] true if object is in group's coordinate plane
       */
      insertAt: function (objects, index, nonSplicing, relativeToGroup) {
        fabric.Collection.insertAt.call(this, objects, index, nonSplicing,
          relativeToGroup ? this._onRelativeObjectAdded : this._onObjectAdded);
        this._onAfterObjectsChange('added', Array.isArray(objects) ? objects : [objects]);
      },

      /**
       * Remove objects
       * @param {...fabric.Object} objects
       */
      remove: function () {
        fabric.Collection.remove.call(this, arguments, this._onObjectRemoved);
        this._onAfterObjectsChange('removed', Array.from(arguments));
      },

      /**
       * Remove all objects
       * @returns {fabric.Object[]} removed objects
       */
      removeAll: function () {
        this._activeObjects = [];
        var remove = this._objects.slice();
        this.remove.apply(this, remove);
        return remove;
      },

<<<<<<< HEAD
      // /**
      //  * backward compatibility
      //  * @deprecated
      //  */
      // addWithUpdate: function () {
      //   this.add.apply(this, arguments);
      // },

      // /**
      //  * backward compatibility
      //  * @deprecated
      //  */
      // removeWithUpdate: function () {
      //   this.remove.apply(this, arguments);
      // },
=======
      /**
       * backward compatibility
       * @deprecated
       */
      addWithUpdate: function () {
        this.add.apply(this, arguments);
      },

      /**
       * backward compatibility
       * @deprecated
       */
      removeWithUpdate: function () {
        this.remove.apply(this, arguments);
      },
>>>>>>> 58e9e6eb

      /**
       * invalidates layout on object modified
       * @private
       */
      __objectMonitor: function (opt) {
        this._applyLayoutStrategy(extend(clone(opt), {
          type: 'object_modified'
        }));
        this._set('dirty', true);
      },

      /**
       * keeps track of the selected objects
       * @private
       */
      __objectSelectionMonitor: function (selected, opt) {
        var object = opt.target;
        if (selected) {
          this._activeObjects.push(object);
          this._set('dirty', true);
        }
        else if (this._activeObjects.length > 0) {
          var index = this._activeObjects.indexOf(object);
          if (index > -1) {
            this._activeObjects.splice(index, 1);
            this._set('dirty', true);
          }
        }
      },

      /**
       * @private
       * @param {boolean} watch
       * @param {fabric.Object} object
       */
      _watchObject: function (watch, object) {
        var directive = watch ? 'on' : 'off';
        //  make sure we listen only once
        watch && this._watchObject(false, object);
<<<<<<< HEAD
        // TODO check what changed is
=======
>>>>>>> 58e9e6eb
        object[directive]('changed', this.__objectMonitor);
        object[directive]('modified', this.__objectMonitor);
        object[directive]('selected', this.__objectSelectionTracker);
        object[directive]('deselected', this.__objectSelectionDisposer);
      },

      /**
       * @private
       * @param {fabric.Object} object
       * @param {boolean} [removeParentTransform] true if object is in canvas coordinate plane
       */
      enterGroup: function (object, removeParentTransform) {
        if (object.group) {
          if (object.group === this) {
<<<<<<< HEAD
            /* _DEV_MODE_START_ */
            console.warn('fabric.Group: duplicate objects are not supported inside group, this call has no effect');
            /* _DEV_MODE_END_ */
            return;
          }
          object.group.remove(object);
        }
        // if (object.type === 'layer') {
        //   throw new Error('fabric.Group: nesting layers is not supported inside group');
        // }
        // can be this converted to utils?
        if (removeParentTransform) {
          applyTransformToObject(
            object,
            multiplyTransformMatrices(
              invertTransform(this.calcTransformMatrix()),
              object.calcTransformMatrix()
            )
          );
        }
=======
            throw new Error('fabric.Group: duplicate objects are not supported inside group');
          }
          object.group.remove(object);
        }
        if (object.type === 'layer') {
          throw new Error('fabric.Group: nesting layers is not supported inside group');
        }
        if (removeParentTransform) {
          applyTransformToObject(
            object,
            multiplyTransformMatrices(
              invertTransform(this.calcTransformMatrix()),
              object.calcTransformMatrix()
            )
          );
        }
>>>>>>> 58e9e6eb
        object.setCoords();
        object._set('group', this);
        object._set('canvas', this.canvas);
        this.subTargetCheck && this._watchObject(true, object);
        var activeObject = this.canvas && this.canvas.getActiveObject && this.canvas.getActiveObject();
<<<<<<< HEAD
        // if we are adding the activeObject in a group
=======
>>>>>>> 58e9e6eb
        if (activeObject && (activeObject === object || object.isDescendantOf(activeObject))) {
          this._activeObjects.push(object);
        }
      },

      /**
       * @private
       * @param {fabric.Object} object
       * @param {boolean} [removeParentTransform] true if object should exit group without applying group's transform to it
       */
      exitGroup: function (object, removeParentTransform) {
        this._exitGroup(object, removeParentTransform);
        object._set('canvas', undefined);
      },

      /**
       * @private
       * @param {fabric.Object} object
       * @param {boolean} [removeParentTransform] true if object should exit group without applying group's transform to it
       */
      _exitGroup: function (object, removeParentTransform) {
        object._set('group', undefined);
        if (!removeParentTransform) {
          applyTransformToObject(
            object,
            multiplyTransformMatrices(
              this.calcTransformMatrix(),
              object.calcTransformMatrix()
            )
          );
          object.setCoords();
        }
        this._watchObject(false, object);
        var index = this._activeObjects.length > 0 ? this._activeObjects.indexOf(object) : -1;
        if (index > -1) {
          this._activeObjects.splice(index, 1);
        }
      },

      /**
       * @private
       * @param {'added'|'removed'} type
       * @param {fabric.Object[]} targets
       */
      _onAfterObjectsChange: function (type, targets) {
        this._applyLayoutStrategy({
          type: type,
          targets: targets
        });
        this._set('dirty', true);
      },

      /**
       * @private
       * @param {fabric.Object} object
       */
      _onObjectAdded: function (object) {
        this.enterGroup(object, true);
        object.fire('added', { target: this });
      },

      /**
       * @private
       * @param {fabric.Object} object
       */
      _onRelativeObjectAdded: function (object) {
        this.enterGroup(object, false);
        object.fire('added', { target: this });
      },

      /**
       * @private
       * @param {fabric.Object} object
       * @param {boolean} [removeParentTransform] true if object should exit group without applying group's transform to it
       */
      _onObjectRemoved: function (object, removeParentTransform) {
        this.exitGroup(object, removeParentTransform);
        object.fire('removed', { target: this });
      },

      /**
       * Check if instance or its group are caching, recursively up
       * @return {Boolean}
       */
      isOnACache: function () {
        return this.ownCaching || (!!this.group && this.group.isOnACache());
      },

<<<<<<< HEAD
      /**
       * @override
       * @return {Boolean}
       */
=======
>>>>>>> 58e9e6eb
      setCoords: function () {
        this.callSuper('setCoords');
        this.subTargetCheck && this.forEachObject(function (object) {
          object.setCoords();
        });
      },

      /**
       * Renders instance on a given context
       * @param {CanvasRenderingContext2D} ctx context to render instance on
       */
      render: function (ctx) {
        //  used to inform objects not to double opacity
        this._transformDone = true;
        this.callSuper('render', ctx);
        this._transformDone = false;
      },

      /**
       *
       * @private
       * @param {CanvasRenderingContext2D} ctx Context to render on
       */
<<<<<<< HEAD
      // TODO decide here. Could it be an override and that's it?
=======
>>>>>>> 58e9e6eb
      _render: function (ctx) {
        //  render fill/stroke courtesy of rect
        fabric.Rect.prototype._render.call(this, ctx);
        this._renderObjects(ctx);
      },

      /**
       * Render objects:\
       * Canvas is in charge of rendering the selected objects in case of multiselection.\
       * In case a single object is selected it's entire tree will be rendered by canvas above the other objects (`preserveObjectStacking = false`)
       * @private
       * @param {CanvasRenderingContext2D} ctx Context to render on
       * @deprecated
       */
<<<<<<< HEAD
      // ANDREA Do not mix canvas and group rendering.
      // is OK to break object stacking
=======
>>>>>>> 58e9e6eb
      _renderObjects: function (ctx) {
        var localActiveObjects = this._activeObjects,
            activeObjectsSize = this.canvas.getActiveObjects ? this.canvas.getActiveObjects().length : 0,
            preserveObjectStacking = this.canvas.preserveObjectStacking;
        this.forEachObject(function (object) {
          if (preserveObjectStacking || activeObjectsSize <= 1
            || localActiveObjects.length === 0 || localActiveObjects.indexOf(object) === -1) {
            object.render(ctx);
          }
        }, this);
      },

      /**
       * @public
<<<<<<< HEAD
       * @typedef LayoutContext
       * @property {string} [layout] layout directive
       * @property {number} [centerX] new centerX as measured by the containing plane (same as `left` with `originX` set to `center`)
       * @property {number} [centerY] new centerY as measured by the containing plane (same as `top` with `originY` set to `center`)
       * @property {number} [width]
       * @property {number} [height]
       * @param {LayoutContext} [context] pass values to use for layout calculations
       */
      // ANDREA: USED WHERE?
=======
       * @param {Partial<LayoutResult> & { layout?: string }} [context] pass values to use for layout calculations
       */
>>>>>>> 58e9e6eb
      triggerLayout: function (context) {
        if (context && context.layout) {
          context.prevLayout = this.layout;
          this.layout = context.layout;
<<<<<<< HEAD
        }
        this._applyLayoutStrategy({ type: 'imperative', context: context });
      },

      /**
       * @private
       * @param {fabric.Object} object
       * @param {fabric.Point} diff
       */
      _adjustObjectPosition: function (object, diff) {
        object.set({
          left: object.left + diff.x,
          top: object.top + diff.y,
        });
      },

      /**
       * initial layout logic:
       * calculate bbox of objects (if necessary) and translate it according to options recieved from the constructor (left, top, width, height)
       * so it is placed in the center of the bbox received from the constructor
       *
       * @private
       * @param {object} context see `getLayoutStrategyResult`
       */
      _applyLayoutStrategy: function (context) {
        var isFirstLayout = context.type === 'initialization';
        var center = this.getRelativeCenterPoint();
        var result = this.getLayoutStrategyResult(this.layout, this._objects.concat(), context);
        if (!result) {
          //  fire hook on first layout  (firing layout event won't have any effect because at this point no events have been registered)
          isFirstLayout && this.onLayout(context, {
            centerX: center.x,
            centerY: center.y,
            width: this.width,
            height: this.height,
          });
          return;
        }
        //  handle positioning
        var newCenter = new fabric.Point(result.centerX, result.centerY);
        var vector = center.subtract(newCenter).add(new fabric.Point(result.correctionX || 0, result.correctionY || 0));
        var diff = fabric.util.transformPoint(vector, fabric.util.invertTransform(this.calcOwnMatrix()), true);
        //  set dimensions
        this.set({ width: result.width, height: result.height });
        //  adjust objects to account for new center
        this.forEachObject(function (object) {
          this._adjustObjectPosition(object, diff);
        }, this);
        //  clip path as well
        !isFirstLayout && this.clipPath && !this.clipPath.absolutePositioned
          && this._adjustObjectPosition(this.clipPath, diff);
        if (!newCenter.eq(center)) {
          //  set position
          this.setPositionByOrigin(newCenter, 'center', 'center');
          this.setCoords();
        }
=======
        }
        this._applyLayoutStrategy({ type: 'imperative', context: context });
      },

      /**
       * @private
       * @param {fabric.Object} object
       * @param {fabric.Point} diff
       */
      _adjustObjectPosition: function (object, diff) {
        object.set({
          left: object.left + diff.x,
          top: object.top + diff.y,
        });
      },

      /**
       * initial layout logic:
       * calculate bbox of objects (if necessary) and translate it according to options recieved from the constructor (left, top, width, height)
       * so it is placed in the center of the bbox received from the constructor
       *
       * @private
       * @param {LayoutContext} context
       */
      _applyLayoutStrategy: function (context) {
        var isFirstLayout = context.type === 'initialization';
        var center = this.getRelativeCenterPoint();
        var result = this.getLayoutStrategyResult(this.layout, this._objects.concat(), context);
        if (!result) {
          //  fire hook on first layout  (firing layout event won't have any effect because at this point no events have been registered)
          isFirstLayout && this.onLayout(context, {
            centerX: center.x,
            centerY: center.y,
            width: this.width,
            height: this.height,
          });
          return;
        }
        //  handle positioning
        var newCenter = new fabric.Point(result.centerX, result.centerY);
        var vector = center.subtract(newCenter).add(new fabric.Point(result.correctionX || 0, result.correctionY || 0));
        var diff = transformPoint(vector, invertTransform(this.calcOwnMatrix()), true);
        //  set dimensions
        this.set({ width: result.width, height: result.height });
        //  adjust objects to account for new center
        this.forEachObject(function (object) {
          this._adjustObjectPosition(object, diff);
        }, this);
        //  clip path as well
        !isFirstLayout && this.layout !== 'clip-path' && this.clipPath && !this.clipPath.absolutePositioned
          && this._adjustObjectPosition(this.clipPath, diff);
        if (!newCenter.eq(center)) {
          //  set position
          this.setPositionByOrigin(newCenter, 'center', 'center');
          this.setCoords();
        }
>>>>>>> 58e9e6eb
        //  fire layout hook and event
        this.onLayout(context, result);
        this.fire('layout', {
          context: context,
          result: result,
          diff: diff
        });
        //  recursive up
        if (this.group && this.group._applyLayoutStrategy) {
          //  append the path recursion to context
          if (!context.path) {
            context.path = [];
          }
          context.path.push(this);
          //  all parents should invalidate their layout
          this.group._applyLayoutStrategy(context);
        }
      },

      /**
       * Override this method to customize layout.
       * If you need to run logic once layout completes use `onLayout`
<<<<<<< HEAD
       * this function will return how big the group is and where its center is located
       * in group parent/ancestor.
       * This means that the coordinates are in canvas space for normal groups and in their container
       * for nested groups
       * @public
       * @param {string} layoutDirective
       * @param {fabric.Object[]} objects
       * @param {object} context object with data regarding what triggered the call
       * @param {'initialization'|'object_modified'|'added'|'removed'|'layout_change'|'imperative'} context.type
       * @param {fabric.Object[]} context.path array of objects starting from the object that triggered the call to the current one
       * @returns {{ centerX: number, centerY: number, width: number, height: number } | undefined} positioning and layout data **relative** to instance's parent
=======
       * @public
       *
       * @typedef {'initialization'|'object_modified'|'added'|'removed'|'layout_change'|'imperative'} LayoutContextType
       *
       * @typedef LayoutContext context object with data regarding what triggered the call
       * @property {LayoutContextType} type
       * @property {fabric.Object[]} [path] array of objects starting from the object that triggered the call to the current one
       *
       * @typedef LayoutResult positioning and layout data **relative** to instance's parent
       * @property {number} centerX new centerX as measured by the containing plane (same as `left` with `originX` set to `center`)
       * @property {number} centerY new centerY as measured by the containing plane (same as `top` with `originY` set to `center`)
       * @property {number} [correctionX] correctionX to translate objects by, measured as `centerX`
       * @property {number} [correctionY] correctionY to translate objects by, measured as `centerY`
       * @property {number} width
       * @property {number} height
       *
       * @param {string} layoutDirective
       * @param {fabric.Object[]} objects
       * @param {LayoutContext} context
       * @returns {LayoutResult | undefined}
>>>>>>> 58e9e6eb
       */
      getLayoutStrategyResult: function (layoutDirective, objects, context) {  // eslint-disable-line no-unused-vars
        //  `fit-content-lazy` performance enhancement
        //  skip if instance had no objects before the `added` event because it may have kept layout after removing all previous objects
        if (layoutDirective === 'fit-content-lazy'
          && context.type === 'added' && objects.length > context.targets.length) {
          //  calculate added objects' bbox with existing bbox
          var addedObjects = context.targets.concat(this);
          return this.prepareBoundingBox(layoutDirective, addedObjects, context);
<<<<<<< HEAD
        }
        else if (layoutDirective === 'fit-content' || layoutDirective === 'fit-content-lazy'
          || (layoutDirective === 'fixed' && context.type === 'initialization')) {
          return this.prepareBoundingBox(layoutDirective, objects, context);
        }
        else if (layoutDirective === 'clip-path' && this.clipPath) {
          var clipPath = this.clipPath;
          // would be happy to trash absolutePositioned or constrain what it can do on layouts.
          // like nothing.
          if (clipPath.absolutePositioned && context.type === 'initialization') {
            //  we want the center point to exist in group's containing plane
            var clipPathCenter = clipPath.getCenterPoint();
            if (this.group) {
              //  send point from canvas plane to group's containing plane
              var inv = fabric.util.invertTransform(this.group.calcTransformMatrix());
              clipPathCenter = fabric.util.transformPoint(clipPathCenter, inv);
            }
            return {
              centerX: clipPathCenter.x,
              centerY: clipPathCenter.y,
              width: clipPath.width,
              height: clipPath.height,
            };
          }
          else if (!clipPath.absolutePositioned) {
            var center;
            var clipPathRelativeCenter = clipPath.getRelativeCenterPoint(),
                //  we want the center point to exist in group's containing plane, so we send it upwards
                clipPathCenter = fabric.util.transformPoint(clipPathRelativeCenter, this.calcOwnMatrix(), true);
            if (context.type === 'initialization') {
              var bbox = this.prepareBoundingBox(layoutDirective, objects, context) || {};
              center = new fabric.Point(bbox.centerX || 0, bbox.centerY || 0);
            }
            else {
              center = this.getRelativeCenterPoint();
            }
            return {
              centerX: center.x + clipPathCenter.x,
              centerY: center.y + clipPathCenter.y,
              width: clipPath.width,
              height: clipPath.height,
            };
          }
        }
      },

      /**
       * Override this method to customize layout.
       * A wrapper around {@link fabric.Group#getObjectsBoundingBox}
       * @public
       * @param {string} layoutDirective
       * @param {fabric.Object[]} objects
       * @param {object} context object with data regarding what triggered the call
       * @param {'initialization'|'object_modified'|'added'|'removed'|'layout_change'|'imperative'} context.type
       * @param {fabric.Object[]} context.path array of objects starting from the object that triggered the call to the current one
       * @returns {{ centerX: number, centerY: number, width: number, height: number } | undefined} positioning data in canvas coordinate plane
       */
      prepareBoundingBox: function (layoutDirective, objects, context) {
        if (context.type === 'initialization') {
          var options = context.options || {};
          var hasX = typeof options.left === 'number',
              hasY = typeof options.top === 'number',
              hasWidth = typeof options.width === 'number',
              hasHeight = typeof options.height === 'number';
          //  performance enhancement
          //  skip layout calculation if bbox is defined
          if ((hasX && hasY && hasWidth && hasHeight && context.objectsRelativeToGroup) || objects.length === 0) {
            //  return nothing to skip layout
            return;
          }
          else {
            //  we need to calculate center taking into account originX, originY while not being sure that width/height are initialized
            var bbox = this.getObjectsBoundingBox(objects) || {};
            var width = hasWidth ? this.width : (bbox.width || 0),
                height = hasHeight ? this.height : (bbox.height || 0),
                calculatedCenter = new fabric.Point(bbox.centerX || 0, bbox.centerY || 0),
                originX = this.resolveOriginX(this.originX),
                originY = this.resolveOriginY(this.originY),
                originCorrection = new fabric.Point(width * (originX + 0.5), height * (originY + 0.5));
            var center = calculatedCenter.subtract(originCorrection);
            var offsetCorrection = new fabric.Point(
              hasX ? this.left - (calculatedCenter.x + width * originX) : -originCorrection.x,
              hasY ? this.top - (calculatedCenter.y + height * originY) : -originCorrection.y
            );
            var correction = fabric.util.transformPoint(new fabric.Point(
              hasWidth ? -bbox.width * originX + this.width * originX * 2 : 0,
              hasHeight ? -bbox.height * originY + this.height * originY * 2 : 0
            ), this.calcOwnMatrix(), true).add(offsetCorrection);
            return {
              centerX: hasX ? this.left - width * originX : center.x,
              centerY: hasY ? this.top - height * originY : center.y,
              correctionX: correction.x,
              correctionY: correction.y,
              width: hasWidth ? this.width : (bbox.width || 0),
              height: hasHeight ? this.height : (bbox.height || 0),
            };
          }
        }
        else if (context.type === 'imperative' && context.context) {
          return Object.assign(
            this.getObjectsBoundingBox(objects) || {},
            context.context
          );
        }
        else {
          return this.getObjectsBoundingBox(objects);
        }
      },

      /**
       * Calculate the bbox of objects relative to instance's containing plane
       * @public
       * @param {fabric.Object[]} objects
       * @returns {Object | null} bounding box
       */
      getObjectsBoundingBox: function (objects) {
        if (objects.length === 0) {
          return null;
        }

        var objCenter, size, min, max;
        objects.forEach(function (object, i) {
          objCenter = object.getRelativeCenterPoint();
          size = object._getTransformedDimensions();
          if (i === 0) {
            min = new fabric.Point(objCenter.x - size.x / 2, objCenter.y - size.y / 2);
            max = new fabric.Point(objCenter.x + size.x / 2, objCenter.y + size.y / 2);
          }
          else {
            min.setXY(Math.min(min.x, objCenter.x - size.x / 2), Math.min(min.y, objCenter.y - size.y / 2));
            max.setXY(Math.max(max.x, objCenter.x + size.x / 2), Math.max(max.y, objCenter.y + size.y / 2));
          }
        });

        var width = max.x - min.x,
            height = max.y - min.y,
            relativeCenter = min.midPointFrom(max),
            //  we send `relativeCenter` up to group's containing plane
            centerMass = fabric.util.transformPoint(relativeCenter, this.calcOwnMatrix(), true),
            center = this.getRelativeCenterPoint().add(centerMass);

        return {
          centerX: center.x,
          centerY: center.y,
          width: width,
          height: height,
        };
      },

      /**
       * Hook that is called once layout has completed.
       * Provided for layout customization, override if necessary.
       * Complements `getLayoutStrategyResult`, which is called at the beginning of layout.
       * @public
       * @param {*} context layout context
       * @param {Object} result layout result
       */
      onLayout: function (/* context, result */) {
        //  override by subclass
      },

      /**
       *
       * @private
       * @param {'toObject'|'toDatalessObject'} [method]
       * @param {string[]} [propertiesToInclude] Any properties that you might want to additionally include in the output
       * @returns {Object[]} serialized objects
       */
      __serializeObjects: function (method, propertiesToInclude) {
        var _includeDefaultValues = this.includeDefaultValues;
        return this._objects
          .filter(function (obj) {
            return !obj.excludeFromExport;
          })
          .map(function (obj) {
            var originalDefaults = obj.includeDefaultValues;
            obj.includeDefaultValues = _includeDefaultValues;
            var data = obj[method || 'toObject'](propertiesToInclude);
            obj.includeDefaultValues = originalDefaults;
            //delete data.version;
            return data;
          });
      },

      /**
       * Returns object representation of an instance
       * @param {string[]} [propertiesToInclude] Any properties that you might want to additionally include in the output
       * @return {Object} object representation of an instance
       */
      toObject: function (propertiesToInclude) {
        var obj = this.callSuper('toObject', ['layout', 'subTargetCheck'].concat(propertiesToInclude));
        obj.objects = this.__serializeObjects('toObject', propertiesToInclude);
        return obj;
      },

      toString: function () {
        return '#<fabric.Group: (' + this.complexity() + ')>';
      },

      dispose: function () {
        this._activeObjects = [];
        this.forEachObject(function (object) {
          this._watchObject(false, object);
          object.dispose && object.dispose();
        }, this);
      },

      /* _TO_SVG_START_ */

      /**
       * @private
       */
      _createFillStrokeSVGRect: function (reviver) {
        if (!this.fill &&
          (!this.stroke || this.stroke === 'none' || this.stroke === 'transparent' || !this.strokeWidth)) {
          return '';
        }
=======
        }
        else if (layoutDirective === 'fit-content' || layoutDirective === 'fit-content-lazy'
          || (layoutDirective === 'fixed' && context.type === 'initialization')) {
          return this.prepareBoundingBox(layoutDirective, objects, context);
        }
        else if (layoutDirective === 'clip-path' && this.clipPath) {
          var clipPath = this.clipPath;
          var clipPathSizeAfter = clipPath._getTransformedDimensions();
          if (clipPath.absolutePositioned && (context.type === 'initialization' || context.type === 'layout_change')) {
            //  we want the center point to exist in group's containing plane
            var clipPathCenter = clipPath.getCenterPoint();
            if (this.group) {
              //  send point from canvas plane to group's containing plane
              var inv = invertTransform(this.group.calcTransformMatrix());
              clipPathCenter = transformPoint(clipPathCenter, inv);
            }
            return {
              centerX: clipPathCenter.x,
              centerY: clipPathCenter.y,
              width: clipPathSizeAfter.x,
              height: clipPathSizeAfter.y,
            };
          }
          else if (!clipPath.absolutePositioned) {
            var center;
            var clipPathRelativeCenter = clipPath.getRelativeCenterPoint(),
                //  we want the center point to exist in group's containing plane, so we send it upwards
                clipPathCenter = transformPoint(clipPathRelativeCenter, this.calcOwnMatrix(), true);
            if (context.type === 'initialization' || context.type === 'layout_change') {
              var bbox = this.prepareBoundingBox(layoutDirective, objects, context) || {};
              center = new fabric.Point(bbox.centerX || 0, bbox.centerY || 0);
              return {
                centerX: center.x + clipPathCenter.x,
                centerY: center.y + clipPathCenter.y,
                correctionX: bbox.correctionX - clipPathCenter.x,
                correctionY: bbox.correctionY - clipPathCenter.y,
                width: clipPath.width,
                height: clipPath.height,
              };
            }
            else {
              center = this.getRelativeCenterPoint();
              return {
                centerX: center.x + clipPathCenter.x,
                centerY: center.y + clipPathCenter.y,
                width: clipPathSizeAfter.x,
                height: clipPathSizeAfter.y,
              };
            }
          }
        }
      },

      /**
       * Override this method to customize layout.
       * A wrapper around {@link fabric.Group#getObjectsBoundingBox}
       * @public
       * @param {string} layoutDirective
       * @param {fabric.Object[]} objects
       * @param {LayoutContext} context
       * @returns {LayoutResult | undefined}
       */
      prepareBoundingBox: function (layoutDirective, objects, context) {
        if (context.type === 'initialization') {
          return this.prepareInitialBoundingBox(layoutDirective, objects, context);
        }
        else if (context.type === 'imperative' && context.context) {
          return Object.assign(
            this.getObjectsBoundingBox(objects) || {},
            context.context
          );
        }
        else {
          return this.getObjectsBoundingBox(objects);
        }
      },

      /**
       * Calculates center taking into account originX, originY while not being sure that width/height are initialized
       * @public
       * @param {string} layoutDirective
       * @param {fabric.Object[]} objects
       * @param {LayoutContext} context
       * @returns {LayoutResult | undefined}
       */
      prepareInitialBoundingBox: function (layoutDirective, objects, context) {
        var options = context.options || {},
            hasX = typeof options.left === 'number',
            hasY = typeof options.top === 'number',
            hasWidth = typeof options.width === 'number',
            hasHeight = typeof options.height === 'number';

        //  performance enhancement
        //  skip layout calculation if bbox is defined
        if ((hasX && hasY && hasWidth && hasHeight && context.objectsRelativeToGroup) || objects.length === 0) {
          //  return nothing to skip layout
          return;
        }

        var bbox = this.getObjectsBoundingBox(objects) || {};
        var width = hasWidth ? this.width : (bbox.width || 0),
            height = hasHeight ? this.height : (bbox.height || 0),
            calculatedCenter = new fabric.Point(bbox.centerX || 0, bbox.centerY || 0),
            origin = new fabric.Point(this.resolveOriginX(this.originX), this.resolveOriginY(this.originY)),
            size = new fabric.Point(width, height),
            strokeWidthVector = this._getTransformedDimensions({ width: 0, height: 0 }),
            sizeAfter = this._getTransformedDimensions({
              width: width,
              height: height,
              strokeWidth: 0
            }),
            bboxSizeAfter = this._getTransformedDimensions({
              width: bbox.width,
              height: bbox.height,
              strokeWidth: 0
            }),
            rotationCorrection = new fabric.Point(0, 0);

        if (this.angle) {
          var rad = degreesToRadians(this.angle),
              sin = Math.abs(fabric.util.sin(rad)),
              cos = Math.abs(fabric.util.cos(rad));
          sizeAfter.setXY(
            sizeAfter.x * cos + sizeAfter.y * sin,
            sizeAfter.x * sin + sizeAfter.y * cos
          );
          bboxSizeAfter.setXY(
            bboxSizeAfter.x * cos + bboxSizeAfter.y * sin,
            bboxSizeAfter.x * sin + bboxSizeAfter.y * cos
          );
          strokeWidthVector = fabric.util.rotateVector(strokeWidthVector, rad);
          //  correct center after rotating
          var strokeCorrection = strokeWidthVector.multiply(origin.scalarAdd(-0.5).scalarDivide(-2));
          rotationCorrection = sizeAfter.subtract(size).scalarDivide(2).add(strokeCorrection);
          calculatedCenter.addEquals(rotationCorrection);
        }
        //  calculate center and correction
        var originT = origin.scalarAdd(0.5);
        var originCorrection = sizeAfter.multiply(originT);
        var centerCorrection = new fabric.Point(
          hasWidth ? bboxSizeAfter.x / 2 : originCorrection.x,
          hasHeight ? bboxSizeAfter.y / 2 : originCorrection.y
        );
        var center = new fabric.Point(
          hasX ? this.left - (sizeAfter.x + strokeWidthVector.x) * origin.x : calculatedCenter.x - centerCorrection.x,
          hasY ? this.top - (sizeAfter.y + strokeWidthVector.y) * origin.y : calculatedCenter.y - centerCorrection.y
        );
        var offsetCorrection = new fabric.Point(
          hasX ?
            center.x - calculatedCenter.x + bboxSizeAfter.x * (hasWidth ? 0.5 : 0) :
            -(hasWidth ? (sizeAfter.x - strokeWidthVector.x) * 0.5 : sizeAfter.x * originT.x),
          hasY ?
            center.y - calculatedCenter.y + bboxSizeAfter.y * (hasHeight ? 0.5 : 0) :
            -(hasHeight ? (sizeAfter.y - strokeWidthVector.y) * 0.5 : sizeAfter.y * originT.y)
        ).add(rotationCorrection);
        var correction = new fabric.Point(
          hasWidth ? -sizeAfter.x / 2 : 0,
          hasHeight ? -sizeAfter.y / 2 : 0
        ).add(offsetCorrection);

        return {
          centerX: center.x,
          centerY: center.y,
          correctionX: correction.x,
          correctionY: correction.y,
          width: size.x,
          height: size.y,
        };
      },

      /**
       * Calculate the bbox of objects relative to instance's containing plane
       * @public
       * @param {fabric.Object[]} objects
       * @returns {LayoutResult | null} bounding box
       */
      getObjectsBoundingBox: function (objects) {
        if (objects.length === 0) {
          return null;
        }
        var objCenter, sizeVector, min, max, a, b;
        objects.forEach(function (object, i) {
          objCenter = object.getRelativeCenterPoint();
          sizeVector = object._getTransformedDimensions().scalarDivideEquals(2);
          if (object.angle) {
            var rad = degreesToRadians(object.angle),
                sin = Math.abs(fabric.util.sin(rad)),
                cos = Math.abs(fabric.util.cos(rad)),
                rx = sizeVector.x * cos + sizeVector.y * sin,
                ry = sizeVector.x * sin + sizeVector.y * cos;
            sizeVector = new fabric.Point(rx, ry);
          }
          a = objCenter.subtract(sizeVector);
          b = objCenter.add(sizeVector);
          if (i === 0) {
            min = new fabric.Point(Math.min(a.x, b.x), Math.min(a.y, b.y));
            max = new fabric.Point(Math.max(a.x, b.x), Math.max(a.y, b.y));
          }
          else {
            min.setXY(Math.min(min.x, a.x, b.x), Math.min(min.y, a.y, b.y));
            max.setXY(Math.max(max.x, a.x, b.x), Math.max(max.y, a.y, b.y));
          }
        });

        var width = max.x - min.x,
            height = max.y - min.y,
            relativeCenter = min.midPointFrom(max),
            //  we send `relativeCenter` up to group's containing plane
            center = transformPoint(relativeCenter, this.calcOwnMatrix());

        return {
          centerX: center.x,
          centerY: center.y,
          width: width,
          height: height,
        };
      },

      /**
       * Hook that is called once layout has completed.
       * Provided for layout customization, override if necessary.
       * Complements `getLayoutStrategyResult`, which is called at the beginning of layout.
       * @public
       * @param {*} context layout context
       * @param {Object} result layout result
       */
      onLayout: function (/* context, result */) {
        //  override by subclass
      },

      /**
       *
       * @private
       * @param {'toObject'|'toDatalessObject'} [method]
       * @param {string[]} [propertiesToInclude] Any properties that you might want to additionally include in the output
       * @returns {Object[]} serialized objects
       */
      __serializeObjects: function (method, propertiesToInclude) {
        var _includeDefaultValues = this.includeDefaultValues;
        return this._objects
          .filter(function (obj) {
            return !obj.excludeFromExport;
          })
          .map(function (obj) {
            var originalDefaults = obj.includeDefaultValues;
            obj.includeDefaultValues = _includeDefaultValues;
            var data = obj[method || 'toObject'](propertiesToInclude);
            obj.includeDefaultValues = originalDefaults;
            //delete data.version;
            return data;
          });
      },

      /**
       * Returns object representation of an instance
       * @param {string[]} [propertiesToInclude] Any properties that you might want to additionally include in the output
       * @return {Object} object representation of an instance
       */
      toObject: function (propertiesToInclude) {
        var obj = this.callSuper('toObject', ['layout', 'subTargetCheck'].concat(propertiesToInclude));
        obj.objects = this.__serializeObjects('toObject', propertiesToInclude);
        return obj;
      },

      toString: function () {
        return '#<fabric.Group: (' + this.complexity() + ')>';
      },

      dispose: function () {
        this._activeObjects = [];
        this.forEachObject(function (object) {
          this._watchObject(false, object);
          object.dispose && object.dispose();
        }, this);
      },

      /* _TO_SVG_START_ */

      /**
       * @private
       */
      _createFillStrokeSVGRect: function (reviver) {
        if (!this.fill &&
          (!this.stroke || this.stroke === 'none' || this.stroke === 'transparent' || !this.strokeWidth)) {
          return '';
        }
>>>>>>> 58e9e6eb
        var fillStroke = fabric.Rect.prototype._toSVG.call(this, reviver);
        var commons = fillStroke.indexOf('COMMON_PARTS');
        fillStroke[commons] = 'for="group" ';
        return fillStroke.join('');
      },

      /**
       * Returns svg representation of an instance
       * @param {Function} [reviver] Method for further parsing of svg representation.
       * @return {String} svg representation of an instance
       */
      _toSVG: function (reviver) {
        var svgString = ['<g ', 'COMMON_PARTS', ' >\n'];
        var fillStroke = this._createFillStrokeSVGRect(reviver);
        fillStroke && svgString.push('\t\t', fillStroke);
        for (var i = 0, len = this._objects.length; i < len; i++) {
          svgString.push('\t\t', this._objects[i].toSVG(reviver));
        }
        svgString.push('</g>\n');
        return svgString;
      },

      /**
       * Returns svg clipPath representation of an instance
       * @param {Function} [reviver] Method for further parsing of svg representation.
       * @return {String} svg representation of an instance
       */
      toClipPathSVG: function (reviver) {
        var svgString = [];
        var fillStroke = this._createFillStrokeSVGRect(reviver);
        fillStroke && svgString.push('\t\t', fillStroke);
        for (var i = 0, len = this._objects.length; i < len; i++) {
          svgString.push('\t', this._objects[i].toClipPathSVG(reviver));
        }
        return this._createBaseClipPathSVGMarkup(svgString, { reviver: reviver });
      },
      /* _TO_SVG_END_ */
    });

  /**
   * @todo support loading from svg
   * @private
   * @static
   * @memberOf fabric.Group
   * @param {Object} object Object to create a group from
   * @returns {Promise<fabric.Group>}
   */
  fabric.Group.fromObject = function(object) {
    var objects = object.objects || [],
        options = clone(object, true);
    delete options.objects;
    return Promise.all([
      fabric.util.enlivenObjects(objects),
      fabric.util.enlivenObjectEnlivables(options)
    ]).then(function (enlivened) {
      return new fabric.Group(enlivened[0], Object.assign(options, enlivened[1]), true);
    });
  };

})(typeof exports !== 'undefined' ? exports : this);<|MERGE_RESOLUTION|>--- conflicted
+++ resolved
@@ -5,13 +5,9 @@
   var fabric = global.fabric || (global.fabric = {}),
       multiplyTransformMatrices = fabric.util.multiplyTransformMatrices,
       invertTransform = fabric.util.invertTransform,
-<<<<<<< HEAD
-      applyTransformToObject = fabric.util.applyTransformToObject,
-=======
       transformPoint = fabric.util.transformPoint,
       applyTransformToObject = fabric.util.applyTransformToObject,
       degreesToRadians = fabric.util.degreesToRadians,
->>>>>>> 58e9e6eb
       clone = fabric.util.object.clone,
       extend = fabric.util.object.extend;
 
@@ -74,11 +70,7 @@
        * @default
        * @type boolean
        */
-<<<<<<< HEAD
       subTargetCheck: false,
-=======
-      subTargetCheck: true,
->>>>>>> 58e9e6eb
 
       /**
        * Used internally to optimize performance
@@ -116,11 +108,7 @@
               inv,
               object.calcTransformMatrix()
             );
-<<<<<<< HEAD
-            var center = fabric.util.transformPoint(this.getCenterPoint(), t);
-=======
             var center = transformPoint(this.getCenterPoint(), t);
->>>>>>> 58e9e6eb
             this.enterGroup(object, false);
             object.setPositionByOrigin(center, 'center', 'center');
           }, this);
@@ -145,15 +133,9 @@
             object._set(key, value);
           });
         }
-<<<<<<< HEAD
         // if (key === 'layout' && prev !== value) {
         //   this._applyLayoutStrategy({ type: 'layout_change', layout: value, prevLayout: prev });
         // }
-=======
-        if (key === 'layout' && prev !== value) {
-          this._applyLayoutStrategy({ type: 'layout_change', layout: value, prevLayout: prev });
-        }
->>>>>>> 58e9e6eb
         if (key === 'subTargetCheck') {
           this.forEachObject(this._watchObject.bind(this, value));
         }
@@ -211,7 +193,6 @@
         return remove;
       },
 
-<<<<<<< HEAD
       // /**
       //  * backward compatibility
       //  * @deprecated
@@ -227,23 +208,6 @@
       // removeWithUpdate: function () {
       //   this.remove.apply(this, arguments);
       // },
-=======
-      /**
-       * backward compatibility
-       * @deprecated
-       */
-      addWithUpdate: function () {
-        this.add.apply(this, arguments);
-      },
-
-      /**
-       * backward compatibility
-       * @deprecated
-       */
-      removeWithUpdate: function () {
-        this.remove.apply(this, arguments);
-      },
->>>>>>> 58e9e6eb
 
       /**
        * invalidates layout on object modified
@@ -284,10 +248,7 @@
         var directive = watch ? 'on' : 'off';
         //  make sure we listen only once
         watch && this._watchObject(false, object);
-<<<<<<< HEAD
-        // TODO check what changed is
-=======
->>>>>>> 58e9e6eb
+        // TODO check what changed ischeck
         object[directive]('changed', this.__objectMonitor);
         object[directive]('modified', this.__objectMonitor);
         object[directive]('selected', this.__objectSelectionTracker);
@@ -302,7 +263,6 @@
       enterGroup: function (object, removeParentTransform) {
         if (object.group) {
           if (object.group === this) {
-<<<<<<< HEAD
             /* _DEV_MODE_START_ */
             console.warn('fabric.Group: duplicate objects are not supported inside group, this call has no effect');
             /* _DEV_MODE_END_ */
@@ -323,33 +283,12 @@
             )
           );
         }
-=======
-            throw new Error('fabric.Group: duplicate objects are not supported inside group');
-          }
-          object.group.remove(object);
-        }
-        if (object.type === 'layer') {
-          throw new Error('fabric.Group: nesting layers is not supported inside group');
-        }
-        if (removeParentTransform) {
-          applyTransformToObject(
-            object,
-            multiplyTransformMatrices(
-              invertTransform(this.calcTransformMatrix()),
-              object.calcTransformMatrix()
-            )
-          );
-        }
->>>>>>> 58e9e6eb
         object.setCoords();
         object._set('group', this);
         object._set('canvas', this.canvas);
         this.subTargetCheck && this._watchObject(true, object);
         var activeObject = this.canvas && this.canvas.getActiveObject && this.canvas.getActiveObject();
-<<<<<<< HEAD
         // if we are adding the activeObject in a group
-=======
->>>>>>> 58e9e6eb
         if (activeObject && (activeObject === object || object.isDescendantOf(activeObject))) {
           this._activeObjects.push(object);
         }
@@ -438,13 +377,10 @@
         return this.ownCaching || (!!this.group && this.group.isOnACache());
       },
 
-<<<<<<< HEAD
       /**
        * @override
        * @return {Boolean}
        */
-=======
->>>>>>> 58e9e6eb
       setCoords: function () {
         this.callSuper('setCoords');
         this.subTargetCheck && this.forEachObject(function (object) {
@@ -468,10 +404,7 @@
        * @private
        * @param {CanvasRenderingContext2D} ctx Context to render on
        */
-<<<<<<< HEAD
       // TODO decide here. Could it be an override and that's it?
-=======
->>>>>>> 58e9e6eb
       _render: function (ctx) {
         //  render fill/stroke courtesy of rect
         fabric.Rect.prototype._render.call(this, ctx);
@@ -486,11 +419,8 @@
        * @param {CanvasRenderingContext2D} ctx Context to render on
        * @deprecated
        */
-<<<<<<< HEAD
       // ANDREA Do not mix canvas and group rendering.
       // is OK to break object stacking
-=======
->>>>>>> 58e9e6eb
       _renderObjects: function (ctx) {
         var localActiveObjects = this._activeObjects,
             activeObjectsSize = this.canvas.getActiveObjects ? this.canvas.getActiveObjects().length : 0,
@@ -505,82 +435,12 @@
 
       /**
        * @public
-<<<<<<< HEAD
-       * @typedef LayoutContext
-       * @property {string} [layout] layout directive
-       * @property {number} [centerX] new centerX as measured by the containing plane (same as `left` with `originX` set to `center`)
-       * @property {number} [centerY] new centerY as measured by the containing plane (same as `top` with `originY` set to `center`)
-       * @property {number} [width]
-       * @property {number} [height]
-       * @param {LayoutContext} [context] pass values to use for layout calculations
-       */
-      // ANDREA: USED WHERE?
-=======
        * @param {Partial<LayoutResult> & { layout?: string }} [context] pass values to use for layout calculations
        */
->>>>>>> 58e9e6eb
       triggerLayout: function (context) {
         if (context && context.layout) {
           context.prevLayout = this.layout;
           this.layout = context.layout;
-<<<<<<< HEAD
-        }
-        this._applyLayoutStrategy({ type: 'imperative', context: context });
-      },
-
-      /**
-       * @private
-       * @param {fabric.Object} object
-       * @param {fabric.Point} diff
-       */
-      _adjustObjectPosition: function (object, diff) {
-        object.set({
-          left: object.left + diff.x,
-          top: object.top + diff.y,
-        });
-      },
-
-      /**
-       * initial layout logic:
-       * calculate bbox of objects (if necessary) and translate it according to options recieved from the constructor (left, top, width, height)
-       * so it is placed in the center of the bbox received from the constructor
-       *
-       * @private
-       * @param {object} context see `getLayoutStrategyResult`
-       */
-      _applyLayoutStrategy: function (context) {
-        var isFirstLayout = context.type === 'initialization';
-        var center = this.getRelativeCenterPoint();
-        var result = this.getLayoutStrategyResult(this.layout, this._objects.concat(), context);
-        if (!result) {
-          //  fire hook on first layout  (firing layout event won't have any effect because at this point no events have been registered)
-          isFirstLayout && this.onLayout(context, {
-            centerX: center.x,
-            centerY: center.y,
-            width: this.width,
-            height: this.height,
-          });
-          return;
-        }
-        //  handle positioning
-        var newCenter = new fabric.Point(result.centerX, result.centerY);
-        var vector = center.subtract(newCenter).add(new fabric.Point(result.correctionX || 0, result.correctionY || 0));
-        var diff = fabric.util.transformPoint(vector, fabric.util.invertTransform(this.calcOwnMatrix()), true);
-        //  set dimensions
-        this.set({ width: result.width, height: result.height });
-        //  adjust objects to account for new center
-        this.forEachObject(function (object) {
-          this._adjustObjectPosition(object, diff);
-        }, this);
-        //  clip path as well
-        !isFirstLayout && this.clipPath && !this.clipPath.absolutePositioned
-          && this._adjustObjectPosition(this.clipPath, diff);
-        if (!newCenter.eq(center)) {
-          //  set position
-          this.setPositionByOrigin(newCenter, 'center', 'center');
-          this.setCoords();
-        }
-=======
         }
         this._applyLayoutStrategy({ type: 'imperative', context: context });
       },
@@ -637,7 +497,6 @@
           this.setPositionByOrigin(newCenter, 'center', 'center');
           this.setCoords();
         }
->>>>>>> 58e9e6eb
         //  fire layout hook and event
         this.onLayout(context, result);
         this.fire('layout', {
@@ -660,19 +519,6 @@
       /**
        * Override this method to customize layout.
        * If you need to run logic once layout completes use `onLayout`
-<<<<<<< HEAD
-       * this function will return how big the group is and where its center is located
-       * in group parent/ancestor.
-       * This means that the coordinates are in canvas space for normal groups and in their container
-       * for nested groups
-       * @public
-       * @param {string} layoutDirective
-       * @param {fabric.Object[]} objects
-       * @param {object} context object with data regarding what triggered the call
-       * @param {'initialization'|'object_modified'|'added'|'removed'|'layout_change'|'imperative'} context.type
-       * @param {fabric.Object[]} context.path array of objects starting from the object that triggered the call to the current one
-       * @returns {{ centerX: number, centerY: number, width: number, height: number } | undefined} positioning and layout data **relative** to instance's parent
-=======
        * @public
        *
        * @typedef {'initialization'|'object_modified'|'added'|'removed'|'layout_change'|'imperative'} LayoutContextType
@@ -693,7 +539,6 @@
        * @param {fabric.Object[]} objects
        * @param {LayoutContext} context
        * @returns {LayoutResult | undefined}
->>>>>>> 58e9e6eb
        */
       getLayoutStrategyResult: function (layoutDirective, objects, context) {  // eslint-disable-line no-unused-vars
         //  `fit-content-lazy` performance enhancement
@@ -703,225 +548,6 @@
           //  calculate added objects' bbox with existing bbox
           var addedObjects = context.targets.concat(this);
           return this.prepareBoundingBox(layoutDirective, addedObjects, context);
-<<<<<<< HEAD
-        }
-        else if (layoutDirective === 'fit-content' || layoutDirective === 'fit-content-lazy'
-          || (layoutDirective === 'fixed' && context.type === 'initialization')) {
-          return this.prepareBoundingBox(layoutDirective, objects, context);
-        }
-        else if (layoutDirective === 'clip-path' && this.clipPath) {
-          var clipPath = this.clipPath;
-          // would be happy to trash absolutePositioned or constrain what it can do on layouts.
-          // like nothing.
-          if (clipPath.absolutePositioned && context.type === 'initialization') {
-            //  we want the center point to exist in group's containing plane
-            var clipPathCenter = clipPath.getCenterPoint();
-            if (this.group) {
-              //  send point from canvas plane to group's containing plane
-              var inv = fabric.util.invertTransform(this.group.calcTransformMatrix());
-              clipPathCenter = fabric.util.transformPoint(clipPathCenter, inv);
-            }
-            return {
-              centerX: clipPathCenter.x,
-              centerY: clipPathCenter.y,
-              width: clipPath.width,
-              height: clipPath.height,
-            };
-          }
-          else if (!clipPath.absolutePositioned) {
-            var center;
-            var clipPathRelativeCenter = clipPath.getRelativeCenterPoint(),
-                //  we want the center point to exist in group's containing plane, so we send it upwards
-                clipPathCenter = fabric.util.transformPoint(clipPathRelativeCenter, this.calcOwnMatrix(), true);
-            if (context.type === 'initialization') {
-              var bbox = this.prepareBoundingBox(layoutDirective, objects, context) || {};
-              center = new fabric.Point(bbox.centerX || 0, bbox.centerY || 0);
-            }
-            else {
-              center = this.getRelativeCenterPoint();
-            }
-            return {
-              centerX: center.x + clipPathCenter.x,
-              centerY: center.y + clipPathCenter.y,
-              width: clipPath.width,
-              height: clipPath.height,
-            };
-          }
-        }
-      },
-
-      /**
-       * Override this method to customize layout.
-       * A wrapper around {@link fabric.Group#getObjectsBoundingBox}
-       * @public
-       * @param {string} layoutDirective
-       * @param {fabric.Object[]} objects
-       * @param {object} context object with data regarding what triggered the call
-       * @param {'initialization'|'object_modified'|'added'|'removed'|'layout_change'|'imperative'} context.type
-       * @param {fabric.Object[]} context.path array of objects starting from the object that triggered the call to the current one
-       * @returns {{ centerX: number, centerY: number, width: number, height: number } | undefined} positioning data in canvas coordinate plane
-       */
-      prepareBoundingBox: function (layoutDirective, objects, context) {
-        if (context.type === 'initialization') {
-          var options = context.options || {};
-          var hasX = typeof options.left === 'number',
-              hasY = typeof options.top === 'number',
-              hasWidth = typeof options.width === 'number',
-              hasHeight = typeof options.height === 'number';
-          //  performance enhancement
-          //  skip layout calculation if bbox is defined
-          if ((hasX && hasY && hasWidth && hasHeight && context.objectsRelativeToGroup) || objects.length === 0) {
-            //  return nothing to skip layout
-            return;
-          }
-          else {
-            //  we need to calculate center taking into account originX, originY while not being sure that width/height are initialized
-            var bbox = this.getObjectsBoundingBox(objects) || {};
-            var width = hasWidth ? this.width : (bbox.width || 0),
-                height = hasHeight ? this.height : (bbox.height || 0),
-                calculatedCenter = new fabric.Point(bbox.centerX || 0, bbox.centerY || 0),
-                originX = this.resolveOriginX(this.originX),
-                originY = this.resolveOriginY(this.originY),
-                originCorrection = new fabric.Point(width * (originX + 0.5), height * (originY + 0.5));
-            var center = calculatedCenter.subtract(originCorrection);
-            var offsetCorrection = new fabric.Point(
-              hasX ? this.left - (calculatedCenter.x + width * originX) : -originCorrection.x,
-              hasY ? this.top - (calculatedCenter.y + height * originY) : -originCorrection.y
-            );
-            var correction = fabric.util.transformPoint(new fabric.Point(
-              hasWidth ? -bbox.width * originX + this.width * originX * 2 : 0,
-              hasHeight ? -bbox.height * originY + this.height * originY * 2 : 0
-            ), this.calcOwnMatrix(), true).add(offsetCorrection);
-            return {
-              centerX: hasX ? this.left - width * originX : center.x,
-              centerY: hasY ? this.top - height * originY : center.y,
-              correctionX: correction.x,
-              correctionY: correction.y,
-              width: hasWidth ? this.width : (bbox.width || 0),
-              height: hasHeight ? this.height : (bbox.height || 0),
-            };
-          }
-        }
-        else if (context.type === 'imperative' && context.context) {
-          return Object.assign(
-            this.getObjectsBoundingBox(objects) || {},
-            context.context
-          );
-        }
-        else {
-          return this.getObjectsBoundingBox(objects);
-        }
-      },
-
-      /**
-       * Calculate the bbox of objects relative to instance's containing plane
-       * @public
-       * @param {fabric.Object[]} objects
-       * @returns {Object | null} bounding box
-       */
-      getObjectsBoundingBox: function (objects) {
-        if (objects.length === 0) {
-          return null;
-        }
-
-        var objCenter, size, min, max;
-        objects.forEach(function (object, i) {
-          objCenter = object.getRelativeCenterPoint();
-          size = object._getTransformedDimensions();
-          if (i === 0) {
-            min = new fabric.Point(objCenter.x - size.x / 2, objCenter.y - size.y / 2);
-            max = new fabric.Point(objCenter.x + size.x / 2, objCenter.y + size.y / 2);
-          }
-          else {
-            min.setXY(Math.min(min.x, objCenter.x - size.x / 2), Math.min(min.y, objCenter.y - size.y / 2));
-            max.setXY(Math.max(max.x, objCenter.x + size.x / 2), Math.max(max.y, objCenter.y + size.y / 2));
-          }
-        });
-
-        var width = max.x - min.x,
-            height = max.y - min.y,
-            relativeCenter = min.midPointFrom(max),
-            //  we send `relativeCenter` up to group's containing plane
-            centerMass = fabric.util.transformPoint(relativeCenter, this.calcOwnMatrix(), true),
-            center = this.getRelativeCenterPoint().add(centerMass);
-
-        return {
-          centerX: center.x,
-          centerY: center.y,
-          width: width,
-          height: height,
-        };
-      },
-
-      /**
-       * Hook that is called once layout has completed.
-       * Provided for layout customization, override if necessary.
-       * Complements `getLayoutStrategyResult`, which is called at the beginning of layout.
-       * @public
-       * @param {*} context layout context
-       * @param {Object} result layout result
-       */
-      onLayout: function (/* context, result */) {
-        //  override by subclass
-      },
-
-      /**
-       *
-       * @private
-       * @param {'toObject'|'toDatalessObject'} [method]
-       * @param {string[]} [propertiesToInclude] Any properties that you might want to additionally include in the output
-       * @returns {Object[]} serialized objects
-       */
-      __serializeObjects: function (method, propertiesToInclude) {
-        var _includeDefaultValues = this.includeDefaultValues;
-        return this._objects
-          .filter(function (obj) {
-            return !obj.excludeFromExport;
-          })
-          .map(function (obj) {
-            var originalDefaults = obj.includeDefaultValues;
-            obj.includeDefaultValues = _includeDefaultValues;
-            var data = obj[method || 'toObject'](propertiesToInclude);
-            obj.includeDefaultValues = originalDefaults;
-            //delete data.version;
-            return data;
-          });
-      },
-
-      /**
-       * Returns object representation of an instance
-       * @param {string[]} [propertiesToInclude] Any properties that you might want to additionally include in the output
-       * @return {Object} object representation of an instance
-       */
-      toObject: function (propertiesToInclude) {
-        var obj = this.callSuper('toObject', ['layout', 'subTargetCheck'].concat(propertiesToInclude));
-        obj.objects = this.__serializeObjects('toObject', propertiesToInclude);
-        return obj;
-      },
-
-      toString: function () {
-        return '#<fabric.Group: (' + this.complexity() + ')>';
-      },
-
-      dispose: function () {
-        this._activeObjects = [];
-        this.forEachObject(function (object) {
-          this._watchObject(false, object);
-          object.dispose && object.dispose();
-        }, this);
-      },
-
-      /* _TO_SVG_START_ */
-
-      /**
-       * @private
-       */
-      _createFillStrokeSVGRect: function (reviver) {
-        if (!this.fill &&
-          (!this.stroke || this.stroke === 'none' || this.stroke === 'transparent' || !this.strokeWidth)) {
-          return '';
-        }
-=======
         }
         else if (layoutDirective === 'fit-content' || layoutDirective === 'fit-content-lazy'
           || (layoutDirective === 'fixed' && context.type === 'initialization')) {
@@ -1208,7 +834,6 @@
           (!this.stroke || this.stroke === 'none' || this.stroke === 'transparent' || !this.strokeWidth)) {
           return '';
         }
->>>>>>> 58e9e6eb
         var fillStroke = fabric.Rect.prototype._toSVG.call(this, reviver);
         var commons = fillStroke.indexOf('COMMON_PARTS');
         fillStroke[commons] = 'for="group" ';
