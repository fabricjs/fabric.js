(function (global) {

  'use strict';

  var fabric = global.fabric || (global.fabric = {}),
      multiplyTransformMatrices = fabric.util.multiplyTransformMatrices,
      invertTransform = fabric.util.invertTransform,
      transformPoint = fabric.util.transformPoint,
      applyTransformToObject = fabric.util.applyTransformToObject,
      degreesToRadians = fabric.util.degreesToRadians,
      clone = fabric.util.object.clone;

  if (fabric.Group) {
    fabric.warn('fabric.Group is already defined');
    return;
  }

  /**
   * Group class
   * @class fabric.Group
   * @extends fabric.Object
   * @mixes fabric.Collection
   * @fires object:added
   * @fires object:removed
   * @fires layout once layout completes
   * @see {@link fabric.Group#initialize} for constructor definition
   */
  fabric.Group = fabric.util.createClass(fabric.Object, fabric.Collection, /** @lends fabric.Group.prototype */ {

    /**
     * Type of an object
     * @type string
     * @default
     */
    type: 'group',

    /**
     * Specifies the **layout strategy** for instance
     * Used by `getLayoutStrategyResult` to calculate layout
     * `fit-content`, `fit-content-lazy`, `fixed`, `clip-path` are supported out of the box
     * @type string
     * @default
     */
    layout: 'fit-content',

    /**
     * Width of stroke
     * @type Number
     */
    strokeWidth: 0,

    /**
     * List of properties to consider when checking if state
     * of an object is changed (fabric.Object#hasStateChanged)
     * as well as for history (undo/redo) purposes
     * @type string[]
     */
    stateProperties: fabric.Object.prototype.stateProperties.concat('layout'),

    /**
     * Used to optimize performance
     * set to `false` if you don't need contained objects to be targets of events
     * @default
     * @type boolean
     */
    subTargetCheck: false,

    /**
     * Used to allow targeting of object inside groups.
     * set to true if you want to select an object inside a group.\
     * **REQUIRES** `subTargetCheck` set to true
     * @default
     * @type boolean
     */
    interactive: false,

    /**
     * Used internally to optimize performance
     * Once an object is selected, instance is rendered without the selected object.
     * This way instance is cached only once for the entire interaction with the selected object.
     * @private
     */
    _activeObjects: undefined,

    /**
     * Constructor
     *
     * @param {fabric.Object[]} [objects] instance objects
     * @param {Object} [options] Options object
     * @param {boolean} [objectsRelativeToGroup] true if objects exist in group coordinate plane
     * @return {fabric.Group} thisArg
     */
    initialize: function (objects, options, objectsRelativeToGroup) {
      this._objects = objects || [];
      this._activeObjects = [];
      this.__objectMonitor = this.__objectMonitor.bind(this);
      this.__objectSelectionTracker = this.__objectSelectionMonitor.bind(this, true);
      this.__objectSelectionDisposer = this.__objectSelectionMonitor.bind(this, false);
      this._firstLayoutDone = false;
      //  setting angle, skewX, skewY must occur after initial layout
      this.callSuper('initialize', Object.assign({}, options, { angle: 0, skewX: 0, skewY: 0 }));
      this.forEachObject(function (object) {
        this.enterGroup(object, false);
        object.fire('added:initialized', { target: this });
      }, this);
      this._applyLayoutStrategy({
        type: 'initialization',
        options: options,
        objectsRelativeToGroup: objectsRelativeToGroup
      });
    },

    /**
     * @private
     * @param {string} key
     * @param {*} value
     */
    _set: function (key, value) {
      var prev = this[key];
      this.callSuper('_set', key, value);
      if (key === 'canvas' && prev !== value) {
        this.forEachObject(function (object) {
          object._set(key, value);
        });
      }
      if (key === 'layout' && prev !== value) {
        this._applyLayoutStrategy({ type: 'layout_change', layout: value, prevLayout: prev });
      }
      if (key === 'interactive') {
        this.forEachObject(this._watchObject.bind(this, value));
      }
      return this;
    },

    /**
     * @private
     */
    _shouldSetNestedCoords: function () {
      return this.subTargetCheck;
    },

    /**
     * Override this method to enhance performance (for groups with a lot of objects).
     * If Overriding, be sure not pass illegal objects to group - it will break your app.
     * @private
     */
    _filterObjectsBeforeEnteringGroup: function (objects) {
      return objects.filter(function (object, index, array) {
        // can enter AND is the first occurrence of the object in the passed args (to prevent adding duplicates)
        return this.canEnterGroup(object) && array.indexOf(object) === index;
      }, this);
    },

    /**
     * Add objects
     * @param {...fabric.Object} objects
     */
    add: function () {
      var allowedObjects = this._filterObjectsBeforeEnteringGroup(Array.from(arguments));
      fabric.Collection.add.call(this, allowedObjects, this._onObjectAdded);
      this._onAfterObjectsChange('added', allowedObjects);
    },

    /**
     * Inserts an object into collection at specified index
     * @param {fabric.Object | fabric.Object[]} objects Object to insert
     * @param {Number} index Index to insert object at
     */
    insertAt: function (objects, index) {
      var allowedObjects = this._filterObjectsBeforeEnteringGroup(Array.isArray(objects) ? objects : [objects]);
      fabric.Collection.insertAt.call(this, allowedObjects, index, this._onObjectAdded);
      this._onAfterObjectsChange('added', allowedObjects);
    },

    /**
     * Remove objects
     * @param {...fabric.Object} objects
     * @returns {fabric.Object[]} removed objects
     */
    remove: function () {
      var removed = fabric.Collection.remove.call(this, arguments, this._onObjectRemoved);
      this._onAfterObjectsChange('removed', removed);
      return removed;
    },

    /**
     * Remove all objects
     * @returns {fabric.Object[]} removed objects
     */
    removeAll: function () {
      this._activeObjects = [];
      return this.remove.apply(this, this._objects.slice());
    },

    /**
     * invalidates layout on object modified
     * @private
     */
    __objectMonitor: function (opt) {
      this._applyLayoutStrategy(Object.assign({}, opt, {
        type: 'object_modified'
      }));
      this._set('dirty', true);
    },

    /**
     * keeps track of the selected objects
     * @private
     */
    __objectSelectionMonitor: function (selected, opt) {
      var object = opt.target;
      if (selected) {
        this._activeObjects.push(object);
        this._set('dirty', true);
      }
      else if (this._activeObjects.length > 0) {
        var index = this._activeObjects.indexOf(object);
        if (index > -1) {
          this._activeObjects.splice(index, 1);
          this._set('dirty', true);
        }
      }
    },

    /**
     * @private
     * @param {boolean} watch
     * @param {fabric.Object} object
     */
    _watchObject: function (watch, object) {
      var directive = watch ? 'on' : 'off';
      //  make sure we listen only once
      watch && this._watchObject(false, object);
      object[directive]('changed', this.__objectMonitor);
      object[directive]('modified', this.__objectMonitor);
      object[directive]('selected', this.__objectSelectionTracker);
      object[directive]('deselected', this.__objectSelectionDisposer);
    },

    /**
     * @private
     * @override consider using {@link fabric.Layer} for `fill-parent` layout
     */
    _onParentResize: function () {
      //  noop
    },

    /**
     * Checks if object can enter group and logs relevant warnings
     * @private
     * @param {fabric.Object} object
     * @returns
     */
    canEnterGroup: function (object) {
      if (object === this || this.isDescendantOf(object)) {
        //  prevent circular object tree
        /* _DEV_MODE_START_ */
        console.error('fabric.Group: circular object trees are not supported, this call has no effect');
        /* _DEV_MODE_END_ */
        return false;
      }
      else if (this._objects.indexOf(object) !== -1) {
        // is already in the objects array
        /* _DEV_MODE_START_ */
        console.error('fabric.Group: duplicate objects are not supported inside group, this call has no effect');
        /* _DEV_MODE_END_ */
        return false;
      }
      else if (object.group) {
        /* _DEV_MODE_START_ */
        console.warn('fabric.Group: object is about to enter group and leave another');
        /* _DEV_MODE_END_ */
      }
      return true;
    },

    /**
     * Checks if object can enter group and logs relevant warnings
     * @private
     * @param {fabric.Object} object
     * @returns
     */
    canEnterGroup: function (object) {
      if (object === this || this.isDescendantOf(object)) {
        throw new Error('fabric.Group: trying to add group to itself');
      }
      else if (object.group && object.group === this) {
        throw new Error('fabric.Group: duplicate objects are not supported inside group');
      }
      else if (object.group) {
        /* _DEV_MODE_START_ */
        console.warn('fabric.Group: object is about to enter group and leave another');
        /* _DEV_MODE_END_ */
      }
      return true;
    },

    /**
     * @private
     * @param {fabric.Object} object
     * @param {boolean} [removeParentTransform] true if object is in canvas coordinate plane
     * @returns {boolean} true if object entered group
     */
    enterGroup: function (object, removeParentTransform) {
<<<<<<< HEAD
      if (!this.canEnterGroup(object)) {
        return false;
      }
=======
>>>>>>> b435fffd
      if (object.group) {
        object.group.remove(object);
      }
      this._enterGroup(object, removeParentTransform);
      var activeObject = this.canvas && this.canvas.getActiveObject && this.canvas.getActiveObject();
      // if we are adding the activeObject in a group
      if (activeObject && (activeObject === object || object.isDescendantOf(activeObject))) {
        this._activeObjects.push(object);
      }
      return true;
    },

    /**
     * @private
     * @param {fabric.Object} object
     * @param {boolean} [removeParentTransform] true if object is in canvas coordinate plane
     */
    _enterGroup: function (object, removeParentTransform) {
      if (removeParentTransform) {
        // can this be converted to utils (sendObjectToPlane)?
        applyTransformToObject(
          object,
          multiplyTransformMatrices(
            invertTransform(this.calcTransformMatrix()),
            object.calcTransformMatrix()
          )
        );
      }
      this._shouldSetNestedCoords() && object.setCoords();
      object._set('group', this);
      object._set('canvas', this.canvas);
      this.interactive && this._watchObject(true, object);
    },

    /**
     * @private
     * @param {fabric.Object} object
     * @param {boolean} [removeParentTransform] true if object should exit group without applying group's transform to it
     */
    exitGroup: function (object, removeParentTransform) {
      this._exitGroup(object, removeParentTransform);
      object._set('canvas', undefined);
    },

    /**
     * @private
     * @param {fabric.Object} object
     * @param {boolean} [removeParentTransform] true if object should exit group without applying group's transform to it
     */
    _exitGroup: function (object, removeParentTransform) {
      object._set('group', undefined);
      if (!removeParentTransform) {
        applyTransformToObject(
          object,
          multiplyTransformMatrices(
            this.calcTransformMatrix(),
            object.calcTransformMatrix()
          )
        );
        object.setCoords();
      }
      this._watchObject(false, object);
      var index = this._activeObjects.length > 0 ? this._activeObjects.indexOf(object) : -1;
      if (index > -1) {
        this._activeObjects.splice(index, 1);
      }
    },

    /**
     * @private
     * @param {'added'|'removed'} type
     * @param {fabric.Object[]} targets
     */
    _onAfterObjectsChange: function (type, targets) {
      this._applyLayoutStrategy({
        type: type,
        targets: targets
      });
      this._set('dirty', true);
    },

    /**
     * @private
     * @param {fabric.Object} object
     */
    _onObjectAdded: function (object) {
      this.enterGroup(object, true);
      this.fire('object:added', { target: object });
      object.fire('added', { target: this });
    },

    /**
     * @private
     * @param {fabric.Object} object
     */
    _onRelativeObjectAdded: function (object) {
      this.enterGroup(object, false);
      this.fire('object:added', { target: object });
      object.fire('added', { target: this });
    },

    /**
     * @private
     * @param {fabric.Object} object
     * @param {boolean} [removeParentTransform] true if object should exit group without applying group's transform to it
     */
    _onObjectRemoved: function (object, removeParentTransform) {
      this.exitGroup(object, removeParentTransform);
      this.fire('object:removed', { target: object });
      object.fire('removed', { target: this });
    },

    /**
     * Decide if the object should cache or not. Create its own cache level
     * needsItsOwnCache should be used when the object drawing method requires
     * a cache step. None of the fabric classes requires it.
     * Generally you do not cache objects in groups because the group is already cached.
     * @return {Boolean}
     */
    shouldCache: function() {
      var ownCache = fabric.Object.prototype.shouldCache.call(this);
      if (ownCache) {
        for (var i = 0; i < this._objects.length; i++) {
          if (this._objects[i].willDrawShadow()) {
            this.ownCaching = false;
            return false;
          }
        }
      }
      return ownCache;
    },

    /**
     * Check if this object or a child object will cast a shadow
     * @return {Boolean}
     */
    willDrawShadow: function() {
      if (fabric.Object.prototype.willDrawShadow.call(this)) {
        return true;
      }
      for (var i = 0; i < this._objects.length; i++) {
        if (this._objects[i].willDrawShadow()) {
          return true;
        }
      }
      return false;
    },

    /**
     * Check if instance or its group are caching, recursively up
     * @return {Boolean}
     */
    isOnACache: function () {
      return this.ownCaching || (!!this.group && this.group.isOnACache());
    },

    /**
     * @returns {boolean} true if group renders only non selected objects
     */
    filtersObjectsAtRendering: function () {
      return this.canvas && !this.canvas.preserveObjectStacking && this._activeObjects.length > 0;
    },

    /**
     * Execute the drawing operation for an object on a specified context
     * @param {CanvasRenderingContext2D} ctx Context to render on
     * @param {{ filter?: false | ((object: fabric.Object) => boolean) }} [renderingContext] filtering option used by `isTargetTransparent` and exporting
     */
    drawObject: function (ctx, renderingContext) {
      this._renderBackground(ctx);
      var preserveObjectStacking = this.canvas && this.canvas.preserveObjectStacking;
      var filter = renderingContext && renderingContext.filter;
      for (var i = 0, object, forceRendering; i < this._objects.length; i++) {
        object = this._objects[i];
        forceRendering = filter === false || (typeof filter === 'function' && filter(object));
        if ((forceRendering || preserveObjectStacking) && object.group !== this) {
          //  object is part of ActiveSelection
          ctx.save();
          ctx.transform.apply(ctx, invertTransform(this.calcTransformMatrix()));
          object.render(ctx, renderingContext);
          ctx.restore();
        }
        else if (((!filter && !this._activeObjects.includes(object)) || forceRendering) && object.group === this) {
          object.render(ctx, renderingContext);
        }
      }
      this._drawClipPath(ctx, this.clipPath, renderingContext);
    },

    /**
     * @override
     * @return {Boolean}
     */
    setCoords: function () {
      this.callSuper('setCoords');
      this._shouldSetNestedCoords() && this.forEachObject(function (object) {
        object.setCoords();
      });
    },

    /**
     * Renders instance on a given context
     * @param {CanvasRenderingContext2D} ctx context to render instance on
     */
    render: function (ctx, renderingContext) {
      //  used to inform objects not to double opacity
      this._transformDone = true;
      this.callSuper('render', ctx, renderingContext);
      this._transformDone = false;
    },

    /**
     * @typedef {object} InvalidationContext
     * @property {fabric.Object} target either a child object or {@link fabric.ActiveSelection}
     * @property {string} key
     * @property {*} value
     * @property {*} prevValue
     *
     * @private
     * @param {InvalidationContext} context
     */
    invalidate: function (context) {
      this.isOnACache() && (!this.canvas || this.canvas.preserveObjectStacking)
        && this._set('dirty', true);
      this._applyLayoutStrategy(Object.assign({}, context, {
        type: 'progress'
      }));
    },

    /**
     * @public
     * @param {Partial<LayoutResult> & { layout?: string }} [context] pass values to use for layout calculations
     */
    triggerLayout: function (context) {
      if (context && context.layout) {
        context.prevLayout = this.layout;
        this.layout = context.layout;
      }
      this._applyLayoutStrategy({ type: 'imperative', context: context });
    },

    /**
     * @private
     * @param {fabric.Object} object
     * @param {fabric.Point} diff
     * @param {boolean} [setCoords] perf enhancement, instead of iterating over objects again
     */
    _adjustObjectPosition: function (object, diff, setCoords) {
      //  layer doesn't need coords so we don't set them
      if (object instanceof fabric.Layer) {
        object.forEachObject(function (obj) {
          this._adjustObjectPosition(obj, diff, setCoords);
        }.bind(this));
      }
      else {
        object.set({
          left: object.left + diff.x,
          top: object.top + diff.y,
        });
        setCoords && object.setCoords();
      }
    },

    /**
     * initial layout logic:
     * calculate bbox of objects (if necessary) and translate it according to options received from the constructor (left, top, width, height)
     * so it is placed in the center of the bbox received from the constructor
     *
     * @private
     * @param {LayoutContext} context
     */
    _applyLayoutStrategy: function (context) {
      var isFirstLayout = context.type === 'initialization';
      if (!isFirstLayout && !this._firstLayoutDone) {
        //  reject layout requests before initialization layout
        return;
      }
<<<<<<< HEAD
      else if (context.type === 'progress' && this._layoutInProgress) {
        //  prevent circular calls
        return;
      }
=======
>>>>>>> b435fffd
      var options = isFirstLayout && context.options;
      var initialTransform = options && {
        angle: options.angle || 0,
        skewX: options.skewX || 0,
        skewY: options.skewY || 0,
      };
      var center = this.getRelativeCenterPoint();
      var result = this.getLayoutStrategyResult(this.layout, this._objects.concat(), context);
      if (result) {
        this._layoutInProgress = true;
        //  handle positioning
        var newCenter = new fabric.Point(result.centerX, result.centerY);
        var vector = center.subtract(newCenter).add(new fabric.Point(result.correctionX || 0, result.correctionY || 0));
        var diff = transformPoint(vector, invertTransform(this.calcOwnMatrix()), true);
        var objectsSetCoords = false;
        //  set dimensions
        this.set({ width: result.width, height: result.height });
        if (!newCenter.eq(center) || initialTransform) {
          //  set position
          this.setPositionByOrigin(newCenter, 'center', 'center');
          initialTransform && this.set(initialTransform);
          //  perf: avoid iterating over objects twice by setting coords only on instance
          //  and delegating the task to `_adjustObjectPosition`
          this.callSuper('setCoords');
          objectsSetCoords = this.subTargetCheck;
        }
        //  adjust objects to account for new center
        !context.objectsRelativeToGroup && this.forEachObject(function (object) {
          object.group === this && this._adjustObjectPosition(object, diff, objectsSetCoords);
        }, this);
        //  clip path as well
        !isFirstLayout && this.layout !== 'clip-path' && this.clipPath && !this.clipPath.absolutePositioned
<<<<<<< HEAD
          && this._adjustObjectPosition(this.clipPath, diff, objectsSetCoords);
        this._layoutInProgress = false;
=======
          && this._adjustObjectPosition(this.clipPath, diff);
        if (!newCenter.eq(center) || initialTransform) {
          //  set position
          this.setPositionByOrigin(newCenter, 'center', 'center');
          initialTransform && this.set(initialTransform);
          this.setCoords();
        }
>>>>>>> b435fffd
      }
      else if (isFirstLayout) {
        //  fill `result` with initial values for the layout hook
        result = {
          centerX: center.x,
          centerY: center.y,
          width: this.width,
          height: this.height,
        };
        initialTransform && this.set(initialTransform);
      }
      else {
        //  no `result` so we return
        return;
      }
      //  flag for next layouts
      this._firstLayoutDone = true;
      //  fire layout hook and event (event will fire only for layouts after initialization layout)
      this.onLayout(context, result);
      this.fire('layout', {
        context: context,
        result: result,
        diff: diff
      });
      this._bubbleLayout(context);
    },


    /**
     * bubble layout recursive up
     * @private
     */
    _bubbleLayout: function (context) {
      if (this.group && this.group._applyLayoutStrategy) {
        //  append the path recursion to context
        if (!context.path) {
          context.path = [];
        }
        context.path.push(this);
        //  all parents should invalidate their layout
        this.group._applyLayoutStrategy(context);
      }
    },

    /**
     * Override this method to customize layout.
     * If you need to run logic once layout completes use `onLayout`
     * @public
     *
     * @typedef {'initialization'|'object_modified'|'added'|'removed'|'layout_change'|'imperative'} LayoutContextType
     *
     * @typedef LayoutContext context object with data regarding what triggered the call
     * @property {LayoutContextType} type
     * @property {fabric.Object[]} [path] array of objects starting from the object that triggered the call to the current one
     *
     * @typedef LayoutResult positioning and layout data **relative** to instance's parent
     * @property {number} centerX new centerX as measured by the containing plane (same as `left` with `originX` set to `center`)
     * @property {number} centerY new centerY as measured by the containing plane (same as `top` with `originY` set to `center`)
     * @property {number} [correctionX] correctionX to translate objects by, measured as `centerX`
     * @property {number} [correctionY] correctionY to translate objects by, measured as `centerY`
     * @property {number} width
     * @property {number} height
     *
     * @param {string} layoutDirective
     * @param {fabric.Object[]} objects
     * @param {LayoutContext} context
     * @returns {LayoutResult | undefined}
     */
    getLayoutStrategyResult: function (layoutDirective, objects, context) {  // eslint-disable-line no-unused-vars
      if (context.type === 'progress'
      /* && layoutDirective !== 'fit-content-lazy' && layoutDirective !== 'fit-content'*/) {
        return;
      }
      //  `fit-content-lazy` performance enhancement
      //  skip if instance had no objects before the `added` event because it may have kept layout after removing all previous objects
      else if (layoutDirective === 'fit-content-lazy'
          && context.type === 'added' && objects.length > context.targets.length) {
        //  calculate added objects' bbox with existing bbox
        var addedObjects = context.targets.concat(this);
        return this.prepareBoundingBox(layoutDirective, addedObjects, context);
      }
      else if (layoutDirective === 'fit-content' || layoutDirective === 'fit-content-lazy'
<<<<<<< HEAD
        || (layoutDirective === 'fixed' && (context.type === 'initialization' || context.type === 'imperative'))) {
=======
          || (layoutDirective === 'fixed' && (context.type === 'initialization' || context.type === 'imperative'))) {
>>>>>>> b435fffd
        return this.prepareBoundingBox(layoutDirective, objects, context);
      }
      else if (layoutDirective === 'clip-path' && this.clipPath) {
        var clipPath = this.clipPath;
        var clipPathSizeAfter = clipPath._getTransformedDimensions();
        if (clipPath.absolutePositioned && (context.type === 'initialization' || context.type === 'layout_change')) {
          //  we want the center point to exist in group's containing plane
          var clipPathCenter = clipPath.getCenterPoint();
          if (this.group) {
            //  send point from canvas plane to group's containing plane
            var inv = invertTransform(this.group.calcTransformMatrix());
            clipPathCenter = transformPoint(clipPathCenter, inv);
          }
          return {
            centerX: clipPathCenter.x,
            centerY: clipPathCenter.y,
            width: clipPathSizeAfter.x,
            height: clipPathSizeAfter.y,
          };
        }
        else if (!clipPath.absolutePositioned) {
          var center;
          var clipPathRelativeCenter = clipPath.getRelativeCenterPoint(),
              //  we want the center point to exist in group's containing plane, so we send it upwards
              clipPathCenter = transformPoint(clipPathRelativeCenter, this.calcOwnMatrix(), true);
          if (context.type === 'initialization' || context.type === 'layout_change') {
            var bbox = this.prepareBoundingBox(layoutDirective, objects, context) || {};
            center = new fabric.Point(bbox.centerX || 0, bbox.centerY || 0);
            return {
              centerX: center.x + clipPathCenter.x,
              centerY: center.y + clipPathCenter.y,
              correctionX: bbox.correctionX - clipPathCenter.x,
              correctionY: bbox.correctionY - clipPathCenter.y,
              width: clipPath.width,
              height: clipPath.height,
            };
          }
          else {
            center = this.getRelativeCenterPoint();
            return {
              centerX: center.x + clipPathCenter.x,
              centerY: center.y + clipPathCenter.y,
              width: clipPathSizeAfter.x,
              height: clipPathSizeAfter.y,
            };
          }
        }
      }
      else if (layoutDirective === 'svg' && context.type === 'initialization') {
        var bbox = this.getObjectsBoundingBox(objects, true) || {};
        return Object.assign(bbox, {
          correctionX: -bbox.offsetX || 0,
          correctionY: -bbox.offsetY || 0,
        });
      }
    },

    /**
     * Override this method to customize layout.
     * A wrapper around {@link fabric.Group#getObjectsBoundingBox}
     * @public
     * @param {string} layoutDirective
     * @param {fabric.Object[]} objects
     * @param {LayoutContext} context
     * @returns {LayoutResult | undefined}
     */
    prepareBoundingBox: function (layoutDirective, objects, context) {
      if (context.type === 'initialization') {
        return this.prepareInitialBoundingBox(layoutDirective, objects, context);
      }
      else if (context.type === 'imperative' && context.context) {
        return Object.assign(
          this.getObjectsBoundingBox(objects) || {},
          context.context
        );
      }
      else {
        return this.getObjectsBoundingBox(objects);
      }
    },

    /**
     * Calculates center taking into account originX, originY while not being sure that width/height are initialized
     * @public
     * @param {string} layoutDirective
     * @param {fabric.Object[]} objects
     * @param {LayoutContext} context
     * @returns {LayoutResult | undefined}
     */
    prepareInitialBoundingBox: function (layoutDirective, objects, context) {
      var options = context.options || {},
          hasX = typeof options.left === 'number',
          hasY = typeof options.top === 'number',
          hasWidth = typeof options.width === 'number',
          hasHeight = typeof options.height === 'number';

      //  performance enhancement
      //  skip layout calculation if bbox is defined
      if ((hasX && hasY && hasWidth && hasHeight && context.objectsRelativeToGroup) || objects.length === 0) {
        //  return nothing to skip layout
        return;
      }

      var bbox = this.getObjectsBoundingBox(objects) || {};
      var width = hasWidth ? this.width : (bbox.width || 0),
          height = hasHeight ? this.height : (bbox.height || 0),
          calculatedCenter = new fabric.Point(bbox.centerX || 0, bbox.centerY || 0),
          origin = new fabric.Point(this.resolveOriginX(this.originX), this.resolveOriginY(this.originY)),
          size = new fabric.Point(width, height),
          strokeWidthVector = this._getTransformedDimensions({ width: 0, height: 0 }),
          sizeAfter = this._getTransformedDimensions({
            width: width,
            height: height,
            strokeWidth: 0
          }),
          bboxSizeAfter = this._getTransformedDimensions({
            width: bbox.width,
            height: bbox.height,
            strokeWidth: 0
          }),
          rotationCorrection = new fabric.Point(0, 0);

      //  calculate center and correction
      var originT = origin.scalarAdd(0.5);
      var originCorrection = sizeAfter.multiply(originT);
      var centerCorrection = new fabric.Point(
        hasWidth ? bboxSizeAfter.x / 2 : originCorrection.x,
        hasHeight ? bboxSizeAfter.y / 2 : originCorrection.y
      );
      var center = new fabric.Point(
        hasX ? this.left - (sizeAfter.x + strokeWidthVector.x) * origin.x : calculatedCenter.x - centerCorrection.x,
        hasY ? this.top - (sizeAfter.y + strokeWidthVector.y) * origin.y : calculatedCenter.y - centerCorrection.y
      );
      var offsetCorrection = new fabric.Point(
        hasX ?
          center.x - calculatedCenter.x + bboxSizeAfter.x * (hasWidth ? 0.5 : 0) :
          -(hasWidth ? (sizeAfter.x - strokeWidthVector.x) * 0.5 : sizeAfter.x * originT.x),
        hasY ?
          center.y - calculatedCenter.y + bboxSizeAfter.y * (hasHeight ? 0.5 : 0) :
          -(hasHeight ? (sizeAfter.y - strokeWidthVector.y) * 0.5 : sizeAfter.y * originT.y)
      ).add(rotationCorrection);
      var correction = new fabric.Point(
        hasWidth ? -sizeAfter.x / 2 : 0,
        hasHeight ? -sizeAfter.y / 2 : 0
      ).add(offsetCorrection);

      return {
        centerX: center.x,
        centerY: center.y,
        correctionX: correction.x,
        correctionY: correction.y,
        width: size.x,
        height: size.y,
      };
    },

    /**
     * Calculate the bbox of objects relative to instance's containing plane
     * @public
     * @param {fabric.Object[]} objects
     * @returns {LayoutResult | null} bounding box
     */
    getObjectsBoundingBox: function (objects, ignoreOffset) {
      if (objects.length === 0) {
        return null;
      }
      var objCenter, sizeVector, min = new fabric.Point(0, 0), max = new fabric.Point(0, 0), a, b, first = true;
      objects.forEach(function (object) {
        if (object instanceof fabric.Layer) {
          var bbox = object.getObjectsBoundingBox(object._objects.slice(0));
          if (!bbox) {
            return;
          }
          sizeVector = object._getTransformedDimensions({
            width: bbox.width,
            height: bbox.height
          }).scalarDivideEquals(2);
          objCenter = new fabric.Point(bbox.centerX, bbox.centerY);
        }
        else if (object.layout === 'fill-parent') {
          return;
        }
        else {
          sizeVector = object._getTransformedDimensions().scalarDivideEquals(2);
          objCenter = object.getRelativeCenterPoint();
        }
        if (object.angle) {
          var rad = degreesToRadians(object.angle),
              sin = Math.abs(fabric.util.sin(rad)),
              cos = Math.abs(fabric.util.cos(rad)),
              rx = sizeVector.x * cos + sizeVector.y * sin,
              ry = sizeVector.x * sin + sizeVector.y * cos;
          sizeVector.setXY(rx, ry);
        }
        a = objCenter.subtract(sizeVector);
        b = objCenter.add(sizeVector);
        if (first) {
          first = false;
          min.setXY(Math.min(a.x, b.x), Math.min(a.y, b.y));
          max.setXY(Math.max(a.x, b.x), Math.max(a.y, b.y));
        }
        else {
          min.setXY(Math.min(min.x, a.x, b.x), Math.min(min.y, a.y, b.y));
          max.setXY(Math.max(max.x, a.x, b.x), Math.max(max.y, a.y, b.y));
        }
      });

      var size = max.subtract(min),
          relativeCenter = ignoreOffset ? size.scalarDivide(2) : min.midPointFrom(max),
          //  we send `relativeCenter` up to group's containing plane
          offset = transformPoint(min, this.calcOwnMatrix()),
          center = transformPoint(relativeCenter, this.calcOwnMatrix());

      return {
        offsetX: offset.x,
        offsetY: offset.y,
        centerX: center.x,
        centerY: center.y,
        width: size.x,
        height: size.y,
      };
    },

    /**
     * Hook that is called once layout has completed.
     * Provided for layout customization, override if necessary.
     * Complements `getLayoutStrategyResult`, which is called at the beginning of layout.
     * @public
     * @param {LayoutContext} context layout context
     * @param {LayoutResult} result layout result
     */
    onLayout: function (/* context, result */) {
      //  override by subclass
    },


    /**
     * Calculate object dimensions from its properties
     * @override disregard `strokeWidth`
     * @private
     * @returns {fabric.Point} dimensions
     */
    _getNonTransformedDimensions: function () {
      return new fabric.Point(this.width, this.height);
    },

    /**
     * @private
     * @override we want instance to fill parent so we disregard transformations
     * @param {Object} [options]
     * @param {Number} [options.width]
     * @param {Number} [options.height]
     * @returns {fabric.Point} dimensions
     */
    _getTransformedDimensions: function (options) {
      return this.callSuper('_getTransformedDimensions', Object.assign(options || {}, { strokeWidth: 0 }));
    },

    /**
     *
     * @private
     * @param {'toObject'|'toDatalessObject'} [method]
     * @param {string[]} [propertiesToInclude] Any properties that you might want to additionally include in the output
     * @returns {fabric.Object[]} serialized objects
     */
    __serializeObjects: function (method, propertiesToInclude) {
      var _includeDefaultValues = this.includeDefaultValues;
      return this._objects
        .filter(function (obj) {
          return !obj.excludeFromExport;
        })
        .map(function (obj) {
          var originalDefaults = obj.includeDefaultValues;
          obj.includeDefaultValues = _includeDefaultValues;
          var data = obj[method || 'toObject'](propertiesToInclude);
          obj.includeDefaultValues = originalDefaults;
          //delete data.version;
          return data;
        });
    },

    /**
     * Returns object representation of an instance
     * @param {string[]} [propertiesToInclude] Any properties that you might want to additionally include in the output
     * @return {Object} object representation of an instance
     */
    toObject: function (propertiesToInclude) {
      var obj = this.callSuper('toObject', ['layout', 'subTargetCheck', 'interactive'].concat(propertiesToInclude));
      obj.objects = this.__serializeObjects('toObject', propertiesToInclude);
      return obj;
    },

    toString: function () {
      return '#<fabric.Group: (' + this.complexity() + ')>';
    },

    dispose: function () {
      this._activeObjects = [];
      this.forEachObject(function (object) {
        this._watchObject(false, object);
        object.dispose && object.dispose();
      }, this);
      this.callSuper('dispose');
    },

    /**
     * Moves an object or the objects of a multiple selection
     * to the bottom of the stack of drawn objects
     * @param {fabric.Object} object Object to send to back
     */
    sendObjectToBack: function (object) {
      fabric.Collection.sendObjectToBack.call(this, object) && this._set('dirty', true);
    },

    /**
     * Moves an object or the objects of a multiple selection
     * to the top of the stack of drawn objects
     * @param {fabric.Object} object Object to send
     */
    bringObjectToFront: function (object) {
      fabric.Collection.bringObjectToFront.call(this, object) && this._set('dirty', true);
    },

    /**
     * Moves an object or a selection down in stack of drawn objects
     * An optional parameter, `intersecting` allows to move the object in behind
     * the first intersecting object. Where intersection is calculated with
     * bounding box. If no intersection is found, there will not be change in the
     * stack.
     * @param {fabric.Object} object Object to send
     * @param {boolean} [intersecting] If `true`, send object behind next lower intersecting object
     */
    sendObjectBackwards: function (object, intersecting) {
      fabric.Collection.sendObjectBackwards.call(this, object, intersecting) && this._set('dirty', true);
    },

    /**
     * Moves an object or a selection up in stack of drawn objects
     * An optional parameter, intersecting allows to move the object in front
     * of the first intersecting object. Where intersection is calculated with
     * bounding box. If no intersection is found, there will not be change in the
     * stack.
     * @param {fabric.Object} object Object to send
     * @param {boolean} [intersecting] If `true`, send object in front of next upper intersecting object
     */
    bringObjectForward: function (object, intersecting) {
      fabric.Collection.bringObjectForward.call(this, object, intersecting) && this._set('dirty', true);
    },

    /**
     * Moves an object to specified level in stack of drawn objects
     * @param {fabric.Object} object Object to send
     * @param {number} index Position to move to
     */
    moveObjectTo: function (object, index) {
      fabric.Collection.moveObjectTo.call(this, object, index) && this._set('dirty', true);
    },

    /* _TO_SVG_START_ */

    /**
     * Returns svg representation of an instance
     * @param {Function} [reviver] Method for further parsing of svg representation.
     * @return {String} svg representation of an instance
     */
    _toSVG: function (reviver) {
      var svgString = ['<g ', 'COMMON_PARTS', ' >\n'];
      for (var i = 0; i < this._objects.length; i++) {
        svgString.push('\t\t', this._objects[i].toSVG(reviver));
      }
      svgString.push('</g>\n');
      return svgString;
    },

    /**
     * Returns styles-string for svg-export, specific version for group
     * @return {String}
     */
    getSvgStyles: function() {
      var opacity = typeof this.opacity !== 'undefined' && this.opacity !== 1 ?
            'opacity: ' + this.opacity + ';' : '',
          visibility = this.visible ? '' : ' visibility: hidden;';
      return [
        opacity,
        this.getSvgFilter(),
        visibility
      ].join('');
    },

    /**
     * Returns svg clipPath representation of an instance
     * @param {Function} [reviver] Method for further parsing of svg representation.
     * @return {String} svg representation of an instance
     */
    toClipPathSVG: function (reviver) {
      var svgString = [];
      for (var i = 0; i < this._objects.length; i++) {
        svgString.push('\t', this._objects[i].toClipPathSVG(reviver));
      }
      return this._createBaseClipPathSVGMarkup(svgString, { reviver: reviver });
    },
    /* _TO_SVG_END_ */
  });

  /**
   * @todo support loading from svg
   * @private
   * @static
   * @memberOf fabric.Group
   * @param {Object} object Object to create a group from
   * @returns {Promise<fabric.Group>}
   */
  fabric.Group.fromObject = function(object) {
    var objects = object.objects || [],
        options = clone(object, true);
    delete options.objects;
    return Promise.all([
      fabric.util.enlivenObjects(objects),
      fabric.util.enlivenObjectEnlivables(options)
    ]).then(function (enlivened) {
      return new fabric.Group(enlivened[0], Object.assign(options, enlivened[1]), true);
    });
  };

})(typeof exports !== 'undefined' ? exports : this);<|MERGE_RESOLUTION|>--- conflicted
+++ resolved
@@ -302,12 +302,6 @@
      * @returns {boolean} true if object entered group
      */
     enterGroup: function (object, removeParentTransform) {
-<<<<<<< HEAD
-      if (!this.canEnterGroup(object)) {
-        return false;
-      }
-=======
->>>>>>> b435fffd
       if (object.group) {
         object.group.remove(object);
       }
@@ -585,13 +579,10 @@
         //  reject layout requests before initialization layout
         return;
       }
-<<<<<<< HEAD
       else if (context.type === 'progress' && this._layoutInProgress) {
         //  prevent circular calls
         return;
       }
-=======
->>>>>>> b435fffd
       var options = isFirstLayout && context.options;
       var initialTransform = options && {
         angle: options.angle || 0,
@@ -624,18 +615,8 @@
         }, this);
         //  clip path as well
         !isFirstLayout && this.layout !== 'clip-path' && this.clipPath && !this.clipPath.absolutePositioned
-<<<<<<< HEAD
           && this._adjustObjectPosition(this.clipPath, diff, objectsSetCoords);
         this._layoutInProgress = false;
-=======
-          && this._adjustObjectPosition(this.clipPath, diff);
-        if (!newCenter.eq(center) || initialTransform) {
-          //  set position
-          this.setPositionByOrigin(newCenter, 'center', 'center');
-          initialTransform && this.set(initialTransform);
-          this.setCoords();
-        }
->>>>>>> b435fffd
       }
       else if (isFirstLayout) {
         //  fill `result` with initial values for the layout hook
@@ -718,11 +699,7 @@
         return this.prepareBoundingBox(layoutDirective, addedObjects, context);
       }
       else if (layoutDirective === 'fit-content' || layoutDirective === 'fit-content-lazy'
-<<<<<<< HEAD
-        || (layoutDirective === 'fixed' && (context.type === 'initialization' || context.type === 'imperative'))) {
-=======
           || (layoutDirective === 'fixed' && (context.type === 'initialization' || context.type === 'imperative'))) {
->>>>>>> b435fffd
         return this.prepareBoundingBox(layoutDirective, objects, context);
       }
       else if (layoutDirective === 'clip-path' && this.clipPath) {
