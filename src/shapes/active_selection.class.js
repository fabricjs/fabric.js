--- conflicted
+++ resolved
@@ -51,7 +51,6 @@
       this.callSuper('initialize', objects, options, objectsRelativeToGroup);
       this.setCoords();
     },
-<<<<<<< HEAD
 
     /**
      * @private
@@ -62,18 +61,6 @@
 
     /**
      * @private
-=======
-
-    /**
-     * @private
-     */
-    _shouldSetNestedCoords: function () {
-      return true;
-    },
-
-    /**
-     * @private
->>>>>>> 06de045e
      * @param {fabric.Object} object
      * @param {boolean} [removeParentTransform] true if object is in canvas coordinate plane
      * @returns {boolean} true if object entered group
@@ -180,23 +167,13 @@
       ctx.save();
       ctx.globalAlpha = this.isMoving ? this.borderOpacityWhenMoving : 1;
       this.callSuper('_renderControls', ctx, styleOverride);
-<<<<<<< HEAD
       var options = Object.assign(
         { hasControls: false },
         childrenOverride,
         { forActiveSelection: true }
       );
-      for (var i = 0, len = this._objects.length; i < len; i++) {
+      for (var i = 0; i < this._objects.length; i++) {
         this._objects[i]._renderControls(ctx, options);
-=======
-      childrenOverride = childrenOverride || { };
-      if (typeof childrenOverride.hasControls === 'undefined') {
-        childrenOverride.hasControls = false;
-      }
-      childrenOverride.forActiveSelection = true;
-      for (var i = 0; i < this._objects.length; i++) {
-        this._objects[i]._renderControls(ctx, childrenOverride);
->>>>>>> 06de045e
       }
       ctx.restore();
     },
