//@ts-nocheck
(function (global) {
  var fabric = global.fabric || (global.fabric = {});

  /**
   * Textbox class, based on IText, allows the user to resize the text rectangle
   * and wraps lines automatically. Textboxes have their Y scaling locked, the
   * user can only change width. Height is adjusted automatically based on the
   * wrapping of lines.
   * @class fabric.Textbox
   * @extends fabric.IText
   * @return {fabric.Textbox} thisArg
   * @see {@link fabric.Textbox#initialize} for constructor definition
   */
<<<<<<< HEAD
  fabric.Textbox = fabric.util.createClass(fabric.IText, {

=======
  fabric.Textbox = fabric.util.createClass(fabric.IText, fabric.Observable, {
>>>>>>> 9c683624
    /**
     * Type of an object
     * @type String
     * @default
     */
    type: 'textbox',

    /**
     * Minimum width of textbox, in pixels.
     * @type Number
     * @default
     */
    minWidth: 20,

    /**
     * Minimum calculated width of a textbox, in pixels.
     * fixed to 2 so that an empty textbox cannot go to 0
     * and is still selectable without text.
     * @type Number
     * @default
     */
    dynamicMinWidth: 2,

    /**
     * Cached array of text wrapping.
     * @type Array
     */
    __cachedLines: null,

    /**
     * Override standard Object class values
     */
    lockScalingFlip: true,

    /**
     * Override standard Object class values
     * Textbox needs this on false
     */
    noScaleCache: false,

    /**
     * Properties which when set cause object to change dimensions
     * @type Object
     * @private
     */
    _dimensionAffectingProps:
      fabric.Text.prototype._dimensionAffectingProps.concat('width'),

    /**
     * Use this regular expression to split strings in breakable lines
     * @private
     */
    _wordJoiners: /[ \t\r]/,

    /**
     * Use this boolean property in order to split strings that have no white space concept.
     * this is a cheap way to help with chinese/japanese
     * @type Boolean
     * @since 2.6.0
     */
    splitByGrapheme: false,

    /**
     * Unlike superclass's version of this function, Textbox does not update
     * its width.
     * @private
     * @override
     */
    initDimensions: function () {
      if (this.__skipDimension) {
        return;
      }
      this.isEditing && this.initDelayedCursor();
      this.clearContextTop();
      this._clearCache();
      // clear dynamicMinWidth as it will be different after we re-wrap line
      this.dynamicMinWidth = 0;
      // wrap lines
      this._styleMap = this._generateStyleMap(this._splitText());
      // if after wrapping, the width is smaller than dynamicMinWidth, change the width and re-wrap
      if (this.dynamicMinWidth > this.width) {
        this._set('width', this.dynamicMinWidth);
      }
      if (this.textAlign.indexOf('justify') !== -1) {
        // once text is measured we need to make space fatter to make justified text.
        this.enlargeSpaces();
      }
      // clear cache and re-calculate height
      this.height = this.calcTextHeight();
      this.saveState({ propertySet: '_dimensionAffectingProps' });
    },

    /**
     * Generate an object that translates the style object so that it is
     * broken up by visual lines (new lines and automatic wrapping).
     * The original text styles object is broken up by actual lines (new lines only),
     * which is only sufficient for Text / IText
     * @private
     */
    _generateStyleMap: function (textInfo) {
      var realLineCount = 0,
        realLineCharCount = 0,
        charCount = 0,
        map = {};

      for (var i = 0; i < textInfo.graphemeLines.length; i++) {
        if (textInfo.graphemeText[charCount] === '\n' && i > 0) {
          realLineCharCount = 0;
          charCount++;
          realLineCount++;
        } else if (
          !this.splitByGrapheme &&
          this._reSpaceAndTab.test(textInfo.graphemeText[charCount]) &&
          i > 0
        ) {
          // this case deals with space's that are removed from end of lines when wrapping
          realLineCharCount++;
          charCount++;
        }

        map[i] = { line: realLineCount, offset: realLineCharCount };

        charCount += textInfo.graphemeLines[i].length;
        realLineCharCount += textInfo.graphemeLines[i].length;
      }

      return map;
    },

    /**
     * Returns true if object has a style property or has it on a specified line
     * @param {Number} lineIndex
     * @return {Boolean}
     */
    styleHas: function (property, lineIndex) {
      if (this._styleMap && !this.isWrapping) {
        var map = this._styleMap[lineIndex];
        if (map) {
          lineIndex = map.line;
        }
      }
      return fabric.Text.prototype.styleHas.call(this, property, lineIndex);
    },

    /**
     * Returns true if object has no styling or no styling in a line
     * @param {Number} lineIndex , lineIndex is on wrapped lines.
     * @return {Boolean}
     */
    isEmptyStyles: function (lineIndex) {
      if (!this.styles) {
        return true;
      }
      var offset = 0,
        nextLineIndex = lineIndex + 1,
        nextOffset,
        obj,
        shouldLimit = false,
        map = this._styleMap[lineIndex],
        mapNextLine = this._styleMap[lineIndex + 1];
      if (map) {
        lineIndex = map.line;
        offset = map.offset;
      }
      if (mapNextLine) {
        nextLineIndex = mapNextLine.line;
        shouldLimit = nextLineIndex === lineIndex;
        nextOffset = mapNextLine.offset;
      }
      obj =
        typeof lineIndex === 'undefined'
          ? this.styles
          : { line: this.styles[lineIndex] };
      for (var p1 in obj) {
        for (var p2 in obj[p1]) {
          if (p2 >= offset && (!shouldLimit || p2 < nextOffset)) {
            // eslint-disable-next-line no-unused-vars
            for (var p3 in obj[p1][p2]) {
              return false;
            }
          }
        }
      }
      return true;
    },

    /**
     * @param {Number} lineIndex
     * @param {Number} charIndex
     * @private
     */
    _getStyleDeclaration: function (lineIndex, charIndex) {
      if (this._styleMap && !this.isWrapping) {
        var map = this._styleMap[lineIndex];
        if (!map) {
          return null;
        }
        lineIndex = map.line;
        charIndex = map.offset + charIndex;
      }
      return this.callSuper('_getStyleDeclaration', lineIndex, charIndex);
    },

    /**
     * @param {Number} lineIndex
     * @param {Number} charIndex
     * @param {Object} style
     * @private
     */
    _setStyleDeclaration: function (lineIndex, charIndex, style) {
      var map = this._styleMap[lineIndex];
      lineIndex = map.line;
      charIndex = map.offset + charIndex;

      this.styles[lineIndex][charIndex] = style;
    },

    /**
     * @param {Number} lineIndex
     * @param {Number} charIndex
     * @private
     */
    _deleteStyleDeclaration: function (lineIndex, charIndex) {
      var map = this._styleMap[lineIndex];
      lineIndex = map.line;
      charIndex = map.offset + charIndex;
      delete this.styles[lineIndex][charIndex];
    },

    /**
     * probably broken need a fix
     * Returns the real style line that correspond to the wrapped lineIndex line
     * Used just to verify if the line does exist or not.
     * @param {Number} lineIndex
     * @returns {Boolean} if the line exists or not
     * @private
     */
    _getLineStyle: function (lineIndex) {
      var map = this._styleMap[lineIndex];
      return !!this.styles[map.line];
    },

    /**
     * Set the line style to an empty object so that is initialized
     * @param {Number} lineIndex
     * @param {Object} style
     * @private
     */
    _setLineStyle: function (lineIndex) {
      var map = this._styleMap[lineIndex];
      this.styles[map.line] = {};
    },

    /**
     * Wraps text using the 'width' property of Textbox. First this function
     * splits text on newlines, so we preserve newlines entered by the user.
     * Then it wraps each line using the width of the Textbox by calling
     * _wrapLine().
     * @param {Array} lines The string array of text that is split into lines
     * @param {Number} desiredWidth width you want to wrap to
     * @returns {Array} Array of lines
     */
    _wrapText: function (lines, desiredWidth) {
      var wrapped = [],
        i;
      this.isWrapping = true;
      for (i = 0; i < lines.length; i++) {
        wrapped.push.apply(wrapped, this._wrapLine(lines[i], i, desiredWidth));
      }
      this.isWrapping = false;
      return wrapped;
    },

    /**
     * Helper function to measure a string of text, given its lineIndex and charIndex offset
     * It gets called when charBounds are not available yet.
     * Override if necessary
     * Use with {@link fabric.Textbox#wordSplit}
     *
     * @param {CanvasRenderingContext2D} ctx
     * @param {String} text
     * @param {number} lineIndex
     * @param {number} charOffset
     * @returns {number}
     */
    _measureWord: function (word, lineIndex, charOffset) {
      var width = 0,
        prevGrapheme,
        skipLeft = true;
      charOffset = charOffset || 0;
      for (var i = 0, len = word.length; i < len; i++) {
        var box = this._getGraphemeBox(
          word[i],
          lineIndex,
          i + charOffset,
          prevGrapheme,
          skipLeft
        );
        width += box.kernedWidth;
        prevGrapheme = word[i];
      }
      return width;
    },

    /**
     * Override this method to customize word splitting
     * Use with {@link fabric.Textbox#_measureWord}
     * @param {string} value
     * @returns {string[]} array of words
     */
    wordSplit: function (value) {
      return value.split(this._wordJoiners);
    },

    /**
     * Wraps a line of text using the width of the Textbox and a context.
     * @param {Array} line The grapheme array that represent the line
     * @param {Number} lineIndex
     * @param {Number} desiredWidth width you want to wrap the line to
     * @param {Number} reservedSpace space to remove from wrapping for custom functionalities
     * @returns {Array} Array of line(s) into which the given text is wrapped
     * to.
     */
    _wrapLine: function (_line, lineIndex, desiredWidth, reservedSpace) {
      var lineWidth = 0,
        splitByGrapheme = this.splitByGrapheme,
        graphemeLines = [],
        line = [],
        // spaces in different languages?
        words = splitByGrapheme
          ? this.graphemeSplit(_line)
          : this.wordSplit(_line),
        word = '',
        offset = 0,
        infix = splitByGrapheme ? '' : ' ',
        wordWidth = 0,
        infixWidth = 0,
        largestWordWidth = 0,
        lineJustStarted = true,
        additionalSpace = this._getWidthOfCharSpacing(),
        reservedSpace = reservedSpace || 0;
      // fix a difference between split and graphemeSplit
      if (words.length === 0) {
        words.push([]);
      }
      desiredWidth -= reservedSpace;
      // measure words
      var data = words.map(
        function (word) {
          // if using splitByGrapheme words are already in graphemes.
          word = splitByGrapheme ? word : this.graphemeSplit(word);
          var width = this._measureWord(word, lineIndex, offset);
          largestWordWidth = Math.max(width, largestWordWidth);
          offset += word.length + 1;
          return { word: word, width: width };
        }.bind(this)
      );
      var maxWidth = Math.max(
        desiredWidth,
        largestWordWidth,
        this.dynamicMinWidth
      );
      // layout words
      offset = 0;
      for (var i = 0; i < words.length; i++) {
        word = data[i].word;
        wordWidth = data[i].width;
        offset += word.length;

        lineWidth += infixWidth + wordWidth - additionalSpace;
        if (lineWidth > maxWidth && !lineJustStarted) {
          graphemeLines.push(line);
          line = [];
          lineWidth = wordWidth;
          lineJustStarted = true;
        } else {
          lineWidth += additionalSpace;
        }

        if (!lineJustStarted && !splitByGrapheme) {
          line.push(infix);
        }
        line = line.concat(word);

        infixWidth = splitByGrapheme
          ? 0
          : this._measureWord([infix], lineIndex, offset);
        offset++;
        lineJustStarted = false;
      }

      i && graphemeLines.push(line);

      if (largestWordWidth + reservedSpace > this.dynamicMinWidth) {
        this.dynamicMinWidth =
          largestWordWidth - additionalSpace + reservedSpace;
      }
      return graphemeLines;
    },

    /**
     * Detect if the text line is ended with an hard break
     * text and itext do not have wrapping, return false
     * @param {Number} lineIndex text to split
     * @return {Boolean}
     */
    isEndOfWrapping: function (lineIndex) {
      if (!this._styleMap[lineIndex + 1]) {
        // is last line, return true;
        return true;
      }
      if (
        this._styleMap[lineIndex + 1].line !== this._styleMap[lineIndex].line
      ) {
        // this is last line before a line break, return true;
        return true;
      }
      return false;
    },

    /**
     * Detect if a line has a linebreak and so we need to account for it when moving
     * and counting style.
     * @return Number
     */
    missingNewlineOffset: function (lineIndex) {
      if (this.splitByGrapheme) {
        return this.isEndOfWrapping(lineIndex) ? 1 : 0;
      }
      return 1;
    },

    /**
     * Gets lines of text to render in the Textbox. This function calculates
     * text wrapping on the fly every time it is called.
     * @param {String} text text to split
     * @returns {Array} Array of lines in the Textbox.
     * @override
     */
    _splitTextIntoLines: function (text) {
      var newText = fabric.Text.prototype._splitTextIntoLines.call(this, text),
        graphemeLines = this._wrapText(newText.lines, this.width),
        lines = new Array(graphemeLines.length);
      for (var i = 0; i < graphemeLines.length; i++) {
        lines[i] = graphemeLines[i].join('');
      }
      newText.lines = lines;
      newText.graphemeLines = graphemeLines;
      return newText;
    },

    getMinWidth: function () {
      return Math.max(this.minWidth, this.dynamicMinWidth);
    },

    _removeExtraneousStyles: function () {
      var linesToKeep = {};
      for (var prop in this._styleMap) {
        if (this._textLines[prop]) {
          linesToKeep[this._styleMap[prop].line] = 1;
        }
      }
      for (var prop in this.styles) {
        if (!linesToKeep[prop]) {
          delete this.styles[prop];
        }
      }
    },

    /**
     * Returns object representation of an instance
     * @method toObject
     * @param {Array} [propertiesToInclude] Any properties that you might want to additionally include in the output
     * @return {Object} object representation of an instance
     */
    toObject: function (propertiesToInclude) {
      return this.callSuper(
        'toObject',
        ['minWidth', 'splitByGrapheme'].concat(propertiesToInclude)
      );
    },
  });

  /**
   * Returns fabric.Textbox instance from an object representation
   * @static
   * @memberOf fabric.Textbox
   * @param {Object} object Object to create an instance from
   * @returns {Promise<fabric.Textbox>}
   */
  fabric.Textbox.fromObject = function (object) {
    var styles = fabric.util.stylesFromArray(object.styles, object.text);
    //copy object to prevent mutation
    var objCopy = Object.assign({}, object, { styles: styles });
    return fabric.Object._fromObject(fabric.Textbox, objCopy, {
      extraParam: 'text',
    });
  };
})(typeof exports !== 'undefined' ? exports : window);<|MERGE_RESOLUTION|>--- conflicted
+++ resolved
@@ -12,12 +12,7 @@
    * @return {fabric.Textbox} thisArg
    * @see {@link fabric.Textbox#initialize} for constructor definition
    */
-<<<<<<< HEAD
   fabric.Textbox = fabric.util.createClass(fabric.IText, {
-
-=======
-  fabric.Textbox = fabric.util.createClass(fabric.IText, fabric.Observable, {
->>>>>>> 9c683624
     /**
      * Type of an object
      * @type String
