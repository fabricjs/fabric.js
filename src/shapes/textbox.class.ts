--- conflicted
+++ resolved
@@ -51,11 +51,7 @@
    * @override
    */
   initDimensions() {
-<<<<<<< HEAD
-    if (this.__skipDimension) {
-=======
     if (!this.initialized) {
->>>>>>> bfae2d6e
       return;
     }
     this.isEditing && this.initDelayedCursor();
@@ -88,13 +84,8 @@
   _generateStyleMap(textInfo) {
     let realLineCount = 0,
       realLineCharCount = 0,
-<<<<<<< HEAD
-      charCount = 0,
-      map = {};
-=======
       charCount = 0;
     const map = {};
->>>>>>> bfae2d6e
 
     for (let i = 0; i < textInfo.graphemeLines.length; i++) {
       if (textInfo.graphemeText[charCount] === '\n' && i > 0) {
@@ -147,14 +138,8 @@
     let offset = 0,
       nextLineIndex = lineIndex + 1,
       nextOffset,
-<<<<<<< HEAD
-      obj,
-      shouldLimit = false,
-      map = this._styleMap[lineIndex],
-=======
       shouldLimit = false;
     const map = this._styleMap[lineIndex],
->>>>>>> bfae2d6e
       mapNextLine = this._styleMap[lineIndex + 1];
     if (map) {
       lineIndex = map.line;
@@ -165,11 +150,7 @@
       shouldLimit = nextLineIndex === lineIndex;
       nextOffset = mapNextLine.offset;
     }
-<<<<<<< HEAD
-    obj =
-=======
     const obj =
->>>>>>> bfae2d6e
       typeof lineIndex === 'undefined'
         ? this.styles
         : { line: this.styles[lineIndex] };
@@ -263,18 +244,10 @@
    * @returns {Array} Array of lines
    */
   _wrapText(lines: Array<any>, desiredWidth: number): Array<any> {
-<<<<<<< HEAD
-    let wrapped = [],
-      i;
-    this.isWrapping = true;
-    for (i = 0; i < lines.length; i++) {
-      wrapped.push.apply(wrapped, this._wrapLine(lines[i], i, desiredWidth));
-=======
     const wrapped = [];
     this.isWrapping = true;
     for (let i = 0; i < lines.length; i++) {
       wrapped.push(...this._wrapLine(lines[i], i, desiredWidth));
->>>>>>> bfae2d6e
     }
     this.isWrapping = false;
     return wrapped;
@@ -292,18 +265,10 @@
    * @param {number} charOffset
    * @returns {number}
    */
-<<<<<<< HEAD
-  _measureWord(word, lineIndex: number, charOffset: number): number {
-    let width = 0,
-      prevGrapheme,
-      skipLeft = true;
-    charOffset = charOffset || 0;
-=======
   _measureWord(word, lineIndex: number, charOffset = 0): number {
     let width = 0,
       prevGrapheme;
     const skipLeft = true;
->>>>>>> bfae2d6e
     for (let i = 0, len = word.length; i < len; i++) {
       const box = this._getGraphemeBox(
         word[i],
@@ -317,89 +282,6 @@
     }
     return width;
   }
-<<<<<<< HEAD
-
-  /**
-   * Override this method to customize word splitting
-   * Use with {@link Textbox#_measureWord}
-   * @param {string} value
-   * @returns {string[]} array of words
-   */
-  wordSplit(value: string): string[] {
-    return value.split(this._wordJoiners);
-  }
-
-  /**
-   * Wraps a line of text using the width of the Textbox and a context.
-   * @param {Array} line The grapheme array that represent the line
-   * @param {Number} lineIndex
-   * @param {Number} desiredWidth width you want to wrap the line to
-   * @param {Number} reservedSpace space to remove from wrapping for custom functionalities
-   * @returns {Array} Array of line(s) into which the given text is wrapped
-   * to.
-   */
-  _wrapLine(
-    _line,
-    lineIndex: number,
-    desiredWidth: number,
-    reservedSpace: number
-  ): Array<any> {
-    var lineWidth = 0,
-      splitByGrapheme = this.splitByGrapheme,
-      graphemeLines = [],
-      line = [],
-      // spaces in different languages?
-      words = splitByGrapheme
-        ? this.graphemeSplit(_line)
-        : this.wordSplit(_line),
-      word = '',
-      offset = 0,
-      infix = splitByGrapheme ? '' : ' ',
-      wordWidth = 0,
-      infixWidth = 0,
-      largestWordWidth = 0,
-      lineJustStarted = true,
-      additionalSpace = this._getWidthOfCharSpacing(),
-      reservedSpace = reservedSpace || 0;
-    // fix a difference between split and graphemeSplit
-    if (words.length === 0) {
-      words.push([]);
-    }
-    desiredWidth -= reservedSpace;
-    // measure words
-    const data = words.map(
-      function (word) {
-        // if using splitByGrapheme words are already in graphemes.
-        word = splitByGrapheme ? word : this.graphemeSplit(word);
-        const width = this._measureWord(word, lineIndex, offset);
-        largestWordWidth = Math.max(width, largestWordWidth);
-        offset += word.length + 1;
-        return { word: word, width: width };
-      }.bind(this)
-    );
-    const maxWidth = Math.max(
-      desiredWidth,
-      largestWordWidth,
-      this.dynamicMinWidth
-    );
-    // layout words
-    offset = 0;
-    for (var i = 0; i < words.length; i++) {
-      word = data[i].word;
-      wordWidth = data[i].width;
-      offset += word.length;
-
-      lineWidth += infixWidth + wordWidth - additionalSpace;
-      if (lineWidth > maxWidth && !lineJustStarted) {
-        graphemeLines.push(line);
-        line = [];
-        lineWidth = wordWidth;
-        lineJustStarted = true;
-      } else {
-        lineWidth += additionalSpace;
-      }
-
-=======
 
   /**
    * Override this method to customize word splitting
@@ -479,7 +361,6 @@
         lineWidth += additionalSpace;
       }
 
->>>>>>> bfae2d6e
       if (!lineJustStarted && !splitByGrapheme) {
         line.push(infix);
       }
@@ -523,11 +404,7 @@
    * and counting style.
    * @return Number
    */
-<<<<<<< HEAD
-  missingNewlineOffset(lineIndex: number) {
-=======
   missingNewlineOffset(lineIndex) {
->>>>>>> bfae2d6e
     if (this.splitByGrapheme) {
       return this.isEndOfWrapping(lineIndex) ? 1 : 0;
     }
@@ -559,20 +436,12 @@
 
   _removeExtraneousStyles() {
     const linesToKeep = {};
-<<<<<<< HEAD
-    for (var prop in this._styleMap) {
-=======
     for (const prop in this._styleMap) {
->>>>>>> bfae2d6e
       if (this._textLines[prop]) {
         linesToKeep[this._styleMap[prop].line] = 1;
       }
     }
-<<<<<<< HEAD
-    for (var prop in this.styles) {
-=======
     for (const prop in this.styles) {
->>>>>>> bfae2d6e
       if (!linesToKeep[prop]) {
         delete this.styles[prop];
       }
