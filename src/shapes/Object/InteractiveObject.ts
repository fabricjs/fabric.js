import type { Canvas } from '../../canvas/canvas_events';
import type { Control } from '../../controls/control.class';
import type { ControlRenderingStyleOverride } from '../../controls/controls.render';
import { ObjectEvents, TPointerEvent } from '../../EventTypeDefs';
import { Point } from '../../point.class';
import type { TCornerPoint, TDegree, TMat2D } from '../../typedefs';
import {
  calcRotateMatrix,
  multiplyTransformMatrices,
  qrDecompose,
  TQrDecomposeOut,
} from '../../util/misc/matrix';
<<<<<<< HEAD
=======
import type { Control } from '../../controls/control.class';
>>>>>>> c9763026
import { sizeAfterTransform } from '../../util/misc/objectTransforms';
import { degreesToRadians } from '../../util/misc/radiansDegreesConversion';
import { FabricObject } from './Object';
import { ObjectGeometry } from './ObjectGeometry';

type TOCoord = Point & {
  corner: TCornerPoint;
  touchCorner: TCornerPoint;
};

type TControlSet = Record<string, Control>;

type TBorderRenderingStyleOverride = Partial<
  Pick<FabricObject, 'borderColor' | 'borderDashArray'>
>;

type TStyleOverride = ControlRenderingStyleOverride &
  TBorderRenderingStyleOverride &
  Partial<
    Pick<FabricObject, 'hasBorders' | 'hasControls'> & {
      forActiveSelection: boolean;
    }
  >;
export type FabricObjectWithDragSupport = InteractiveFabricObject & {
  onDragStart: (e: DragEvent) => boolean;
};

export class InteractiveFabricObject<
  EventSpec extends ObjectEvents = ObjectEvents
> extends FabricObject<EventSpec> {
  /**
   * Describe object's corner position in canvas element coordinates.
   * properties are depending on control keys and padding the main controls.
   * each property is an object with x, y and corner.
   * The `corner` property contains in a similar manner the 4 points of the
   * interactive area of the corner.
   * The coordinates depends from the controls positionHandler and are used
   * to draw and locate controls
   */
  declare oCoords: Record<string, TOCoord>;

  /**
   * When `true`, cache does not get updated during scaling. The picture will get blocky if scaled
   * too much and will be redrawn with correct details at the end of scaling.
   * this setting is performance and application dependant.
   * default to true
   * since 1.7.0
   * @type Boolean
   * @default true
   */
  declare noScaleCache: boolean;

  /**
   * keeps the value of the last hovered corner during mouse move.
   * 0 is no corner, or 'mt', 'ml', 'mtr' etc..
   * It should be private, but there is no harm in using it as
   * a read-only property.
   * this isn't cleaned automatically. Non selected objects may have wrong values
   * @type [string]
   */
<<<<<<< HEAD
  __corner?: string;
=======
  declare __corner: 0 | string;
>>>>>>> c9763026

  /**
   * a map of control visibility for this object.
   * this was left when controls were introduced to not break the api too much
   * this takes priority over the generic control visibility
   */
  declare _controlsVisibility: Record<string, boolean>;

  /**
   * The angle that an object will lock to while rotating.
   * @type [TDegree]
   */
  declare snapAngle?: TDegree;

  /**
   * The angle difference from the current snapped angle in which snapping should occur.
   * When undefined, the snapThreshold will default to the snapAngle.
   * @type [TDegree]
   */
  declare snapThreshold?: TDegree;

  /**
   * holds the controls for the object.
   * controls are added by default_controls.js
   */
  declare controls: TControlSet;

  /**
   * internal boolean to signal the code that the object is
   * part of the move action.
   */
  declare isMoving?: boolean;

  /**
   * internal boolean to signal the code that the object is
   * part of the draggin action.
   * @TODO: discuss isMoving and isDragging being not adequate enough
   * they need to be either both private or more generic
   * Canvas class needs to see this variable
   */
  declare __isDragging?: boolean;

  /**
   * A boolean used from the gesture module to keep tracking of a scaling
   * action when there is no scaling transform in place.
   * This is an edge case and is used twice in all codebase.
   * Probably added to keep track of some performance issues
   * @TODO use git blame to investigate why it was added
   * DON'T USE IT. WE WILL TRY TO REMOVE IT
   */
  declare _scaling?: boolean;

  declare canvas?: Canvas;

  /**
   * Constructor
   * @param {Object} [options] Options object
   */
  constructor(options?: Record<string, unknown>) {
    super(options);
  }

  /**
   * Update width and height of the canvas for cache
   * returns true or false if canvas needed resize.
   * @private
   * @return {Boolean} true if the canvas has been resized
   */
  _updateCacheCanvas() {
    const targetCanvas = this.canvas;
    if (this.noScaleCache && targetCanvas && targetCanvas._currentTransform) {
      const target = targetCanvas._currentTransform.target,
        action = targetCanvas._currentTransform.action;
      if (
        this === (target as InteractiveFabricObject) &&
        action.startsWith('scale')
      ) {
        return false;
      }
    }
    return super._updateCacheCanvas();
  }

  /**
   * Determines which corner has been clicked
   * @private
   * @param {Object} pointer The pointer indicating the mouse position
   * @param {boolean} forTouch indicates if we are looking for interaction area with a touch action
   * @return {String|Boolean} corner code (tl, tr, bl, br, etc.), or false if nothing is found
   */
  _findTargetCorner(pointer: Point, forTouch = false): 0 | string {
    if (
      !this.hasControls ||
      !this.canvas ||
      (this.canvas._activeObject as InteractiveFabricObject) !== this
    ) {
      return 0;
    }

    this.__corner = undefined;
    // had to keep the reverse loop because was breaking tests
    const cornerEntries = Object.entries(this.oCoords);
    for (let i = cornerEntries.length - 1; i >= 0; i--) {
      const [cornerKey, corner] = cornerEntries[i];
      if (!this.isControlVisible(cornerKey)) {
        continue;
      }
      const lines = this._getImageLines(
        forTouch ? corner.touchCorner : corner.corner
      );
      const xPoints = this._findCrossPoints(pointer, lines);
      if (xPoints !== 0 && xPoints % 2 === 1) {
        this.__corner = cornerKey;
        return cornerKey;
      }
      // // debugging
      //
      // this.canvas.contextTop.fillRect(lines.bottomline.d.x, lines.bottomline.d.y, 2, 2);
      // this.canvas.contextTop.fillRect(lines.bottomline.o.x, lines.bottomline.o.y, 2, 2);
      //
      // this.canvas.contextTop.fillRect(lines.leftline.d.x, lines.leftline.d.y, 2, 2);
      // this.canvas.contextTop.fillRect(lines.leftline.o.x, lines.leftline.o.y, 2, 2);
      //
      // this.canvas.contextTop.fillRect(lines.topline.d.x, lines.topline.d.y, 2, 2);
      // this.canvas.contextTop.fillRect(lines.topline.o.x, lines.topline.o.y, 2, 2);
      //
      // this.canvas.contextTop.fillRect(lines.rightline.d.x, lines.rightline.d.y, 2, 2);
      // this.canvas.contextTop.fillRect(lines.rightline.o.x, lines.rightline.o.y, 2, 2);
    }
    return 0;
  }

  /**
   * Calculates the coordinates of the center of each control plus the corners of the control itself
   * This basically just delegates to each control positionHandler
   * WARNING: changing what is passed to positionHandler is a breaking change, since position handler
   * is a public api and should be done just if extremely necessary
   * @return {Record<string, TOCoord>}
   */
  calcOCoords(): Record<string, TOCoord> {
    const vpt = this.getViewportTransform(),
      center = this.getCenterPoint(),
      tMatrix = [1, 0, 0, 1, center.x, center.y] as TMat2D,
      rMatrix = calcRotateMatrix({
        angle: this.getTotalAngle() - (!!this.group && this.flipX ? 180 : 0),
      }),
      positionMatrix = multiplyTransformMatrices(tMatrix, rMatrix),
      startMatrix = multiplyTransformMatrices(vpt, positionMatrix),
      finalMatrix = multiplyTransformMatrices(startMatrix, [
        1 / vpt[0],
        0,
        0,
        1 / vpt[3],
        0,
        0,
      ]),
      transformOptions = this.group
        ? qrDecompose(this.calcTransformMatrix())
        : undefined,
      dim = this._calculateCurrentDimensions(transformOptions),
      coords: Record<string, TOCoord> = {};

    this.forEachControl((control, key) => {
      const position = control.positionHandler(dim, finalMatrix, this, control);
      coords[key] = Object.assign(
        position,
        this._calcCornerCoords(control, position)
      );
    });

    // debug code
    /*
      const canvas = this.canvas;
      setTimeout(function () {
      if (!canvas) return;
        canvas.contextTop.clearRect(0, 0, 700, 700);
        canvas.contextTop.fillStyle = 'green';
        Object.keys(coords).forEach(function(key) {
          const control = coords[key];
          canvas.contextTop.fillRect(control.x, control.y, 3, 3);
        });
      } 50);
    */
    return coords;
  }

  /**
   * Sets the coordinates that determine the interaction area of each control
   * note: if we would switch to ROUND corner area, all of this would disappear.
   * everything would resolve to a single point and a pythagorean theorem for the distance
   * @todo evaluate simplification of code switching to circle interaction area at runtime
   * @private
   */
  private _calcCornerCoords(control: Control, position: Point) {
    const corner = control.calcCornerCoords(
      this.angle,
      this.cornerSize,
      position.x,
      position.y,
      false
    );
    const touchCorner = control.calcCornerCoords(
      this.angle,
      this.touchCornerSize,
      position.x,
      position.y,
      true
    );
    return { corner, touchCorner };
  }

  /**
   * Sets corner and controls position coordinates based on current angle, width and height, left and top.
   * oCoords are used to find the corners
   * aCoords are used to quickly find an object on the canvas
   * lineCoords are used to quickly find object during pointer events.
   * See {@link https://github.com/fabricjs/fabric.js/wiki/When-to-call-setCoords} and {@link http://fabricjs.com/fabric-gotchas}
   * @return {void}
   */
  setCoords(): void {
    super.setCoords();
    // set coordinates of the draggable boxes in the corners used to scale/rotate the image
    this.oCoords = this.calcOCoords();
  }

  /**
   * Calls a function for each control. The function gets called,
   * with the control, the control's key and the object that is calling the iterator
   * @param {Function} fn function to iterate over the controls over
   */
  forEachControl(
    fn: (
      control: Control,
      key: string,
      fabricObject: InteractiveFabricObject
    ) => any
  ) {
    for (const i in this.controls) {
      fn(this.controls[i], i, this);
    }
  }

  /**
   * Draws a colored layer behind the object, inside its selection borders.
   * Requires public options: padding, selectionBackgroundColor
   * this function is called when the context is transformed
   * has checks to be skipped when the object is on a staticCanvas
   * @todo evaluate if make this disappear in favor of a pre-render hook for objects
   * this was added by Andrea Bogazzi to make possible some feature for work reasons
   * it seemed a good option, now is an edge case
   * @param {CanvasRenderingContext2D} ctx Context to draw on
   */
  drawSelectionBackground(ctx: CanvasRenderingContext2D): void {
    if (
      !this.selectionBackgroundColor ||
      (this.canvas && !this.canvas.interactive) ||
      (this.canvas &&
        (this.canvas._activeObject as InteractiveFabricObject) !== this)
    ) {
      return;
    }
    ctx.save();
    const center = this.getRelativeCenterPoint(),
      wh = this._calculateCurrentDimensions(),
      vpt = this.getViewportTransform();
    ctx.translate(center.x, center.y);
    ctx.scale(1 / vpt[0], 1 / vpt[3]);
    ctx.rotate(degreesToRadians(this.angle));
    ctx.fillStyle = this.selectionBackgroundColor;
    ctx.fillRect(-wh.x / 2, -wh.y / 2, wh.x, wh.y);
    ctx.restore();
  }

  /**
   * @public override this function in order to customize the drawing of the control box, e.g. rounded corners, different border style.
   * @param {CanvasRenderingContext2D} ctx ctx is rotated and translated so that (0,0) is at object's center
   * @param {Point} size the control box size used
   */
  strokeBorders(ctx: CanvasRenderingContext2D, size: Point): void {
    ctx.strokeRect(-size.x / 2, -size.y / 2, size.x, size.y);
  }

  /**
   * @private
   * @param {CanvasRenderingContext2D} ctx Context to draw on
   * @param {Point} size
   * @param {TStyleOverride} styleOverride object to override the object style
   */
  _drawBorders(
    ctx: CanvasRenderingContext2D,
    size: Point,
    styleOverride: TStyleOverride = {}
  ): void {
    const options = {
      hasControls: this.hasControls,
      borderColor: this.borderColor,
      borderDashArray: this.borderDashArray,
      ...styleOverride,
    };
    ctx.save();
    ctx.strokeStyle = options.borderColor;
    this._setLineDash(ctx, options.borderDashArray);
    this.strokeBorders(ctx, size);
    options.hasControls && this.drawControlsConnectingLines(ctx, size);
    ctx.restore();
  }

  /**
   * Renders controls and borders for the object
   * the context here is not transformed
   * @todo move to interactivity
   * @param {CanvasRenderingContext2D} ctx Context to render on
   * @param {TStyleOverride} [styleOverride] properties to override the object style
   */
  _renderControls(
    ctx: CanvasRenderingContext2D,
    styleOverride: TStyleOverride = {}
  ) {
    const { hasBorders, hasControls } = this;
    const styleOptions = {
      hasBorders,
      hasControls,
      ...styleOverride,
    };
    const vpt = this.getViewportTransform(),
      shouldDrawBorders = styleOptions.hasBorders,
      shouldDrawControls = styleOptions.hasControls;
    const matrix = multiplyTransformMatrices(vpt, this.calcTransformMatrix());
    const options = qrDecompose(matrix);
    ctx.save();
    ctx.translate(options.translateX, options.translateY);
    ctx.lineWidth = 1 * this.borderScaleFactor;
    if (!this.group) {
      ctx.globalAlpha = this.isMoving ? this.borderOpacityWhenMoving : 1;
    }
    if (this.flipX) {
      options.angle -= 180;
    }
    ctx.rotate(degreesToRadians(this.group ? options.angle : this.angle));
    shouldDrawBorders && this.drawBorders(ctx, options, styleOverride);
    shouldDrawControls && this.drawControls(ctx, styleOverride);
    ctx.restore();
  }

  /**
   * Draws borders of an object's bounding box.
   * Requires public properties: width, height
   * Requires public options: padding, borderColor
   * @param {CanvasRenderingContext2D} ctx Context to draw on
   * @param {object} options object representing current object parameters
   * @param {TStyleOverride} [styleOverride] object to override the object style
   */
  drawBorders(
    ctx: CanvasRenderingContext2D,
    options: TQrDecomposeOut,
    styleOverride: TStyleOverride
  ): void {
    let size;
    if ((styleOverride && styleOverride.forActiveSelection) || this.group) {
      const bbox = sizeAfterTransform(this.width, this.height, options),
        stroke = (
          this.strokeUniform
            ? new Point().scalarAdd(this.canvas ? this.canvas.getZoom() : 1)
            : // this is extremely confusing. options comes from the upper function
              // and is the qrDecompose of a matrix that takes in account zoom too
              new Point(options.scaleX, options.scaleY)
        ).scalarMultiply(this.strokeWidth);
      size = bbox.add(stroke).scalarAdd(this.borderScaleFactor);
    } else {
      size = this._calculateCurrentDimensions().scalarAdd(
        this.borderScaleFactor
      );
    }
    this._drawBorders(ctx, size, styleOverride);
  }

  /**
   * Draws lines from a borders of an object's bounding box to controls that have `withConnection` property set.
   * Requires public properties: width, height
   * Requires public options: padding, borderColor
   * @param {CanvasRenderingContext2D} ctx Context to draw on
   * @param {Point} size object size x = width, y = height
   */
  drawControlsConnectingLines(
    ctx: CanvasRenderingContext2D,
    size: Point
  ): void {
    let shouldStroke = false;

    ctx.beginPath();
    this.forEachControl((control, key) => {
      // in this moment, the ctx is centered on the object.
      // width and height of the above function are the size of the bbox.
      if (control.withConnection && control.getVisibility(this, key)) {
        // reset movement for each control
        shouldStroke = true;
        ctx.moveTo(control.x * size.x, control.y * size.y);
        ctx.lineTo(
          control.x * size.x + control.offsetX,
          control.y * size.y + control.offsetY
        );
      }
    });
    shouldStroke && ctx.stroke();
  }

  /**
   * Draws corners of an object's bounding box.
   * Requires public properties: width, height
   * Requires public options: cornerSize, padding
   * @param {CanvasRenderingContext2D} ctx Context to draw on
   * @param {ControlRenderingStyleOverride} styleOverride object to override the object style
   */
  drawControls(
    ctx: CanvasRenderingContext2D,
    styleOverride: ControlRenderingStyleOverride = {}
  ) {
    ctx.save();
    const retinaScaling = this.getCanvasRetinaScaling();
    const { cornerStrokeColor, cornerDashArray, cornerColor } = this;
    const options = {
      cornerStrokeColor,
      cornerDashArray,
      cornerColor,
      ...styleOverride,
    };
    ctx.setTransform(retinaScaling, 0, 0, retinaScaling, 0, 0);
    ctx.strokeStyle = ctx.fillStyle = options.cornerColor;
    if (!this.transparentCorners) {
      ctx.strokeStyle = options.cornerStrokeColor;
    }
    this._setLineDash(ctx, options.cornerDashArray);
    this.setCoords();
    this.forEachControl((control, key) => {
      if (control.getVisibility(this, key)) {
        const p = this.oCoords[key];
        control.render(ctx, p.x, p.y, options, this);
      }
    });
    ctx.restore();
  }

  /**
   * Returns true if the specified control is visible, false otherwise.
   * @param {string} controlKey The key of the control. Possible values are usually 'tl', 'tr', 'br', 'bl', 'ml', 'mt', 'mr', 'mb', 'mtr',
   * but since the control api allow for any control name, can be any string.
   * @returns {boolean} true if the specified control is visible, false otherwise
   */
  isControlVisible(controlKey: string): boolean {
    return (
      this.controls[controlKey] &&
      this.controls[controlKey].getVisibility(this, controlKey)
    );
  }

  /**
   * Sets the visibility of the specified control.
   * please do not use.
   * @param {String} controlKey The key of the control. Possible values are 'tl', 'tr', 'br', 'bl', 'ml', 'mt', 'mr', 'mb', 'mtr'.
   * but since the control api allow for any control name, can be any string.
   * @param {Boolean} visible true to set the specified control visible, false otherwise
   * @todo discuss this overlap of priority here with the team. Andrea Bogazzi for details
   */
  setControlVisible(controlKey: string, visible: boolean) {
    if (!this._controlsVisibility) {
      this._controlsVisibility = {};
    }
    this._controlsVisibility[controlKey] = visible;
  }

  /**
   * Sets the visibility state of object controls, this is just a bulk option for setControlVisible;
   * @param {Record<string, boolean>} [options] with an optional key per control
   * example: {Boolean} [options.bl] true to enable the bottom-left control, false to disable it
   */
  setControlsVisibility(options: Record<string, boolean> = {}) {
    Object.entries(options).forEach(([controlKey, visibility]) =>
      this.setControlVisible(controlKey, visibility)
    );
  }

  /**
   * Clears the canvas.contextTop in a specific area that corresponds to the object's bounding box
   * that is in the canvas.contextContainer.
   * This function is used to clear pieces of contextTop where we render ephemeral effects on top of the object.
   * Example: blinking cursor text selection, drag effects.
   * @todo discuss swapping restoreManually with a renderCallback, but think of async issues
   * @param {Boolean} [restoreManually] When true won't restore the context after clear, in order to draw something else.
   * @return {CanvasRenderingContext2D|undefined} canvas.contextTop that is either still transformed
   * with the object transformMatrix, or restored to neutral transform
   */
  clearContextTop(
    restoreManually?: boolean
  ): CanvasRenderingContext2D | undefined {
    if (!this.canvas) {
      return;
    }
    const ctx = this.canvas.contextTop;
    if (!ctx) {
      return;
    }
    const v = this.canvas.viewportTransform;
    ctx.save();
    ctx.transform(v[0], v[1], v[2], v[3], v[4], v[5]);
    this.transform(ctx);
    // we add 4 pixel, to be sure to do not leave any pixel out
    const width = this.width + 4,
      height = this.height + 4;
    ctx.clearRect(-width / 2, -height / 2, width, height);

    restoreManually || ctx.restore();
    return ctx;
  }

  /**
   * This callback function is called every time _discardActiveObject or _setActiveObject
   * try to to deselect this object. If the function returns true, the process is cancelled
   * @param {Object} [options] options sent from the upper functions
   * @param {TPointerEvent} [options.e] event if the process is generated by an event
   * @param {FabricObject} [options.object] next object we are setting as active, and reason why
   * this is being deselected

   */
  onDeselect(options?: { e?: TPointerEvent; object?: FabricObject }): boolean {
    // implemented by sub-classes, as needed.
    return false;
  }

  /**
   * This callback function is called every time _discardActiveObject or _setActiveObject
   * try to to select this object. If the function returns true, the process is cancelled
   * @param {Object} [options] options sent from the upper functions
   * @param {Event} [options.e] event if the process is generated by an event
   */
  onSelect(options?: { e?: TPointerEvent }): boolean {
    // implemented by sub-classes, as needed.
    return false;
  }

  /**
   * Override to customize drag and drop behavior
   * return true if the object currently dragged can be dropped on the target
   * @public
   * @param {DragEvent} e
   * @returns {boolean}
   */
  canDrop(e?: DragEvent): boolean {
    return false;
  }

  /**
   * Override to customize drag and drop behavior
   * render a specific effect when an object is the source of a drag event
   * example: render the selection status for the part of text that is being dragged from a text object
   * @public
   * @param {DragEvent} e
   * @returns {boolean}
   */
  renderDragSourceEffect(e: DragEvent) {
    // for subclasses
  }

  /**
   * Override to customize drag and drop behavior
   * render a specific effect when an object is the target of a drag event
   * used to show that the underly object can receive a drop, or to show how the
   * object will change when dropping. example: show the cursor where the text is about to be dropped
   * @public
   * @param {DragEvent} e
   * @returns {boolean}
   */
  renderDropTargetEffect(e: DragEvent) {
    // for subclasses
  }
}<|MERGE_RESOLUTION|>--- conflicted
+++ resolved
@@ -10,14 +10,9 @@
   qrDecompose,
   TQrDecomposeOut,
 } from '../../util/misc/matrix';
-<<<<<<< HEAD
-=======
-import type { Control } from '../../controls/control.class';
->>>>>>> c9763026
 import { sizeAfterTransform } from '../../util/misc/objectTransforms';
 import { degreesToRadians } from '../../util/misc/radiansDegreesConversion';
 import { FabricObject } from './Object';
-import { ObjectGeometry } from './ObjectGeometry';
 
 type TOCoord = Point & {
   corner: TCornerPoint;
@@ -74,11 +69,7 @@
    * this isn't cleaned automatically. Non selected objects may have wrong values
    * @type [string]
    */
-<<<<<<< HEAD
-  __corner?: string;
-=======
-  declare __corner: 0 | string;
->>>>>>> c9763026
+  declare __corner: string;
 
   /**
    * a map of control visibility for this object.
