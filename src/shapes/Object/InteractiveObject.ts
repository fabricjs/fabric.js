--- conflicted
+++ resolved
@@ -311,38 +311,6 @@
   }
 
   /**
-<<<<<<< HEAD
-   * Sets the coordinates that determine the interaction area of each control
-   * note: if we would switch to ROUND corner area, all of this would disappear.
-   * everything would resolve to a single point and a pythagorean theorem for the distance
-   * @todo evaluate simplification of code switching to circle interaction area at runtime
-   * @private
-   */
-  _setCornerCoords(): void {
-    Object.entries(this.oCoords).forEach(([controlKey, control]) => {
-      const controlObject = this.controls[controlKey];
-      control.corner = controlObject.calcCornerCoords(
-        this.angle,
-        this.cornerSize,
-        control.x,
-        control.y,
-        false,
-        this
-      );
-      control.touchCorner = controlObject.calcCornerCoords(
-        this.angle,
-        this.touchCornerSize,
-        control.x,
-        control.y,
-        true,
-        this
-      );
-    });
-  }
-
-  /**
-=======
->>>>>>> 84b7a357
    * Draws a colored layer behind the object, inside its selection borders.
    * Requires public options: padding, selectionBackgroundColor
    * this function is called when the context is transformed
