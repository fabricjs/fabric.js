--- conflicted
+++ resolved
@@ -1,3 +1,4 @@
+import type { Canvas } from '../../canvas/canvas_events';
 import type { Control, ControlRenderingStyleOverride } from '../../controls';
 import { ObjectEvents, TPointerEvent } from '../../EventTypeDefs';
 import { Point } from '../../point.class';
@@ -9,14 +10,9 @@
   TQrDecomposeOut,
 } from '../../util/misc/matrix';
 import { sizeAfterTransform } from '../../util/misc/objectTransforms';
-<<<<<<< HEAD
 import { degreesToRadians } from '../../util/misc/radiansDegreesConversion';
 import { FabricObject } from './Object';
 import { ObjectGeometry } from './ObjectGeometry';
-=======
-import { ObjectEvents, TPointerEvent } from '../../EventTypeDefs';
-import type { Canvas } from '../../canvas/canvas_events';
->>>>>>> b7feb324
 
 type TOCoord = Point & {
   corner: TCornerPoint;
@@ -25,7 +21,6 @@
 
 type TControlSet = Record<string, Control>;
 
-<<<<<<< HEAD
 type TBorderRenderingStyleOverride = Partial<
   Pick<FabricObject, 'borderColor' | 'borderDashArray'>
 >;
@@ -37,11 +32,9 @@
       forActiveSelection: boolean;
     }
   >;
-=======
 export type FabricObjectWithDragSupport = InteractiveFabricObject & {
   onDragStart: (e: DragEvent) => boolean;
 };
->>>>>>> b7feb324
 
 export class InteractiveFabricObject<
   EventSpec extends ObjectEvents = ObjectEvents
