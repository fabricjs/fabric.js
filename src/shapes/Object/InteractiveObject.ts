--- conflicted
+++ resolved
@@ -12,13 +12,8 @@
 import { sizeAfterTransform } from '../../util/misc/objectTransforms';
 import { ObjectEvents, TPointerEvent } from '../../EventTypeDefs';
 import type { Canvas } from '../../canvas/Canvas';
-<<<<<<< HEAD
 import type { ControlRenderingStyleOverride } from '../../controls/controls.render';
 import { FabricObjectProps, SerializedObjectProps } from './ObjectProps';
-=======
-import type { ControlRenderingStyleOverride } from '../../controls/controlRendering';
-import { FabricObjectProps } from './ObjectProps';
->>>>>>> ff3edd7d
 
 type TOCoord = Point & {
   corner: TCornerPoint;
@@ -47,17 +42,11 @@
 export type FabricObjectWithDragSupport = InteractiveFabricObject & DragMethods;
 
 export class InteractiveFabricObject<
-<<<<<<< HEAD
     SProps = SerializedObjectProps,
     Props = Partial<SProps>,
     EventSpec extends ObjectEvents = ObjectEvents
   >
   extends FabricObject<SProps, FabricObjectProps & Props, EventSpec>
-=======
-    EventSpec extends ObjectEvents = ObjectEvents
-  >
-  extends FabricObject<EventSpec>
->>>>>>> ff3edd7d
   implements FabricObjectProps
 {
   /**
@@ -120,11 +109,7 @@
    * Constructor
    * @param {Object} [options] Options object
    */
-<<<<<<< HEAD
   constructor(options?: Partial<FabricObjectProps> & Props) {
-=======
-  constructor(options?: FabricObjectProps) {
->>>>>>> ff3edd7d
     super(options);
   }
 
