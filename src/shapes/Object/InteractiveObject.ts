<<<<<<< HEAD
import type { Canvas } from '../../canvas/canvas_events';
import type { Control } from '../../controls/control.class';
import type { ControlRenderingStyleOverride } from '../../controls/controls.render';
import { ObjectEvents, TPointerEvent } from '../../EventTypeDefs';
import { Point } from '../../point.class';
import type { TCornerPoint, TDegree, TMat2D } from '../../typedefs';
=======
import { IPoint, Point } from '../../point.class';
import type { AssertKeys, TCornerPoint, TDegree, TMat2D } from '../../typedefs';
import { FabricObject } from './Object';
import { degreesToRadians } from '../../util/misc/radiansDegreesConversion';
>>>>>>> dbc48242
import {
  calcRotateMatrix,
  multiplyTransformMatrices,
  qrDecompose,
  TQrDecomposeOut,
} from '../../util/misc/matrix';
import { sizeAfterTransform } from '../../util/misc/objectTransforms';
import { degreesToRadians } from '../../util/misc/radiansDegreesConversion';
import { FabricObject } from './Object';

type TOCoord = Point & {
  corner: TCornerPoint;
  touchCorner: TCornerPoint;
};

type TControlSet = Record<string, Control>;

type TBorderRenderingStyleOverride = Partial<
  Pick<FabricObject, 'borderColor' | 'borderDashArray'>
>;

type TStyleOverride = ControlRenderingStyleOverride &
  TBorderRenderingStyleOverride &
  Partial<
    Pick<FabricObject, 'hasBorders' | 'hasControls'> & {
      forActiveSelection: boolean;
    }
  >;
export type FabricObjectWithDragSupport = InteractiveFabricObject & {
  onDragStart: (e: DragEvent) => boolean;
};

export class InteractiveFabricObject<
  EventSpec extends ObjectEvents = ObjectEvents
> extends FabricObject<EventSpec> {
  /**
   * Describe object's corner position in canvas element coordinates.
   * properties are depending on control keys and padding the main controls.
   * each property is an object with x, y and corner.
   * The `corner` property contains in a similar manner the 4 points of the
   * interactive area of the corner.
   * The coordinates depends from the controls positionHandler and are used
   * to draw and locate controls
   */
  declare oCoords: Record<string, TOCoord>;

  /**
   * When `true`, cache does not get updated during scaling. The picture will get blocky if scaled
   * too much and will be redrawn with correct details at the end of scaling.
   * this setting is performance and application dependant.
   * default to true
   * since 1.7.0
   * @type Boolean
   * @default true
   */
  declare noScaleCache: boolean;

  /**
   * keeps the value of the last hovered corner during mouse move.
   * 0 is no corner, or 'mt', 'ml', 'mtr' etc..
   * It should be private, but there is no harm in using it as
   * a read-only property.
   * this isn't cleaned automatically. Non selected objects may have wrong values
   * @type [string]
   */
  declare __corner?: string;

  /**
   * a map of control visibility for this object.
   * this was left when controls were introduced to not break the api too much
   * this takes priority over the generic control visibility
   */
  declare _controlsVisibility: Record<string, boolean>;

  /**
   * The angle that an object will lock to while rotating.
   * @type [TDegree]
   */
  declare snapAngle?: TDegree;

  /**
   * The angle difference from the current snapped angle in which snapping should occur.
   * When undefined, the snapThreshold will default to the snapAngle.
   * @type [TDegree]
   */
  declare snapThreshold?: TDegree;

  /**
   * holds the controls for the object.
   * controls are added by default_controls.js
   */
  declare controls: TControlSet;

  /**
   * internal boolean to signal the code that the object is
   * part of the move action.
   */
  declare isMoving?: boolean;

  /**
   * internal boolean to signal the code that the object is
   * part of the draggin action.
   * @TODO: discuss isMoving and isDragging being not adequate enough
   * they need to be either both private or more generic
   * Canvas class needs to see this variable
   */
  declare __isDragging?: boolean;

  /**
   * A boolean used from the gesture module to keep tracking of a scaling
   * action when there is no scaling transform in place.
   * This is an edge case and is used twice in all codebase.
   * Probably added to keep track of some performance issues
   * @TODO use git blame to investigate why it was added
   * DON'T USE IT. WE WILL TRY TO REMOVE IT
   */
  declare _scaling?: boolean;

  declare canvas?: Canvas;

  /**
   * Constructor
   * @param {Object} [options] Options object
   */
  constructor(options?: Record<string, unknown>) {
    super(options);
  }

  /**
   * Update width and height of the canvas for cache
   * returns true or false if canvas needed resize.
   * @private
   * @return {Boolean} true if the canvas has been resized
   */
  _updateCacheCanvas() {
    const targetCanvas = this.canvas;
    if (this.noScaleCache && targetCanvas && targetCanvas._currentTransform) {
      const target = targetCanvas._currentTransform.target,
        action = targetCanvas._currentTransform.action;
      if (
        this === (target as InteractiveFabricObject) &&
        action.startsWith('scale')
      ) {
        return false;
      }
    }
    return super._updateCacheCanvas();
  }

  /**
   * Determines which corner has been clicked
   * @private
   * @param {Object} pointer The pointer indicating the mouse position
   * @param {boolean} forTouch indicates if we are looking for interaction area with a touch action
   * @return {String|Boolean} corner code (tl, tr, bl, br, etc.), or false if nothing is found
   */
  _findTargetCorner(pointer: Point, forTouch = false): 0 | string {
    if (
      !this.hasControls ||
      !this.canvas ||
      (this.canvas._activeObject as InteractiveFabricObject) !== this
    ) {
      return 0;
    }

    this.__corner = undefined;
    // had to keep the reverse loop because was breaking tests
    const cornerEntries = Object.entries(this.oCoords);
    for (let i = cornerEntries.length - 1; i >= 0; i--) {
      const [cornerKey, corner] = cornerEntries[i];
      if (!this.isControlVisible(cornerKey)) {
        continue;
      }
      const lines = this._getImageLines(
        forTouch ? corner.touchCorner : corner.corner
      );
      const xPoints = this._findCrossPoints(pointer, lines);
      if (xPoints !== 0 && xPoints % 2 === 1) {
        this.__corner = cornerKey;
        return cornerKey;
      }
      // // debugging
      //
      // this.canvas.contextTop.fillRect(lines.bottomline.d.x, lines.bottomline.d.y, 2, 2);
      // this.canvas.contextTop.fillRect(lines.bottomline.o.x, lines.bottomline.o.y, 2, 2);
      //
      // this.canvas.contextTop.fillRect(lines.leftline.d.x, lines.leftline.d.y, 2, 2);
      // this.canvas.contextTop.fillRect(lines.leftline.o.x, lines.leftline.o.y, 2, 2);
      //
      // this.canvas.contextTop.fillRect(lines.topline.d.x, lines.topline.d.y, 2, 2);
      // this.canvas.contextTop.fillRect(lines.topline.o.x, lines.topline.o.y, 2, 2);
      //
      // this.canvas.contextTop.fillRect(lines.rightline.d.x, lines.rightline.d.y, 2, 2);
      // this.canvas.contextTop.fillRect(lines.rightline.o.x, lines.rightline.o.y, 2, 2);
    }
    return 0;
  }

  /**
   * Calculates the coordinates of the center of each control plus the corners of the control itself
   * This basically just delegates to each control positionHandler
   * WARNING: changing what is passed to positionHandler is a breaking change, since position handler
   * is a public api and should be done just if extremely necessary
   * @return {Record<string, TOCoord>}
   */
  calcOCoords(): Record<string, TOCoord> {
    const vpt = this.getViewportTransform(),
      center = this.getCenterPoint(),
      tMatrix = [1, 0, 0, 1, center.x, center.y] as TMat2D,
      rMatrix = calcRotateMatrix({
        angle: this.getTotalAngle() - (!!this.group && this.flipX ? 180 : 0),
      }),
      positionMatrix = multiplyTransformMatrices(tMatrix, rMatrix),
      startMatrix = multiplyTransformMatrices(vpt, positionMatrix),
      finalMatrix = multiplyTransformMatrices(startMatrix, [
        1 / vpt[0],
        0,
        0,
        1 / vpt[3],
        0,
        0,
      ]),
      transformOptions = this.group
        ? qrDecompose(this.calcTransformMatrix())
        : undefined,
      dim = this._calculateCurrentDimensions(transformOptions),
      coords: Record<string, TOCoord> = {};

    this.forEachControl((control, key) => {
      const position = control.positionHandler(dim, finalMatrix, this, control);
      // coords[key] are sometimes used as points. Those are points to which we add
      // the property corner and touchCorner from `_calcCornerCoords`.
      // don't remove this assign for an object spread.
      coords[key] = Object.assign(
        position,
        this._calcCornerCoords(control, position)
      );
    });

    // debug code
    /*
      const canvas = this.canvas;
      setTimeout(function () {
      if (!canvas) return;
        canvas.contextTop.clearRect(0, 0, 700, 700);
        canvas.contextTop.fillStyle = 'green';
        Object.keys(coords).forEach(function(key) {
          const control = coords[key];
          canvas.contextTop.fillRect(control.x, control.y, 3, 3);
        });
      } 50);
    */
    return coords;
  }

  /**
   * Sets the coordinates that determine the interaction area of each control
   * note: if we would switch to ROUND corner area, all of this would disappear.
   * everything would resolve to a single point and a pythagorean theorem for the distance
   * @todo evaluate simplification of code switching to circle interaction area at runtime
   * @private
   */
  private _calcCornerCoords(control: Control, position: Point) {
    const corner = control.calcCornerCoords(
      this.angle,
      this.cornerSize,
      position.x,
      position.y,
      false
    );
    const touchCorner = control.calcCornerCoords(
      this.angle,
      this.touchCornerSize,
      position.x,
      position.y,
      true
    );
    return { corner, touchCorner };
  }

  /**
   * Sets corner and controls position coordinates based on current angle, width and height, left and top.
   * oCoords are used to find the corners
   * aCoords are used to quickly find an object on the canvas
   * lineCoords are used to quickly find object during pointer events.
   * See {@link https://github.com/fabricjs/fabric.js/wiki/When-to-call-setCoords} and {@link http://fabricjs.com/fabric-gotchas}
   * @return {void}
   */
  setCoords(): void {
    super.setCoords();
    // set coordinates of the draggable boxes in the corners used to scale/rotate the image
    this.oCoords = this.calcOCoords();
  }

  /**
   * Calls a function for each control. The function gets called,
   * with the control, the control's key and the object that is calling the iterator
   * @param {Function} fn function to iterate over the controls over
   */
  forEachControl(
    fn: (
      control: Control,
      key: string,
      fabricObject: InteractiveFabricObject
    ) => any
  ) {
    for (const i in this.controls) {
      fn(this.controls[i], i, this);
    }
  }

  /**
   * Draws a colored layer behind the object, inside its selection borders.
   * Requires public options: padding, selectionBackgroundColor
   * this function is called when the context is transformed
   * has checks to be skipped when the object is on a staticCanvas
   * @todo evaluate if make this disappear in favor of a pre-render hook for objects
   * this was added by Andrea Bogazzi to make possible some feature for work reasons
   * it seemed a good option, now is an edge case
   * @param {CanvasRenderingContext2D} ctx Context to draw on
   */
  drawSelectionBackground(ctx: CanvasRenderingContext2D): void {
    if (
      !this.selectionBackgroundColor ||
      (this.canvas && !this.canvas.interactive) ||
      (this.canvas &&
        (this.canvas._activeObject as InteractiveFabricObject) !== this)
    ) {
      return;
    }
    ctx.save();
    const center = this.getRelativeCenterPoint(),
      wh = this._calculateCurrentDimensions(),
      vpt = this.getViewportTransform();
    ctx.translate(center.x, center.y);
    ctx.scale(1 / vpt[0], 1 / vpt[3]);
    ctx.rotate(degreesToRadians(this.angle));
    ctx.fillStyle = this.selectionBackgroundColor;
    ctx.fillRect(-wh.x / 2, -wh.y / 2, wh.x, wh.y);
    ctx.restore();
  }

  /**
   * @public override this function in order to customize the drawing of the control box, e.g. rounded corners, different border style.
   * @param {CanvasRenderingContext2D} ctx ctx is rotated and translated so that (0,0) is at object's center
   * @param {Point} size the control box size used
   */
  strokeBorders(ctx: CanvasRenderingContext2D, size: Point): void {
    ctx.strokeRect(-size.x / 2, -size.y / 2, size.x, size.y);
  }

  /**
   * @private
   * @param {CanvasRenderingContext2D} ctx Context to draw on
   * @param {Point} size
   * @param {TStyleOverride} styleOverride object to override the object style
   */
  _drawBorders(
    ctx: CanvasRenderingContext2D,
    size: Point,
    styleOverride: TStyleOverride = {}
  ): void {
    const options = {
      hasControls: this.hasControls,
      borderColor: this.borderColor,
      borderDashArray: this.borderDashArray,
      ...styleOverride,
    };
    ctx.save();
    ctx.strokeStyle = options.borderColor;
    this._setLineDash(ctx, options.borderDashArray);
    this.strokeBorders(ctx, size);
    options.hasControls && this.drawControlsConnectingLines(ctx, size);
    ctx.restore();
  }

  /**
   * Renders controls and borders for the object
   * the context here is not transformed
   * @todo move to interactivity
   * @param {CanvasRenderingContext2D} ctx Context to render on
   * @param {TStyleOverride} [styleOverride] properties to override the object style
   */
  _renderControls(
    ctx: CanvasRenderingContext2D,
    styleOverride: TStyleOverride = {}
  ) {
    const { hasBorders, hasControls } = this;
    const styleOptions = {
      hasBorders,
      hasControls,
      ...styleOverride,
    };
    const vpt = this.getViewportTransform(),
      shouldDrawBorders = styleOptions.hasBorders,
      shouldDrawControls = styleOptions.hasControls;
    const matrix = multiplyTransformMatrices(vpt, this.calcTransformMatrix());
    const options = qrDecompose(matrix);
    ctx.save();
    ctx.translate(options.translateX, options.translateY);
    ctx.lineWidth = 1 * this.borderScaleFactor;
    if (!this.group) {
      ctx.globalAlpha = this.isMoving ? this.borderOpacityWhenMoving : 1;
    }
    if (this.flipX) {
      options.angle -= 180;
    }
    ctx.rotate(degreesToRadians(this.group ? options.angle : this.angle));
    shouldDrawBorders && this.drawBorders(ctx, options, styleOverride);
    shouldDrawControls && this.drawControls(ctx, styleOverride);
    ctx.restore();
  }

  /**
   * Draws borders of an object's bounding box.
   * Requires public properties: width, height
   * Requires public options: padding, borderColor
   * @param {CanvasRenderingContext2D} ctx Context to draw on
   * @param {object} options object representing current object parameters
   * @param {TStyleOverride} [styleOverride] object to override the object style
   */
  drawBorders(
    ctx: CanvasRenderingContext2D,
    options: TQrDecomposeOut,
    styleOverride: TStyleOverride
  ): void {
    let size;
    if ((styleOverride && styleOverride.forActiveSelection) || this.group) {
      const bbox = sizeAfterTransform(this.width, this.height, options),
        stroke = (
          this.strokeUniform
            ? new Point().scalarAdd(this.canvas ? this.canvas.getZoom() : 1)
            : // this is extremely confusing. options comes from the upper function
              // and is the qrDecompose of a matrix that takes in account zoom too
              new Point(options.scaleX, options.scaleY)
        ).scalarMultiply(this.strokeWidth);
      size = bbox.add(stroke).scalarAdd(this.borderScaleFactor);
    } else {
      size = this._calculateCurrentDimensions().scalarAdd(
        this.borderScaleFactor
      );
    }
    this._drawBorders(ctx, size, styleOverride);
  }

  /**
   * Draws lines from a borders of an object's bounding box to controls that have `withConnection` property set.
   * Requires public properties: width, height
   * Requires public options: padding, borderColor
   * @param {CanvasRenderingContext2D} ctx Context to draw on
   * @param {Point} size object size x = width, y = height
   */
  drawControlsConnectingLines(
    ctx: CanvasRenderingContext2D,
    size: Point
  ): void {
    let shouldStroke = false;

    ctx.beginPath();
    this.forEachControl((control, key) => {
      // in this moment, the ctx is centered on the object.
      // width and height of the above function are the size of the bbox.
      if (control.withConnection && control.getVisibility(this, key)) {
        // reset movement for each control
        shouldStroke = true;
        ctx.moveTo(control.x * size.x, control.y * size.y);
        ctx.lineTo(
          control.x * size.x + control.offsetX,
          control.y * size.y + control.offsetY
        );
      }
    });
    shouldStroke && ctx.stroke();
  }

  /**
   * Draws corners of an object's bounding box.
   * Requires public properties: width, height
   * Requires public options: cornerSize, padding
   * @param {CanvasRenderingContext2D} ctx Context to draw on
   * @param {ControlRenderingStyleOverride} styleOverride object to override the object style
   */
  drawControls(
    ctx: CanvasRenderingContext2D,
    styleOverride: ControlRenderingStyleOverride = {}
  ) {
    ctx.save();
    const retinaScaling = this.getCanvasRetinaScaling();
    const { cornerStrokeColor, cornerDashArray, cornerColor } = this;
    const options = {
      cornerStrokeColor,
      cornerDashArray,
      cornerColor,
      ...styleOverride,
    };
    ctx.setTransform(retinaScaling, 0, 0, retinaScaling, 0, 0);
    ctx.strokeStyle = ctx.fillStyle = options.cornerColor;
    if (!this.transparentCorners) {
      ctx.strokeStyle = options.cornerStrokeColor;
    }
    this._setLineDash(ctx, options.cornerDashArray);
    this.setCoords();
    this.forEachControl((control, key) => {
      if (control.getVisibility(this, key)) {
        const p = this.oCoords[key];
        control.render(ctx, p.x, p.y, options, this);
      }
    });
    ctx.restore();
  }

  /**
   * Returns true if the specified control is visible, false otherwise.
   * @param {string} controlKey The key of the control. Possible values are usually 'tl', 'tr', 'br', 'bl', 'ml', 'mt', 'mr', 'mb', 'mtr',
   * but since the control api allow for any control name, can be any string.
   * @returns {boolean} true if the specified control is visible, false otherwise
   */
  isControlVisible(controlKey: string): boolean {
    return (
      this.controls[controlKey] &&
      this.controls[controlKey].getVisibility(this, controlKey)
    );
  }

  /**
   * Sets the visibility of the specified control.
   * please do not use.
   * @param {String} controlKey The key of the control. Possible values are 'tl', 'tr', 'br', 'bl', 'ml', 'mt', 'mr', 'mb', 'mtr'.
   * but since the control api allow for any control name, can be any string.
   * @param {Boolean} visible true to set the specified control visible, false otherwise
   * @todo discuss this overlap of priority here with the team. Andrea Bogazzi for details
   */
  setControlVisible(controlKey: string, visible: boolean) {
    if (!this._controlsVisibility) {
      this._controlsVisibility = {};
    }
    this._controlsVisibility[controlKey] = visible;
  }

  /**
   * Sets the visibility state of object controls, this is just a bulk option for setControlVisible;
   * @param {Record<string, boolean>} [options] with an optional key per control
   * example: {Boolean} [options.bl] true to enable the bottom-left control, false to disable it
   */
  setControlsVisibility(options: Record<string, boolean> = {}) {
    Object.entries(options).forEach(([controlKey, visibility]) =>
      this.setControlVisible(controlKey, visibility)
    );
  }

  /**
   * Clears the canvas.contextTop in a specific area that corresponds to the object's bounding box
   * that is in the canvas.contextContainer.
   * This function is used to clear pieces of contextTop where we render ephemeral effects on top of the object.
   * Example: blinking cursor text selection, drag effects.
   * @todo discuss swapping restoreManually with a renderCallback, but think of async issues
   * @param {Boolean} [restoreManually] When true won't restore the context after clear, in order to draw something else.
   * @return {CanvasRenderingContext2D|undefined} canvas.contextTop that is either still transformed
   * with the object transformMatrix, or restored to neutral transform
   */
  clearContextTop(
    restoreManually?: boolean
  ): CanvasRenderingContext2D | undefined {
    if (!this.canvas) {
      return;
    }
    const ctx = this.canvas.contextTop;
    if (!ctx) {
      return;
    }
    const v = this.canvas.viewportTransform;
    ctx.save();
    ctx.transform(v[0], v[1], v[2], v[3], v[4], v[5]);
    this.transform(ctx);
    // we add 4 pixel, to be sure to do not leave any pixel out
    const width = this.width + 4,
      height = this.height + 4;
    ctx.clearRect(-width / 2, -height / 2, width, height);

    restoreManually || ctx.restore();
    return ctx;
  }

  /**
   * This callback function is called every time _discardActiveObject or _setActiveObject
   * try to to deselect this object. If the function returns true, the process is cancelled
   * @param {Object} [options] options sent from the upper functions
   * @param {TPointerEvent} [options.e] event if the process is generated by an event
   * @param {FabricObject} [options.object] next object we are setting as active, and reason why
   * this is being deselected

   */
  onDeselect(options?: { e?: TPointerEvent; object?: FabricObject }): boolean {
    // implemented by sub-classes, as needed.
    return false;
  }

  /**
   * This callback function is called every time _discardActiveObject or _setActiveObject
   * try to to select this object. If the function returns true, the process is cancelled
   * @param {Object} [options] options sent from the upper functions
   * @param {Event} [options.e] event if the process is generated by an event
   */
  onSelect(options?: { e?: TPointerEvent }): boolean {
    // implemented by sub-classes, as needed.
    return false;
  }

  /**
   * Override to customize drag and drop behavior
   * return true if the object currently dragged can be dropped on the target
   * @public
   * @param {DragEvent} e
   * @returns {boolean}
   */
  canDrop(e?: DragEvent): boolean {
    return false;
  }

  /**
   * Override to customize drag and drop behavior
   * render a specific effect when an object is the source of a drag event
   * example: render the selection status for the part of text that is being dragged from a text object
   * @public
   * @param {DragEvent} e
   * @returns {boolean}
   */
  renderDragSourceEffect(this: AssertKeys<this, 'canvas'>, e: DragEvent) {
    // for subclasses
  }

  /**
   * Override to customize drag and drop behavior
   * render a specific effect when an object is the target of a drag event
   * used to show that the underly object can receive a drop, or to show how the
   * object will change when dropping. example: show the cursor where the text is about to be dropped
   * @public
   * @param {DragEvent} e
   * @returns {boolean}
   */
  renderDropTargetEffect(this: AssertKeys<this, 'canvas'>, e: DragEvent) {
    // for subclasses
  }
}<|MERGE_RESOLUTION|>--- conflicted
+++ resolved
@@ -1,16 +1,10 @@
-<<<<<<< HEAD
 import type { Canvas } from '../../canvas/canvas_events';
 import type { Control } from '../../controls/control.class';
 import type { ControlRenderingStyleOverride } from '../../controls/controls.render';
 import { ObjectEvents, TPointerEvent } from '../../EventTypeDefs';
+import type { AssertKeys, TCornerPoint, TDegree, TMat2D } from '../../typedefs';
 import { Point } from '../../point.class';
-import type { TCornerPoint, TDegree, TMat2D } from '../../typedefs';
-=======
-import { IPoint, Point } from '../../point.class';
-import type { AssertKeys, TCornerPoint, TDegree, TMat2D } from '../../typedefs';
-import { FabricObject } from './Object';
-import { degreesToRadians } from '../../util/misc/radiansDegreesConversion';
->>>>>>> dbc48242
+
 import {
   calcRotateMatrix,
   multiplyTransformMatrices,
