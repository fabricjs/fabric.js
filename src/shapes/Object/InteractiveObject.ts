import { Point } from '../../point.class';
import type { AssertKeys, TCornerPoint, TDegree, TMat2D } from '../../typedefs';
import { FabricObject } from './Object';
import { degreesToRadians } from '../../util/misc/radiansDegreesConversion';
import {
  calcRotateMatrix,
  multiplyTransformMatrices,
  qrDecompose,
  TQrDecomposeOut,
} from '../../util/misc/matrix';
import type { Control } from '../../controls/control.class';
import { sizeAfterTransform } from '../../util/misc/objectTransforms';
import { ObjectEvents, TPointerEvent } from '../../EventTypeDefs';
import type { Canvas } from '../../canvas/canvas_events';
import type { ControlRenderingStyleOverride } from '../../controls/controls.render';

type TOCoord = Point & {
  corner: TCornerPoint;
  touchCorner: TCornerPoint;
};

type TControlSet = Record<string, Control>;

<<<<<<< HEAD
export interface DragMethods {
  shouldStartDragging(): boolean;
  onDragStart(e: DragEvent): boolean;
}

export type FabricObjectWithDragSupport = InteractiveFabricObject & DragMethods;
=======
type TBorderRenderingStyleOverride = Partial<
  Pick<FabricObject, 'borderColor' | 'borderDashArray'>
>;

type TStyleOverride = ControlRenderingStyleOverride &
  TBorderRenderingStyleOverride &
  Partial<
    Pick<FabricObject, 'hasBorders' | 'hasControls'> & {
      forActiveSelection: boolean;
    }
  >;
export type FabricObjectWithDragSupport = InteractiveFabricObject & {
  onDragStart: (e: DragEvent) => boolean;
};
>>>>>>> a3631b65

export class InteractiveFabricObject<
  EventSpec extends ObjectEvents = ObjectEvents
> extends FabricObject<EventSpec> {
  /**
   * Describe object's corner position in canvas element coordinates.
   * properties are depending on control keys and padding the main controls.
   * each property is an object with x, y and corner.
   * The `corner` property contains in a similar manner the 4 points of the
   * interactive area of the corner.
   * The coordinates depends from the controls positionHandler and are used
   * to draw and locate controls
   */
  declare oCoords: Record<string, TOCoord>;

  /**
   * When `true`, cache does not get updated during scaling. The picture will get blocky if scaled
   * too much and will be redrawn with correct details at the end of scaling.
   * this setting is performance and application dependant.
   * default to true
   * since 1.7.0
   * @type Boolean
   * @default true
   */
  declare noScaleCache: boolean;

  /**
   * keeps the value of the last hovered corner during mouse move.
   * 0 is no corner, or 'mt', 'ml', 'mtr' etc..
   * It should be private, but there is no harm in using it as
   * a read-only property.
   * this isn't cleaned automatically. Non selected objects may have wrong values
   * @type [string]
   */
  declare __corner?: string;

  /**
   * a map of control visibility for this object.
   * this was left when controls were introduced to not break the api too much
   * this takes priority over the generic control visibility
   */
  declare _controlsVisibility: Record<string, boolean>;

  /**
   * The angle that an object will lock to while rotating.
   * @type [TDegree]
   */
  declare snapAngle?: TDegree;

  /**
   * The angle difference from the current snapped angle in which snapping should occur.
   * When undefined, the snapThreshold will default to the snapAngle.
   * @type [TDegree]
   */
  declare snapThreshold?: TDegree;

  /**
   * holds the controls for the object.
   * controls are added by default_controls.js
   */
  declare controls: TControlSet;

  /**
   * internal boolean to signal the code that the object is
   * part of the move action.
   */
  declare isMoving?: boolean;

  /**
   * A boolean used from the gesture module to keep tracking of a scaling
   * action when there is no scaling transform in place.
   * This is an edge case and is used twice in all codebase.
   * Probably added to keep track of some performance issues
   * @TODO use git blame to investigate why it was added
   * DON'T USE IT. WE WILL TRY TO REMOVE IT
   */
  declare _scaling?: boolean;

  declare canvas?: Canvas;

  /**
   * Constructor
   * @param {Object} [options] Options object
   */
  constructor(options?: Record<string, unknown>) {
    super(options);
  }

  /**
   * Update width and height of the canvas for cache
   * returns true or false if canvas needed resize.
   * @private
   * @return {Boolean} true if the canvas has been resized
   */
  _updateCacheCanvas() {
    const targetCanvas = this.canvas;
    if (this.noScaleCache && targetCanvas && targetCanvas._currentTransform) {
      const target = targetCanvas._currentTransform.target,
        action = targetCanvas._currentTransform.action;
      if (
        this === (target as InteractiveFabricObject) &&
        action.startsWith('scale')
      ) {
        return false;
      }
    }
    return super._updateCacheCanvas();
  }

  /**
   * Determines which corner has been clicked
   * @private
   * @param {Object} pointer The pointer indicating the mouse position
   * @param {boolean} forTouch indicates if we are looking for interaction area with a touch action
   * @return {String|Boolean} corner code (tl, tr, bl, br, etc.), or false if nothing is found
   */
  _findTargetCorner(pointer: Point, forTouch = false): 0 | string {
    if (
      !this.hasControls ||
      !this.canvas ||
      (this.canvas._activeObject as InteractiveFabricObject) !== this
    ) {
      return 0;
    }

    this.__corner = undefined;
    // had to keep the reverse loop because was breaking tests
    const cornerEntries = Object.entries(this.oCoords);
    for (let i = cornerEntries.length - 1; i >= 0; i--) {
      const [cornerKey, corner] = cornerEntries[i];
      if (!this.isControlVisible(cornerKey)) {
        continue;
      }
      const lines = this._getImageLines(
        forTouch ? corner.touchCorner : corner.corner
      );
      const xPoints = this._findCrossPoints(pointer, lines);
      if (xPoints !== 0 && xPoints % 2 === 1) {
        this.__corner = cornerKey;
        return cornerKey;
      }
      // // debugging
      //
      // this.canvas.contextTop.fillRect(lines.bottomline.d.x, lines.bottomline.d.y, 2, 2);
      // this.canvas.contextTop.fillRect(lines.bottomline.o.x, lines.bottomline.o.y, 2, 2);
      //
      // this.canvas.contextTop.fillRect(lines.leftline.d.x, lines.leftline.d.y, 2, 2);
      // this.canvas.contextTop.fillRect(lines.leftline.o.x, lines.leftline.o.y, 2, 2);
      //
      // this.canvas.contextTop.fillRect(lines.topline.d.x, lines.topline.d.y, 2, 2);
      // this.canvas.contextTop.fillRect(lines.topline.o.x, lines.topline.o.y, 2, 2);
      //
      // this.canvas.contextTop.fillRect(lines.rightline.d.x, lines.rightline.d.y, 2, 2);
      // this.canvas.contextTop.fillRect(lines.rightline.o.x, lines.rightline.o.y, 2, 2);
    }
    return 0;
  }

  /**
   * Calculates the coordinates of the center of each control plus the corners of the control itself
   * This basically just delegates to each control positionHandler
   * WARNING: changing what is passed to positionHandler is a breaking change, since position handler
   * is a public api and should be done just if extremely necessary
   * @return {Record<string, TOCoord>}
   */
  calcOCoords(): Record<string, TOCoord> {
    const vpt = this.getViewportTransform(),
      center = this.getCenterPoint(),
      tMatrix = [1, 0, 0, 1, center.x, center.y] as TMat2D,
      rMatrix = calcRotateMatrix({
        angle: this.getTotalAngle() - (!!this.group && this.flipX ? 180 : 0),
      }),
      positionMatrix = multiplyTransformMatrices(tMatrix, rMatrix),
      startMatrix = multiplyTransformMatrices(vpt, positionMatrix),
      finalMatrix = multiplyTransformMatrices(startMatrix, [
        1 / vpt[0],
        0,
        0,
        1 / vpt[3],
        0,
        0,
      ]),
      transformOptions = this.group
        ? qrDecompose(this.calcTransformMatrix())
        : undefined,
      dim = this._calculateCurrentDimensions(transformOptions),
      coords: Record<string, TOCoord> = {};

    this.forEachControl((control, key) => {
      const position = control.positionHandler(dim, finalMatrix, this, control);
      // coords[key] are sometimes used as points. Those are points to which we add
      // the property corner and touchCorner from `_calcCornerCoords`.
      // don't remove this assign for an object spread.
      coords[key] = Object.assign(
        position,
        this._calcCornerCoords(control, position)
      );
    });

    // debug code
    /*
      const canvas = this.canvas;
      setTimeout(function () {
      if (!canvas) return;
        canvas.contextTop.clearRect(0, 0, 700, 700);
        canvas.contextTop.fillStyle = 'green';
        Object.keys(coords).forEach(function(key) {
          const control = coords[key];
          canvas.contextTop.fillRect(control.x, control.y, 3, 3);
        });
      } 50);
    */
    return coords;
  }

  /**
   * Sets the coordinates that determine the interaction area of each control
   * note: if we would switch to ROUND corner area, all of this would disappear.
   * everything would resolve to a single point and a pythagorean theorem for the distance
   * @todo evaluate simplification of code switching to circle interaction area at runtime
   * @private
   */
  private _calcCornerCoords(control: Control, position: Point) {
    const corner = control.calcCornerCoords(
      this.angle,
      this.cornerSize,
      position.x,
      position.y,
      false
    );
    const touchCorner = control.calcCornerCoords(
      this.angle,
      this.touchCornerSize,
      position.x,
      position.y,
      true
    );
    return { corner, touchCorner };
  }

  /**
   * Sets corner and controls position coordinates based on current angle, width and height, left and top.
   * oCoords are used to find the corners
   * aCoords are used to quickly find an object on the canvas
   * lineCoords are used to quickly find object during pointer events.
   * See {@link https://github.com/fabricjs/fabric.js/wiki/When-to-call-setCoords} and {@link http://fabricjs.com/fabric-gotchas}
   * @return {void}
   */
  setCoords(): void {
    super.setCoords();
    // set coordinates of the draggable boxes in the corners used to scale/rotate the image
    this.oCoords = this.calcOCoords();
  }

  /**
   * Calls a function for each control. The function gets called,
   * with the control, the control's key and the object that is calling the iterator
   * @param {Function} fn function to iterate over the controls over
   */
  forEachControl(
    fn: (
      control: Control,
      key: string,
      fabricObject: InteractiveFabricObject
    ) => any
  ) {
    for (const i in this.controls) {
      fn(this.controls[i], i, this);
    }
  }

  /**
   * Draws a colored layer behind the object, inside its selection borders.
   * Requires public options: padding, selectionBackgroundColor
   * this function is called when the context is transformed
   * has checks to be skipped when the object is on a staticCanvas
   * @todo evaluate if make this disappear in favor of a pre-render hook for objects
   * this was added by Andrea Bogazzi to make possible some feature for work reasons
   * it seemed a good option, now is an edge case
   * @param {CanvasRenderingContext2D} ctx Context to draw on
   */
  drawSelectionBackground(ctx: CanvasRenderingContext2D): void {
    if (
      !this.selectionBackgroundColor ||
      (this.canvas && !this.canvas.interactive) ||
      (this.canvas &&
        (this.canvas._activeObject as InteractiveFabricObject) !== this)
    ) {
      return;
    }
    ctx.save();
    const center = this.getRelativeCenterPoint(),
      wh = this._calculateCurrentDimensions(),
      vpt = this.getViewportTransform();
    ctx.translate(center.x, center.y);
    ctx.scale(1 / vpt[0], 1 / vpt[3]);
    ctx.rotate(degreesToRadians(this.angle));
    ctx.fillStyle = this.selectionBackgroundColor;
    ctx.fillRect(-wh.x / 2, -wh.y / 2, wh.x, wh.y);
    ctx.restore();
  }

  /**
   * @public override this function in order to customize the drawing of the control box, e.g. rounded corners, different border style.
   * @param {CanvasRenderingContext2D} ctx ctx is rotated and translated so that (0,0) is at object's center
   * @param {Point} size the control box size used
   */
  strokeBorders(ctx: CanvasRenderingContext2D, size: Point): void {
    ctx.strokeRect(-size.x / 2, -size.y / 2, size.x, size.y);
  }

  /**
   * @private
   * @param {CanvasRenderingContext2D} ctx Context to draw on
   * @param {Point} size
   * @param {TStyleOverride} styleOverride object to override the object style
   */
  _drawBorders(
    ctx: CanvasRenderingContext2D,
    size: Point,
    styleOverride: TStyleOverride = {}
  ): void {
    const options = {
      hasControls: this.hasControls,
      borderColor: this.borderColor,
      borderDashArray: this.borderDashArray,
      ...styleOverride,
    };
    ctx.save();
    ctx.strokeStyle = options.borderColor;
    this._setLineDash(ctx, options.borderDashArray);
    this.strokeBorders(ctx, size);
    options.hasControls && this.drawControlsConnectingLines(ctx, size);
    ctx.restore();
  }

  /**
   * Renders controls and borders for the object
   * the context here is not transformed
   * @todo move to interactivity
   * @param {CanvasRenderingContext2D} ctx Context to render on
   * @param {TStyleOverride} [styleOverride] properties to override the object style
   */
  _renderControls(
    ctx: CanvasRenderingContext2D,
    styleOverride: TStyleOverride = {}
  ) {
    const { hasBorders, hasControls } = this;
    const styleOptions = {
      hasBorders,
      hasControls,
      ...styleOverride,
    };
    const vpt = this.getViewportTransform(),
      shouldDrawBorders = styleOptions.hasBorders,
      shouldDrawControls = styleOptions.hasControls;
    const matrix = multiplyTransformMatrices(vpt, this.calcTransformMatrix());
    const options = qrDecompose(matrix);
    ctx.save();
    ctx.translate(options.translateX, options.translateY);
    ctx.lineWidth = 1 * this.borderScaleFactor;
    if (!this.group) {
      ctx.globalAlpha = this.isMoving ? this.borderOpacityWhenMoving : 1;
    }
    if (this.flipX) {
      options.angle -= 180;
    }
    ctx.rotate(degreesToRadians(this.group ? options.angle : this.angle));
    shouldDrawBorders && this.drawBorders(ctx, options, styleOverride);
    shouldDrawControls && this.drawControls(ctx, styleOverride);
    ctx.restore();
  }

  /**
   * Draws borders of an object's bounding box.
   * Requires public properties: width, height
   * Requires public options: padding, borderColor
   * @param {CanvasRenderingContext2D} ctx Context to draw on
   * @param {object} options object representing current object parameters
   * @param {TStyleOverride} [styleOverride] object to override the object style
   */
  drawBorders(
    ctx: CanvasRenderingContext2D,
    options: TQrDecomposeOut,
    styleOverride: TStyleOverride
  ): void {
    let size;
    if ((styleOverride && styleOverride.forActiveSelection) || this.group) {
      const bbox = sizeAfterTransform(this.width, this.height, options),
        stroke = (
          this.strokeUniform
            ? new Point().scalarAdd(this.canvas ? this.canvas.getZoom() : 1)
            : // this is extremely confusing. options comes from the upper function
              // and is the qrDecompose of a matrix that takes in account zoom too
              new Point(options.scaleX, options.scaleY)
        ).scalarMultiply(this.strokeWidth);
      size = bbox.add(stroke).scalarAdd(this.borderScaleFactor);
    } else {
      size = this._calculateCurrentDimensions().scalarAdd(
        this.borderScaleFactor
      );
    }
    this._drawBorders(ctx, size, styleOverride);
  }

  /**
   * Draws lines from a borders of an object's bounding box to controls that have `withConnection` property set.
   * Requires public properties: width, height
   * Requires public options: padding, borderColor
   * @param {CanvasRenderingContext2D} ctx Context to draw on
   * @param {Point} size object size x = width, y = height
   */
  drawControlsConnectingLines(
    ctx: CanvasRenderingContext2D,
    size: Point
  ): void {
    let shouldStroke = false;

    ctx.beginPath();
    this.forEachControl((control, key) => {
      // in this moment, the ctx is centered on the object.
      // width and height of the above function are the size of the bbox.
      if (control.withConnection && control.getVisibility(this, key)) {
        // reset movement for each control
        shouldStroke = true;
        ctx.moveTo(control.x * size.x, control.y * size.y);
        ctx.lineTo(
          control.x * size.x + control.offsetX,
          control.y * size.y + control.offsetY
        );
      }
    });
    shouldStroke && ctx.stroke();
  }

  /**
   * Draws corners of an object's bounding box.
   * Requires public properties: width, height
   * Requires public options: cornerSize, padding
   * @param {CanvasRenderingContext2D} ctx Context to draw on
   * @param {ControlRenderingStyleOverride} styleOverride object to override the object style
   */
  drawControls(
    ctx: CanvasRenderingContext2D,
    styleOverride: ControlRenderingStyleOverride = {}
  ) {
    ctx.save();
    const retinaScaling = this.getCanvasRetinaScaling();
    const { cornerStrokeColor, cornerDashArray, cornerColor } = this;
    const options = {
      cornerStrokeColor,
      cornerDashArray,
      cornerColor,
      ...styleOverride,
    };
    ctx.setTransform(retinaScaling, 0, 0, retinaScaling, 0, 0);
    ctx.strokeStyle = ctx.fillStyle = options.cornerColor;
    if (!this.transparentCorners) {
      ctx.strokeStyle = options.cornerStrokeColor;
    }
    this._setLineDash(ctx, options.cornerDashArray);
    this.setCoords();
    this.forEachControl((control, key) => {
      if (control.getVisibility(this, key)) {
        const p = this.oCoords[key];
        control.render(ctx, p.x, p.y, options, this);
      }
    });
    ctx.restore();
  }

  /**
   * Returns true if the specified control is visible, false otherwise.
   * @param {string} controlKey The key of the control. Possible values are usually 'tl', 'tr', 'br', 'bl', 'ml', 'mt', 'mr', 'mb', 'mtr',
   * but since the control api allow for any control name, can be any string.
   * @returns {boolean} true if the specified control is visible, false otherwise
   */
  isControlVisible(controlKey: string): boolean {
    return (
      this.controls[controlKey] &&
      this.controls[controlKey].getVisibility(this, controlKey)
    );
  }

  /**
   * Sets the visibility of the specified control.
   * please do not use.
   * @param {String} controlKey The key of the control. Possible values are 'tl', 'tr', 'br', 'bl', 'ml', 'mt', 'mr', 'mb', 'mtr'.
   * but since the control api allow for any control name, can be any string.
   * @param {Boolean} visible true to set the specified control visible, false otherwise
   * @todo discuss this overlap of priority here with the team. Andrea Bogazzi for details
   */
  setControlVisible(controlKey: string, visible: boolean) {
    if (!this._controlsVisibility) {
      this._controlsVisibility = {};
    }
    this._controlsVisibility[controlKey] = visible;
  }

  /**
   * Sets the visibility state of object controls, this is just a bulk option for setControlVisible;
   * @param {Record<string, boolean>} [options] with an optional key per control
   * example: {Boolean} [options.bl] true to enable the bottom-left control, false to disable it
   */
  setControlsVisibility(options: Record<string, boolean> = {}) {
    Object.entries(options).forEach(([controlKey, visibility]) =>
      this.setControlVisible(controlKey, visibility)
    );
  }

  /**
   * Clears the canvas.contextTop in a specific area that corresponds to the object's bounding box
   * that is in the canvas.contextContainer.
   * This function is used to clear pieces of contextTop where we render ephemeral effects on top of the object.
   * Example: blinking cursor text selection, drag effects.
   * @todo discuss swapping restoreManually with a renderCallback, but think of async issues
   * @param {Boolean} [restoreManually] When true won't restore the context after clear, in order to draw something else.
   * @return {CanvasRenderingContext2D|undefined} canvas.contextTop that is either still transformed
   * with the object transformMatrix, or restored to neutral transform
   */
  clearContextTop(
    restoreManually?: boolean
  ): CanvasRenderingContext2D | undefined {
    if (!this.canvas) {
      return;
    }
    const ctx = this.canvas.contextTop;
    if (!ctx) {
      return;
    }
    const v = this.canvas.viewportTransform;
    ctx.save();
    ctx.transform(v[0], v[1], v[2], v[3], v[4], v[5]);
    this.transform(ctx);
    // we add 4 pixel, to be sure to do not leave any pixel out
    const width = this.width + 4,
      height = this.height + 4;
    ctx.clearRect(-width / 2, -height / 2, width, height);

    restoreManually || ctx.restore();
    return ctx;
  }

  /**
   * This callback function is called every time _discardActiveObject or _setActiveObject
   * try to to deselect this object. If the function returns true, the process is cancelled
   * @param {Object} [options] options sent from the upper functions
   * @param {TPointerEvent} [options.e] event if the process is generated by an event
   * @param {FabricObject} [options.object] next object we are setting as active, and reason why
   * this is being deselected

   */
  onDeselect(options?: { e?: TPointerEvent; object?: FabricObject }): boolean {
    // implemented by sub-classes, as needed.
    return false;
  }

  /**
   * This callback function is called every time _discardActiveObject or _setActiveObject
   * try to to select this object. If the function returns true, the process is cancelled
   * @param {Object} [options] options sent from the upper functions
   * @param {Event} [options.e] event if the process is generated by an event
   */
  onSelect(options?: { e?: TPointerEvent }): boolean {
    // implemented by sub-classes, as needed.
    return false;
  }

  /**
   * Override to customize drag and drop behavior
   * return true if the object currently dragged can be dropped on the target
   * @public
   * @param {DragEvent} e
   * @returns {boolean}
   */
  canDrop(e: DragEvent): boolean {
    return false;
  }

  /**
   * Override to customize drag and drop behavior
   * render a specific effect when an object is the source of a drag event
   * example: render the selection status for the part of text that is being dragged from a text object
   * @public
   * @param {DragEvent} e
   * @returns {boolean}
   */
  renderDragSourceEffect(this: AssertKeys<this, 'canvas'>, e: DragEvent) {
    // for subclasses
  }

  /**
   * Override to customize drag and drop behavior
   * render a specific effect when an object is the target of a drag event
   * used to show that the underly object can receive a drop, or to show how the
   * object will change when dropping. example: show the cursor where the text is about to be dropped
   * @public
   * @param {DragEvent} e
   * @returns {boolean}
   */
  renderDropTargetEffect(this: AssertKeys<this, 'canvas'>, e: DragEvent) {
    // for subclasses
  }
}<|MERGE_RESOLUTION|>--- conflicted
+++ resolved
@@ -21,14 +21,6 @@
 
 type TControlSet = Record<string, Control>;
 
-<<<<<<< HEAD
-export interface DragMethods {
-  shouldStartDragging(): boolean;
-  onDragStart(e: DragEvent): boolean;
-}
-
-export type FabricObjectWithDragSupport = InteractiveFabricObject & DragMethods;
-=======
 type TBorderRenderingStyleOverride = Partial<
   Pick<FabricObject, 'borderColor' | 'borderDashArray'>
 >;
@@ -40,10 +32,13 @@
       forActiveSelection: boolean;
     }
   >;
-export type FabricObjectWithDragSupport = InteractiveFabricObject & {
-  onDragStart: (e: DragEvent) => boolean;
-};
->>>>>>> a3631b65
+
+export interface DragMethods {
+  shouldStartDragging(): boolean;
+  onDragStart(e: DragEvent): boolean;
+}
+
+export type FabricObjectWithDragSupport = InteractiveFabricObject & DragMethods;
 
 export class InteractiveFabricObject<
   EventSpec extends ObjectEvents = ObjectEvents
