import type {
  TBBox,
  TCornerPoint,
  TDegree,
  TMat2D,
  TOriginX,
  TOriginY,
} from '../../typedefs';
import { iMatrix } from '../../constants';
import { Intersection } from '../../Intersection';
import { Point } from '../../Point';
import { makeBoundingBoxFromPoints } from '../../util/misc/boundingBoxFromPoints';
import {
  createRotateMatrix,
  createTranslateMatrix,
  composeMatrix,
  invertTransform,
  multiplyTransformMatrices,
  transformPoint,
  calcPlaneRotation,
} from '../../util/misc/matrix';
<<<<<<< HEAD
=======
import {
  degreesToRadians,
  radiansToDegrees,
} from '../../util/misc/radiansDegreesConversion';
import { sin } from '../../util/misc/sin';
>>>>>>> 4aeb8f07
import type { Canvas } from '../../canvas/Canvas';
import type { StaticCanvas } from '../../canvas/StaticCanvas';
import { ObjectOrigin } from './ObjectOrigin';
import type { ObjectEvents } from '../../EventTypeDefs';
import type { ControlProps } from './types/ControlProps';

type TMatrixCache = {
  key: string;
  value: TMat2D;
};

type TACoords = TCornerPoint;

export class ObjectGeometry<EventSpec extends ObjectEvents = ObjectEvents>
  extends ObjectOrigin<EventSpec>
  implements Pick<ControlProps, 'padding'>
{
  declare padding: number;

  /**
   * Describe object's corner position in canvas object absolute coordinates
   * properties are tl,tr,bl,br and describe the four main corner.
   * each property is an object with x, y, instance of Fabric.Point.
   * The coordinates depends from this properties: width, height, scaleX, scaleY
   * skewX, skewY, angle, strokeWidth, top, left.
   * Those coordinates are useful to understand where an object is. They get updated
   * with lineCoords or oCoords in interactive cases but they do not need to be updated when zoom or panning change.
   * The coordinates get updated with @method setCoords.
   * You can calculate them without updating with @method calcACoords();
   */
  declare aCoords: TACoords;

  /**
   * Describe object's corner position in canvas element coordinates.
   * includes padding. Used of object detection.
   * set and refreshed with setCoords.
   * Those could go away
   * @todo investigate how to get rid of those
   */
  declare lineCoords: TCornerPoint;

  /**
   * storage cache for object transform matrix
   */
  declare ownMatrixCache?: TMatrixCache;

  /**
   * storage cache for object full transform matrix
   */
  declare matrixCache?: TMatrixCache;

  /**
   * A Reference of the Canvas where the object is actually added
   * @type StaticCanvas | Canvas;
   * @default undefined
   * @private
   */
  declare canvas?: StaticCanvas | Canvas;

  /**
   * @returns {number} x position according to object's {@link originX} property in canvas coordinate plane
   */
  getX(): number {
    return this.getXY().x;
  }

  /**
   * @param {number} value x position according to object's {@link originX} property in canvas coordinate plane
   */
  setX(value: number) {
    this.setXY(this.getXY().setX(value));
  }

  /**
   * @returns {number} y position according to object's {@link originY} property in canvas coordinate plane
   */
  getY(): number {
    return this.getXY().y;
  }

  /**
   * @param {number} value y position according to object's {@link originY} property in canvas coordinate plane
   */
  setY(value: number) {
    this.setXY(this.getXY().setY(value));
  }

  /**
   * @returns {number} x position according to object's {@link originX} property in parent's coordinate plane\
   * if parent is canvas then this property is identical to {@link getX}
   */
  getRelativeX(): number {
    return this.left;
  }

  /**
   * @param {number} value x position according to object's {@link originX} property in parent's coordinate plane\
   * if parent is canvas then this method is identical to {@link setX}
   */
  setRelativeX(value: number) {
    this.left = value;
  }

  /**
   * @returns {number} y position according to object's {@link originY} property in parent's coordinate plane\
   * if parent is canvas then this property is identical to {@link getY}
   */
  getRelativeY(): number {
    return this.top;
  }

  /**
   * @param {number} value y position according to object's {@link originY} property in parent's coordinate plane\
   * if parent is canvas then this property is identical to {@link setY}
   */
  setRelativeY(value: number) {
    this.top = value;
  }

  /**
   * @returns {Point} x position according to object's {@link originX} {@link originY} properties in canvas coordinate plane
   */
  getXY(): Point {
    const relativePosition = this.getRelativeXY();
    return this.group
      ? transformPoint(relativePosition, this.group.calcTransformMatrix())
      : relativePosition;
  }

  /**
   * Set an object position to a particular point, the point is intended in absolute ( canvas ) coordinate.
   * You can specify {@link originX} and {@link originY} values,
   * that otherwise are the object's current values.
   * @example <caption>Set object's bottom left corner to point (5,5) on canvas</caption>
   * object.setXY(new Point(5, 5), 'left', 'bottom').
   * @param {Point} point position in canvas coordinate plane
   * @param {TOriginX} [originX] Horizontal origin: 'left', 'center' or 'right'
   * @param {TOriginY} [originY] Vertical origin: 'top', 'center' or 'bottom'
   */
  setXY(point: Point, originX?: TOriginX, originY?: TOriginY) {
    if (this.group) {
      point = transformPoint(
        point,
        invertTransform(this.group.calcTransformMatrix())
      );
    }
    this.setRelativeXY(point, originX, originY);
  }

  /**
   * @returns {Point} x,y position according to object's {@link originX} {@link originY} properties in parent's coordinate plane
   */
  getRelativeXY(): Point {
    return new Point(this.left, this.top);
  }

  /**
   * As {@link setXY}, but in current parent's coordinate plane (the current group if any or the canvas)
   * @param {Point} point position according to object's {@link originX} {@link originY} properties in parent's coordinate plane
   * @param {TOriginX} [originX] Horizontal origin: 'left', 'center' or 'right'
   * @param {TOriginY} [originY] Vertical origin: 'top', 'center' or 'bottom'
   */
  setRelativeXY(point: Point, originX?: TOriginX, originY?: TOriginY) {
    this.setPositionByOrigin(
      point,
      originX || this.originX,
      originY || this.originY
    );
  }

  /**
   * return correct set of coordinates for intersection
   * this will return either aCoords or lineCoords.
   * @param {boolean} calculate will calculate the coords or use the one
   * that are attached to the object instance
   * @return {Object} {tl, tr, br, bl} points
   */
  private _getCoords(calculate = false): TCornerPoint {
    if (calculate) {
      return this.calcACoords();
    }
    // swapped this double if in place of setCoords();
    if (!this.aCoords) {
      this.aCoords = this.calcACoords();
    }
    return this.aCoords;
  }

  /**
   * return correct set of coordinates for intersection
   * this will return either aCoords or lineCoords.
   * The coords are returned in an array.
   * @param {boolean} calculate will return aCoords if true or lineCoords
   * @return {Array} [tl, tr, br, bl] of points
   */
  getCoords(calculate = false): Point[] {
    const { tl, tr, br, bl } = this._getCoords(calculate);
    const coords = [tl, tr, br, bl];
    if (this.group) {
      const t = this.group.calcTransformMatrix();
      return coords.map((p) => transformPoint(p, t));
    }
    return coords;
  }

  /**
   * Checks if object intersects with an area formed by 2 points
   * @param {Object} pointTL top-left point of area
   * @param {Object} pointBR bottom-right point of area
   * @param {Boolean} [calculate] use coordinates of current position instead of stored one
   * @return {Boolean} true if object intersects with an area formed by 2 points
   */
  intersectsWithRect(
    pointTL: Point,
    pointBR: Point,
    calculate?: boolean
  ): boolean {
    const coords = this.getCoords(calculate),
      intersection = Intersection.intersectPolygonRectangle(
        coords,
        pointTL,
        pointBR
      );
    return intersection.status === 'Intersection';
  }

  /**
   * Checks if object intersects with another object
   * @param {Object} other Object to test
   * @param {Boolean} [absolute] use coordinates without viewportTransform
   * @param {Boolean} [calculate] use coordinates of current position instead of calculating them
   * @return {Boolean} true if object intersects with another object
   */
  intersectsWithObject(other: ObjectGeometry, calculate = false): boolean {
    const intersection = Intersection.intersectPolygonPolygon(
      this.getCoords(calculate),
      other.getCoords(calculate)
    );

    return (
      intersection.status === 'Intersection' ||
      intersection.status === 'Coincident' ||
      other.isContainedWithinObject(this, calculate) ||
      this.isContainedWithinObject(other, calculate)
    );
  }

  /**
   * Checks if object is fully contained within area of another object
   * @param {Object} other Object to test
   * @param {Boolean} [absolute] use coordinates without viewportTransform
   * @param {Boolean} [calculate] use coordinates of current position instead of stored ones
   * @return {Boolean} true if object is fully contained within area of another object
   */
  isContainedWithinObject(other: ObjectGeometry, calculate = false): boolean {
    const points = this.getCoords(calculate);
    calculate && other.getCoords(true);
    return points.every((point) => other.containsPoint(point));
  }

  /**
   * Checks if object is fully contained within area formed by 2 points, aligned with scene axis.
   * @param {Object} pointTL top-left point of area
   * @param {Object} pointBR bottom-right point of area
   * @param {Boolean} [calculate] use coordinates of current position instead of stored one
   * @return {Boolean} true if object is fully contained within area formed by 2 points
   */
  isContainedWithinRect(
    pointTL: Point,
    pointBR: Point,
    calculate?: boolean
  ): boolean {
    const boundingRect = this.getBoundingRect(calculate);
    return (
      boundingRect.left >= pointTL.x &&
      boundingRect.left + boundingRect.width <= pointBR.x &&
      boundingRect.top >= pointTL.y &&
      boundingRect.top + boundingRect.height <= pointBR.y
    );
  }

  isOverlapping<T extends ObjectGeometry>(other: T): boolean {
    return (
      this.intersectsWithObject(other) ||
      this.isContainedWithinObject(other) ||
      other.isContainedWithinObject(this)
    );
  }

  /**
   * Checks if point is inside the object
   * @param {Point} point Point to check against
   * @param {Boolean} [calculate] use coordinates of current position instead of stored ones
   * @return {Boolean} true if point is inside the object
   */
  containsPoint(point: Point, calculate = false): boolean {
    return Intersection.isPointInPolygon(point, this.getCoords(calculate));
  }

  /**
   * Checks if object is contained within the canvas with current viewportTransform
   * the check is done stopping at first point that appears on screen
   * @param {Boolean} [calculate] use coordinates of current position instead of .aCoords
   * @return {Boolean} true if object is fully or partially contained within canvas
   */
  isOnScreen(calculate = false): boolean {
    if (!this.canvas) {
      return false;
    }
    const { tl, br } = this.canvas.vptCoords;
    const points = this.getCoords(calculate);
    // if some point is on screen, the object is on screen.
    if (
      points.some(
        (point) =>
          point.x <= br.x &&
          point.x >= tl.x &&
          point.y <= br.y &&
          point.y >= tl.y
      )
    ) {
      return true;
    }
    // no points on screen, check intersection with absolute coordinates
    if (this.intersectsWithRect(tl, br, calculate)) {
      return true;
    }
    return this._containsCenterOfCanvas(tl, br, calculate);
  }

  /**
   * Checks if the object contains the midpoint between canvas extremities
   * Does not make sense outside the context of isOnScreen and isPartiallyOnScreen
   * @private
   * @param {Point} pointTL Top Left point
   * @param {Point} pointBR Top Right point
   * @param {Boolean} calculate use coordinates of current position instead of stored ones
   * @return {Boolean} true if the object contains the point
   */
  private _containsCenterOfCanvas(
    pointTL: Point,
    pointBR: Point,
    calculate?: boolean
  ): boolean {
    // worst case scenario the object is so big that contains the screen
    const centerPoint = pointTL.midPointFrom(pointBR);
    return this.containsPoint(centerPoint, calculate);
  }

  /**
   * Checks if object is partially contained within the canvas with current viewportTransform
   * @param {Boolean} [calculate] use coordinates of current position instead of stored ones
   * @return {Boolean} true if object is partially contained within canvas
   */
  isPartiallyOnScreen(calculate?: boolean): boolean {
    if (!this.canvas) {
      return false;
    }
    const { tl, br } = this.canvas.vptCoords;
    if (this.intersectsWithRect(tl, br, calculate)) {
      return true;
    }
    const allPointsAreOutside = this.getCoords(calculate).every(
      (point) =>
        (point.x >= br.x || point.x <= tl.x) &&
        (point.y >= br.y || point.y <= tl.y)
    );
    return (
      allPointsAreOutside && this._containsCenterOfCanvas(tl, br, calculate)
    );
  }

  /**
   * Returns coordinates of object's bounding rectangle (left, top, width, height)
   * the box is intended as aligned to axis of canvas.
   * @param {Boolean} [calculate] use coordinates of current position instead of .lineCoords / .aCoords
   * @return {Object} Object with left, top, width, height properties
   */
  getBoundingRect(calculate?: boolean): TBBox {
    return makeBoundingBoxFromPoints(this.getCoords(calculate));
  }

  /**
   * Returns width of an object's bounding box counting transformations
   * @todo shouldn't this account for group transform and return the actual size in canvas coordinate plane?
   * @return {Number} width value
   */
  getScaledWidth(): number {
    return this._getTransformedDimensions().x;
  }

  /**
   * Returns height of an object bounding box counting transformations
   * @todo shouldn't this account for group transform and return the actual size in canvas coordinate plane?
   * @return {Number} height value
   */
  getScaledHeight(): number {
    return this._getTransformedDimensions().y;
  }

  /**
   * Scales an object (equally by x and y)
   * @param {Number} value Scale factor
   * @return {void}
   */
  scale(value: number): void {
    this._set('scaleX', value);
    this._set('scaleY', value);
    this.setCoords();
  }

  /**
   * Scales an object to a given width, with respect to bounding box (scaling by x/y equally)
   * @param {Number} value New width value
   * @return {void}
   */
  scaleToWidth(value: number) {
    // adjust to bounding rect factor so that rotated shapes would fit as well
    const boundingRectFactor =
      this.getBoundingRect().width / this.getScaledWidth();
    return this.scale(value / this.width / boundingRectFactor);
  }

  /**
   * Scales an object to a given height, with respect to bounding box (scaling by x/y equally)
   * @param {Number} value New height value
   * @return {void}
   */
  scaleToHeight(value: number) {
    // adjust to bounding rect factor so that rotated shapes would fit as well
    const boundingRectFactor =
      this.getBoundingRect().height / this.getScaledHeight();
    return this.scale(value / this.height / boundingRectFactor);
  }

  getCanvasRetinaScaling() {
    return this.canvas?.getRetinaScaling() || 1;
  }

  /**
   * Returns the object angle relative to canvas counting also the group property
   * @returns {TDegree}
   */
  getTotalAngle(): TDegree {
    return this.group
      ? radiansToDegrees(calcPlaneRotation(this.calcTransformMatrix()))
      : this.angle;
  }

  /**
   * Retrieves viewportTransform from Object's canvas if possible
   * @method getViewportTransform
   * @memberOf FabricObject.prototype
   * @return {TMat2D}
   */
  getViewportTransform(): TMat2D {
    return this.canvas?.viewportTransform || (iMatrix.concat() as TMat2D);
  }

  /**
   * Calculates the coordinates of the 4 corner of the bbox, in absolute coordinates.
   * those never change with zoom or viewport changes.
   * @return {TCornerPoint}
   */
  calcACoords(): TCornerPoint {
    const rotateMatrix = createRotateMatrix({ angle: this.angle }),
      { x, y } = this.getRelativeCenterPoint(),
      tMatrix = createTranslateMatrix(x, y),
      finalMatrix = multiplyTransformMatrices(tMatrix, rotateMatrix),
      dim = this._getTransformedDimensions(),
      w = dim.x / 2,
      h = dim.y / 2;
    return {
      // corners
      tl: transformPoint({ x: -w, y: -h }, finalMatrix),
      tr: transformPoint({ x: w, y: -h }, finalMatrix),
      bl: transformPoint({ x: -w, y: h }, finalMatrix),
      br: transformPoint({ x: w, y: h }, finalMatrix),
    };
  }

  /**
   * Sets corner and controls position coordinates based on current angle, width and height, left and top.
   * aCoords are used to quickly find an object on the canvas
   * lineCoords are used to quickly find object during pointer events.
   * See {@link https://github.com/fabricjs/fabric.js/wiki/When-to-call-setCoords} and {@link http://fabricjs.com/fabric-gotchas}
   * @param {Boolean} [skipCorners] skip calculation of aCoord, lineCoords.
   * @return {void}
   */
  setCoords(): void {
    this.aCoords = this.calcACoords();
  }

  transformMatrixKey(skipGroup = false): string {
    const sep = '_';
    let prefix = '';
    if (!skipGroup && this.group) {
      prefix = this.group.transformMatrixKey(skipGroup) + sep;
    }
    return (
      prefix +
      this.top +
      sep +
      this.left +
      sep +
      this.scaleX +
      sep +
      this.scaleY +
      sep +
      this.skewX +
      sep +
      this.skewY +
      sep +
      this.angle +
      sep +
      this.originX +
      sep +
      this.originY +
      sep +
      this.width +
      sep +
      this.height +
      sep +
      this.strokeWidth +
      this.flipX +
      this.flipY
    );
  }

  /**
   * calculate transform matrix that represents the current transformations from the
   * object's properties.
   * @param {Boolean} [skipGroup] return transform matrix for object not counting parent transformations
   * There are some situation in which this is useful to avoid the fake rotation.
   * @return {TMat2D} transform matrix for the object
   */
  calcTransformMatrix(skipGroup = false): TMat2D {
    let matrix = this.calcOwnMatrix();
    if (skipGroup || !this.group) {
      return matrix;
    }
    const key = this.transformMatrixKey(skipGroup),
      cache = this.matrixCache;
    if (cache && cache.key === key) {
      return cache.value;
    }
    if (this.group) {
      matrix = multiplyTransformMatrices(
        this.group.calcTransformMatrix(false),
        matrix
      );
    }
    this.matrixCache = {
      key,
      value: matrix,
    };
    return matrix;
  }

  /**
   * calculate transform matrix that represents the current transformations from the
   * object's properties, this matrix does not include the group transformation
   * @return {TMat2D} transform matrix for the object
   */
  calcOwnMatrix(): TMat2D {
    const key = this.transformMatrixKey(true),
      cache = this.ownMatrixCache;
    if (cache && cache.key === key) {
      return cache.value;
    }
    const center = this.getRelativeCenterPoint(),
      options = {
        angle: this.angle,
        translateX: center.x,
        translateY: center.y,
        scaleX: this.scaleX,
        scaleY: this.scaleY,
        skewX: this.skewX,
        skewY: this.skewY,
        flipX: this.flipX,
        flipY: this.flipY,
      },
      value = composeMatrix(options);
    this.ownMatrixCache = {
      key,
      value,
    };
    return value;
  }

  /**
   * Calculate object dimensions from its properties
   * @private
   * @returns {Point} dimensions
   */
  _getNonTransformedDimensions(): Point {
    return new Point(this.width, this.height).scalarAdd(this.strokeWidth);
  }

  /**
   * Calculate object dimensions for controls box, including padding and canvas zoom.
   * and active selection
   * @private
   * @param {object} [options] transform options
   * @returns {Point} dimensions
   */
  _calculateCurrentDimensions(options?: any): Point {
    return this._getTransformedDimensions(options)
      .transform(this.getViewportTransform(), true)
      .scalarAdd(2 * this.padding);
  }
}<|MERGE_RESOLUTION|>--- conflicted
+++ resolved
@@ -19,14 +19,11 @@
   transformPoint,
   calcPlaneRotation,
 } from '../../util/misc/matrix';
-<<<<<<< HEAD
-=======
 import {
   degreesToRadians,
   radiansToDegrees,
 } from '../../util/misc/radiansDegreesConversion';
 import { sin } from '../../util/misc/sin';
->>>>>>> 4aeb8f07
 import type { Canvas } from '../../canvas/Canvas';
 import type { StaticCanvas } from '../../canvas/StaticCanvas';
 import { ObjectOrigin } from './ObjectOrigin';
