--- conflicted
+++ resolved
@@ -192,23 +192,11 @@
 
   /**
    * return correct set of coordinates for intersection
-<<<<<<< HEAD
-   * this will return aCoords.
    * that are attached to the object instance
+   * After an api semplification this method just return aCoords.
    * @return {Object} {tl, tr, br, bl} points
    */
   private _getCoords(): TCornerPoint {
-=======
-   * this will return either aCoords or lineCoords.
-   * @param {boolean} calculate will calculate the coords or use the one
-   * that are attached to the object instance
-   * @return {Object} {tl, tr, br, bl} points
-   */
-  private _getCoords(calculate = false): TCornerPoint {
-    if (calculate) {
-      return this.calcACoords();
-    }
->>>>>>> 6849a15b
     // swapped this double if in place of setCoords();
     if (!this.aCoords) {
       this.aCoords = this.calcACoords();
@@ -220,18 +208,10 @@
    * return correct set of coordinates for intersection
    * this will return either aCoords or lineCoords.
    * The coords are returned in an array.
-<<<<<<< HEAD
    * @return {Array} [tl, tr, br, bl] of points
    */
   getCoords(): Point[] {
     const { tl, tr, br, bl } = this._getCoords();
-=======
-   * @param {boolean} calculate will return aCoords if true or lineCoords
-   * @return {Array} [tl, tr, br, bl] of points
-   */
-  getCoords(calculate = false): Point[] {
-    const { tl, tr, br, bl } = this._getCoords(calculate);
->>>>>>> 6849a15b
     const coords = [tl, tr, br, bl];
     if (this.group) {
       const t = this.group.calcTransformMatrix();
@@ -244,22 +224,10 @@
    * Checks if object intersects with an area formed by 2 points
    * @param {Object} pointTL top-left point of area
    * @param {Object} pointBR bottom-right point of area
-<<<<<<< HEAD
    * @return {Boolean} true if object intersects with an area formed by 2 points
    */
   intersectsWithRect(pointTL: Point, pointBR: Point): boolean {
     const coords = this.getCoords(),
-=======
-   * @param {Boolean} [calculate] use coordinates of current position instead of stored one
-   * @return {Boolean} true if object intersects with an area formed by 2 points
-   */
-  intersectsWithRect(
-    pointTL: Point,
-    pointBR: Point,
-    calculate?: boolean
-  ): boolean {
-    const coords = this.getCoords(calculate),
->>>>>>> 6849a15b
       intersection = Intersection.intersectPolygonRectangle(
         coords,
         pointTL,
@@ -273,29 +241,17 @@
    * @param {Object} other Object to test
    * @return {Boolean} true if object intersects with another object
    */
-<<<<<<< HEAD
   intersectsWithObject(other: ObjectGeometry): boolean {
     const intersection = Intersection.intersectPolygonPolygon(
       this.getCoords(),
       other.getCoords()
-=======
-  intersectsWithObject(other: ObjectGeometry, calculate = false): boolean {
-    const intersection = Intersection.intersectPolygonPolygon(
-      this.getCoords(calculate),
-      other.getCoords(calculate)
->>>>>>> 6849a15b
     );
 
     return (
       intersection.status === 'Intersection' ||
       intersection.status === 'Coincident' ||
-<<<<<<< HEAD
       other.isContainedWithinObject(this) ||
       this.isContainedWithinObject(other)
-=======
-      other.isContainedWithinObject(this, calculate) ||
-      this.isContainedWithinObject(other, calculate)
->>>>>>> 6849a15b
     );
   }
 
@@ -304,14 +260,8 @@
    * @param {Object} other Object to test
    * @return {Boolean} true if object is fully contained within area of another object
    */
-<<<<<<< HEAD
   isContainedWithinObject(other: ObjectGeometry): boolean {
     const points = this.getCoords();
-=======
-  isContainedWithinObject(other: ObjectGeometry, calculate = false): boolean {
-    const points = this.getCoords(calculate);
-    calculate && other.getCoords(true);
->>>>>>> 6849a15b
     return points.every((point) => other.containsPoint(point));
   }
 
@@ -319,22 +269,10 @@
    * Checks if object is fully contained within area formed by 2 points, aligned with scene axis.
    * @param {Object} pointTL top-left point of area
    * @param {Object} pointBR bottom-right point of area
-<<<<<<< HEAD
    * @return {Boolean} true if object is fully contained within area formed by 2 points
    */
   isContainedWithinRect(pointTL: Point, pointBR: Point): boolean {
     const boundingRect = this.getBoundingRect();
-=======
-   * @param {Boolean} [calculate] use coordinates of current position instead of stored one
-   * @return {Boolean} true if object is fully contained within area formed by 2 points
-   */
-  isContainedWithinRect(
-    pointTL: Point,
-    pointBR: Point,
-    calculate?: boolean
-  ): boolean {
-    const boundingRect = this.getBoundingRect(calculate);
->>>>>>> 6849a15b
     return (
       boundingRect.left >= pointTL.x &&
       boundingRect.left + boundingRect.width <= pointBR.x &&
@@ -354,18 +292,10 @@
   /**
    * Checks if point is inside the object
    * @param {Point} point Point to check against
-<<<<<<< HEAD
    * @return {Boolean} true if point is inside the object
    */
   containsPoint(point: Point): boolean {
     return Intersection.isPointInPolygon(point, this.getCoords());
-=======
-   * @param {Boolean} [calculate] use coordinates of current position instead of stored ones
-   * @return {Boolean} true if point is inside the object
-   */
-  containsPoint(point: Point, calculate = false): boolean {
-    return Intersection.isPointInPolygon(point, this.getCoords(calculate));
->>>>>>> 6849a15b
   }
 
   /**
@@ -378,11 +308,7 @@
       return false;
     }
     const { tl, br } = this.canvas.vptCoords;
-<<<<<<< HEAD
     const points = this.getCoords();
-=======
-    const points = this.getCoords(calculate);
->>>>>>> 6849a15b
     // if some point is on screen, the object is on screen.
     if (
       points.some(
@@ -396,11 +322,7 @@
       return true;
     }
     // no points on screen, check intersection with absolute coordinates
-<<<<<<< HEAD
     if (this.intersectsWithRect(tl, br)) {
-=======
-    if (this.intersectsWithRect(tl, br, calculate)) {
->>>>>>> 6849a15b
       return true;
     }
     return this._containsCenterOfCanvas(tl, br);
@@ -417,11 +339,7 @@
   private _containsCenterOfCanvas(pointTL: Point, pointBR: Point): boolean {
     // worst case scenario the object is so big that contains the screen
     const centerPoint = pointTL.midPointFrom(pointBR);
-<<<<<<< HEAD
     return this.containsPoint(centerPoint);
-=======
-    return this.containsPoint(centerPoint, calculate);
->>>>>>> 6849a15b
   }
 
   /**
@@ -433,17 +351,10 @@
       return false;
     }
     const { tl, br } = this.canvas.vptCoords;
-<<<<<<< HEAD
     if (this.intersectsWithRect(tl, br)) {
       return true;
     }
     const allPointsAreOutside = this.getCoords().every(
-=======
-    if (this.intersectsWithRect(tl, br, calculate)) {
-      return true;
-    }
-    const allPointsAreOutside = this.getCoords(calculate).every(
->>>>>>> 6849a15b
       (point) =>
         (point.x >= br.x || point.x <= tl.x) &&
         (point.y >= br.y || point.y <= tl.y)
@@ -454,18 +365,10 @@
   /**
    * Returns coordinates of object's bounding rectangle (left, top, width, height)
    * the box is intended as aligned to axis of canvas.
-<<<<<<< HEAD
    * @return {Object} Object with left, top, width, height properties
    */
   getBoundingRect(): TBBox {
     return makeBoundingBoxFromPoints(this.getCoords());
-=======
-   * @param {Boolean} [calculate] use coordinates of current position instead of .lineCoords / .aCoords
-   * @return {Object} Object with left, top, width, height properties
-   */
-  getBoundingRect(calculate?: boolean): TBBox {
-    return makeBoundingBoxFromPoints(this.getCoords(calculate));
->>>>>>> 6849a15b
   }
 
   /**
