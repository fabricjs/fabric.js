--- conflicted
+++ resolved
@@ -271,11 +271,7 @@
   intersectsWithRect(
     pointTL: Point,
     pointBR: Point,
-<<<<<<< HEAD
     absolute?: boolean,
-=======
-    absolute: boolean,
->>>>>>> aff39163
     calculate?: boolean
   ): boolean {
     const coords = this.getCoords(absolute, calculate),
@@ -346,11 +342,7 @@
   isContainedWithinRect(
     pointTL: Point,
     pointBR: Point,
-<<<<<<< HEAD
     absolute?: boolean,
-=======
-    absolute: boolean,
->>>>>>> aff39163
     calculate?: boolean
   ): boolean {
     const boundingRect = this.getBoundingRect(absolute, calculate);
