--- conflicted
+++ resolved
@@ -2,13 +2,8 @@
 import { FabricObjectSVGExportMixin } from './FabricObjectSVGExportMixin';
 import { InteractiveFabricObject } from './InteractiveObject';
 import { applyMixins } from '../../util/applyMixins';
-<<<<<<< HEAD
-import { FabricObjectProps } from './ObjectProps';
-import { classRegistry } from '../../ClassRegistry';
-=======
 import { FabricObjectProps } from './types/FabricObjectProps';
 import { TFabricObjectProps, SerializedObjectProps } from './types';
->>>>>>> a0f8275f
 
 // TODO somehow we have to make a tree-shakeable import
 
