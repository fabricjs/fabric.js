--- conflicted
+++ resolved
@@ -1,13 +1,8 @@
 import { ObjectEvents } from '../../EventTypeDefs';
-import { applyMixins } from '../../util/applyMixins';
 import { FabricObjectSVGExportMixin } from './FabricObjectSVGExportMixin';
 import { InteractiveFabricObject } from './InteractiveObject';
-<<<<<<< HEAD
+import { applyMixins } from '../../util/applyMixins';
 import { SerializedObjectProps } from './ObjectProps';
-=======
-import { applyMixins } from '../../util/applyMixins';
-import { FabricObjectProps } from './ObjectProps';
->>>>>>> ff3edd7d
 
 // TODO somehow we have to make a tree-shakeable import
 
@@ -18,17 +13,11 @@
   EventSpec extends ObjectEvents = ObjectEvents
 > extends FabricObjectSVGExportMixin {}
 
-<<<<<<< HEAD
 export class FabricObject<
   SProps = SerializedObjectProps,
   Props = Partial<SProps>,
   EventSpec extends ObjectEvents = ObjectEvents
 > extends InteractiveFabricObject<SProps, Props, EventSpec> {}
-=======
-export class FabricObject<EventSpec extends ObjectEvents = ObjectEvents>
-  extends InteractiveFabricObject<EventSpec>
-  implements FabricObjectProps {}
->>>>>>> ff3edd7d
 
 applyMixins(FabricObject, [FabricObjectSVGExportMixin]);
 
