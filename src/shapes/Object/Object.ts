import { cache } from '../../cache';
import { config } from '../../config';
import { ALIASING_LIMIT, iMatrix, VERSION } from '../../constants';
import { ObjectEvents } from '../../EventTypeDefs';
import { AnimatableObject } from './AnimatableObject';
import { Point } from '../../Point';
import { Shadow } from '../../Shadow';
import type {
  TDegree,
  TFiller,
  TSize,
  TCacheCanvasDimensions,
  TClassProperties,
} from '../../typedefs';
import { classRegistry } from '../../ClassRegistry';
import { runningAnimations } from '../../util/animation/AnimationRegistry';
import { cloneDeep } from '../../util/internals/cloneDeep';
import { capValue } from '../../util/misc/capValue';
import { createCanvasElement, toDataURL } from '../../util/misc/dom';
import { invertTransform, qrDecompose } from '../../util/misc/matrix';
import { enlivenObjectEnlivables } from '../../util/misc/objectEnlive';
import {
  resetObjectTransform,
  saveObjectTransform,
} from '../../util/misc/objectTransforms';
import { sendObjectToPlane } from '../../util/misc/planeChange';
import { pick } from '../../util/misc/pick';
import { toFixed } from '../../util/misc/toFixed';
import type { Group } from '../Group';
import { StaticCanvas } from '../../canvas/StaticCanvas';
import { isFiller, isSerializableFiller, isTextObject } from '../../util/types';
import type { Image } from '../Image';
import {
  cacheProperties,
  fabricObjectDefaultValues,
  stateProperties,
} from './defaultValues';
import type { Gradient } from '../../gradient/Gradient';
import type { Pattern } from '../../Pattern';
import type { Canvas } from '../../canvas/Canvas';
import { SerializedObjectProps } from './types/SerializedObjectProps';
import { ObjectProps } from './types/ObjectProps';
import { TProps } from './types';

export type TCachedFabricObject = FabricObject &
  Required<
    Pick<
      FabricObject,
      | 'zoomX'
      | 'zoomY'
      | '_cacheCanvas'
      | '_cacheContext'
      | 'cacheTranslationX'
      | 'cacheTranslationY'
    >
  > & {
    _cacheContext: CanvasRenderingContext2D;
  };

/**
 * Root object class from which all 2d shape classes inherit from
 * @tutorial {@link http://fabricjs.com/fabric-intro-part-1#objects}
 *
 * @fires added
 * @fires removed
 *
 * @fires selected
 * @fires deselected
 *
 * @fires rotating
 * @fires scaling
 * @fires moving
 * @fires skewing
 * @fires modified
 *
 * @fires mousedown
 * @fires mouseup
 * @fires mouseover
 * @fires mouseout
 * @fires mousewheel
 * @fires mousedblclick
 *
 * @fires dragover
 * @fires dragenter
 * @fires dragleave
 * @fires drop
 */
export class FabricObject<
    Props extends TProps<ObjectProps> = Partial<ObjectProps>,
    SProps extends SerializedObjectProps = SerializedObjectProps,
    EventSpec extends ObjectEvents = ObjectEvents
  >
  extends AnimatableObject<EventSpec>
  implements ObjectProps
{
<<<<<<< HEAD
=======
  declare readonly type: string;

  declare minScaleLimit: number;

>>>>>>> a0f8275f
  declare opacity: number;

  declare paintFirst: 'fill' | 'stroke';
  declare fill: string | TFiller | null;
  declare fillRule: CanvasFillRule;
  declare stroke: string | TFiller | null;
  declare strokeDashArray: number[] | null;
  declare strokeDashOffset: number;
  declare strokeLineCap: CanvasLineCap;
  declare strokeLineJoin: CanvasLineJoin;
  declare strokeMiterLimit: number;

  declare globalCompositeOperation: GlobalCompositeOperation;
  declare backgroundColor: string;

  declare shadow: Shadow | null;

  declare visible: boolean;

  declare includeDefaultValues: boolean;
  declare excludeFromExport: boolean;

  declare objectCaching: boolean;

  declare clipPath?: FabricObject;
  declare inverted: boolean;
  declare absolutePositioned: boolean;

  /**
   * This list of properties is used to check if the state of an object is changed.
   * This state change now is only used for children of groups to understand if a group
   * needs its cache regenerated during a .set call
   * @type Array
   */
  static stateProperties: string[] = stateProperties;

  /**
   * List of properties to consider when checking if cache needs refresh
   * Those properties are checked by
   * calls to Object.set(key, value). If the key is in this list, the object is marked as dirty
   * and refreshed at the next render
   * @type Array
   */
  static cacheProperties: string[] = cacheProperties;

  /**
   * When set to `true`, object's cache will be rerendered next render call.
   * since 1.7.0
   * @type Boolean
   * @default true
   */
  declare dirty: boolean;

  /**
   * Quick access for the _cacheCanvas rendering context
   * This is part of the objectCaching feature
   * since 1.7.0
   * @type boolean
   * @default undefined
   * @private
   */
  _cacheContext: CanvasRenderingContext2D | null = null;

  /**
   * A reference to the HTMLCanvasElement that is used to contain the cache of the object
   * this canvas element is resized and cleared as needed
   * Is marked private, you can read it, don't use it since it is handled by fabric
   * since 1.7.0
   * @type HTMLCanvasElement
   * @default undefined
   * @private
   */
  declare _cacheCanvas?: HTMLCanvasElement;

  /**
   * Size of the cache canvas, width
   * since 1.7.0
   * @type number
   * @default undefined
   * @private
   */
  declare cacheWidth?: number;

  /**
   * Size of the cache canvas, height
   * since 1.7.0
   * @type number
   * @default undefined
   * @private
   */
  declare cacheHeight?: number;

  /**
   * zoom level used on the cacheCanvas to draw the cache, X axe
   * since 1.7.0
   * @type number
   * @default undefined
   * @private
   */
  declare zoomX?: number;

  /**
   * zoom level used on the cacheCanvas to draw the cache, Y axe
   * since 1.7.0
   * @type number
   * @default undefined
   * @private
   */
  declare zoomY?: number;

  /**
   * zoom level used on the cacheCanvas to draw the cache, Y axe
   * since 1.7.0
   * @type number
   * @default undefined
   * @private
   */
  declare cacheTranslationX?: number;

  /**
   * translation of the cacheCanvas away from the center, for subpixel accuracy and crispness
   * since 1.7.0
   * @type number
   * @default undefined
   * @private
   */
  declare cacheTranslationY?: number;

  /**
   * A reference to the parent of the object, usually a Group
   * @type number
   * @default undefined
   * @private
   */
  declare group?: Group;

  /**
   * Indicate if the object is sitting on a cache dedicated to it
   * or is part of a larger cache for many object ( a group for example)
   * @type number
   * @default undefined
   * @private
   */
  declare ownCaching?: boolean;

  /**
   * Private. indicates if the object inside a group is on a transformed context or not
   * or is part of a larger cache for many object ( a group for example)
   * @type boolean
   * @default undefined
   * @private
   */
  declare _transformDone?: boolean;

  static ownDefaults: Record<string, any> = fabricObjectDefaultValues;

  static getDefaults(): Record<string, any> {
    return { ...FabricObject.ownDefaults };
  }

  /**
   * Legacy identifier of the class. Prefer using utils like isType or instanceOf
   * Will be removed in fabric 7 or 8.
   * The setter exists because is very hard to catch all the ways in which a type value
   * could be set in the instance
   * @TODO add sustainable warning message
   * @type string
   * @deprecated
   */
  get type() {
    return this.constructor.name.toLowerCase();
  }

  set type(value) {
    console.warn('Setting type has no effect', value)
  }

  /**
   * Constructor
   * @param {Object} [options] Options object
   */
<<<<<<< HEAD
  constructor(options: Partial<ObjectProps>) {
=======
  constructor(options?: Props) {
>>>>>>> a0f8275f
    super();
    Object.assign(
      this,
      (this.constructor as typeof FabricObject).getDefaults()
    );
    this.setOptions(options);
  }

  /**
   * Create a the canvas used to keep the cached copy of the object
   * @private
   */
  _createCacheCanvas() {
    this._cacheCanvas = createCanvasElement();
    this._cacheContext = this._cacheCanvas.getContext('2d');
    this._updateCacheCanvas();
    // if canvas gets created, is empty, so dirty.
    this.dirty = true;
  }

  /**
   * Limit the cache dimensions so that X * Y do not cross config.perfLimitSizeTotal
   * and each side do not cross fabric.cacheSideLimit
   * those numbers are configurable so that you can get as much detail as you want
   * making bargain with performances.
   * @param {Object} dims
   * @param {Object} dims.width width of canvas
   * @param {Object} dims.height height of canvas
   * @param {Object} dims.zoomX zoomX zoom value to unscale the canvas before drawing cache
   * @param {Object} dims.zoomY zoomY zoom value to unscale the canvas before drawing cache
   * @return {Object}.width width of canvas
   * @return {Object}.height height of canvas
   * @return {Object}.zoomX zoomX zoom value to unscale the canvas before drawing cache
   * @return {Object}.zoomY zoomY zoom value to unscale the canvas before drawing cache
   */
  _limitCacheSize(
    dims: TSize & { zoomX: number; zoomY: number; capped: boolean } & any
  ) {
    const width = dims.width,
      height = dims.height,
      max = config.maxCacheSideLimit,
      min = config.minCacheSideLimit;
    if (
      width <= max &&
      height <= max &&
      width * height <= config.perfLimitSizeTotal
    ) {
      if (width < min) {
        dims.width = min;
      }
      if (height < min) {
        dims.height = min;
      }
      return dims;
    }
    const ar = width / height,
      [limX, limY] = cache.limitDimsByArea(ar),
      x = capValue(min, limX, max),
      y = capValue(min, limY, max);
    if (width > x) {
      dims.zoomX /= width / x;
      dims.width = x;
      dims.capped = true;
    }
    if (height > y) {
      dims.zoomY /= height / y;
      dims.height = y;
      dims.capped = true;
    }
    return dims;
  }

  /**
   * Return the dimension and the zoom level needed to create a cache canvas
   * big enough to host the object to be cached.
   * @private
   * @return {Object}.x width of object to be cached
   * @return {Object}.y height of object to be cached
   * @return {Object}.width width of canvas
   * @return {Object}.height height of canvas
   * @return {Object}.zoomX zoomX zoom value to unscale the canvas before drawing cache
   * @return {Object}.zoomY zoomY zoom value to unscale the canvas before drawing cache
   */
  _getCacheCanvasDimensions(): TCacheCanvasDimensions {
    const objectScale = this.getTotalObjectScaling(),
      // calculate dimensions without skewing
      dim = this._getTransformedDimensions({ skewX: 0, skewY: 0 }),
      neededX = (dim.x * objectScale.x) / this.scaleX,
      neededY = (dim.y * objectScale.y) / this.scaleY;
    return {
      // for sure this ALIASING_LIMIT is slightly creating problem
      // in situation in which the cache canvas gets an upper limit
      // also objectScale contains already scaleX and scaleY
      width: neededX + ALIASING_LIMIT,
      height: neededY + ALIASING_LIMIT,
      zoomX: objectScale.x,
      zoomY: objectScale.y,
      x: neededX,
      y: neededY,
    };
  }

  /**
   * Update width and height of the canvas for cache
   * returns true or false if canvas needed resize.
   * @private
   * @return {Boolean} true if the canvas has been resized
   */
  _updateCacheCanvas() {
    const canvas = this._cacheCanvas,
      context = this._cacheContext,
      dims = this._limitCacheSize(this._getCacheCanvasDimensions()),
      minCacheSize = config.minCacheSideLimit,
      width = dims.width,
      height = dims.height,
      zoomX = dims.zoomX,
      zoomY = dims.zoomY,
      dimensionsChanged =
        width !== this.cacheWidth || height !== this.cacheHeight,
      zoomChanged = this.zoomX !== zoomX || this.zoomY !== zoomY;

    if (!canvas || !context) {
      return false;
    }

    let drawingWidth,
      drawingHeight,
      shouldRedraw = dimensionsChanged || zoomChanged,
      additionalWidth = 0,
      additionalHeight = 0,
      shouldResizeCanvas = false;

    if (dimensionsChanged) {
      const canvasWidth = (this._cacheCanvas as HTMLCanvasElement).width,
        canvasHeight = (this._cacheCanvas as HTMLCanvasElement).height,
        sizeGrowing = width > canvasWidth || height > canvasHeight,
        sizeShrinking =
          (width < canvasWidth * 0.9 || height < canvasHeight * 0.9) &&
          canvasWidth > minCacheSize &&
          canvasHeight > minCacheSize;
      shouldResizeCanvas = sizeGrowing || sizeShrinking;
      if (
        sizeGrowing &&
        !dims.capped &&
        (width > minCacheSize || height > minCacheSize)
      ) {
        additionalWidth = width * 0.1;
        additionalHeight = height * 0.1;
      }
    }
    if (isTextObject(this) && this.path) {
      shouldRedraw = true;
      shouldResizeCanvas = true;
      // IMHO in those lines we are using zoomX and zoomY not the this version.
      additionalWidth += this.getHeightOfLine(0) * this.zoomX!;
      additionalHeight += this.getHeightOfLine(0) * this.zoomY!;
    }
    if (shouldRedraw) {
      if (shouldResizeCanvas) {
        canvas.width = Math.ceil(width + additionalWidth);
        canvas.height = Math.ceil(height + additionalHeight);
      } else {
        context.setTransform(1, 0, 0, 1, 0, 0);
        context.clearRect(0, 0, canvas.width, canvas.height);
      }
      drawingWidth = dims.x / 2;
      drawingHeight = dims.y / 2;
      this.cacheTranslationX =
        Math.round(canvas.width / 2 - drawingWidth) + drawingWidth;
      this.cacheTranslationY =
        Math.round(canvas.height / 2 - drawingHeight) + drawingHeight;
      this.cacheWidth = width;
      this.cacheHeight = height;
      context.translate(this.cacheTranslationX, this.cacheTranslationY);
      context.scale(zoomX, zoomY);
      this.zoomX = zoomX;
      this.zoomY = zoomY;
      return true;
    }
    return false;
  }

  /**
   * Sets object's properties from options, for class constructor only.
   * Needs to be overridden for different defaults.
   * @protected
   * @param {Object} [options] Options object
   */
  protected setOptions(options: Record<string, any> = {}) {
    this._setOptions(options);
  }

  /**
   * Transforms context when rendering an object
   * @param {CanvasRenderingContext2D} ctx Context
   */
  transform(ctx: CanvasRenderingContext2D) {
    const needFullTransform =
      (this.group && !this.group._transformDone) ||
      (this.group && this.canvas && ctx === (this.canvas as Canvas).contextTop);
    const m = this.calcTransformMatrix(!needFullTransform);
    ctx.transform(m[0], m[1], m[2], m[3], m[4], m[5]);
  }

  /**
   * Returns an object representation of an instance
   * @param {Array} [propertiesToInclude] Any properties that you might want to additionally include in the output
   * @return {Object} Object representation of an instance
   */
  toObject<
    T extends Omit<Props & TClassProperties<this>, keyof SProps>,
    K extends keyof T = never
  >(propertiesToInclude?: K[]): { [R in K]: T[K] } & SProps {
    const NUM_FRACTION_DIGITS = config.NUM_FRACTION_DIGITS,
      clipPathData =
        this.clipPath && !this.clipPath.excludeFromExport
          ? {
              ...this.clipPath.toObject(propertiesToInclude),
              inverted: this.clipPath.inverted,
              absolutePositioned: this.clipPath.absolutePositioned,
            }
          : null,
      object = {
<<<<<<< HEAD
        ...pick(this, propertiesToInclude as (keyof this)[]),
        type: this.constructor.name,
=======
        ...pick(this, propertiesToInclude),
        type: this.type,
>>>>>>> a0f8275f
        version: VERSION,
        originX: this.originX,
        originY: this.originY,
        left: toFixed(this.left, NUM_FRACTION_DIGITS),
        top: toFixed(this.top, NUM_FRACTION_DIGITS),
        width: toFixed(this.width, NUM_FRACTION_DIGITS),
        height: toFixed(this.height, NUM_FRACTION_DIGITS),
        fill: isSerializableFiller(this.fill)
          ? this.fill.toObject()
          : this.fill,
        stroke: isSerializableFiller(this.stroke)
          ? this.stroke.toObject()
          : this.stroke,
        strokeWidth: toFixed(this.strokeWidth, NUM_FRACTION_DIGITS),
        strokeDashArray: this.strokeDashArray
          ? this.strokeDashArray.concat()
          : this.strokeDashArray,
        strokeLineCap: this.strokeLineCap,
        strokeDashOffset: this.strokeDashOffset,
        strokeLineJoin: this.strokeLineJoin,
        strokeUniform: this.strokeUniform,
        strokeMiterLimit: toFixed(this.strokeMiterLimit, NUM_FRACTION_DIGITS),
        scaleX: toFixed(this.scaleX, NUM_FRACTION_DIGITS),
        scaleY: toFixed(this.scaleY, NUM_FRACTION_DIGITS),
        angle: toFixed(this.angle, NUM_FRACTION_DIGITS),
        flipX: this.flipX,
        flipY: this.flipY,
        opacity: toFixed(this.opacity, NUM_FRACTION_DIGITS),
        shadow:
          this.shadow && this.shadow.toObject
            ? this.shadow.toObject()
            : this.shadow,
        visible: this.visible,
        backgroundColor: this.backgroundColor,
        fillRule: this.fillRule,
        paintFirst: this.paintFirst,
        globalCompositeOperation: this.globalCompositeOperation,
        skewX: toFixed(this.skewX, NUM_FRACTION_DIGITS),
        skewY: toFixed(this.skewY, NUM_FRACTION_DIGITS),
        ...(clipPathData ? { clipPath: clipPathData } : null),
      };

    return !this.includeDefaultValues
      ? this._removeDefaultValues(object)
      : object;
  }

  /**
   * Returns (dataless) object representation of an instance
   * @param {Array} [propertiesToInclude] Any properties that you might want to additionally include in the output
   * @return {Object} Object representation of an instance
   */
  toDatalessObject(propertiesToInclude?: string[]) {
    // will be overwritten by subclasses
    return this.toObject(propertiesToInclude);
  }

  /**
   * @private
   * @param {Object} object
   */
  _removeDefaultValues<T extends object>(object: T): Partial<T> {
    // getDefaults() ( get from static ownDefaults ) should win over prototype since anyway they get assigned to instance
    // ownDefault vs prototype is swappable only if you change all the fabric objects consistently.
    const defaults = (this.constructor as typeof FabricObject).getDefaults();
    const hasStaticDefaultValues = Object.keys(defaults).length > 0;
    const baseValues = hasStaticDefaultValues
      ? defaults
      : Object.getPrototypeOf(this);

    Object.keys(object).forEach(function (prop) {
      if (prop === 'left' || prop === 'top' || prop === 'type') {
        return;
      }
      if (object[prop] === baseValues[prop]) {
        delete object[prop];
      }
      // basically a check for [] === []
      if (
        Array.isArray(object[prop]) &&
        Array.isArray(baseValues[prop]) &&
        object[prop].length === 0 &&
        baseValues[prop].length === 0
      ) {
        delete object[prop];
      }
    });

    return object;
  }

  /**
   * Returns a string representation of an instance
   * @return {String}
   */
  toString() {
    return `#<${this.constructor.name}>`;
  }

  /**
   * Return the object scale factor counting also the group scaling
   * @return {Point}
   */
  getObjectScaling() {
    // if the object is a top level one, on the canvas, we go for simple aritmetic
    // otherwise the complex method with angles will return approximations and decimals
    // and will likely kill the cache when not needed
    // https://github.com/fabricjs/fabric.js/issues/7157
    if (!this.group) {
      return new Point(Math.abs(this.scaleX), Math.abs(this.scaleY));
    }
    // if we are inside a group total zoom calculation is complex, we defer to generic matrices
    const options = qrDecompose(this.calcTransformMatrix());
    return new Point(Math.abs(options.scaleX), Math.abs(options.scaleY));
  }

  /**
   * Return the object scale factor counting also the group scaling, zoom and retina
   * @return {Object} object with scaleX and scaleY properties
   */
  getTotalObjectScaling() {
    const scale = this.getObjectScaling();
    if (this.canvas) {
      const zoom = this.canvas.getZoom();
      const retina = this.getCanvasRetinaScaling();
      return scale.scalarMultiply(zoom * retina);
    }
    return scale;
  }

  /**
   * Return the object opacity counting also the group property
   * @return {Number}
   */
  getObjectOpacity() {
    let opacity = this.opacity;
    if (this.group) {
      opacity *= this.group.getObjectOpacity();
    }
    return opacity;
  }

  /**
   * Makes sure the scale is valid and modifies it if necessary
   * @todo: this is a control action issue, not a geometry one
   * @private
   * @param {Number} value, unconstrained
   * @return {Number} constrained value;
   */
  _constrainScale(value: number): number {
    if (Math.abs(value) < this.minScaleLimit) {
      if (value < 0) {
        return -this.minScaleLimit;
      } else {
        return this.minScaleLimit;
      }
    } else if (value === 0) {
      return 0.0001;
    }
    return value;
  }

  /**
   * Handles setting values on the instance and handling internal side effects
   * @protected
   * @param {String} key
   * @param {*} value
   */
  _set(key: string, value: any) {
    const isChanged = this[key as keyof this] !== value;

    if (key === 'scaleX' || key === 'scaleY') {
      value = this._constrainScale(value);
    }
    if (key === 'scaleX' && value < 0) {
      this.flipX = !this.flipX;
      value *= -1;
    } else if (key === 'scaleY' && value < 0) {
      this.flipY = !this.flipY;
      value *= -1;
      // i don't like this automatic initialization here
    } else if (key === 'shadow' && value && !(value instanceof Shadow)) {
      value = new Shadow(value);
    } else if (key === 'dirty' && this.group) {
      this.group.set('dirty', value);
    }

    this[key as keyof this] = value;

    if (isChanged) {
      const groupNeedsUpdate = this.group && this.group.isOnACache();
      if (
        (this.constructor as typeof FabricObject).cacheProperties.includes(key)
      ) {
        this.dirty = true;
        groupNeedsUpdate && this.group!.set('dirty', true);
      } else if (
        groupNeedsUpdate &&
        (this.constructor as typeof FabricObject).stateProperties.includes(key)
      ) {
        this.group!.set('dirty', true);
      }
    }
    return this;
  }

  /*
   * @private
   * return if the object would be visible in rendering
   * @memberOf FabricObject.prototype
   * @return {Boolean}
   */
  isNotVisible() {
    return (
      this.opacity === 0 ||
      (!this.width && !this.height && this.strokeWidth === 0) ||
      !this.visible
    );
  }

  /**
   * Renders an object on a specified context
   * @param {CanvasRenderingContext2D} ctx Context to render on
   */
  render(ctx: CanvasRenderingContext2D) {
    // do not render if width/height are zeros or object is not visible
    if (this.isNotVisible()) {
      return;
    }
    if (
      this.canvas &&
      this.canvas.skipOffscreen &&
      !this.group &&
      !this.isOnScreen()
    ) {
      return;
    }
    ctx.save();
    this._setupCompositeOperation(ctx);
    this.drawSelectionBackground(ctx);
    this.transform(ctx);
    this._setOpacity(ctx);
    this._setShadow(ctx);
    if (this.shouldCache()) {
      this.renderCache();
      (this as TCachedFabricObject).drawCacheOnCanvas(ctx);
    } else {
      this._removeCacheCanvas();
      this.dirty = false;
      this.drawObject(ctx);
    }
    ctx.restore();
  }

  drawSelectionBackground(ctx: CanvasRenderingContext2D) {
    /* no op */
  }

  renderCache(options?: any) {
    options = options || {};
    if (!this._cacheCanvas || !this._cacheContext) {
      this._createCacheCanvas();
    }
    if (this.isCacheDirty() && this._cacheContext) {
      this.drawObject(this._cacheContext, options.forClipping);
      this.dirty = false;
    }
  }

  /**
   * Remove cacheCanvas and its dimensions from the objects
   */
  _removeCacheCanvas() {
    this._cacheCanvas = undefined;
    this._cacheContext = null;
    this.cacheWidth = 0;
    this.cacheHeight = 0;
  }

  /**
   * return true if the object will draw a stroke
   * Does not consider text styles. This is just a shortcut used at rendering time
   * We want it to be an approximation and be fast.
   * wrote to avoid extra caching, it has to return true when stroke happens,
   * can guess when it will not happen at 100% chance, does not matter if it misses
   * some use case where the stroke is invisible.
   * @since 3.0.0
   * @returns Boolean
   */
  hasStroke() {
    return (
      this.stroke && this.stroke !== 'transparent' && this.strokeWidth !== 0
    );
  }

  /**
   * return true if the object will draw a fill
   * Does not consider text styles. This is just a shortcut used at rendering time
   * We want it to be an approximation and be fast.
   * wrote to avoid extra caching, it has to return true when fill happens,
   * can guess when it will not happen at 100% chance, does not matter if it misses
   * some use case where the fill is invisible.
   * @since 3.0.0
   * @returns Boolean
   */
  hasFill() {
    return this.fill && this.fill !== 'transparent';
  }

  /**
   * When set to `true`, force the object to have its own cache, even if it is inside a group
   * it may be needed when your object behave in a particular way on the cache and always needs
   * its own isolated canvas to render correctly.
   * Created to be overridden
   * since 1.7.12
   * @returns Boolean
   */
  needsItsOwnCache() {
    if (
      this.paintFirst === 'stroke' &&
      this.hasFill() &&
      this.hasStroke() &&
      typeof this.shadow === 'object'
    ) {
      return true;
    }
    if (this.clipPath) {
      return true;
    }
    return false;
  }

  /**
   * Decide if the object should cache or not. Create its own cache level
   * objectCaching is a global flag, wins over everything
   * needsItsOwnCache should be used when the object drawing method requires
   * a cache step. None of the fabric classes requires it.
   * Generally you do not cache objects in groups because the group outside is cached.
   * Read as: cache if is needed, or if the feature is enabled but we are not already caching.
   * @return {Boolean}
   */
  shouldCache() {
    this.ownCaching =
      this.needsItsOwnCache() ||
      (this.objectCaching && (!this.group || !this.group.isOnACache()));
    return this.ownCaching;
  }

  /**
   * Check if this object or a child object will cast a shadow
   * used by Group.shouldCache to know if child has a shadow recursively
   * @return {Boolean}
   * @deprecated
   */
  willDrawShadow() {
    return (
      !!this.shadow && (this.shadow.offsetX !== 0 || this.shadow.offsetY !== 0)
    );
  }

  /**
   * Execute the drawing operation for an object clipPath
   * @param {CanvasRenderingContext2D} ctx Context to render on
   * @param {FabricObject} clipPath
   */
  drawClipPathOnCache(
    ctx: CanvasRenderingContext2D,
    clipPath: TCachedFabricObject
  ) {
    ctx.save();
    // DEBUG: uncomment this line, comment the following
    // ctx.globalAlpha = 0.4
    if (clipPath.inverted) {
      ctx.globalCompositeOperation = 'destination-out';
    } else {
      ctx.globalCompositeOperation = 'destination-in';
    }
    //ctx.scale(1 / 2, 1 / 2);
    if (clipPath.absolutePositioned) {
      const m = invertTransform(this.calcTransformMatrix());
      ctx.transform(m[0], m[1], m[2], m[3], m[4], m[5]);
    }
    clipPath.transform(ctx);
    ctx.scale(1 / clipPath.zoomX, 1 / clipPath.zoomY);
    ctx.drawImage(
      clipPath._cacheCanvas,
      -clipPath.cacheTranslationX,
      -clipPath.cacheTranslationY
    );
    ctx.restore();
  }

  /**
   * Execute the drawing operation for an object on a specified context
   * @param {CanvasRenderingContext2D} ctx Context to render on
   * @param {boolean} forClipping apply clipping styles
   */
  drawObject(ctx: CanvasRenderingContext2D, forClipping?: boolean) {
    const originalFill = this.fill,
      originalStroke = this.stroke;
    if (forClipping) {
      this.fill = 'black';
      this.stroke = '';
      this._setClippingProperties(ctx);
    } else {
      this._renderBackground(ctx);
    }
    this._render(ctx);
    this._drawClipPath(ctx, this.clipPath);
    this.fill = originalFill;
    this.stroke = originalStroke;
  }

  /**
   * Prepare clipPath state and cache and draw it on instance's cache
   * @param {CanvasRenderingContext2D} ctx
   * @param {FabricObject} clipPath
   */
  _drawClipPath(ctx: CanvasRenderingContext2D, clipPath?: FabricObject) {
    if (!clipPath) {
      return;
    }
    // needed to setup a couple of variables
    // path canvas gets overridden with this one.
    // TODO find a better solution?
    clipPath._set('canvas', this.canvas);
    clipPath.shouldCache();
    clipPath._transformDone = true;
    clipPath.renderCache({ forClipping: true });
    this.drawClipPathOnCache(ctx, clipPath as TCachedFabricObject);
  }

  /**
   * Paint the cached copy of the object on the target context.
   * @param {CanvasRenderingContext2D} ctx Context to render on
   */
  drawCacheOnCanvas(this: TCachedFabricObject, ctx: CanvasRenderingContext2D) {
    ctx.scale(1 / this.zoomX, 1 / this.zoomY);
    ctx.drawImage(
      this._cacheCanvas,
      -this.cacheTranslationX,
      -this.cacheTranslationY
    );
  }

  /**
   * Check if cache is dirty
   * @param {Boolean} skipCanvas skip canvas checks because this object is painted
   * on parent canvas.
   */
  isCacheDirty(skipCanvas = false) {
    if (this.isNotVisible()) {
      return false;
    }
    if (
      this._cacheCanvas &&
      this._cacheContext &&
      !skipCanvas &&
      this._updateCacheCanvas()
    ) {
      // in this case the context is already cleared.
      return true;
    } else {
      if (this.dirty || (this.clipPath && this.clipPath.absolutePositioned)) {
        if (this._cacheCanvas && this._cacheContext && !skipCanvas) {
          const width = this.cacheWidth! / this.zoomX!;
          const height = this.cacheHeight! / this.zoomY!;
          this._cacheContext.clearRect(-width / 2, -height / 2, width, height);
        }
        return true;
      }
    }
    return false;
  }

  /**
   * Draws a background for the object big as its untransformed dimensions
   * @private
   * @param {CanvasRenderingContext2D} ctx Context to render on
   */
  _renderBackground(ctx: CanvasRenderingContext2D) {
    if (!this.backgroundColor) {
      return;
    }
    const dim = this._getNonTransformedDimensions();
    ctx.fillStyle = this.backgroundColor;

    ctx.fillRect(-dim.x / 2, -dim.y / 2, dim.x, dim.y);
    // if there is background color no other shadows
    // should be casted
    this._removeShadow(ctx);
  }

  /**
   * @private
   * @param {CanvasRenderingContext2D} ctx Context to render on
   */
  _setOpacity(ctx: CanvasRenderingContext2D) {
    if (this.group && !this.group._transformDone) {
      ctx.globalAlpha = this.getObjectOpacity();
    } else {
      ctx.globalAlpha *= this.opacity;
    }
  }

  _setStrokeStyles(
    ctx: CanvasRenderingContext2D,
    decl: Pick<
      this,
      | 'stroke'
      | 'strokeWidth'
      | 'strokeLineCap'
      | 'strokeDashOffset'
      | 'strokeLineJoin'
      | 'strokeMiterLimit'
    >
  ) {
    const stroke = decl.stroke;
    if (stroke) {
      ctx.lineWidth = decl.strokeWidth;
      ctx.lineCap = decl.strokeLineCap;
      ctx.lineDashOffset = decl.strokeDashOffset;
      ctx.lineJoin = decl.strokeLineJoin;
      ctx.miterLimit = decl.strokeMiterLimit;
      if (isFiller(stroke)) {
        if (
          (stroke as Gradient<'linear'>).gradientUnits === 'percentage' ||
          (stroke as Gradient<'linear'>).gradientTransform ||
          (stroke as Pattern).patternTransform
        ) {
          // need to transform gradient in a pattern.
          // this is a slow process. If you are hitting this codepath, and the object
          // is not using caching, you should consider switching it on.
          // we need a canvas as big as the current object caching canvas.
          this._applyPatternForTransformedGradient(ctx, stroke);
        } else {
          // is a simple gradient or pattern
          ctx.strokeStyle = stroke.toLive(ctx)!;
          this._applyPatternGradientTransform(ctx, stroke);
        }
      } else {
        // is a color
        ctx.strokeStyle = decl.stroke as string;
      }
    }
  }

  _setFillStyles(ctx: CanvasRenderingContext2D, { fill }: Pick<this, 'fill'>) {
    if (fill) {
      if (isFiller(fill)) {
        ctx.fillStyle = fill.toLive(ctx)!;
        this._applyPatternGradientTransform(ctx, fill);
      } else {
        ctx.fillStyle = fill;
      }
    }
  }

  _setClippingProperties(ctx: CanvasRenderingContext2D) {
    ctx.globalAlpha = 1;
    ctx.strokeStyle = 'transparent';
    ctx.fillStyle = '#000000';
  }

  /**
   * @private
   * Sets line dash
   * @param {CanvasRenderingContext2D} ctx Context to set the dash line on
   * @param {Array} dashArray array representing dashes
   */
  _setLineDash(ctx: CanvasRenderingContext2D, dashArray?: number[] | null) {
    if (!dashArray || dashArray.length === 0) {
      return;
    }
    // Spec requires the concatenation of two copies of the dash array when the number of elements is odd
    if (1 & dashArray.length) {
      dashArray.push(...dashArray);
    }
    ctx.setLineDash(dashArray);
  }

  /**
   * @private
   * @param {CanvasRenderingContext2D} ctx Context to render on
   */
  _setShadow(ctx: CanvasRenderingContext2D) {
    if (!this.shadow) {
      return;
    }

    const shadow = this.shadow,
      canvas = this.canvas,
      retinaScaling = this.getCanvasRetinaScaling(),
      [sx, , , sy] = canvas?.viewportTransform || iMatrix,
      multX = sx * retinaScaling,
      multY = sy * retinaScaling,
      scaling = shadow.nonScaling ? new Point(1, 1) : this.getObjectScaling();
    ctx.shadowColor = shadow.color;
    ctx.shadowBlur =
      (shadow.blur *
        config.browserShadowBlurConstant *
        (multX + multY) *
        (scaling.x + scaling.y)) /
      4;
    ctx.shadowOffsetX = shadow.offsetX * multX * scaling.x;
    ctx.shadowOffsetY = shadow.offsetY * multY * scaling.y;
  }

  /**
   * @private
   * @param {CanvasRenderingContext2D} ctx Context to render on
   */
  _removeShadow(ctx: CanvasRenderingContext2D) {
    if (!this.shadow) {
      return;
    }

    ctx.shadowColor = '';
    ctx.shadowBlur = ctx.shadowOffsetX = ctx.shadowOffsetY = 0;
  }

  /**
   * @private
   * @param {CanvasRenderingContext2D} ctx Context to render on
   * @param {TFiller} filler {@link Pattern} or {@link Gradient}
   */
  _applyPatternGradientTransform(
    ctx: CanvasRenderingContext2D,
    filler: TFiller
  ) {
    if (!isFiller(filler)) {
      return { offsetX: 0, offsetY: 0 };
    }
    const t =
      (filler as Gradient<'linear'>).gradientTransform ||
      (filler as Pattern).patternTransform;
    const offsetX = -this.width / 2 + filler.offsetX || 0,
      offsetY = -this.height / 2 + filler.offsetY || 0;

    if ((filler as Gradient<'linear'>).gradientUnits === 'percentage') {
      ctx.transform(this.width, 0, 0, this.height, offsetX, offsetY);
    } else {
      ctx.transform(1, 0, 0, 1, offsetX, offsetY);
    }
    if (t) {
      ctx.transform(t[0], t[1], t[2], t[3], t[4], t[5]);
    }
    return { offsetX: offsetX, offsetY: offsetY };
  }

  /**
   * @private
   * @param {CanvasRenderingContext2D} ctx Context to render on
   */
  _renderPaintInOrder(ctx: CanvasRenderingContext2D) {
    if (this.paintFirst === 'stroke') {
      this._renderStroke(ctx);
      this._renderFill(ctx);
    } else {
      this._renderFill(ctx);
      this._renderStroke(ctx);
    }
  }

  /**
   * @private
   * function that actually render something on the context.
   * empty here to allow Obects to work on tests to benchmark fabric functionalites
   * not related to rendering
   * @param {CanvasRenderingContext2D} ctx Context to render on
   */
  _render(ctx: CanvasRenderingContext2D) {
    // placeholder to be overridden
  }

  /**
   * @private
   * @param {CanvasRenderingContext2D} ctx Context to render on
   */
  _renderFill(ctx: CanvasRenderingContext2D) {
    if (!this.fill) {
      return;
    }

    ctx.save();
    this._setFillStyles(ctx, this);
    if (this.fillRule === 'evenodd') {
      ctx.fill('evenodd');
    } else {
      ctx.fill();
    }
    ctx.restore();
  }

  /**
   * @private
   * @param {CanvasRenderingContext2D} ctx Context to render on
   */
  _renderStroke(ctx: CanvasRenderingContext2D) {
    if (!this.stroke || this.strokeWidth === 0) {
      return;
    }

    if (this.shadow && !this.shadow.affectStroke) {
      this._removeShadow(ctx);
    }

    ctx.save();
    if (this.strokeUniform) {
      const scaling = this.getObjectScaling();
      ctx.scale(1 / scaling.x, 1 / scaling.y);
    }
    this._setLineDash(ctx, this.strokeDashArray);
    this._setStrokeStyles(ctx, this);
    ctx.stroke();
    ctx.restore();
  }

  /**
   * This function try to patch the missing gradientTransform on canvas gradients.
   * transforming a context to transform the gradient, is going to transform the stroke too.
   * we want to transform the gradient but not the stroke operation, so we create
   * a transformed gradient on a pattern and then we use the pattern instead of the gradient.
   * this method has drawbacks: is slow, is in low resolution, needs a patch for when the size
   * is limited.
   * @private
   * @param {CanvasRenderingContext2D} ctx Context to render on
   * @param {Gradient} filler
   */
  _applyPatternForTransformedGradient(
    ctx: CanvasRenderingContext2D,
    filler: TFiller
  ) {
    const dims = this._limitCacheSize(this._getCacheCanvasDimensions()),
      pCanvas = createCanvasElement(),
      retinaScaling = this.getCanvasRetinaScaling(),
      width = dims.x / this.scaleX / retinaScaling,
      height = dims.y / this.scaleY / retinaScaling;
    pCanvas.width = width;
    pCanvas.height = height;
    const pCtx = pCanvas.getContext('2d');
    if (!pCtx) {
      return;
    }
    pCtx.beginPath();
    pCtx.moveTo(0, 0);
    pCtx.lineTo(width, 0);
    pCtx.lineTo(width, height);
    pCtx.lineTo(0, height);
    pCtx.closePath();
    pCtx.translate(width / 2, height / 2);
    pCtx.scale(
      dims.zoomX / this.scaleX / retinaScaling,
      dims.zoomY / this.scaleY / retinaScaling
    );
    this._applyPatternGradientTransform(pCtx, filler);
    pCtx.fillStyle = filler.toLive(ctx)!;
    pCtx.fill();
    ctx.translate(
      -this.width / 2 - this.strokeWidth / 2,
      -this.height / 2 - this.strokeWidth / 2
    );
    ctx.scale(
      (retinaScaling * this.scaleX) / dims.zoomX,
      (retinaScaling * this.scaleY) / dims.zoomY
    );
    ctx.strokeStyle = pCtx.createPattern(pCanvas, 'no-repeat') ?? '';
  }

  /**
   * This function is an helper for svg import. it returns the center of the object in the svg
   * untransformed coordinates
   * @private
   * @return {Point} center point from element coordinates
   */
  _findCenterFromElement() {
    return new Point(this.left + this.width / 2, this.top + this.height / 2);
  }

  /**
   * Clones an instance.
   * @param {Array} [propertiesToInclude] Any properties that you might want to additionally include in the output
   * @returns {Promise<FabricObject>}
   */
  clone(propertiesToInclude: string[]) {
    const objectForm = this.toObject(propertiesToInclude);
    return (this.constructor as typeof FabricObject).fromObject(
      objectForm
    ) as unknown as this;
  }

  /**
   * Creates an instance of Image out of an object
   * makes use of toCanvasElement.
   * Once this method was based on toDataUrl and loadImage, so it also had a quality
   * and format option. toCanvasElement is faster and produce no loss of quality.
   * If you need to get a real Jpeg or Png from an object, using toDataURL is the right way to do it.
   * toCanvasElement and then toBlob from the obtained canvas is also a good option.
   * @todo fix the export type, it could not be Image but the type that getClass return for 'image'.
   * @param {Object} [options] for clone as image, passed to toDataURL
   * @param {Number} [options.multiplier=1] Multiplier to scale by
   * @param {Number} [options.left] Cropping left offset. Introduced in v1.2.14
   * @param {Number} [options.top] Cropping top offset. Introduced in v1.2.14
   * @param {Number} [options.width] Cropping width. Introduced in v1.2.14
   * @param {Number} [options.height] Cropping height. Introduced in v1.2.14
   * @param {Boolean} [options.enableRetinaScaling] Enable retina scaling for clone image. Introduce in 1.6.4
   * @param {Boolean} [options.withoutTransform] Remove current object transform ( no scale , no angle, no flip, no skew ). Introduced in 2.3.4
   * @param {Boolean} [options.withoutShadow] Remove current object shadow. Introduced in 2.4.2
   * @return {Image} Object cloned as image.
   */
  cloneAsImage(options: any): Image {
    const canvasEl = this.toCanvasElement(options);
    // TODO: how to import Image w/o an import cycle?
    const ImageClass = classRegistry.getClass('image');
    return new ImageClass(canvasEl);
  }

  /**
   * Converts an object into a HTMLCanvas element
   * @param {Object} options Options object
   * @param {Number} [options.multiplier=1] Multiplier to scale by
   * @param {Number} [options.left] Cropping left offset. Introduced in v1.2.14
   * @param {Number} [options.top] Cropping top offset. Introduced in v1.2.14
   * @param {Number} [options.width] Cropping width. Introduced in v1.2.14
   * @param {Number} [options.height] Cropping height. Introduced in v1.2.14
   * @param {Boolean} [options.enableRetinaScaling] Enable retina scaling for clone image. Introduce in 1.6.4
   * @param {Boolean} [options.withoutTransform] Remove current object transform ( no scale , no angle, no flip, no skew ). Introduced in 2.3.4
   * @param {Boolean} [options.withoutShadow] Remove current object shadow. Introduced in 2.4.2
   * @param {Boolean} [options.viewportTransform] Account for canvas viewport transform
   * @return {HTMLCanvasElement} Returns DOM element <canvas> with the FabricObject
   */
  toCanvasElement(options: any = {}) {
    const origParams = saveObjectTransform(this),
      originalGroup = this.group,
      originalShadow = this.shadow,
      abs = Math.abs,
      retinaScaling = options.enableRetinaScaling
        ? Math.max(config.devicePixelRatio, 1)
        : 1,
      multiplier = (options.multiplier || 1) * retinaScaling;
    delete this.group;
    if (options.withoutTransform) {
      resetObjectTransform(this);
    }
    if (options.withoutShadow) {
      this.shadow = null;
    }
    if (options.viewportTransform) {
      sendObjectToPlane(this, this.getViewportTransform());
    }

    const el = createCanvasElement(),
      // skip canvas zoom and calculate with setCoords now.
      boundingRect = this.getBoundingRect(true, true),
      shadow = this.shadow,
      shadowOffset = new Point();

    if (shadow) {
      const shadowBlur = shadow.blur;
      const scaling = shadow.nonScaling
        ? new Point(1, 1)
        : this.getObjectScaling();
      // consider non scaling shadow.
      shadowOffset.x =
        2 * Math.round(abs(shadow.offsetX) + shadowBlur) * abs(scaling.x);
      shadowOffset.y =
        2 * Math.round(abs(shadow.offsetY) + shadowBlur) * abs(scaling.y);
    }
    const width = boundingRect.width + shadowOffset.x,
      height = boundingRect.height + shadowOffset.y;
    // if the current width/height is not an integer
    // we need to make it so.
    el.width = Math.ceil(width);
    el.height = Math.ceil(height);
    const canvas = new StaticCanvas(el, {
      enableRetinaScaling: false,
      renderOnAddRemove: false,
      skipOffscreen: false,
    });
    if (options.format === 'jpeg') {
      canvas.backgroundColor = '#fff';
    }
    this.setPositionByOrigin(
      new Point(canvas.width / 2, canvas.height / 2),
      'center',
      'center'
    );
    const originalCanvas = this.canvas;
    // static canvas and canvas have both an array of InteractiveObjects
    // @ts-ignore this needs to be fixed somehow, or ignored globally
    canvas._objects = [this];
    this.set('canvas', canvas);
    this.setCoords();
    const canvasEl = canvas.toCanvasElement(multiplier || 1, options);
    this.set('canvas', originalCanvas);
    this.shadow = originalShadow;
    if (originalGroup) {
      this.group = originalGroup;
    }
    this.set(origParams);
    this.setCoords();
    // canvas.dispose will call image.dispose that will nullify the elements
    // since this canvas is a simple element for the process, we remove references
    // to objects in this way in order to avoid object trashing.
    canvas._objects = [];
    // since render has settled it is safe to destroy canvas
    canvas.destroy();
    return canvasEl;
  }

  /**
   * Converts an object into a data-url-like string
   * @param {Object} options Options object
   * @param {String} [options.format=png] The format of the output image. Either "jpeg" or "png"
   * @param {Number} [options.quality=1] Quality level (0..1). Only used for jpeg.
   * @param {Number} [options.multiplier=1] Multiplier to scale by
   * @param {Number} [options.left] Cropping left offset. Introduced in v1.2.14
   * @param {Number} [options.top] Cropping top offset. Introduced in v1.2.14
   * @param {Number} [options.width] Cropping width. Introduced in v1.2.14
   * @param {Number} [options.height] Cropping height. Introduced in v1.2.14
   * @param {Boolean} [options.enableRetinaScaling] Enable retina scaling for clone image. Introduce in 1.6.4
   * @param {Boolean} [options.withoutTransform] Remove current object transform ( no scale , no angle, no flip, no skew ). Introduced in 2.3.4
   * @param {Boolean} [options.withoutShadow] Remove current object shadow. Introduced in 2.4.2
   * @return {String} Returns a data: URL containing a representation of the object in the format specified by options.format
   */
  toDataURL(options: any = {}) {
    return toDataURL(
      this.toCanvasElement(options),
      options.format || 'png',
      options.quality || 1
    );
  }

  /**
   * Returns true if specified type is identical to the type of an instance
   * @param {String} type Type to check against
   * @return {Boolean}
   */
  isType(...types: string[]) {
    return types.includes(this.constructor.name) || types.includes(this.type);
  }

  /**
   * Returns complexity of an instance
   * @return {Number} complexity of this instance (is 1 unless subclassed)
   */
  complexity() {
    return 1;
  }

  /**
   * Returns a JSON representation of an instance
   * @return {Object} JSON
   */
  toJSON() {
    // delegate, not alias
    return this.toObject();
  }

  /**
   * Sets "angle" of an instance with centered rotation
   * @param {TDegree} angle Angle value (in degrees)
   */
  rotate(angle: TDegree) {
    const shouldCenterOrigin =
      (this.originX !== 'center' || this.originY !== 'center') &&
      this.centeredRotation;

    if (shouldCenterOrigin) {
      this._setOriginToCenter();
    }

    this.set('angle', angle);

    if (shouldCenterOrigin) {
      this._resetOrigin();
    }
  }

  /**
   * This callback function is called by the parent group of an object every
   * time a non-delegated property changes on the group. It is passed the key
   * and value as parameters. Not adding in this function's signature to avoid
   * Travis build error about unused variables.
   */
  setOnGroup() {
    // implemented by sub-classes, as needed.
  }

  /**
   * Sets canvas globalCompositeOperation for specific object
   * custom composition operation for the particular object can be specified using globalCompositeOperation property
   * @param {CanvasRenderingContext2D} ctx Rendering canvas context
   */
  _setupCompositeOperation(ctx: CanvasRenderingContext2D) {
    if (this.globalCompositeOperation) {
      ctx.globalCompositeOperation = this.globalCompositeOperation;
    }
  }

  /**
   * cancel instance's running animations
   * override if necessary to dispose artifacts such as `clipPath`
   */
  dispose() {
    runningAnimations.cancelByTarget(this);
    this.off();
    this._set('canvas', undefined);
  }

  /**
   *
   * @param {Function} klass
   * @param {object} object
   * @param {object} [options]
   * @param {string} [options.extraParam] property to pass as first argument to the constructor
   * @param {AbortSignal} [options.signal] handle aborting, see https://developer.mozilla.org/en-US/docs/Web/API/AbortController/signal
   * @returns {Promise<FabricObject>}
   */
  static _fromObject<S extends FabricObject>(
    object: Record<string, unknown>,
    {
      extraParam,
      ...options
    }: { extraParam?: string; signal?: AbortSignal } = {}
  ): Promise<S> {
    return enlivenObjectEnlivables<any>(cloneDeep(object), options).then(
      (enlivedMap) => {
        const allOptions = { ...options, ...enlivedMap };
        // from the resulting enlived options, extract options.extraParam to arg0
        // to avoid accidental overrides later
        if (extraParam) {
          const { [extraParam]: arg0, type, ...rest } = allOptions;
          // @ts-ignore;
          return new this(arg0, rest);
        } else {
          return new this(allOptions);
        }
      }
    ) as Promise<S>;
  }

  /**
   *
   * @param {object} object
   * @param {object} [options]
   * @param {AbortSignal} [options.signal] handle aborting, see https://developer.mozilla.org/en-US/docs/Web/API/AbortController/signal
   * @returns {Promise<FabricObject>}
   */
  static fromObject<T extends TProps<SerializedObjectProps>>(
    object: T,
    options?: { signal?: AbortSignal }
  ): Promise<FabricObject> {
    return this._fromObject(object, options);
  }
}

classRegistry.setClass(FabricObject);
classRegistry.setClass(FabricObject, 'object');<|MERGE_RESOLUTION|>--- conflicted
+++ resolved
@@ -93,13 +93,10 @@
   extends AnimatableObject<EventSpec>
   implements ObjectProps
 {
-<<<<<<< HEAD
-=======
   declare readonly type: string;
 
   declare minScaleLimit: number;
 
->>>>>>> a0f8275f
   declare opacity: number;
 
   declare paintFirst: 'fill' | 'stroke';
@@ -281,11 +278,7 @@
    * Constructor
    * @param {Object} [options] Options object
    */
-<<<<<<< HEAD
-  constructor(options: Partial<ObjectProps>) {
-=======
   constructor(options?: Props) {
->>>>>>> a0f8275f
     super();
     Object.assign(
       this,
@@ -509,13 +502,8 @@
             }
           : null,
       object = {
-<<<<<<< HEAD
-        ...pick(this, propertiesToInclude as (keyof this)[]),
+        ...pick(this, propertiesToInclude),
         type: this.constructor.name,
-=======
-        ...pick(this, propertiesToInclude),
-        type: this.type,
->>>>>>> a0f8275f
         version: VERSION,
         originX: this.originX,
         originY: this.originY,
