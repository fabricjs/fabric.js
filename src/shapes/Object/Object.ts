--- conflicted
+++ resolved
@@ -1,22 +1,11 @@
-<<<<<<< HEAD
-// @ts-nocheck
-
 import type { Eraser } from '../../brushes/Eraser';
-import { getEnv } from '../../env';
-=======
->>>>>>> e23657f0
 import { cache } from '../../cache';
 import { config } from '../../config';
 import { ALIASING_LIMIT, iMatrix, VERSION } from '../../constants';
 import { ObjectEvents } from '../../EventTypeDefs';
-<<<<<<< HEAD
-import { Point } from '../../point.class';
-import { Shadow } from '../../shadow.class';
-=======
 import { AnimatableObject } from './AnimatableObject';
 import { Point } from '../../Point';
 import { Shadow } from '../../Shadow';
->>>>>>> e23657f0
 import type {
   TCacheCanvasDimensions,
   TClassProperties,
@@ -38,13 +27,6 @@
 } from '../../util/misc/objectTransforms';
 import { pick } from '../../util/misc/pick';
 import { toFixed } from '../../util/misc/toFixed';
-<<<<<<< HEAD
-import type { Group } from '../group.class';
-import { AnimatableObject } from './AnimatableObject';
-import { StaticCanvas } from '../../canvas/static_canvas.class';
-import { isTextObject } from '../../util/types';
-import { Image } from '../image.class';
-=======
 import type { Group } from '../Group';
 import { StaticCanvas } from '../../canvas/StaticCanvas';
 import { isFiller, isSerializableFiller, isTextObject } from '../../util/types';
@@ -57,7 +39,6 @@
 import type { Gradient } from '../../gradient/Gradient';
 import type { Pattern } from '../../Pattern';
 import type { Canvas } from '../../canvas/Canvas';
->>>>>>> e23657f0
 
 export type TCachedFabricObject = FabricObject &
   Required<
@@ -1665,11 +1646,7 @@
    * @param {Array} [propertiesToInclude] Any properties that you might want to additionally include in the output
    * @returns {Promise<FabricObject>}
    */
-<<<<<<< HEAD
   clone(propertiesToInclude?: (keyof this)[]): Promise<this> {
-=======
-  clone(propertiesToInclude: string[]): Promise<this> {
->>>>>>> e23657f0
     const objectForm = this.toObject(propertiesToInclude);
     // @ts-expect-error TS doesn't recognize `this.constructor`
     return this.constructor.fromObject(objectForm);
@@ -1939,138 +1916,6 @@
   }
 }
 
-<<<<<<< HEAD
-export const fabricObjectDefaultValues = {
-  type: 'object',
-  originX: 'left',
-  originY: 'top',
-  top: 0,
-  left: 0,
-  width: 0,
-  height: 0,
-  scaleX: 1,
-  scaleY: 1,
-  flipX: false,
-  flipY: false,
-  opacity: 1,
-  angle: 0,
-  skewX: 0,
-  skewY: 0,
-  cornerSize: 13,
-  touchCornerSize: 24,
-  transparentCorners: true,
-  hoverCursor: null,
-  moveCursor: null,
-  padding: 0,
-  borderColor: 'rgb(178,204,255)',
-  borderDashArray: null,
-  cornerColor: 'rgb(178,204,255)',
-  cornerStrokeColor: '',
-  cornerStyle: 'rect',
-  cornerDashArray: null,
-  centeredScaling: false,
-  centeredRotation: true,
-  fill: 'rgb(0,0,0)',
-  fillRule: 'nonzero',
-  globalCompositeOperation: 'source-over',
-  backgroundColor: '',
-  selectionBackgroundColor: '',
-  stroke: null,
-  strokeWidth: 1,
-  strokeDashArray: null,
-  strokeDashOffset: 0,
-  strokeLineCap: 'butt',
-  strokeLineJoin: 'miter',
-  strokeMiterLimit: 4,
-  shadow: null,
-  borderOpacityWhenMoving: 0.4,
-  borderScaleFactor: 1,
-  minScaleLimit: 0,
-  selectable: true,
-  evented: true,
-  visible: true,
-  hasControls: true,
-  hasBorders: true,
-  perPixelTargetFind: false,
-  includeDefaultValues: true,
-  lockMovementX: false,
-  lockMovementY: false,
-  lockRotation: false,
-  lockScalingX: false,
-  lockScalingY: false,
-  lockSkewingX: false,
-  lockSkewingY: false,
-  lockScalingFlip: false,
-  excludeFromExport: false,
-  objectCaching: !getEnv().isLikelyNode,
-  statefullCache: false,
-  noScaleCache: true,
-  strokeUniform: false,
-  dirty: true,
-  __corner: 0,
-  paintFirst: 'fill',
-  activeOn: 'down',
-  stateProperties: [
-    'top',
-    'left',
-    'width',
-    'height',
-    'scaleX',
-    'scaleY',
-    'flipX',
-    'flipY',
-    'originX',
-    'originY',
-    'transformMatrix',
-    'stroke',
-    'strokeWidth',
-    'strokeDashArray',
-    'strokeLineCap',
-    'strokeDashOffset',
-    'strokeLineJoin',
-    'strokeMiterLimit',
-    'angle',
-    'opacity',
-    'fill',
-    'globalCompositeOperation',
-    'shadow',
-    'visible',
-    'backgroundColor',
-    'skewX',
-    'skewY',
-    'fillRule',
-    'paintFirst',
-    'clipPath',
-    'eraser',
-    'strokeUniform',
-  ],
-  cacheProperties: [
-    'fill',
-    'stroke',
-    'strokeWidth',
-    'strokeDashArray',
-    'width',
-    'height',
-    'paintFirst',
-    'strokeUniform',
-    'strokeLineCap',
-    'strokeDashOffset',
-    'strokeLineJoin',
-    'strokeMiterLimit',
-    'backgroundColor',
-    'clipPath',
-    'eraser',
-  ],
-  colorProperties: ['fill', 'stroke', 'backgroundColor'],
-  clipPath: undefined,
-  erasable: true,
-  inverted: false,
-  absolutePositioned: false,
-  FX_DURATION: 500,
-};
-
-Object.assign(FabricObject.prototype, fabricObjectDefaultValues);
-=======
 /*
  * Properties that at minimum needs to stay on the prototype
  * That shouldn't be either on the instance and that can't be used as static
@@ -2081,6 +1926,5 @@
   stateProperties,
   ...fabricObjectDefaultValues,
 });
->>>>>>> e23657f0
 
 classRegistry.setClass(FabricObject);