import { cache } from '../../cache';
import { config } from '../../config';
import {
  ALIASING_LIMIT,
  CENTER,
  iMatrix,
  LEFT,
  TOP,
  VERSION,
} from '../../constants';
import type { ObjectEvents } from '../../EventTypeDefs';
import { AnimatableObject } from './AnimatableObject';
import { Point } from '../../Point';
import type { Shadow } from '../../Shadow';
import type {
  TCacheCanvasDimensions,
  TDegree,
  TFiller,
  TSize,
  Abortable,
  TOptions,
} from '../../typedefs';
import { classRegistry } from '../../ClassRegistry';
import { runningAnimations } from '../../util/animation/AnimationRegistry';
import { cloneDeep } from '../../util/internals/cloneDeep';
import { capValue } from '../../util/misc/capValue';
import { createCanvasElement, toDataURL } from '../../util/misc/dom';
import { invertTransform, qrDecompose } from '../../util/misc/matrix';
import { enlivenObjectEnlivables } from '../../util/misc/objectEnlive';
import {
  resetObjectTransform,
  saveObjectTransform,
} from '../../util/misc/objectTransforms';
import { sendObjectToPlane } from '../../util/misc/planeChange';
import { pick, pickBy } from '../../util/misc/pick';
import { toFixed } from '../../util/misc/toFixed';
import type { Group } from '../Group';
import { StaticCanvas } from '../../canvas/StaticCanvas';
import {
  isFiller,
  isSerializableFiller,
  isTextObject,
} from '../../util/typeAssertions';
import type { FabricImage } from '../Image';
import {
  cacheProperties,
  fabricObjectDefaultValues,
  stateProperties,
} from './defaultValues';
import type { Gradient } from '../../gradient/Gradient';
import type { Pattern } from '../../Pattern';
import type { Canvas } from '../../canvas/Canvas';
import type { SerializedObjectProps } from './types/SerializedObjectProps';
import type { ObjectProps } from './types/ObjectProps';
import { getDevicePixelRatio, getEnv } from '../../env';
import { log } from '../../util/internals/console';

export type TCachedFabricObject<T extends FabricObject = FabricObject> = T &
  Required<
    Pick<
      T,
      | 'zoomX'
      | 'zoomY'
      | '_cacheCanvas'
      | '_cacheContext'
      | 'cacheTranslationX'
      | 'cacheTranslationY'
    >
  > & {
    _cacheContext: CanvasRenderingContext2D;
  };

/**
 * Root object class from which all 2d shape classes inherit from
 * @tutorial {@link http://fabricjs.com/fabric-intro-part-1#objects}
 *
 * @fires added
 * @fires removed
 *
 * @fires selected
 * @fires deselected
 *
 * @fires rotating
 * @fires scaling
 * @fires moving
 * @fires skewing
 * @fires modified
 *
 * @fires mousedown
 * @fires mouseup
 * @fires mouseover
 * @fires mouseout
 * @fires mousewheel
 * @fires mousedblclick
 *
 * @fires dragover
 * @fires dragenter
 * @fires dragleave
 * @fires drop
 */
export class FabricObject<
    Props extends TOptions<ObjectProps> = Partial<ObjectProps>,
    SProps extends SerializedObjectProps = SerializedObjectProps,
    EventSpec extends ObjectEvents = ObjectEvents
  >
  extends AnimatableObject<EventSpec>
  implements ObjectProps
{
  declare minScaleLimit: number;

  declare opacity: number;

  declare paintFirst: 'fill' | 'stroke';
  declare fill: string | TFiller | null;
  declare fillRule: CanvasFillRule;
  declare stroke: string | TFiller | null;
  declare strokeDashArray: number[] | null;
  declare strokeDashOffset: number;
  declare strokeLineCap: CanvasLineCap;
  declare strokeLineJoin: CanvasLineJoin;
  declare strokeMiterLimit: number;

  declare globalCompositeOperation: GlobalCompositeOperation;
  declare backgroundColor: string;

  declare shadow: Shadow | null;

  declare visible: boolean;

  declare includeDefaultValues: boolean;
  declare excludeFromExport: boolean;

  declare objectCaching: boolean;

  declare clipPath?: FabricObject;
  declare inverted: boolean;
  declare absolutePositioned: boolean;
  declare centeredRotation: boolean;
  declare centeredScaling: boolean;

  /**
   * This list of properties is used to check if the state of an object is changed.
   * This state change now is only used for children of groups to understand if a group
   * needs its cache regenerated during a .set call
   * @type Array
   */
  static stateProperties: string[] = stateProperties;

  /**
   * List of properties to consider when checking if cache needs refresh
   * Those properties are checked by
   * calls to Object.set(key, value). If the key is in this list, the object is marked as dirty
   * and refreshed at the next render
   * @type Array
   */
  static cacheProperties: string[] = cacheProperties;

  /**
   * When set to `true`, object's cache will be rerendered next render call.
   * since 1.7.0
   * @type Boolean
   * @default true
   */
  declare dirty: boolean;

  /**
   * Quick access for the _cacheCanvas rendering context
   * This is part of the objectCaching feature
   * since 1.7.0
   * @type boolean
   * @default undefined
   * @private
   */
  _cacheContext: CanvasRenderingContext2D | null = null;

  /**
   * A reference to the HTMLCanvasElement that is used to contain the cache of the object
   * this canvas element is resized and cleared as needed
   * Is marked private, you can read it, don't use it since it is handled by fabric
   * since 1.7.0
   * @type HTMLCanvasElement
   * @default undefined
   * @private
   */
  declare _cacheCanvas?: HTMLCanvasElement;

  /**
   * Size of the cache canvas, width
   * since 1.7.0
   * @type number
   * @default undefined
   * @private
   */
  declare cacheWidth?: number;

  /**
   * Size of the cache canvas, height
   * since 1.7.0
   * @type number
   * @default undefined
   * @private
   */
  declare cacheHeight?: number;

  /**
   * zoom level used on the cacheCanvas to draw the cache, X axe
   * since 1.7.0
   * @type number
   * @default undefined
   * @private
   */
  declare zoomX?: number;

  /**
   * zoom level used on the cacheCanvas to draw the cache, Y axe
   * since 1.7.0
   * @type number
   * @default undefined
   * @private
   */
  declare zoomY?: number;

  /**
   * zoom level used on the cacheCanvas to draw the cache, Y axe
   * since 1.7.0
   * @type number
   * @default undefined
   * @private
   */
  declare cacheTranslationX?: number;

  /**
   * translation of the cacheCanvas away from the center, for subpixel accuracy and crispness
   * since 1.7.0
   * @type number
   * @default undefined
   * @private
   */
  declare cacheTranslationY?: number;

  /**
   * A reference to the parent of the object, usually a Group
   * @type number
   * @default undefined
   * @private
   */
  declare group?: Group;

  /**
   * Indicate if the object is sitting on a cache dedicated to it
   * or is part of a larger cache for many object ( a group for example)
   * @type number
   * @default undefined
   * @private
   */
  declare ownCaching?: boolean;

  /**
   * Private. indicates if the object inside a group is on a transformed context or not
   * or is part of a larger cache for many object ( a group for example)
   * @type boolean
   * @default undefined
   * @private
   */
  declare _transformDone?: boolean;

  static ownDefaults: Record<string, any> = fabricObjectDefaultValues;

  static getDefaults(): Record<string, any> {
    return { ...FabricObject.ownDefaults };
  }

  /**
   * The class type. Used to identify which class this is.
   * This is used for serialization purposes and internally it can be used
   * to identify classes. As a developer you could use `instance of Class`
   * but to avoid importing all the code and blocking tree shaking we try
   * to avoid doing that.
   */
  static type = 'FabricObject';

  /**
   * Legacy identifier of the class. Prefer using utils like isType or instanceOf
   * Will be removed in fabric 7 or 8.
   * The setter exists because is very hard to catch all the ways in which a type value
   * could be set in the instance
   * @TODO add sustainable warning message
   * @type string
   * @deprecated
   */
  get type() {
    const name = (this.constructor as typeof FabricObject).type;
    if (name === 'FabricObject') {
      return 'object';
    }
    return name.toLowerCase();
  }

  set type(value) {
    log('warn', 'Setting type has no effect', value);
  }

  /**
   * Constructor
   * @param {Object} [options] Options object
   */
  constructor(options: Props = {} as Props) {
    super();
    Object.assign(
      this,
      (this.constructor as typeof FabricObject).getDefaults()
    );
    this.setOptions(options);
  }

  /**
   * Create a the canvas used to keep the cached copy of the object
   * @private
   */
  _createCacheCanvas() {
    this._cacheCanvas = createCanvasElement();
    this._cacheContext = this._cacheCanvas.getContext('2d');
    this._updateCacheCanvas();
    // if canvas gets created, is empty, so dirty.
    this.dirty = true;
  }

  /**
   * Limit the cache dimensions so that X * Y do not cross config.perfLimitSizeTotal
   * and each side do not cross fabric.cacheSideLimit
   * those numbers are configurable so that you can get as much detail as you want
   * making bargain with performances.
   * @param {Object} dims
   * @param {Object} dims.width width of canvas
   * @param {Object} dims.height height of canvas
   * @param {Object} dims.zoomX zoomX zoom value to unscale the canvas before drawing cache
   * @param {Object} dims.zoomY zoomY zoom value to unscale the canvas before drawing cache
   * @return {Object}.width width of canvas
   * @return {Object}.height height of canvas
   * @return {Object}.zoomX zoomX zoom value to unscale the canvas before drawing cache
   * @return {Object}.zoomY zoomY zoom value to unscale the canvas before drawing cache
   */
  _limitCacheSize(
    dims: TSize & { zoomX: number; zoomY: number; capped: boolean } & any
  ) {
    const width = dims.width,
      height = dims.height,
      max = config.maxCacheSideLimit,
      min = config.minCacheSideLimit;
    if (
      width <= max &&
      height <= max &&
      width * height <= config.perfLimitSizeTotal
    ) {
      if (width < min) {
        dims.width = min;
      }
      if (height < min) {
        dims.height = min;
      }
      return dims;
    }
    const ar = width / height,
      [limX, limY] = cache.limitDimsByArea(ar),
      x = capValue(min, limX, max),
      y = capValue(min, limY, max);
    if (width > x) {
      dims.zoomX /= width / x;
      dims.width = x;
      dims.capped = true;
    }
    if (height > y) {
      dims.zoomY /= height / y;
      dims.height = y;
      dims.capped = true;
    }
    return dims;
  }

  /**
   * Return the dimension and the zoom level needed to create a cache canvas
   * big enough to host the object to be cached.
   * @private
   * @return {Object}.x width of object to be cached
   * @return {Object}.y height of object to be cached
   * @return {Object}.width width of canvas
   * @return {Object}.height height of canvas
   * @return {Object}.zoomX zoomX zoom value to unscale the canvas before drawing cache
   * @return {Object}.zoomY zoomY zoom value to unscale the canvas before drawing cache
   */
  _getCacheCanvasDimensions(): TCacheCanvasDimensions {
    const objectScale = this.getTotalObjectScaling(),
      // calculate dimensions without skewing
      dim = this._getTransformedDimensions({ skewX: 0, skewY: 0 }),
      neededX = (dim.x * objectScale.x) / this.scaleX,
      neededY = (dim.y * objectScale.y) / this.scaleY;
    return {
      // for sure this ALIASING_LIMIT is slightly creating problem
      // in situation in which the cache canvas gets an upper limit
      // also objectScale contains already scaleX and scaleY
      width: neededX + ALIASING_LIMIT,
      height: neededY + ALIASING_LIMIT,
      zoomX: objectScale.x,
      zoomY: objectScale.y,
      x: neededX,
      y: neededY,
    };
  }

  /**
   * Update width and height of the canvas for cache
   * returns true or false if canvas needed resize.
   * @private
   * @return {Boolean} true if the canvas has been resized
   */
  _updateCacheCanvas() {
    const canvas = this._cacheCanvas,
      context = this._cacheContext,
      dims = this._limitCacheSize(this._getCacheCanvasDimensions()),
      minCacheSize = config.minCacheSideLimit,
      width = dims.width,
      height = dims.height,
      zoomX = dims.zoomX,
      zoomY = dims.zoomY,
      dimensionsChanged =
        width !== this.cacheWidth || height !== this.cacheHeight,
      zoomChanged = this.zoomX !== zoomX || this.zoomY !== zoomY;

    if (!canvas || !context) {
      return false;
    }

    let drawingWidth,
      drawingHeight,
      shouldRedraw = dimensionsChanged || zoomChanged,
      additionalWidth = 0,
      additionalHeight = 0,
      shouldResizeCanvas = false;

    if (dimensionsChanged) {
      const canvasWidth = (this._cacheCanvas as HTMLCanvasElement).width,
        canvasHeight = (this._cacheCanvas as HTMLCanvasElement).height,
        sizeGrowing = width > canvasWidth || height > canvasHeight,
        sizeShrinking =
          (width < canvasWidth * 0.9 || height < canvasHeight * 0.9) &&
          canvasWidth > minCacheSize &&
          canvasHeight > minCacheSize;
      shouldResizeCanvas = sizeGrowing || sizeShrinking;
      if (
        sizeGrowing &&
        !dims.capped &&
        (width > minCacheSize || height > minCacheSize)
      ) {
        additionalWidth = width * 0.1;
        additionalHeight = height * 0.1;
      }
    }
    if (isTextObject(this) && this.path) {
      shouldRedraw = true;
      shouldResizeCanvas = true;
      // IMHO in those lines we are using zoomX and zoomY not the this version.
      additionalWidth += this.getHeightOfLine(0) * this.zoomX!;
      additionalHeight += this.getHeightOfLine(0) * this.zoomY!;
    }
    if (shouldRedraw) {
      if (shouldResizeCanvas) {
        canvas.width = Math.ceil(width + additionalWidth);
        canvas.height = Math.ceil(height + additionalHeight);
      } else {
        context.setTransform(1, 0, 0, 1, 0, 0);
        context.clearRect(0, 0, canvas.width, canvas.height);
      }
      drawingWidth = dims.x / 2;
      drawingHeight = dims.y / 2;
      this.cacheTranslationX =
        Math.round(canvas.width / 2 - drawingWidth) + drawingWidth;
      this.cacheTranslationY =
        Math.round(canvas.height / 2 - drawingHeight) + drawingHeight;
      this.cacheWidth = width;
      this.cacheHeight = height;
      context.translate(this.cacheTranslationX, this.cacheTranslationY);
      context.scale(zoomX, zoomY);
      this.zoomX = zoomX;
      this.zoomY = zoomY;
      return true;
    }
    return false;
  }

  /**
   * Sets object's properties from options, for class constructor only.
   * Needs to be overridden for different defaults.
   * @protected
   * @param {Object} [options] Options object
   */
  protected setOptions(options: Record<string, any> = {}) {
    this._setOptions(options);
  }

  /**
   * Transforms context when rendering an object
   * @param {CanvasRenderingContext2D} ctx Context
   */
  transform(ctx: CanvasRenderingContext2D) {
    const needFullTransform =
      (this.group && !this.group._transformDone) ||
      (this.group && this.canvas && ctx === (this.canvas as Canvas).contextTop);
    const m = this.calcTransformMatrix(!needFullTransform);
    ctx.transform(m[0], m[1], m[2], m[3], m[4], m[5]);
  }

  /**
   * Returns an object representation of an instance
   * @param {string[]} [propertiesToInclude] Any properties that you might want to additionally include in the output
   * @return {Object} Object representation of an instance
   */
  toObject(propertiesToInclude: any[] = []): any {
    const NUM_FRACTION_DIGITS = config.NUM_FRACTION_DIGITS,
      clipPathData =
        this.clipPath && !this.clipPath.excludeFromExport
          ? {
              ...this.clipPath.toObject(propertiesToInclude),
              inverted: this.clipPath.inverted,
              absolutePositioned: this.clipPath.absolutePositioned,
            }
          : null,
      object = {
        ...pick(this, propertiesToInclude as (keyof this)[]),
        type: (this.constructor as typeof FabricObject).type,
        version: VERSION,
        originX: this.originX,
        originY: this.originY,
        left: toFixed(this.left, NUM_FRACTION_DIGITS),
        top: toFixed(this.top, NUM_FRACTION_DIGITS),
        width: toFixed(this.width, NUM_FRACTION_DIGITS),
        height: toFixed(this.height, NUM_FRACTION_DIGITS),
        fill: isSerializableFiller(this.fill)
          ? this.fill.toObject()
          : this.fill,
        stroke: isSerializableFiller(this.stroke)
          ? this.stroke.toObject()
          : this.stroke,
        strokeWidth: toFixed(this.strokeWidth, NUM_FRACTION_DIGITS),
        strokeDashArray: this.strokeDashArray
          ? this.strokeDashArray.concat()
          : this.strokeDashArray,
        strokeLineCap: this.strokeLineCap,
        strokeDashOffset: this.strokeDashOffset,
        strokeLineJoin: this.strokeLineJoin,
        strokeUniform: this.strokeUniform,
        strokeMiterLimit: toFixed(this.strokeMiterLimit, NUM_FRACTION_DIGITS),
        scaleX: toFixed(this.scaleX, NUM_FRACTION_DIGITS),
        scaleY: toFixed(this.scaleY, NUM_FRACTION_DIGITS),
        angle: toFixed(this.angle, NUM_FRACTION_DIGITS),
        flipX: this.flipX,
        flipY: this.flipY,
        opacity: toFixed(this.opacity, NUM_FRACTION_DIGITS),
        shadow:
          this.shadow && this.shadow.toObject
            ? this.shadow.toObject()
            : this.shadow,
        visible: this.visible,
        backgroundColor: this.backgroundColor,
        fillRule: this.fillRule,
        paintFirst: this.paintFirst,
        globalCompositeOperation: this.globalCompositeOperation,
        skewX: toFixed(this.skewX, NUM_FRACTION_DIGITS),
        skewY: toFixed(this.skewY, NUM_FRACTION_DIGITS),
        ...(clipPathData ? { clipPath: clipPathData } : null),
      };

    return !this.includeDefaultValues
      ? this._removeDefaultValues(object)
      : object;
  }

  /**
   * Returns (dataless) object representation of an instance
   * @param {Array} [propertiesToInclude] Any properties that you might want to additionally include in the output
   * @return {Object} Object representation of an instance
   */
  toDatalessObject(propertiesToInclude?: any[]): any {
    // will be overwritten by subclasses
    return this.toObject(propertiesToInclude);
  }

  /**
   * @private
   * @param {Object} object
   */
  _removeDefaultValues<T extends object>(object: T): Partial<T> {
    // getDefaults() ( get from static ownDefaults ) should win over prototype since anyway they get assigned to instance
    // ownDefault vs prototype is swappable only if you change all the fabric objects consistently.
    const defaults = (this.constructor as typeof FabricObject).getDefaults();
    const hasStaticDefaultValues = Object.keys(defaults).length > 0;
    const baseValues = hasStaticDefaultValues
      ? defaults
      : Object.getPrototypeOf(this);

    return pickBy(object, (value, key) => {
      if (key === LEFT || key === TOP || key === 'type') {
        return true;
      }
      const baseValue = baseValues[key];
      return (
        value !== baseValue &&
        // basically a check for [] === []
        !(
          Array.isArray(value) &&
          Array.isArray(baseValue) &&
          value.length === 0 &&
          baseValue.length === 0
        )
      );
    });
  }

  /**
   * Returns a string representation of an instance
   * @return {String}
   */
  toString() {
    return `#<${(this.constructor as typeof FabricObject).type}>`;
  }

  /**
   * Return the object scale factor counting also the group scaling
   * @return {Point}
   */
  getObjectScaling() {
    // if the object is a top level one, on the canvas, we go for simple aritmetic
    // otherwise the complex method with angles will return approximations and decimals
    // and will likely kill the cache when not needed
    // https://github.com/fabricjs/fabric.js/issues/7157
    if (!this.group) {
      return new Point(Math.abs(this.scaleX), Math.abs(this.scaleY));
    }
    // if we are inside a group total zoom calculation is complex, we defer to generic matrices
    const options = qrDecompose(this.calcTransformMatrix());
    return new Point(Math.abs(options.scaleX), Math.abs(options.scaleY));
  }

  /**
   * Return the object scale factor counting also the group scaling, zoom and retina
   * @return {Object} object with scaleX and scaleY properties
   */
  getTotalObjectScaling() {
    const scale = this.getObjectScaling();
    if (this.canvas) {
      const zoom = this.canvas.getZoom();
      const retina = this.getCanvasRetinaScaling();
      return scale.scalarMultiply(zoom * retina);
    }
    return scale;
  }

  /**
   * Return the object opacity counting also the group property
   * @return {Number}
   */
  getObjectOpacity() {
    let opacity = this.opacity;
    if (this.group) {
      opacity *= this.group.getObjectOpacity();
    }
    return opacity;
  }

  /**
   * Makes sure the scale is valid and modifies it if necessary
   * @todo: this is a control action issue, not a geometry one
   * @private
   * @param {Number} value, unconstrained
   * @return {Number} constrained value;
   */
  _constrainScale(value: number): number {
    if (Math.abs(value) < this.minScaleLimit) {
      if (value < 0) {
        return -this.minScaleLimit;
      } else {
        return this.minScaleLimit;
      }
    } else if (value === 0) {
      return 0.0001;
    }
    return value;
  }

  /**
   * Handles setting values on the instance and handling internal side effects
   * @protected
   * @param {String} key
   * @param {*} value
   */
  _set(key: string, value: any) {
    const isChanged = this[key as keyof this] !== value;

    if (key === 'scaleX' || key === 'scaleY') {
      value = this._constrainScale(value);
    }
    if (key === 'scaleX' && value < 0) {
      this.flipX = !this.flipX;
      value *= -1;
    } else if (key === 'scaleY' && value < 0) {
      this.flipY = !this.flipY;
      value *= -1;
<<<<<<< HEAD
    } else if (key === 'dirty' && this.group) {
=======
      // i don't like this automatic initialization here
    } else if (key === 'shadow' && value && !(value instanceof Shadow)) {
      value = new Shadow(value);
    } else if (key === 'dirty' && this.group && value) {
      // a dirty child makes the parent dirty
      // but a non dirty child will not make the parent non dirty.
      // the parent could be dirty for some other reason
>>>>>>> 635f013e
      this.group.set('dirty', value);
    }

    this[key as keyof this] = value;

    if (isChanged) {
      const groupNeedsUpdate = this.group && this.group.isOnACache();
      if (
        (this.constructor as typeof FabricObject).cacheProperties.includes(key)
      ) {
        this.dirty = true;
        groupNeedsUpdate && this.group!.set('dirty', true);
      } else if (
        groupNeedsUpdate &&
        (this.constructor as typeof FabricObject).stateProperties.includes(key)
      ) {
        this.group!.set('dirty', true);
      }
    }
    return this;
  }

  /*
   * @private
   * return if the object would be visible in rendering
   * @memberOf FabricObject.prototype
   * @return {Boolean}
   */
  isNotVisible() {
    return (
      this.opacity === 0 ||
      (!this.width && !this.height && this.strokeWidth === 0) ||
      !this.visible
    );
  }

  /**
   * Renders an object on a specified context
   * @param {CanvasRenderingContext2D} ctx Context to render on
   */
  render(ctx: CanvasRenderingContext2D) {
    // do not render if width/height are zeros or object is not visible
    if (this.isNotVisible()) {
      return;
    }
    if (
      this.canvas &&
      this.canvas.skipOffscreen &&
      !this.group &&
      !this.isOnScreen()
    ) {
      return;
    }
    ctx.save();
    this._setupCompositeOperation(ctx);
    this.drawSelectionBackground(ctx);
    this.transform(ctx);
    this._setOpacity(ctx);
    this._setShadow(ctx);
    if (this.shouldCache()) {
      this.renderCache();
      (this as TCachedFabricObject).drawCacheOnCanvas(ctx);
    } else {
      this._removeCacheCanvas();
      this.drawObject(ctx);
      this.dirty = false;
    }
    ctx.restore();
  }

  drawSelectionBackground(ctx: CanvasRenderingContext2D) {
    /* no op */
  }

  renderCache(options?: any) {
    options = options || {};
    if (!this._cacheCanvas || !this._cacheContext) {
      this._createCacheCanvas();
    }
    if (this.isCacheDirty() && this._cacheContext) {
      this.drawObject(this._cacheContext, options.forClipping);
      this.dirty = false;
    }
  }

  /**
   * Remove cacheCanvas and its dimensions from the objects
   */
  _removeCacheCanvas() {
    this._cacheCanvas = undefined;
    this._cacheContext = null;
    this.cacheWidth = 0;
    this.cacheHeight = 0;
  }

  /**
   * return true if the object will draw a stroke
   * Does not consider text styles. This is just a shortcut used at rendering time
   * We want it to be an approximation and be fast.
   * wrote to avoid extra caching, it has to return true when stroke happens,
   * can guess when it will not happen at 100% chance, does not matter if it misses
   * some use case where the stroke is invisible.
   * @since 3.0.0
   * @returns Boolean
   */
  hasStroke() {
    return (
      this.stroke && this.stroke !== 'transparent' && this.strokeWidth !== 0
    );
  }

  /**
   * return true if the object will draw a fill
   * Does not consider text styles. This is just a shortcut used at rendering time
   * We want it to be an approximation and be fast.
   * wrote to avoid extra caching, it has to return true when fill happens,
   * can guess when it will not happen at 100% chance, does not matter if it misses
   * some use case where the fill is invisible.
   * @since 3.0.0
   * @returns Boolean
   */
  hasFill() {
    return this.fill && this.fill !== 'transparent';
  }

  /**
   * When set to `true`, force the object to have its own cache, even if it is inside a group
   * it may be needed when your object behave in a particular way on the cache and always needs
   * its own isolated canvas to render correctly.
   * Created to be overridden
   * since 1.7.12
   * @returns Boolean
   */
  needsItsOwnCache() {
    if (
      this.paintFirst === 'stroke' &&
      this.hasFill() &&
      this.hasStroke() &&
      !!this.shadow
    ) {
      return true;
    }
    if (this.clipPath) {
      return true;
    }
    return false;
  }

  /**
   * Decide if the object should cache or not. Create its own cache level
   * objectCaching is a global flag, wins over everything
   * needsItsOwnCache should be used when the object drawing method requires
   * a cache step. None of the fabric classes requires it.
   * Generally you do not cache objects in groups because the group outside is cached.
   * Read as: cache if is needed, or if the feature is enabled but we are not already caching.
   * @return {Boolean}
   */
  shouldCache() {
    this.ownCaching =
      this.needsItsOwnCache() ||
      (this.objectCaching && (!this.group || !this.group.isOnACache()));
    return this.ownCaching;
  }

  /**
   * Check if this object will cast a shadow with an offset.
   * used by Group.shouldCache to know if child has a shadow recursively
   * @return {Boolean}
   * @deprecated
   */
  willDrawShadow() {
    return (
      !!this.shadow && (this.shadow.offsetX !== 0 || this.shadow.offsetY !== 0)
    );
  }

  /**
   * Execute the drawing operation for an object clipPath
   * @param {CanvasRenderingContext2D} ctx Context to render on
   * @param {FabricObject} clipPath
   */
  drawClipPathOnCache(
    ctx: CanvasRenderingContext2D,
    clipPath: TCachedFabricObject
  ) {
    ctx.save();
    // DEBUG: uncomment this line, comment the following
    // ctx.globalAlpha = 0.4
    if (clipPath.inverted) {
      ctx.globalCompositeOperation = 'destination-out';
    } else {
      ctx.globalCompositeOperation = 'destination-in';
    }
    //ctx.scale(1 / 2, 1 / 2);
    if (clipPath.absolutePositioned) {
      const m = invertTransform(this.calcTransformMatrix());
      ctx.transform(m[0], m[1], m[2], m[3], m[4], m[5]);
    }
    clipPath.transform(ctx);
    ctx.scale(1 / clipPath.zoomX, 1 / clipPath.zoomY);
    ctx.drawImage(
      clipPath._cacheCanvas,
      -clipPath.cacheTranslationX,
      -clipPath.cacheTranslationY
    );
    ctx.restore();
  }

  /**
   * Execute the drawing operation for an object on a specified context
   * @param {CanvasRenderingContext2D} ctx Context to render on
   * @param {boolean} forClipping apply clipping styles
   */
  drawObject(ctx: CanvasRenderingContext2D, forClipping?: boolean) {
    const originalFill = this.fill,
      originalStroke = this.stroke;
    if (forClipping) {
      this.fill = 'black';
      this.stroke = '';
      this._setClippingProperties(ctx);
    } else {
      this._renderBackground(ctx);
    }
    this._render(ctx);
    this._drawClipPath(ctx, this.clipPath);
    this.fill = originalFill;
    this.stroke = originalStroke;
  }

  /**
   * Prepare clipPath state and cache and draw it on instance's cache
   * @param {CanvasRenderingContext2D} ctx
   * @param {FabricObject} clipPath
   */
  _drawClipPath(ctx: CanvasRenderingContext2D, clipPath?: FabricObject) {
    if (!clipPath) {
      return;
    }
    // needed to setup a couple of variables
    // path canvas gets overridden with this one.
    // TODO find a better solution?
    clipPath._set('canvas', this.canvas);
    clipPath.shouldCache();
    clipPath._transformDone = true;
    clipPath.renderCache({ forClipping: true });
    this.drawClipPathOnCache(ctx, clipPath as TCachedFabricObject);
  }

  /**
   * Paint the cached copy of the object on the target context.
   * @param {CanvasRenderingContext2D} ctx Context to render on
   */
  drawCacheOnCanvas(this: TCachedFabricObject, ctx: CanvasRenderingContext2D) {
    ctx.scale(1 / this.zoomX, 1 / this.zoomY);
    ctx.drawImage(
      this._cacheCanvas,
      -this.cacheTranslationX,
      -this.cacheTranslationY
    );
  }

  /**
   * Check if cache is dirty
   * @param {Boolean} skipCanvas skip canvas checks because this object is painted
   * on parent canvas.
   */
  isCacheDirty(skipCanvas = false) {
    if (this.isNotVisible()) {
      return false;
    }
    if (
      this._cacheCanvas &&
      this._cacheContext &&
      !skipCanvas &&
      this._updateCacheCanvas()
    ) {
      // in this case the context is already cleared.
      return true;
    } else {
      if (this.dirty || (this.clipPath && this.clipPath.absolutePositioned)) {
        if (this._cacheCanvas && this._cacheContext && !skipCanvas) {
          const width = this.cacheWidth! / this.zoomX!;
          const height = this.cacheHeight! / this.zoomY!;
          this._cacheContext.clearRect(-width / 2, -height / 2, width, height);
        }
        return true;
      }
    }
    return false;
  }

  /**
   * Draws a background for the object big as its untransformed dimensions
   * @private
   * @param {CanvasRenderingContext2D} ctx Context to render on
   */
  _renderBackground(ctx: CanvasRenderingContext2D) {
    if (!this.backgroundColor) {
      return;
    }
    const dim = this._getNonTransformedDimensions();
    ctx.fillStyle = this.backgroundColor;

    ctx.fillRect(-dim.x / 2, -dim.y / 2, dim.x, dim.y);
    // if there is background color no other shadows
    // should be casted
    this._removeShadow(ctx);
  }

  /**
   * @private
   * @param {CanvasRenderingContext2D} ctx Context to render on
   */
  _setOpacity(ctx: CanvasRenderingContext2D) {
    if (this.group && !this.group._transformDone) {
      ctx.globalAlpha = this.getObjectOpacity();
    } else {
      ctx.globalAlpha *= this.opacity;
    }
  }

  _setStrokeStyles(
    ctx: CanvasRenderingContext2D,
    decl: Pick<
      this,
      | 'stroke'
      | 'strokeWidth'
      | 'strokeLineCap'
      | 'strokeDashOffset'
      | 'strokeLineJoin'
      | 'strokeMiterLimit'
    >
  ) {
    const stroke = decl.stroke;
    if (stroke) {
      ctx.lineWidth = decl.strokeWidth;
      ctx.lineCap = decl.strokeLineCap;
      ctx.lineDashOffset = decl.strokeDashOffset;
      ctx.lineJoin = decl.strokeLineJoin;
      ctx.miterLimit = decl.strokeMiterLimit;
      if (isFiller(stroke)) {
        if (
          (stroke as Gradient<'linear'>).gradientUnits === 'percentage' ||
          (stroke as Gradient<'linear'>).gradientTransform ||
          (stroke as Pattern).patternTransform
        ) {
          // need to transform gradient in a pattern.
          // this is a slow process. If you are hitting this codepath, and the object
          // is not using caching, you should consider switching it on.
          // we need a canvas as big as the current object caching canvas.
          this._applyPatternForTransformedGradient(ctx, stroke);
        } else {
          // is a simple gradient or pattern
          ctx.strokeStyle = stroke.toLive(ctx)!;
          this._applyPatternGradientTransform(ctx, stroke);
        }
      } else {
        // is a color
        ctx.strokeStyle = decl.stroke as string;
      }
    }
  }

  _setFillStyles(ctx: CanvasRenderingContext2D, { fill }: Pick<this, 'fill'>) {
    if (fill) {
      if (isFiller(fill)) {
        ctx.fillStyle = fill.toLive(ctx)!;
        this._applyPatternGradientTransform(ctx, fill);
      } else {
        ctx.fillStyle = fill;
      }
    }
  }

  _setClippingProperties(ctx: CanvasRenderingContext2D) {
    ctx.globalAlpha = 1;
    ctx.strokeStyle = 'transparent';
    ctx.fillStyle = '#000000';
  }

  /**
   * @private
   * Sets line dash
   * @param {CanvasRenderingContext2D} ctx Context to set the dash line on
   * @param {Array} dashArray array representing dashes
   */
  _setLineDash(ctx: CanvasRenderingContext2D, dashArray?: number[] | null) {
    if (!dashArray || dashArray.length === 0) {
      return;
    }
    // Spec requires the concatenation of two copies of the dash array when the number of elements is odd
    if (1 & dashArray.length) {
      dashArray.push(...dashArray);
    }
    ctx.setLineDash(dashArray);
  }

  /**
   * @private
   * @param {CanvasRenderingContext2D} ctx Context to render on
   */
  _setShadow(ctx: CanvasRenderingContext2D) {
    if (!this.shadow) {
      return;
    }

    const shadow = this.shadow,
      canvas = this.canvas,
      retinaScaling = this.getCanvasRetinaScaling(),
      [sx, , , sy] = canvas?.viewportTransform || iMatrix,
      multX = sx * retinaScaling,
      multY = sy * retinaScaling,
      scaling = shadow.nonScaling ? new Point(1, 1) : this.getObjectScaling();
    ctx.shadowColor = shadow.color;
    ctx.shadowBlur =
      (shadow.blur *
        config.browserShadowBlurConstant *
        (multX + multY) *
        (scaling.x + scaling.y)) /
      4;
    ctx.shadowOffsetX = shadow.offsetX * multX * scaling.x;
    ctx.shadowOffsetY = shadow.offsetY * multY * scaling.y;
  }

  /**
   * @private
   * @param {CanvasRenderingContext2D} ctx Context to render on
   */
  _removeShadow(ctx: CanvasRenderingContext2D) {
    if (!this.shadow) {
      return;
    }

    ctx.shadowColor = '';
    ctx.shadowBlur = ctx.shadowOffsetX = ctx.shadowOffsetY = 0;
  }

  /**
   * @private
   * @param {CanvasRenderingContext2D} ctx Context to render on
   * @param {TFiller} filler {@link Pattern} or {@link Gradient}
   */
  _applyPatternGradientTransform(
    ctx: CanvasRenderingContext2D,
    filler: TFiller
  ) {
    if (!isFiller(filler)) {
      return { offsetX: 0, offsetY: 0 };
    }
    const t =
      (filler as Gradient<'linear'>).gradientTransform ||
      (filler as Pattern).patternTransform;
    const offsetX = -this.width / 2 + filler.offsetX || 0,
      offsetY = -this.height / 2 + filler.offsetY || 0;

    if ((filler as Gradient<'linear'>).gradientUnits === 'percentage') {
      ctx.transform(this.width, 0, 0, this.height, offsetX, offsetY);
    } else {
      ctx.transform(1, 0, 0, 1, offsetX, offsetY);
    }
    if (t) {
      ctx.transform(t[0], t[1], t[2], t[3], t[4], t[5]);
    }
    return { offsetX: offsetX, offsetY: offsetY };
  }

  /**
   * @private
   * @param {CanvasRenderingContext2D} ctx Context to render on
   */
  _renderPaintInOrder(ctx: CanvasRenderingContext2D) {
    if (this.paintFirst === 'stroke') {
      this._renderStroke(ctx);
      this._renderFill(ctx);
    } else {
      this._renderFill(ctx);
      this._renderStroke(ctx);
    }
  }

  /**
   * @private
   * function that actually render something on the context.
   * empty here to allow Obects to work on tests to benchmark fabric functionalites
   * not related to rendering
   * @param {CanvasRenderingContext2D} ctx Context to render on
   */
  _render(ctx: CanvasRenderingContext2D) {
    // placeholder to be overridden
  }

  /**
   * @private
   * @param {CanvasRenderingContext2D} ctx Context to render on
   */
  _renderFill(ctx: CanvasRenderingContext2D) {
    if (!this.fill) {
      return;
    }

    ctx.save();
    this._setFillStyles(ctx, this);
    if (this.fillRule === 'evenodd') {
      ctx.fill('evenodd');
    } else {
      ctx.fill();
    }
    ctx.restore();
  }

  /**
   * @private
   * @param {CanvasRenderingContext2D} ctx Context to render on
   */
  _renderStroke(ctx: CanvasRenderingContext2D) {
    if (!this.stroke || this.strokeWidth === 0) {
      return;
    }

    if (this.shadow && !this.shadow.affectStroke) {
      this._removeShadow(ctx);
    }

    ctx.save();
    if (this.strokeUniform) {
      const scaling = this.getObjectScaling();
      ctx.scale(1 / scaling.x, 1 / scaling.y);
    }
    this._setLineDash(ctx, this.strokeDashArray);
    this._setStrokeStyles(ctx, this);
    ctx.stroke();
    ctx.restore();
  }

  /**
   * This function try to patch the missing gradientTransform on canvas gradients.
   * transforming a context to transform the gradient, is going to transform the stroke too.
   * we want to transform the gradient but not the stroke operation, so we create
   * a transformed gradient on a pattern and then we use the pattern instead of the gradient.
   * this method has drawbacks: is slow, is in low resolution, needs a patch for when the size
   * is limited.
   * @private
   * @param {CanvasRenderingContext2D} ctx Context to render on
   * @param {Gradient} filler
   */
  _applyPatternForTransformedGradient(
    ctx: CanvasRenderingContext2D,
    filler: TFiller
  ) {
    const dims = this._limitCacheSize(this._getCacheCanvasDimensions()),
      pCanvas = createCanvasElement(),
      retinaScaling = this.getCanvasRetinaScaling(),
      width = dims.x / this.scaleX / retinaScaling,
      height = dims.y / this.scaleY / retinaScaling;
    // in case width and height are less than 1px, we have to round up.
    // since the pattern is no-repeat, this is fine
    pCanvas.width = Math.ceil(width);
    pCanvas.height = Math.ceil(height);
    const pCtx = pCanvas.getContext('2d');
    if (!pCtx) {
      return;
    }
    pCtx.beginPath();
    pCtx.moveTo(0, 0);
    pCtx.lineTo(width, 0);
    pCtx.lineTo(width, height);
    pCtx.lineTo(0, height);
    pCtx.closePath();
    pCtx.translate(width / 2, height / 2);
    pCtx.scale(
      dims.zoomX / this.scaleX / retinaScaling,
      dims.zoomY / this.scaleY / retinaScaling
    );
    this._applyPatternGradientTransform(pCtx, filler);
    pCtx.fillStyle = filler.toLive(ctx)!;
    pCtx.fill();
    ctx.translate(
      -this.width / 2 - this.strokeWidth / 2,
      -this.height / 2 - this.strokeWidth / 2
    );
    ctx.scale(
      (retinaScaling * this.scaleX) / dims.zoomX,
      (retinaScaling * this.scaleY) / dims.zoomY
    );
    ctx.strokeStyle = pCtx.createPattern(pCanvas, 'no-repeat') ?? '';
  }

  /**
   * This function is an helper for svg import. it returns the center of the object in the svg
   * untransformed coordinates
   * @private
   * @return {Point} center point from element coordinates
   */
  _findCenterFromElement() {
    return new Point(this.left + this.width / 2, this.top + this.height / 2);
  }

  /**
   * Clones an instance.
   * @param {Array} [propertiesToInclude] Any properties that you might want to additionally include in the output
   * @returns {Promise<FabricObject>}
   */
  clone(propertiesToInclude?: string[]): Promise<this> {
    const objectForm = this.toObject(propertiesToInclude);
    return (this.constructor as typeof FabricObject).fromObject(
      objectForm
    ) as unknown as Promise<this>;
  }

  /**
   * Creates an instance of Image out of an object
   * makes use of toCanvasElement.
   * Once this method was based on toDataUrl and loadImage, so it also had a quality
   * and format option. toCanvasElement is faster and produce no loss of quality.
   * If you need to get a real Jpeg or Png from an object, using toDataURL is the right way to do it.
   * toCanvasElement and then toBlob from the obtained canvas is also a good option.
   * @param {Object} [options] for clone as image, passed to toDataURL
   * @param {Number} [options.multiplier=1] Multiplier to scale by
   * @param {Number} [options.left] Cropping left offset. Introduced in v1.2.14
   * @param {Number} [options.top] Cropping top offset. Introduced in v1.2.14
   * @param {Number} [options.width] Cropping width. Introduced in v1.2.14
   * @param {Number} [options.height] Cropping height. Introduced in v1.2.14
   * @param {Boolean} [options.enableRetinaScaling] Enable retina scaling for clone image. Introduce in 1.6.4
   * @param {Boolean} [options.withoutTransform] Remove current object transform ( no scale , no angle, no flip, no skew ). Introduced in 2.3.4
   * @param {Boolean} [options.withoutShadow] Remove current object shadow. Introduced in 2.4.2
   * @return {FabricImage} Object cloned as image.
   */
<<<<<<< HEAD
  cloneAsImage<T extends Image = Image>(options: any): T {
    const canvasEl = this.toCanvasElement(options);
    // TODO: how to import Image w/o an import cycle?
    const ImageClass = classRegistry.getClass<T>('image');
=======
  cloneAsImage(options: any): FabricImage {
    const canvasEl = this.toCanvasElement(options);
    // TODO: how to import Image w/o an import cycle?
    const ImageClass = classRegistry.getClass<typeof FabricImage>('image');
>>>>>>> 635f013e
    return new ImageClass(canvasEl);
  }

  /**
   * Converts an object into a HTMLCanvas element
   * @param {Object} options Options object
   * @param {Number} [options.multiplier=1] Multiplier to scale by
   * @param {Number} [options.left] Cropping left offset. Introduced in v1.2.14
   * @param {Number} [options.top] Cropping top offset. Introduced in v1.2.14
   * @param {Number} [options.width] Cropping width. Introduced in v1.2.14
   * @param {Number} [options.height] Cropping height. Introduced in v1.2.14
   * @param {Boolean} [options.enableRetinaScaling] Enable retina scaling for clone image. Introduce in 1.6.4
   * @param {Boolean} [options.withoutTransform] Remove current object transform ( no scale , no angle, no flip, no skew ). Introduced in 2.3.4
   * @param {Boolean} [options.withoutShadow] Remove current object shadow. Introduced in 2.4.2
   * @param {Boolean} [options.viewportTransform] Account for canvas viewport transform
   * @return {HTMLCanvasElement} Returns DOM element <canvas> with the FabricObject
   */
  toCanvasElement(options: any = {}) {
    const origParams = saveObjectTransform(this),
      originalGroup = this.group,
      originalShadow = this.shadow,
      abs = Math.abs,
      retinaScaling = options.enableRetinaScaling ? getDevicePixelRatio() : 1,
      multiplier = (options.multiplier || 1) * retinaScaling;
    delete this.group;
    if (options.withoutTransform) {
      resetObjectTransform(this);
    }
    if (options.withoutShadow) {
      this.shadow = null;
    }
    if (options.viewportTransform) {
      sendObjectToPlane(this, this.getViewportTransform());
    }

    this.setCoords();
    const el = createCanvasElement(),
      boundingRect = this.getBoundingRect(),
      shadow = this.shadow,
      shadowOffset = new Point();

    if (shadow) {
      const shadowBlur = shadow.blur;
      const scaling = shadow.nonScaling
        ? new Point(1, 1)
        : this.getObjectScaling();
      // consider non scaling shadow.
      shadowOffset.x =
        2 * Math.round(abs(shadow.offsetX) + shadowBlur) * abs(scaling.x);
      shadowOffset.y =
        2 * Math.round(abs(shadow.offsetY) + shadowBlur) * abs(scaling.y);
    }
    const width = boundingRect.width + shadowOffset.x,
      height = boundingRect.height + shadowOffset.y;
    // if the current width/height is not an integer
    // we need to make it so.
    el.width = Math.ceil(width);
    el.height = Math.ceil(height);
    const canvas = new StaticCanvas(el, {
      enableRetinaScaling: false,
      renderOnAddRemove: false,
      skipOffscreen: false,
    });
    if (options.format === 'jpeg') {
      canvas.backgroundColor = '#fff';
    }
    this.setPositionByOrigin(
      new Point(canvas.width / 2, canvas.height / 2),
      CENTER,
      CENTER
    );
    const originalCanvas = this.canvas;
    // static canvas and canvas have both an array of InteractiveObjects
    // @ts-expect-error this needs to be fixed somehow, or ignored globally
    canvas._objects = [this];
    this.set('canvas', canvas);
    this.setCoords();
    const canvasEl = canvas.toCanvasElement(multiplier || 1, options);
    this.set('canvas', originalCanvas);
    this.shadow = originalShadow;
    if (originalGroup) {
      this.group = originalGroup;
    }
    this.set(origParams);
    this.setCoords();
    // canvas.dispose will call image.dispose that will nullify the elements
    // since this canvas is a simple element for the process, we remove references
    // to objects in this way in order to avoid object trashing.
    canvas._objects = [];
    // since render has settled it is safe to destroy canvas
    canvas.destroy();
    return canvasEl;
  }

  /**
   * Converts an object into a data-url-like string
   * @param {Object} options Options object
   * @param {String} [options.format=png] The format of the output image. Either "jpeg" or "png"
   * @param {Number} [options.quality=1] Quality level (0..1). Only used for jpeg.
   * @param {Number} [options.multiplier=1] Multiplier to scale by
   * @param {Number} [options.left] Cropping left offset. Introduced in v1.2.14
   * @param {Number} [options.top] Cropping top offset. Introduced in v1.2.14
   * @param {Number} [options.width] Cropping width. Introduced in v1.2.14
   * @param {Number} [options.height] Cropping height. Introduced in v1.2.14
   * @param {Boolean} [options.enableRetinaScaling] Enable retina scaling for clone image. Introduce in 1.6.4
   * @param {Boolean} [options.withoutTransform] Remove current object transform ( no scale , no angle, no flip, no skew ). Introduced in 2.3.4
   * @param {Boolean} [options.withoutShadow] Remove current object shadow. Introduced in 2.4.2
   * @return {String} Returns a data: URL containing a representation of the object in the format specified by options.format
   */
  toDataURL(options: any = {}) {
    return toDataURL(
      this.toCanvasElement(options),
      options.format || 'png',
      options.quality || 1
    );
  }

  /**
   * Returns true if any of the specified types is identical to the type of an instance
   * @param {String} type Type to check against
   * @return {Boolean}
   */
  isType(...types: string[]) {
    return (
      types.includes((this.constructor as typeof FabricObject).type) ||
      types.includes(this.type)
    );
  }

  /**
   * Returns complexity of an instance
   * @return {Number} complexity of this instance (is 1 unless subclassed)
   */
  complexity() {
    return 1;
  }

  /**
   * Returns a JSON representation of an instance
   * @return {Object} JSON
   */
  toJSON() {
    // delegate, not alias
    return this.toObject();
  }

  /**
   * Sets "angle" of an instance with centered rotation
   * @param {TDegree} angle Angle value (in degrees)
   */
  rotate(angle: TDegree) {
    const { centeredRotation, originX, originY } = this;

    if (centeredRotation) {
      const { x, y } = this.getRelativeCenterPoint();
      this.originX = CENTER;
      this.originY = CENTER;
      this.left = x;
      this.top = y;
    }

    this.set('angle', angle);

    if (centeredRotation) {
      const { x, y } = this.translateToOriginPoint(
        this.getRelativeCenterPoint(),
        originX,
        originY
      );
      this.left = x;
      this.top = y;
      this.originX = originX;
      this.originY = originY;
    }
  }

  /**
   * This callback function is called by the parent group of an object every
   * time a non-delegated property changes on the group. It is passed the key
   * and value as parameters. Not adding in this function's signature to avoid
   * Travis build error about unused variables.
   */
  setOnGroup() {
    // implemented by sub-classes, as needed.
  }

  /**
   * Sets canvas globalCompositeOperation for specific object
   * custom composition operation for the particular object can be specified using globalCompositeOperation property
   * @param {CanvasRenderingContext2D} ctx Rendering canvas context
   */
  _setupCompositeOperation(ctx: CanvasRenderingContext2D) {
    if (this.globalCompositeOperation) {
      ctx.globalCompositeOperation = this.globalCompositeOperation;
    }
  }

  /**
   * cancel instance's running animations
   * override if necessary to dispose artifacts such as `clipPath`
   */
  dispose() {
    runningAnimations.cancelByTarget(this);
    this.off();
    this._set('canvas', undefined);
    // clear caches
    this._cacheCanvas && getEnv().dispose(this._cacheCanvas);
    this._cacheCanvas = undefined;
    this._cacheContext = null;
  }

  /**
   *
   * @param {Function} klass
   * @param {object} object
   * @param {object} [options]
   * @param {string} [options.extraParam] property to pass as first argument to the constructor
   * @param {AbortSignal} [options.signal] handle aborting, see https://developer.mozilla.org/en-US/docs/Web/API/AbortController/signal
   * @returns {Promise<FabricObject>}
   */
  static _fromObject<S extends FabricObject>(
    { type, ...object }: Record<string, unknown>,
    { extraParam, ...options }: Abortable & { extraParam?: string } = {}
  ): Promise<S> {
    const data = cloneDeep(object);
    return enlivenObjectEnlivables<any>(data as any, options).then(
      (enlivedMap) => {
        const allOptions = { ...data, ...enlivedMap };
        // from the resulting enlived options, extract options.extraParam to arg0
        // to avoid accidental overrides later
        if (extraParam) {
          const { [extraParam]: arg0, ...rest } = allOptions;
          // @ts-expect-error different signature
          return new this(arg0, rest);
        } else {
          return new this(allOptions);
        }
      }
    ) as Promise<S>;
  }

  /**
   *
   * @param {object} object
   * @param {object} [options]
   * @param {AbortSignal} [options.signal] handle aborting, see https://developer.mozilla.org/en-US/docs/Web/API/AbortController/signal
   * @returns {Promise<FabricObject>}
   */
  static fromObject<T extends TOptions<SerializedObjectProps>>(
    object: T,
    options?: Abortable
  ) {
    return this._fromObject(object, options);
  }
}

classRegistry.setClass(FabricObject);
classRegistry.setClass(FabricObject, 'object');<|MERGE_RESOLUTION|>--- conflicted
+++ resolved
@@ -704,17 +704,10 @@
     } else if (key === 'scaleY' && value < 0) {
       this.flipY = !this.flipY;
       value *= -1;
-<<<<<<< HEAD
-    } else if (key === 'dirty' && this.group) {
-=======
-      // i don't like this automatic initialization here
-    } else if (key === 'shadow' && value && !(value instanceof Shadow)) {
-      value = new Shadow(value);
     } else if (key === 'dirty' && this.group && value) {
       // a dirty child makes the parent dirty
       // but a non dirty child will not make the parent non dirty.
       // the parent could be dirty for some other reason
->>>>>>> 635f013e
       this.group.set('dirty', value);
     }
 
@@ -1342,17 +1335,10 @@
    * @param {Boolean} [options.withoutShadow] Remove current object shadow. Introduced in 2.4.2
    * @return {FabricImage} Object cloned as image.
    */
-<<<<<<< HEAD
   cloneAsImage<T extends Image = Image>(options: any): T {
     const canvasEl = this.toCanvasElement(options);
     // TODO: how to import Image w/o an import cycle?
     const ImageClass = classRegistry.getClass<T>('image');
-=======
-  cloneAsImage(options: any): FabricImage {
-    const canvasEl = this.toCanvasElement(options);
-    // TODO: how to import Image w/o an import cycle?
-    const ImageClass = classRegistry.getClass<typeof FabricImage>('image');
->>>>>>> 635f013e
     return new ImageClass(canvasEl);
   }
 
