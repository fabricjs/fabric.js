--- conflicted
+++ resolved
@@ -13,12 +13,8 @@
   TFiller,
   TSize,
 } from '../../typedefs';
-<<<<<<< HEAD
+import { classRegistry } from '../../util/class_registry';
 import { runningAnimations } from '../../util/animation';
-=======
-import { classRegistry } from '../../util/class_registry';
-import { runningAnimations } from '../../util/animation_registry';
->>>>>>> b7feb324
 import { clone } from '../../util/lang_object';
 import { capitalize } from '../../util/lang_string';
 import { capValue } from '../../util/misc/capValue';
