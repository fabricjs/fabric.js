import { cache } from '../../cache';
import { config } from '../../config';
import {
  ALIASING_LIMIT,
  CENTER,
  iMatrix,
  LEFT,
  SCALE_X,
  SCALE_Y,
  STROKE,
  TOP,
  VERSION,
} from '../../constants';
import type { ObjectEvents } from '../../EventTypeDefs';
import { AnimatableObject } from './AnimatableObject';
import { Point } from '../../Point';
import { Shadow } from '../../Shadow';
import type {
  TDegree,
  TFiller,
  TSize,
  TCacheCanvasDimensions,
  Abortable,
  TOptions,
  ImageFormat,
} from '../../typedefs';
import { classRegistry } from '../../ClassRegistry';
import { runningAnimations } from '../../util/animation/AnimationRegistry';
import { cloneDeep } from '../../util/internals/cloneDeep';
import { capValue } from '../../util/misc/capValue';
import { createCanvasElement, toDataURL } from '../../util/misc/dom';
import { invertTransform, qrDecompose } from '../../util/misc/matrix';
import { enlivenObjectEnlivables } from '../../util/misc/objectEnlive';
import {
  resetObjectTransform,
  saveObjectTransform,
} from '../../util/misc/objectTransforms';
import { sendObjectToPlane } from '../../util/misc/planeChange';
import { pick, pickBy } from '../../util/misc/pick';
import { toFixed } from '../../util/misc/toFixed';
import type { Group } from '../Group';
import { StaticCanvas } from '../../canvas/StaticCanvas';
import {
  isFiller,
  isSerializableFiller,
  isTextObject,
} from '../../util/typeAssertions';
import type { FabricImage } from '../Image';
import {
  cacheProperties,
  fabricObjectDefaultValues,
  stateProperties,
} from './defaultValues';
import type { Gradient } from '../../gradient/Gradient';
import type { Pattern } from '../../Pattern';
import type { Canvas } from '../../canvas/Canvas';
import type { SerializedObjectProps } from './types/SerializedObjectProps';
import type { ObjectProps } from './types/ObjectProps';
import { getDevicePixelRatio, getEnv } from '../../env';
import { log } from '../../util/internals/console';

export type TCachedFabricObject<T extends FabricObject = FabricObject> = T &
  Required<
    Pick<
      T,
      | 'zoomX'
      | 'zoomY'
      | '_cacheCanvas'
      | '_cacheContext'
      | 'cacheTranslationX'
      | 'cacheTranslationY'
    >
  > & {
    _cacheContext: CanvasRenderingContext2D;
  };

export type ObjectToCanvasElementOptions = {
  format?: ImageFormat;
  /** Multiplier to scale by */
  multiplier?: number;
  /** Cropping left offset. Introduced in v1.2.14 */
  left?: number;
  /** Cropping top offset. Introduced in v1.2.14 */
  top?: number;
  /** Cropping width. Introduced in v1.2.14 */
  width?: number;
  /** Cropping height. Introduced in v1.2.14 */
  height?: number;
  /** Enable retina scaling for clone image. Introduce in 1.6.4 */
  enableRetinaScaling?: boolean;
  /** Remove current object transform ( no scale , no angle, no flip, no skew ). Introduced in 2.3.4 */
  withoutTransform?: boolean;
  /** Remove current object shadow. Introduced in 2.4.2 */
  withoutShadow?: boolean;
  /** Account for canvas viewport transform */
  viewportTransform?: boolean;
  /** Function to create the output canvas to export onto */
  canvasProvider?: <T extends StaticCanvas>(el?: HTMLCanvasElement) => T;
};

type toDataURLOptions = ObjectToCanvasElementOptions & {
  quality?: number;
};

/**
 * Root object class from which all 2d shape classes inherit from
 * @tutorial {@link http://fabricjs.com/fabric-intro-part-1#objects}
 *
 * @fires added
 * @fires removed
 *
 * @fires selected
 * @fires deselected
 *
 * @fires rotating
 * @fires scaling
 * @fires moving
 * @fires skewing
 * @fires modified
 *
 * @fires mousedown
 * @fires mouseup
 * @fires mouseover
 * @fires mouseout
 * @fires mousewheel
 * @fires mousedblclick
 *
 * @fires dragover
 * @fires dragenter
 * @fires dragleave
 * @fires drop
 */
export class FabricObject<
    Props extends TOptions<ObjectProps> = Partial<ObjectProps>,
    SProps extends SerializedObjectProps = SerializedObjectProps,
    EventSpec extends ObjectEvents = ObjectEvents
  >
  extends AnimatableObject<EventSpec>
  implements ObjectProps
{
  declare minScaleLimit: number;

  declare opacity: number;

  declare paintFirst: 'fill' | 'stroke';
  declare fill: string | TFiller | null;
  declare fillRule: CanvasFillRule;
  declare stroke: string | TFiller | null;
  declare strokeDashArray: number[] | null;
  declare strokeDashOffset: number;
  declare strokeLineCap: CanvasLineCap;
  declare strokeLineJoin: CanvasLineJoin;
  declare strokeMiterLimit: number;

  declare globalCompositeOperation: GlobalCompositeOperation;
  declare backgroundColor: string;

  declare shadow: Shadow | null;

  declare visible: boolean;

  declare includeDefaultValues: boolean;
  declare excludeFromExport: boolean;

  declare objectCaching: boolean;

  declare clipPath?: FabricObject;
  declare inverted: boolean;
  declare absolutePositioned: boolean;
  declare centeredRotation: boolean;
  declare centeredScaling: boolean;

  /**
   * This list of properties is used to check if the state of an object is changed.
   * This state change now is only used for children of groups to understand if a group
   * needs its cache regenerated during a .set call
   * @type Array
   */
  static stateProperties: string[] = stateProperties;

  /**
   * List of properties to consider when checking if cache needs refresh
   * Those properties are checked by
   * calls to Object.set(key, value). If the key is in this list, the object is marked as dirty
   * and refreshed at the next render
   * @type Array
   */
  static cacheProperties: string[] = cacheProperties;

  /**
   * When set to `true`, object's cache will be rerendered next render call.
   * since 1.7.0
   * @type Boolean
   * @default true
   */
  declare dirty: boolean;

  /**
   * Quick access for the _cacheCanvas rendering context
   * This is part of the objectCaching feature
   * since 1.7.0
   * @type boolean
   * @default undefined
   * @private
   */
  _cacheContext: CanvasRenderingContext2D | null = null;

  /**
   * A reference to the HTMLCanvasElement that is used to contain the cache of the object
   * this canvas element is resized and cleared as needed
   * Is marked private, you can read it, don't use it since it is handled by fabric
   * since 1.7.0
   * @type HTMLCanvasElement
   * @default undefined
   * @private
   */
  declare _cacheCanvas?: HTMLCanvasElement;

  /**
   * zoom level used on the cacheCanvas to draw the cache, X axe
   * since 1.7.0
   * @type number
   * @default undefined
   * @private
   */
  declare zoomX?: number;

  /**
   * zoom level used on the cacheCanvas to draw the cache, Y axe
   * since 1.7.0
   * @type number
   * @default undefined
   * @private
   */
  declare zoomY?: number;

  /**
   * zoom level used on the cacheCanvas to draw the cache, Y axe
   * since 1.7.0
   * @type number
   * @default undefined
   * @private
   */
  declare cacheTranslationX?: number;

  /**
   * translation of the cacheCanvas away from the center, for subpixel accuracy and crispness
   * since 1.7.0
   * @type number
   * @default undefined
   * @private
   */
  declare cacheTranslationY?: number;

  /**
   * A reference to the parent of the object, usually a Group
   * @type number
   * @default undefined
   * @private
   */
  declare group?: Group;

  /**
   * Indicate if the object is sitting on a cache dedicated to it
   * or is part of a larger cache for many object ( a group for example)
   * @type number
   * @default undefined
   * @private
   */
  declare ownCaching?: boolean;

  /**
   * Private. indicates if the object inside a group is on a transformed context or not
   * or is part of a larger cache for many object ( a group for example)
   * @type boolean
   * @default undefined
   * @private
   */
  declare _transformDone?: boolean;

  static ownDefaults = fabricObjectDefaultValues;

  static getDefaults(): Record<string, any> {
    return FabricObject.ownDefaults;
  }

  /**
   * The class type. Used to identify which class this is.
   * This is used for serialization purposes and internally it can be used
   * to identify classes. As a developer you could use `instance of Class`
   * but to avoid importing all the code and blocking tree shaking we try
   * to avoid doing that.
   */
  static type = 'FabricObject';

  /**
   * Legacy identifier of the class. Prefer using utils like isType or instanceOf
   * Will be removed in fabric 7 or 8.
   * The setter exists because is very hard to catch all the ways in which a type value
   * could be set in the instance
   * @TODO add sustainable warning message
   * @type string
   * @deprecated
   */
  get type() {
    const name = (this.constructor as typeof FabricObject).type;
    if (name === 'FabricObject') {
      return 'object';
    }
    return name.toLowerCase();
  }

  set type(value) {
    log('warn', 'Setting type has no effect', value);
  }

  /**
   * Constructor
   * @param {Object} [options] Options object
   */
  constructor(options?: Props) {
    super();
    Object.assign(this, FabricObject.ownDefaults);
    this.setOptions(options);
  }

  /**
   * Create a the canvas used to keep the cached copy of the object
   * @private
   */
  _createCacheCanvas() {
    this._cacheCanvas = createCanvasElement();
    this._cacheContext = this._cacheCanvas.getContext('2d');
    this._updateCacheCanvas();
    // if canvas gets created, is empty, so dirty.
    this.dirty = true;
  }

  /**
   * Limit the cache dimensions so that X * Y do not cross config.perfLimitSizeTotal
   * and each side do not cross fabric.cacheSideLimit
   * those numbers are configurable so that you can get as much detail as you want
   * making bargain with performances.
   * @param {Object} dims
   * @param {Object} dims.width width of canvas
   * @param {Object} dims.height height of canvas
   * @param {Object} dims.zoomX zoomX zoom value to unscale the canvas before drawing cache
   * @param {Object} dims.zoomY zoomY zoom value to unscale the canvas before drawing cache
   * @return {Object}.width width of canvas
   * @return {Object}.height height of canvas
   * @return {Object}.zoomX zoomX zoom value to unscale the canvas before drawing cache
   * @return {Object}.zoomY zoomY zoom value to unscale the canvas before drawing cache
   */
  _limitCacheSize(
    dims: TSize & { zoomX: number; zoomY: number; capped: boolean } & any
  ) {
    const width = dims.width,
      height = dims.height,
      max = config.maxCacheSideLimit,
      min = config.minCacheSideLimit;
    if (
      width <= max &&
      height <= max &&
      width * height <= config.perfLimitSizeTotal
    ) {
      if (width < min) {
        dims.width = min;
      }
      if (height < min) {
        dims.height = min;
      }
      return dims;
    }
    const ar = width / height,
      [limX, limY] = cache.limitDimsByArea(ar),
      x = capValue(min, limX, max),
      y = capValue(min, limY, max);
    if (width > x) {
      dims.zoomX /= width / x;
      dims.width = x;
      dims.capped = true;
    }
    if (height > y) {
      dims.zoomY /= height / y;
      dims.height = y;
      dims.capped = true;
    }
    return dims;
  }

  /**
   * Return the dimension and the zoom level needed to create a cache canvas
   * big enough to host the object to be cached.
   * @private
   * @return {Object}.x width of object to be cached
   * @return {Object}.y height of object to be cached
   * @return {Object}.width width of canvas
   * @return {Object}.height height of canvas
   * @return {Object}.zoomX zoomX zoom value to unscale the canvas before drawing cache
   * @return {Object}.zoomY zoomY zoom value to unscale the canvas before drawing cache
   */
  _getCacheCanvasDimensions(): TCacheCanvasDimensions {
    const objectScale = this.getTotalObjectScaling(),
      // calculate dimensions without skewing
      dim = this._getTransformedDimensions({ skewX: 0, skewY: 0 }),
      neededX = (dim.x * objectScale.x) / this.scaleX,
      neededY = (dim.y * objectScale.y) / this.scaleY;
    return {
      // for sure this ALIASING_LIMIT is slightly creating problem
      // in situation in which the cache canvas gets an upper limit
      // also objectScale contains already scaleX and scaleY
      width: neededX + ALIASING_LIMIT,
      height: neededY + ALIASING_LIMIT,
      zoomX: objectScale.x,
      zoomY: objectScale.y,
      x: neededX,
      y: neededY,
    };
  }

  /**
   * Update width and height of the canvas for cache
   * returns true or false if canvas needed resize.
   * @private
   * @return {Boolean} true if the canvas has been resized
   */
  _updateCacheCanvas() {
    const canvas = this._cacheCanvas!,
      context = this._cacheContext,
      dims = this._limitCacheSize(this._getCacheCanvasDimensions()),
      minCacheSize = config.minCacheSideLimit,
      width = dims.width,
      height = dims.height,
      zoomX = dims.zoomX,
      zoomY = dims.zoomY,
      dimensionsChanged = width !== canvas.width || height !== canvas.height,
      zoomChanged = this.zoomX !== zoomX || this.zoomY !== zoomY;

    if (!canvas || !context) {
      return false;
    }

    let drawingWidth,
      drawingHeight,
      shouldRedraw = dimensionsChanged || zoomChanged,
      additionalWidth = 0,
      additionalHeight = 0,
      shouldResizeCanvas = false;

    if (dimensionsChanged) {
      const canvasWidth = (this._cacheCanvas as HTMLCanvasElement).width,
        canvasHeight = (this._cacheCanvas as HTMLCanvasElement).height,
        sizeGrowing = width > canvasWidth || height > canvasHeight,
        sizeShrinking =
          (width < canvasWidth * 0.9 || height < canvasHeight * 0.9) &&
          canvasWidth > minCacheSize &&
          canvasHeight > minCacheSize;
      shouldResizeCanvas = sizeGrowing || sizeShrinking;
      if (
        sizeGrowing &&
        !dims.capped &&
        (width > minCacheSize || height > minCacheSize)
      ) {
        additionalWidth = width * 0.1;
        additionalHeight = height * 0.1;
      }
    }
    if (isTextObject(this) && this.path) {
      shouldRedraw = true;
      shouldResizeCanvas = true;
      // IMHO in those lines we are using zoomX and zoomY not the this version.
      additionalWidth += this.getHeightOfLine(0) * this.zoomX!;
      additionalHeight += this.getHeightOfLine(0) * this.zoomY!;
    }
    if (shouldRedraw) {
      if (shouldResizeCanvas) {
        canvas.width = Math.ceil(width + additionalWidth);
        canvas.height = Math.ceil(height + additionalHeight);
      } else {
        context.setTransform(1, 0, 0, 1, 0, 0);
        context.clearRect(0, 0, canvas.width, canvas.height);
      }
      drawingWidth = dims.x / 2;
      drawingHeight = dims.y / 2;
      this.cacheTranslationX =
        Math.round(canvas.width / 2 - drawingWidth) + drawingWidth;
      this.cacheTranslationY =
        Math.round(canvas.height / 2 - drawingHeight) + drawingHeight;
      context.translate(this.cacheTranslationX, this.cacheTranslationY);
      context.scale(zoomX, zoomY);
      this.zoomX = zoomX;
      this.zoomY = zoomY;
      return true;
    }
    return false;
  }

  /**
   * Sets object's properties from options, for class constructor only.
   * Needs to be overridden for different defaults.
   * @protected
   * @param {Object} [options] Options object
   */
  protected setOptions(options: Record<string, any> = {}) {
    this._setOptions(options);
  }

  /**
   * Transforms context when rendering an object
   * @param {CanvasRenderingContext2D} ctx Context
   */
  transform(ctx: CanvasRenderingContext2D) {
    const needFullTransform =
      (this.group && !this.group._transformDone) ||
      (this.group && this.canvas && ctx === (this.canvas as Canvas).contextTop);
    const m = this.calcTransformMatrix(!needFullTransform);
    ctx.transform(m[0], m[1], m[2], m[3], m[4], m[5]);
  }

  /**
   * Returns an object representation of an instance
   * @param {string[]} [propertiesToInclude] Any properties that you might want to additionally include in the output
   * @return {Object} Object representation of an instance
   */
  toObject(propertiesToInclude: any[] = []): any {
    const NUM_FRACTION_DIGITS = config.NUM_FRACTION_DIGITS,
      clipPathData =
        this.clipPath && !this.clipPath.excludeFromExport
          ? {
              ...this.clipPath.toObject(propertiesToInclude),
              inverted: this.clipPath.inverted,
              absolutePositioned: this.clipPath.absolutePositioned,
            }
          : null,
      object = {
        ...pick(this, propertiesToInclude as (keyof this)[]),
        type: (this.constructor as typeof FabricObject).type,
        version: VERSION,
        originX: this.originX,
        originY: this.originY,
        left: toFixed(this.left, NUM_FRACTION_DIGITS),
        top: toFixed(this.top, NUM_FRACTION_DIGITS),
        width: toFixed(this.width, NUM_FRACTION_DIGITS),
        height: toFixed(this.height, NUM_FRACTION_DIGITS),
        fill: isSerializableFiller(this.fill)
          ? this.fill.toObject()
          : this.fill,
        stroke: isSerializableFiller(this.stroke)
          ? this.stroke.toObject()
          : this.stroke,
        strokeWidth: toFixed(this.strokeWidth, NUM_FRACTION_DIGITS),
        strokeDashArray: this.strokeDashArray
          ? this.strokeDashArray.concat()
          : this.strokeDashArray,
        strokeLineCap: this.strokeLineCap,
        strokeDashOffset: this.strokeDashOffset,
        strokeLineJoin: this.strokeLineJoin,
        strokeUniform: this.strokeUniform,
        strokeMiterLimit: toFixed(this.strokeMiterLimit, NUM_FRACTION_DIGITS),
        scaleX: toFixed(this.scaleX, NUM_FRACTION_DIGITS),
        scaleY: toFixed(this.scaleY, NUM_FRACTION_DIGITS),
        angle: toFixed(this.angle, NUM_FRACTION_DIGITS),
        flipX: this.flipX,
        flipY: this.flipY,
        opacity: toFixed(this.opacity, NUM_FRACTION_DIGITS),
        shadow:
          this.shadow && this.shadow.toObject
            ? this.shadow.toObject()
            : this.shadow,
        visible: this.visible,
        backgroundColor: this.backgroundColor,
        fillRule: this.fillRule,
        paintFirst: this.paintFirst,
        globalCompositeOperation: this.globalCompositeOperation,
        skewX: toFixed(this.skewX, NUM_FRACTION_DIGITS),
        skewY: toFixed(this.skewY, NUM_FRACTION_DIGITS),
        ...(clipPathData ? { clipPath: clipPathData } : null),
      };

    return !this.includeDefaultValues
      ? this._removeDefaultValues(object)
      : object;
  }

  /**
   * Returns (dataless) object representation of an instance
   * @param {Array} [propertiesToInclude] Any properties that you might want to additionally include in the output
   * @return {Object} Object representation of an instance
   */
  toDatalessObject(propertiesToInclude?: any[]): any {
    // will be overwritten by subclasses
    return this.toObject(propertiesToInclude);
  }

  /**
   * @private
   * @param {Object} object
   */
  _removeDefaultValues<T extends object>(object: T): Partial<T> {
    // getDefaults() ( get from static ownDefaults ) should win over prototype since anyway they get assigned to instance
    // ownDefault vs prototype is swappable only if you change all the fabric objects consistently.
    const defaults = (this.constructor as typeof FabricObject).getDefaults();
    const hasStaticDefaultValues = Object.keys(defaults).length > 0;
    const baseValues = hasStaticDefaultValues
      ? defaults
      : Object.getPrototypeOf(this);

    return pickBy(object, (value, key) => {
      if (key === LEFT || key === TOP || key === 'type') {
        return true;
      }
      const baseValue = baseValues[key];
      return (
        value !== baseValue &&
        // basically a check for [] === []
        !(
          Array.isArray(value) &&
          Array.isArray(baseValue) &&
          value.length === 0 &&
          baseValue.length === 0
        )
      );
    });
  }

  /**
   * Returns a string representation of an instance
   * @return {String}
   */
  toString() {
    return `#<${(this.constructor as typeof FabricObject).type}>`;
  }

  /**
   * Return the object scale factor counting also the group scaling
   * @return {Point}
   */
  getObjectScaling() {
    // if the object is a top level one, on the canvas, we go for simple aritmetic
    // otherwise the complex method with angles will return approximations and decimals
    // and will likely kill the cache when not needed
    // https://github.com/fabricjs/fabric.js/issues/7157
    if (!this.group) {
      return new Point(Math.abs(this.scaleX), Math.abs(this.scaleY));
    }
    // if we are inside a group total zoom calculation is complex, we defer to generic matrices
    const options = qrDecompose(this.calcTransformMatrix());
    return new Point(Math.abs(options.scaleX), Math.abs(options.scaleY));
  }

  /**
   * Return the object scale factor counting also the group scaling, zoom and retina
   * @return {Object} object with scaleX and scaleY properties
   */
  getTotalObjectScaling() {
    const scale = this.getObjectScaling();
    if (this.canvas) {
      const zoom = this.canvas.getZoom();
      const retina = this.getCanvasRetinaScaling();
      return scale.scalarMultiply(zoom * retina);
    }
    return scale;
  }

  /**
   * Return the object opacity counting also the group property
   * @return {Number}
   */
  getObjectOpacity() {
    let opacity = this.opacity;
    if (this.group) {
      opacity *= this.group.getObjectOpacity();
    }
    return opacity;
  }

  /**
   * Makes sure the scale is valid and modifies it if necessary
   * @todo: this is a control action issue, not a geometry one
   * @private
   * @param {Number} value, unconstrained
   * @return {Number} constrained value;
   */
  _constrainScale(value: number): number {
    if (Math.abs(value) < this.minScaleLimit) {
      if (value < 0) {
        return -this.minScaleLimit;
      } else {
        return this.minScaleLimit;
      }
    } else if (value === 0) {
      return 0.0001;
    }
    return value;
  }

  /**
   * Handles setting values on the instance and handling internal side effects
   * @protected
   * @param {String} key
   * @param {*} value
   */
  _set(key: string, value: any) {
<<<<<<< HEAD
    const isChanged = this[key as keyof this] !== value;

    if (key === SCALE_X || key === SCALE_Y) {
=======
    if (key === 'scaleX' || key === 'scaleY') {
>>>>>>> efa26193
      value = this._constrainScale(value);
    }
    if (key === SCALE_X && value < 0) {
      this.flipX = !this.flipX;
      value *= -1;
    } else if (key === 'scaleY' && value < 0) {
      this.flipY = !this.flipY;
      value *= -1;
      // i don't like this automatic initialization here
    } else if (key === 'shadow' && value && !(value instanceof Shadow)) {
      value = new Shadow(value);
    }

    const isChanged = this[key as keyof this] !== value;
    this[key as keyof this] = value;

    // invalidate caches
    if (
      isChanged &&
      (this.constructor as typeof FabricObject).cacheProperties.includes(key)
    ) {
      this.dirty = true;
    }
    // a dirty child makes the parent dirty.
    // but a non dirty child does not make the parent not dirty.
    // the parent could be dirty for some other reason.
    this.parent &&
      (this.dirty ||
        (isChanged &&
          (this.constructor as typeof FabricObject).stateProperties.includes(
            key
          ))) &&
      this.parent._set('dirty', true);

    return this;
  }

  /*
   * @private
   * return if the object would be visible in rendering
   * @memberOf FabricObject.prototype
   * @return {Boolean}
   */
  isNotVisible() {
    return (
      this.opacity === 0 ||
      (!this.width && !this.height && this.strokeWidth === 0) ||
      !this.visible
    );
  }

  /**
   * Renders an object on a specified context
   * @param {CanvasRenderingContext2D} ctx Context to render on
   */
  render(ctx: CanvasRenderingContext2D) {
    // do not render if width/height are zeros or object is not visible
    if (this.isNotVisible()) {
      return;
    }
    if (
      this.canvas &&
      this.canvas.skipOffscreen &&
      !this.group &&
      !this.isOnScreen()
    ) {
      return;
    }
    ctx.save();
    this._setupCompositeOperation(ctx);
    this.drawSelectionBackground(ctx);
    this.transform(ctx);
    this._setOpacity(ctx);
    this._setShadow(ctx);
    if (this.shouldCache()) {
      this.renderCache();
      (this as TCachedFabricObject).drawCacheOnCanvas(ctx);
    } else {
      this._removeCacheCanvas();
      this.drawObject(ctx);
      this.dirty = false;
    }
    ctx.restore();
  }

  drawSelectionBackground(ctx: CanvasRenderingContext2D) {
    /* no op */
  }

  renderCache(options?: any) {
    options = options || {};
    if (!this._cacheCanvas || !this._cacheContext) {
      this._createCacheCanvas();
    }
    if (this.isCacheDirty() && this._cacheContext) {
      this.drawObject(this._cacheContext, options.forClipping);
      this.dirty = false;
    }
  }

  /**
   * Remove cacheCanvas and its dimensions from the objects
   */
  _removeCacheCanvas() {
    this._cacheCanvas = undefined;
    this._cacheContext = null;
  }

  /**
   * return true if the object will draw a stroke
   * Does not consider text styles. This is just a shortcut used at rendering time
   * We want it to be an approximation and be fast.
   * wrote to avoid extra caching, it has to return true when stroke happens,
   * can guess when it will not happen at 100% chance, does not matter if it misses
   * some use case where the stroke is invisible.
   * @since 3.0.0
   * @returns Boolean
   */
  hasStroke() {
    return (
      this.stroke && this.stroke !== 'transparent' && this.strokeWidth !== 0
    );
  }

  /**
   * return true if the object will draw a fill
   * Does not consider text styles. This is just a shortcut used at rendering time
   * We want it to be an approximation and be fast.
   * wrote to avoid extra caching, it has to return true when fill happens,
   * can guess when it will not happen at 100% chance, does not matter if it misses
   * some use case where the fill is invisible.
   * @since 3.0.0
   * @returns Boolean
   */
  hasFill() {
    return this.fill && this.fill !== 'transparent';
  }

  /**
   * When set to `true`, force the object to have its own cache, even if it is inside a group
   * it may be needed when your object behave in a particular way on the cache and always needs
   * its own isolated canvas to render correctly.
   * Created to be overridden
   * since 1.7.12
   * @returns Boolean
   */
  needsItsOwnCache() {
    if (
      this.paintFirst === STROKE &&
      this.hasFill() &&
      this.hasStroke() &&
      !!this.shadow
    ) {
      return true;
    }
    if (this.clipPath) {
      return true;
    }
    return false;
  }

  /**
   * Decide if the object should cache or not. Create its own cache level
   * objectCaching is a global flag, wins over everything
   * needsItsOwnCache should be used when the object drawing method requires
   * a cache step. None of the fabric classes requires it.
   * Generally you do not cache objects in groups because the group outside is cached.
   * Read as: cache if is needed, or if the feature is enabled but we are not already caching.
   * @return {Boolean}
   */
  shouldCache() {
    this.ownCaching =
      this.needsItsOwnCache() ||
      (this.objectCaching && (!this.parent || !this.parent.isOnACache()));
    return this.ownCaching;
  }

  /**
   * Check if this object will cast a shadow with an offset.
   * used by Group.shouldCache to know if child has a shadow recursively
   * @return {Boolean}
   * @deprecated
   */
  willDrawShadow() {
    return (
      !!this.shadow && (this.shadow.offsetX !== 0 || this.shadow.offsetY !== 0)
    );
  }

  /**
   * Execute the drawing operation for an object clipPath
   * @param {CanvasRenderingContext2D} ctx Context to render on
   * @param {FabricObject} clipPath
   */
  drawClipPathOnCache(
    ctx: CanvasRenderingContext2D,
    clipPath: TCachedFabricObject
  ) {
    ctx.save();
    // DEBUG: uncomment this line, comment the following
    // ctx.globalAlpha = 0.4
    if (clipPath.inverted) {
      ctx.globalCompositeOperation = 'destination-out';
    } else {
      ctx.globalCompositeOperation = 'destination-in';
    }
    //ctx.scale(1 / 2, 1 / 2);
    if (clipPath.absolutePositioned) {
      const m = invertTransform(this.calcTransformMatrix());
      ctx.transform(m[0], m[1], m[2], m[3], m[4], m[5]);
    }
    clipPath.transform(ctx);
    ctx.scale(1 / clipPath.zoomX, 1 / clipPath.zoomY);
    ctx.drawImage(
      clipPath._cacheCanvas,
      -clipPath.cacheTranslationX,
      -clipPath.cacheTranslationY
    );
    ctx.restore();
  }

  /**
   * Execute the drawing operation for an object on a specified context
   * @param {CanvasRenderingContext2D} ctx Context to render on
   * @param {boolean} forClipping apply clipping styles
   */
  drawObject(ctx: CanvasRenderingContext2D, forClipping?: boolean) {
    const originalFill = this.fill,
      originalStroke = this.stroke;
    if (forClipping) {
      this.fill = 'black';
      this.stroke = '';
      this._setClippingProperties(ctx);
    } else {
      this._renderBackground(ctx);
    }
    this._render(ctx);
    this._drawClipPath(ctx, this.clipPath);
    this.fill = originalFill;
    this.stroke = originalStroke;
  }

  /**
   * Prepare clipPath state and cache and draw it on instance's cache
   * @param {CanvasRenderingContext2D} ctx
   * @param {FabricObject} clipPath
   */
  _drawClipPath(ctx: CanvasRenderingContext2D, clipPath?: FabricObject) {
    if (!clipPath) {
      return;
    }
    // needed to setup a couple of variables
    // path canvas gets overridden with this one.
    // TODO find a better solution?
    clipPath._set('canvas', this.canvas);
    clipPath.shouldCache();
    clipPath._transformDone = true;
    clipPath.renderCache({ forClipping: true });
    this.drawClipPathOnCache(ctx, clipPath as TCachedFabricObject);
  }

  /**
   * Paint the cached copy of the object on the target context.
   * @param {CanvasRenderingContext2D} ctx Context to render on
   */
  drawCacheOnCanvas(this: TCachedFabricObject, ctx: CanvasRenderingContext2D) {
    ctx.scale(1 / this.zoomX, 1 / this.zoomY);
    ctx.drawImage(
      this._cacheCanvas,
      -this.cacheTranslationX,
      -this.cacheTranslationY
    );
  }

  /**
   * Check if cache is dirty
   * @param {Boolean} skipCanvas skip canvas checks because this object is painted
   * on parent canvas.
   */
  isCacheDirty(skipCanvas = false) {
    if (this.isNotVisible()) {
      return false;
    }
    const canvas = this._cacheCanvas;
    const ctx = this._cacheContext;
    if (canvas && ctx && !skipCanvas && this._updateCacheCanvas()) {
      // in this case the context is already cleared.
      return true;
    } else {
      if (this.dirty || (this.clipPath && this.clipPath.absolutePositioned)) {
        if (canvas && ctx && !skipCanvas) {
          ctx.save();
          ctx.setTransform(1, 0, 0, 1, 0, 0);
          ctx.clearRect(0, 0, canvas.width, canvas.height);
          ctx.restore();
        }
        return true;
      }
    }
    return false;
  }

  /**
   * Draws a background for the object big as its untransformed dimensions
   * @private
   * @param {CanvasRenderingContext2D} ctx Context to render on
   */
  _renderBackground(ctx: CanvasRenderingContext2D) {
    if (!this.backgroundColor) {
      return;
    }
    const dim = this._getNonTransformedDimensions();
    ctx.fillStyle = this.backgroundColor;

    ctx.fillRect(-dim.x / 2, -dim.y / 2, dim.x, dim.y);
    // if there is background color no other shadows
    // should be casted
    this._removeShadow(ctx);
  }

  /**
   * @private
   * @param {CanvasRenderingContext2D} ctx Context to render on
   */
  _setOpacity(ctx: CanvasRenderingContext2D) {
    if (this.group && !this.group._transformDone) {
      ctx.globalAlpha = this.getObjectOpacity();
    } else {
      ctx.globalAlpha *= this.opacity;
    }
  }

  _setStrokeStyles(
    ctx: CanvasRenderingContext2D,
    decl: Pick<
      this,
      | 'stroke'
      | 'strokeWidth'
      | 'strokeLineCap'
      | 'strokeDashOffset'
      | 'strokeLineJoin'
      | 'strokeMiterLimit'
    >
  ) {
    const stroke = decl.stroke;
    if (stroke) {
      ctx.lineWidth = decl.strokeWidth;
      ctx.lineCap = decl.strokeLineCap;
      ctx.lineDashOffset = decl.strokeDashOffset;
      ctx.lineJoin = decl.strokeLineJoin;
      ctx.miterLimit = decl.strokeMiterLimit;
      if (isFiller(stroke)) {
        if (
          (stroke as Gradient<'linear'>).gradientUnits === 'percentage' ||
          (stroke as Gradient<'linear'>).gradientTransform ||
          (stroke as Pattern).patternTransform
        ) {
          // need to transform gradient in a pattern.
          // this is a slow process. If you are hitting this codepath, and the object
          // is not using caching, you should consider switching it on.
          // we need a canvas as big as the current object caching canvas.
          this._applyPatternForTransformedGradient(ctx, stroke);
        } else {
          // is a simple gradient or pattern
          ctx.strokeStyle = stroke.toLive(ctx)!;
          this._applyPatternGradientTransform(ctx, stroke);
        }
      } else {
        // is a color
        ctx.strokeStyle = decl.stroke as string;
      }
    }
  }

  _setFillStyles(ctx: CanvasRenderingContext2D, { fill }: Pick<this, 'fill'>) {
    if (fill) {
      if (isFiller(fill)) {
        ctx.fillStyle = fill.toLive(ctx)!;
        this._applyPatternGradientTransform(ctx, fill);
      } else {
        ctx.fillStyle = fill;
      }
    }
  }

  _setClippingProperties(ctx: CanvasRenderingContext2D) {
    ctx.globalAlpha = 1;
    ctx.strokeStyle = 'transparent';
    ctx.fillStyle = '#000000';
  }

  /**
   * @private
   * Sets line dash
   * @param {CanvasRenderingContext2D} ctx Context to set the dash line on
   * @param {Array} dashArray array representing dashes
   */
  _setLineDash(ctx: CanvasRenderingContext2D, dashArray?: number[] | null) {
    if (!dashArray || dashArray.length === 0) {
      return;
    }
    // Spec requires the concatenation of two copies of the dash array when the number of elements is odd
    if (1 & dashArray.length) {
      dashArray.push(...dashArray);
    }
    ctx.setLineDash(dashArray);
  }

  /**
   * @private
   * @param {CanvasRenderingContext2D} ctx Context to render on
   */
  _setShadow(ctx: CanvasRenderingContext2D) {
    if (!this.shadow) {
      return;
    }

    const shadow = this.shadow,
      canvas = this.canvas,
      retinaScaling = this.getCanvasRetinaScaling(),
      [sx, , , sy] = canvas?.viewportTransform || iMatrix,
      multX = sx * retinaScaling,
      multY = sy * retinaScaling,
      scaling = shadow.nonScaling ? new Point(1, 1) : this.getObjectScaling();
    ctx.shadowColor = shadow.color;
    ctx.shadowBlur =
      (shadow.blur *
        config.browserShadowBlurConstant *
        (multX + multY) *
        (scaling.x + scaling.y)) /
      4;
    ctx.shadowOffsetX = shadow.offsetX * multX * scaling.x;
    ctx.shadowOffsetY = shadow.offsetY * multY * scaling.y;
  }

  /**
   * @private
   * @param {CanvasRenderingContext2D} ctx Context to render on
   */
  _removeShadow(ctx: CanvasRenderingContext2D) {
    if (!this.shadow) {
      return;
    }

    ctx.shadowColor = '';
    ctx.shadowBlur = ctx.shadowOffsetX = ctx.shadowOffsetY = 0;
  }

  /**
   * @private
   * @param {CanvasRenderingContext2D} ctx Context to render on
   * @param {TFiller} filler {@link Pattern} or {@link Gradient}
   */
  _applyPatternGradientTransform(
    ctx: CanvasRenderingContext2D,
    filler: TFiller
  ) {
    if (!isFiller(filler)) {
      return { offsetX: 0, offsetY: 0 };
    }
    const t =
      (filler as Gradient<'linear'>).gradientTransform ||
      (filler as Pattern).patternTransform;
    const offsetX = -this.width / 2 + filler.offsetX || 0,
      offsetY = -this.height / 2 + filler.offsetY || 0;

    if ((filler as Gradient<'linear'>).gradientUnits === 'percentage') {
      ctx.transform(this.width, 0, 0, this.height, offsetX, offsetY);
    } else {
      ctx.transform(1, 0, 0, 1, offsetX, offsetY);
    }
    if (t) {
      ctx.transform(t[0], t[1], t[2], t[3], t[4], t[5]);
    }
    return { offsetX: offsetX, offsetY: offsetY };
  }

  /**
   * @private
   * @param {CanvasRenderingContext2D} ctx Context to render on
   */
  _renderPaintInOrder(ctx: CanvasRenderingContext2D) {
    if (this.paintFirst === STROKE) {
      this._renderStroke(ctx);
      this._renderFill(ctx);
    } else {
      this._renderFill(ctx);
      this._renderStroke(ctx);
    }
  }

  /**
   * @private
   * function that actually render something on the context.
   * empty here to allow Obects to work on tests to benchmark fabric functionalites
   * not related to rendering
   * @param {CanvasRenderingContext2D} ctx Context to render on
   */
  _render(ctx: CanvasRenderingContext2D) {
    // placeholder to be overridden
  }

  /**
   * @private
   * @param {CanvasRenderingContext2D} ctx Context to render on
   */
  _renderFill(ctx: CanvasRenderingContext2D) {
    if (!this.fill) {
      return;
    }

    ctx.save();
    this._setFillStyles(ctx, this);
    if (this.fillRule === 'evenodd') {
      ctx.fill('evenodd');
    } else {
      ctx.fill();
    }
    ctx.restore();
  }

  /**
   * @private
   * @param {CanvasRenderingContext2D} ctx Context to render on
   */
  _renderStroke(ctx: CanvasRenderingContext2D) {
    if (!this.stroke || this.strokeWidth === 0) {
      return;
    }

    if (this.shadow && !this.shadow.affectStroke) {
      this._removeShadow(ctx);
    }

    ctx.save();
    if (this.strokeUniform) {
      const scaling = this.getObjectScaling();
      ctx.scale(1 / scaling.x, 1 / scaling.y);
    }
    this._setLineDash(ctx, this.strokeDashArray);
    this._setStrokeStyles(ctx, this);
    ctx.stroke();
    ctx.restore();
  }

  /**
   * This function try to patch the missing gradientTransform on canvas gradients.
   * transforming a context to transform the gradient, is going to transform the stroke too.
   * we want to transform the gradient but not the stroke operation, so we create
   * a transformed gradient on a pattern and then we use the pattern instead of the gradient.
   * this method has drawbacks: is slow, is in low resolution, needs a patch for when the size
   * is limited.
   * @private
   * @param {CanvasRenderingContext2D} ctx Context to render on
   * @param {Gradient} filler
   */
  _applyPatternForTransformedGradient(
    ctx: CanvasRenderingContext2D,
    filler: TFiller
  ) {
    const dims = this._limitCacheSize(this._getCacheCanvasDimensions()),
      pCanvas = createCanvasElement(),
      retinaScaling = this.getCanvasRetinaScaling(),
      width = dims.x / this.scaleX / retinaScaling,
      height = dims.y / this.scaleY / retinaScaling;
    // in case width and height are less than 1px, we have to round up.
    // since the pattern is no-repeat, this is fine
    pCanvas.width = Math.ceil(width);
    pCanvas.height = Math.ceil(height);
    const pCtx = pCanvas.getContext('2d');
    if (!pCtx) {
      return;
    }
    pCtx.beginPath();
    pCtx.moveTo(0, 0);
    pCtx.lineTo(width, 0);
    pCtx.lineTo(width, height);
    pCtx.lineTo(0, height);
    pCtx.closePath();
    pCtx.translate(width / 2, height / 2);
    pCtx.scale(
      dims.zoomX / this.scaleX / retinaScaling,
      dims.zoomY / this.scaleY / retinaScaling
    );
    this._applyPatternGradientTransform(pCtx, filler);
    pCtx.fillStyle = filler.toLive(ctx)!;
    pCtx.fill();
    ctx.translate(
      -this.width / 2 - this.strokeWidth / 2,
      -this.height / 2 - this.strokeWidth / 2
    );
    ctx.scale(
      (retinaScaling * this.scaleX) / dims.zoomX,
      (retinaScaling * this.scaleY) / dims.zoomY
    );
    ctx.strokeStyle = pCtx.createPattern(pCanvas, 'no-repeat') ?? '';
  }

  /**
   * This function is an helper for svg import. it returns the center of the object in the svg
   * untransformed coordinates
   * @private
   * @return {Point} center point from element coordinates
   */
  _findCenterFromElement() {
    return new Point(this.left + this.width / 2, this.top + this.height / 2);
  }

  /**
   * Clones an instance.
   * @param {Array} [propertiesToInclude] Any properties that you might want to additionally include in the output
   * @returns {Promise<FabricObject>}
   */
  clone(propertiesToInclude?: string[]): Promise<this> {
    const objectForm = this.toObject(propertiesToInclude);
    return (this.constructor as typeof FabricObject).fromObject(
      objectForm
    ) as unknown as Promise<this>;
  }

  /**
   * Creates an instance of Image out of an object
   * makes use of toCanvasElement.
   * Once this method was based on toDataUrl and loadImage, so it also had a quality
   * and format option. toCanvasElement is faster and produce no loss of quality.
   * If you need to get a real Jpeg or Png from an object, using toDataURL is the right way to do it.
   * toCanvasElement and then toBlob from the obtained canvas is also a good option.
   * @todo fix the export type, it could not be Image but the type that getClass return for 'image'.
   * @param {ObjectToCanvasElementOptions} [options] for clone as image, passed to toDataURL
   * @param {Number} [options.multiplier=1] Multiplier to scale by
   * @param {Number} [options.left] Cropping left offset. Introduced in v1.2.14
   * @param {Number} [options.top] Cropping top offset. Introduced in v1.2.14
   * @param {Number} [options.width] Cropping width. Introduced in v1.2.14
   * @param {Number} [options.height] Cropping height. Introduced in v1.2.14
   * @param {Boolean} [options.enableRetinaScaling] Enable retina scaling for clone image. Introduce in 1.6.4
   * @param {Boolean} [options.withoutTransform] Remove current object transform ( no scale , no angle, no flip, no skew ). Introduced in 2.3.4
   * @param {Boolean} [options.withoutShadow] Remove current object shadow. Introduced in 2.4.2
   * @return {FabricImage} Object cloned as image.
   */
  cloneAsImage(options: ObjectToCanvasElementOptions): FabricImage {
    const canvasEl = this.toCanvasElement(options);
    // TODO: how to import Image w/o an import cycle?
    const ImageClass = classRegistry.getClass<typeof FabricImage>('image');
    return new ImageClass(canvasEl);
  }

  /**
   * Converts an object into a HTMLCanvas element
   * @param {ObjectToCanvasElementOptions} options Options object
   * @param {Number} [options.multiplier=1] Multiplier to scale by
   * @param {Number} [options.left] Cropping left offset. Introduced in v1.2.14
   * @param {Number} [options.top] Cropping top offset. Introduced in v1.2.14
   * @param {Number} [options.width] Cropping width. Introduced in v1.2.14
   * @param {Number} [options.height] Cropping height. Introduced in v1.2.14
   * @param {Boolean} [options.enableRetinaScaling] Enable retina scaling for clone image. Introduce in 1.6.4
   * @param {Boolean} [options.withoutTransform] Remove current object transform ( no scale , no angle, no flip, no skew ). Introduced in 2.3.4
   * @param {Boolean} [options.withoutShadow] Remove current object shadow. Introduced in 2.4.2
   * @param {Boolean} [options.viewportTransform] Account for canvas viewport transform
   * @param {(el?: HTMLCanvasElement) => StaticCanvas} [options.canvasProvider] Create the output canvas
   * @return {HTMLCanvasElement} Returns DOM element <canvas> with the FabricObject
   */
  toCanvasElement(options: ObjectToCanvasElementOptions = {}) {
    const origParams = saveObjectTransform(this),
      originalGroup = this.group,
      originalShadow = this.shadow,
      abs = Math.abs,
      retinaScaling = options.enableRetinaScaling ? getDevicePixelRatio() : 1,
      multiplier = (options.multiplier || 1) * retinaScaling,
      canvasProvider: (el: HTMLCanvasElement) => StaticCanvas =
        options.canvasProvider ||
        ((el: HTMLCanvasElement) =>
          new StaticCanvas(el, {
            enableRetinaScaling: false,
            renderOnAddRemove: false,
            skipOffscreen: false,
          }));
    delete this.group;
    if (options.withoutTransform) {
      resetObjectTransform(this);
    }
    if (options.withoutShadow) {
      this.shadow = null;
    }
    if (options.viewportTransform) {
      sendObjectToPlane(this, this.getViewportTransform());
    }

    this.setCoords();
    const el = createCanvasElement(),
      boundingRect = this.getBoundingRect(),
      shadow = this.shadow,
      shadowOffset = new Point();

    if (shadow) {
      const shadowBlur = shadow.blur;
      const scaling = shadow.nonScaling
        ? new Point(1, 1)
        : this.getObjectScaling();
      // consider non scaling shadow.
      shadowOffset.x =
        2 * Math.round(abs(shadow.offsetX) + shadowBlur) * abs(scaling.x);
      shadowOffset.y =
        2 * Math.round(abs(shadow.offsetY) + shadowBlur) * abs(scaling.y);
    }
    const width = boundingRect.width + shadowOffset.x,
      height = boundingRect.height + shadowOffset.y;
    // if the current width/height is not an integer
    // we need to make it so.
    el.width = Math.ceil(width);
    el.height = Math.ceil(height);
    const canvas = canvasProvider(el);
    if (options.format === 'jpeg') {
      canvas.backgroundColor = '#fff';
    }
    this.setPositionByOrigin(
      new Point(canvas.width / 2, canvas.height / 2),
      CENTER,
      CENTER
    );
    const originalCanvas = this.canvas;
    // static canvas and canvas have both an array of InteractiveObjects
    // @ts-expect-error this needs to be fixed somehow, or ignored globally
    canvas._objects = [this];
    this.set('canvas', canvas);
    this.setCoords();
    const canvasEl = canvas.toCanvasElement(multiplier || 1, options);
    this.set('canvas', originalCanvas);
    this.shadow = originalShadow;
    if (originalGroup) {
      this.group = originalGroup;
    }
    this.set(origParams);
    this.setCoords();
    // canvas.dispose will call image.dispose that will nullify the elements
    // since this canvas is a simple element for the process, we remove references
    // to objects in this way in order to avoid object trashing.
    canvas._objects = [];
    // since render has settled it is safe to destroy canvas
    canvas.destroy();
    return canvasEl;
  }

  /**
   * Converts an object into a data-url-like string
   * @param {Object} options Options object
   * @param {String} [options.format=png] The format of the output image. Either "jpeg" or "png"
   * @param {Number} [options.quality=1] Quality level (0..1). Only used for jpeg.
   * @param {Number} [options.multiplier=1] Multiplier to scale by
   * @param {Number} [options.left] Cropping left offset. Introduced in v1.2.14
   * @param {Number} [options.top] Cropping top offset. Introduced in v1.2.14
   * @param {Number} [options.width] Cropping width. Introduced in v1.2.14
   * @param {Number} [options.height] Cropping height. Introduced in v1.2.14
   * @param {Boolean} [options.enableRetinaScaling] Enable retina scaling for clone image. Introduce in 1.6.4
   * @param {Boolean} [options.withoutTransform] Remove current object transform ( no scale , no angle, no flip, no skew ). Introduced in 2.3.4
   * @param {Boolean} [options.withoutShadow] Remove current object shadow. Introduced in 2.4.2
   * @return {String} Returns a data: URL containing a representation of the object in the format specified by options.format
   */
  toDataURL(options: toDataURLOptions = {}) {
    return toDataURL(
      this.toCanvasElement(options),
      options.format || 'png',
      options.quality || 1
    );
  }

  /**
   * Returns true if any of the specified types is identical to the type of an instance
   * @param {String} type Type to check against
   * @return {Boolean}
   */
  isType(...types: string[]) {
    return (
      types.includes((this.constructor as typeof FabricObject).type) ||
      types.includes(this.type)
    );
  }

  /**
   * Returns complexity of an instance
   * @return {Number} complexity of this instance (is 1 unless subclassed)
   */
  complexity() {
    return 1;
  }

  /**
   * Returns a JSON representation of an instance
   * @return {Object} JSON
   */
  toJSON() {
    // delegate, not alias
    return this.toObject();
  }

  /**
   * Sets "angle" of an instance with centered rotation
   * @param {TDegree} angle Angle value (in degrees)
   */
  rotate(angle: TDegree) {
    const { centeredRotation, originX, originY } = this;

    if (centeredRotation) {
      const { x, y } = this.getRelativeCenterPoint();
      this.originX = CENTER;
      this.originY = CENTER;
      this.left = x;
      this.top = y;
    }

    this.set('angle', angle);

    if (centeredRotation) {
      const { x, y } = this.translateToOriginPoint(
        this.getRelativeCenterPoint(),
        originX,
        originY
      );
      this.left = x;
      this.top = y;
      this.originX = originX;
      this.originY = originY;
    }
  }

  /**
   * This callback function is called by the parent group of an object every
   * time a non-delegated property changes on the group. It is passed the key
   * and value as parameters. Not adding in this function's signature to avoid
   * Travis build error about unused variables.
   */
  setOnGroup() {
    // implemented by sub-classes, as needed.
  }

  /**
   * Sets canvas globalCompositeOperation for specific object
   * custom composition operation for the particular object can be specified using globalCompositeOperation property
   * @param {CanvasRenderingContext2D} ctx Rendering canvas context
   */
  _setupCompositeOperation(ctx: CanvasRenderingContext2D) {
    if (this.globalCompositeOperation) {
      ctx.globalCompositeOperation = this.globalCompositeOperation;
    }
  }

  /**
   * cancel instance's running animations
   * override if necessary to dispose artifacts such as `clipPath`
   */
  dispose() {
    runningAnimations.cancelByTarget(this);
    this.off();
    this._set('canvas', undefined);
    // clear caches
    this._cacheCanvas && getEnv().dispose(this._cacheCanvas);
    this._cacheCanvas = undefined;
    this._cacheContext = null;
  }

  /**
   *
   * @param {Function} klass
   * @param {object} object
   * @param {object} [options]
   * @param {string} [options.extraParam] property to pass as first argument to the constructor
   * @param {AbortSignal} [options.signal] handle aborting, see https://developer.mozilla.org/en-US/docs/Web/API/AbortController/signal
   * @returns {Promise<FabricObject>}
   */
  static _fromObject<S extends FabricObject>(
    { type, ...object }: Record<string, unknown>,
    { extraParam, ...options }: Abortable & { extraParam?: string } = {}
  ): Promise<S> {
    return enlivenObjectEnlivables<any>(cloneDeep(object), options).then(
      (enlivedMap) => {
        const allOptions = { ...options, ...enlivedMap };
        // from the resulting enlived options, extract options.extraParam to arg0
        // to avoid accidental overrides later
        if (extraParam) {
          const { [extraParam]: arg0, ...rest } = allOptions;
          // @ts-expect-error different signature
          return new this(arg0, rest);
        } else {
          return new this(allOptions);
        }
      }
    ) as Promise<S>;
  }

  /**
   *
   * @param {object} object
   * @param {object} [options]
   * @param {AbortSignal} [options.signal] handle aborting, see https://developer.mozilla.org/en-US/docs/Web/API/AbortController/signal
   * @returns {Promise<FabricObject>}
   */
  static fromObject<T extends TOptions<SerializedObjectProps>>(
    object: T,
    options?: Abortable
  ) {
    return this._fromObject(object, options);
  }
}

classRegistry.setClass(FabricObject);
classRegistry.setClass(FabricObject, 'object');<|MERGE_RESOLUTION|>--- conflicted
+++ resolved
@@ -701,13 +701,7 @@
    * @param {*} value
    */
   _set(key: string, value: any) {
-<<<<<<< HEAD
-    const isChanged = this[key as keyof this] !== value;
-
     if (key === SCALE_X || key === SCALE_Y) {
-=======
-    if (key === 'scaleX' || key === 'scaleY') {
->>>>>>> efa26193
       value = this._constrainScale(value);
     }
     if (key === SCALE_X && value < 0) {
