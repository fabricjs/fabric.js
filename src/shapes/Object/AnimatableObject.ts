import { TColorArg } from '../../color/color.class';
import { ObjectEvents } from '../../EventTypeDefs';
import { animate, animateColor } from '../../util/animation/animate';
import type {
  ValueAnimationOptions,
  ColorAnimationOptions,
} from '../../util/animation/types';
import { ArrayAnimation } from '../../util/animation/ArrayAnimation';
import type { ColorAnimation } from '../../util/animation/ColorAnimation';
import type { ValueAnimation } from '../../util/animation/ValueAnimation';
import { StackedObject } from './StackedObject';

type TAnimationOptions<T extends number | TColorArg> = T extends number
  ? ValueAnimationOptions
  : ColorAnimationOptions;

export abstract class AnimatableObject<
  EventSpec extends ObjectEvents = ObjectEvents
> extends StackedObject<EventSpec> {
  /**
<<<<<<< HEAD
   * Animation duration (in ms) for fx* methods
   * @type Number
   * @default
   */
  declare FX_DURATION: number;

  /**
=======
>>>>>>> 86277748
   * List of properties to consider for animating colors.
   * @type String[]
   */
  declare colorProperties: string[];

  /**
   * Animates object's properties
   * @param {String|Object} property Property to animate (if string) or properties to animate (if object)
   * @param {Number|Object} value Value to animate property to (if string was given first) or options object
   * @tutorial {@link http://fabricjs.com/fabric-intro-part-2#animation}
   * @return {(ColorAnimation | ValueAnimation)[]} animation context (or an array if passed multiple properties)
   *
   * As object — multiple properties
   *
   * object.animate({ left: ..., top: ... });
   * object.animate({ left: ..., top: ... }, { duration: ... });
   */
  animate<T extends number | TColorArg>(
    animatable: Record<string, T>,
    options?: Partial<TAnimationOptions<T>>
  ): (ColorAnimation | ValueAnimation | ArrayAnimation)[] {
    return Object.entries(animatable).map(([key, endValue]) =>
      this._animate(key, endValue, options)
    );
  }

  /**
   * @private
   * @param {String} key Property to animate
   * @param {String} to Value to animate to
   * @param {Object} [options] Options object
   */
  _animate<T extends number | TColorArg>(
    key: string,
    endValue: T,
    options: Partial<TAnimationOptions<T>> = {}
  ) {
    const path = key.split('.');
    const propIsColor = this.colorProperties.includes(path[path.length - 1]);
    const { easing, duration, abort, startValue, onChange, onComplete } =
      options;
    const animationOptions = {
      target: this,
      // path.reduce... is the current value in case start value isn't provided
      startValue:
        startValue ?? path.reduce((deep: any, key) => deep[key], this),
      endValue,
      easing,
      duration,
      abort: abort?.bind(this),
      onChange: (
        value: string | number,
        valueProgress: number,
        durationProgress: number
      ) => {
        path.reduce((deep: Record<string, any>, key, index) => {
          if (index === path.length - 1) {
            deep[key] = value;
          }
          return deep[key];
        }, this);
        onChange &&
          // @ts-expect-error generic callback arg0 is wrong
          onChange(value, valueProgress, durationProgress);
      },
      onComplete: (
        value: string | number,
        valueProgress: number,
        durationProgress: number
      ) => {
        this.setCoords();
        onComplete &&
          // @ts-expect-error generic callback arg0 is wrong
          onComplete(value, valueProgress, durationProgress);
      },
    } as TAnimationOptions<T>;

    if (propIsColor) {
      return animateColor(animationOptions as ColorAnimationOptions);
    } else {
      return animate(animationOptions as ValueAnimationOptions);
    }
  }
}<|MERGE_RESOLUTION|>--- conflicted
+++ resolved
@@ -18,16 +18,6 @@
   EventSpec extends ObjectEvents = ObjectEvents
 > extends StackedObject<EventSpec> {
   /**
-<<<<<<< HEAD
-   * Animation duration (in ms) for fx* methods
-   * @type Number
-   * @default
-   */
-  declare FX_DURATION: number;
-
-  /**
-=======
->>>>>>> 86277748
    * List of properties to consider for animating colors.
    * @type String[]
    */
