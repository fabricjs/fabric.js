//@ts-nocheck
import { fabric } from '../../HEADER';
import * as filters from '../filters';
import type { BaseFilter } from '../filters/base_filter.class';
import { getFilterBackend } from '../filters/FilterBackend';
import { SHARED_ATTRIBUTES } from '../parser/attributes';
import { parseAttributes } from '../parser/parseAttributes';
import { TClassProperties, TSize } from '../typedefs';
import { cleanUpJsdomNode } from '../util/dom_misc';
import { uid } from '../util/internals/uid';
import { createCanvasElement } from '../util/misc/dom';
import { findScaleToCover, findScaleToFit } from '../util/misc/findScaleTo';
import {
  enlivenObjectEnlivables,
  enlivenObjects,
  loadImage,
  LoadImageOptions,
} from '../util/misc/objectEnlive';
import { parsePreserveAspectRatioAttribute } from '../util/misc/svgParsing';
<<<<<<< HEAD
import { FabricObject, fabricObjectDefaultValues } from './fabricObject.class';
import { classRegistry } from '../util/class_registry';
=======
import { FabricObject, fabricObjectDefaultValues } from './Object/FabricObject';
>>>>>>> c33fd975

export type ImageSource =
  | HTMLImageElement
  | HTMLVideoElement
  | HTMLCanvasElement;

/**
 * @tutorial {@link http://fabricjs.com/fabric-intro-part-1#images}
 */
export class Image extends FabricObject {
  /**
   * When calling {@link Image.getSrc}, return value from element src with `element.getAttribute('src')`.
   * This allows for relative urls as image src.
   * @since 2.7.0
   * @type Boolean
   * @default
   */
  srcFromAttribute: boolean;

  /**
   * private
   * contains last value of scaleX to detect
   * if the Image got resized after the last Render
   * @type Number
   */
  protected _lastScaleX = 1;

  /**
   * private
   * contains last value of scaleY to detect
   * if the Image got resized after the last Render
   * @type Number
   */
  protected _lastScaleY = 1;

  /**
   * private
   * contains last value of scaling applied by the apply filter chain
   * @type Number
   */
  protected _filterScalingX = 1;

  /**
   * private
   * contains last value of scaling applied by the apply filter chain
   * @type Number
   */
  protected _filterScalingY = 1;

  /**
   * minimum scale factor under which any resizeFilter is triggered to resize the image
   * 0 will disable the automatic resize. 1 will trigger automatically always.
   * number bigger than 1 are not implemented yet.
   * @type Number
   */
  minimumScaleTrigger: number;

  /**
   * key used to retrieve the texture representing this image
   * @since 2.0.0
   * @type String
   * @default
   */
  cacheKey: string;

  /**
   * Image crop in pixels from original image size.
   * @since 2.0.0
   * @type Number
   * @default
   */
  cropX: number;

  /**
   * Image crop in pixels from original image size.
   * @since 2.0.0
   * @type Number
   * @default
   */
  cropY: number;

  /**
   * Indicates whether this canvas will use image smoothing when painting this image.
   * Also influence if the cacheCanvas for this image uses imageSmoothing
   * @since 4.0.0-beta.11
   * @type Boolean
   * @default
   */
  imageSmoothing: boolean;

  preserveAspectRatio: string;

  protected src: string;

  static filters = filters;

  filters: BaseFilter[];
  resizeFilter: BaseFilter;

  protected _element: ImageSource;
  protected _originalElement: ImageSource;
  protected _filteredEl: ImageSource;

  /**
   * Constructor
   * Image can be initialized with any canvas drawable or a string.
   * The string should be a url and will be loaded as an image.
   * Canvas and Image element work out of the box, while videos require extra code to work.
   * Please check video element events for seeking.
   * @param {ImageSource | string} element Image element
   * @param {Object} [options] Options object
   */
  constructor(elementId: string, options: any = {});
  constructor(element: ImageSource, options: any = {});
  constructor(arg0: ImageSource | string, options: any = {}) {
    super();
    this.filters = [];
    this.cacheKey = `texture${uid()}`;
    this.set(options);
    this.setElement(
      (typeof arg0 === 'string' && fabric.document.getElementById(arg0)) ||
        arg0,
      options
    );
  }

  /**
   * Returns image element which this instance if based on
   */
  getElement() {
    return this._element;
  }

  /**
   * Sets image element for this instance to a specified one.
   * If filters defined they are applied to new image.
   * You might need to call `canvas.renderAll` and `object.setCoords` after replacing, to render new image and update controls area.
   * @param {HTMLImageElement} element
   * @param {Partial<TSize>} [size] Options object
   */
  setElement(element: ImageSource, size: Partial<TSize> = {}) {
    this.removeTexture(this.cacheKey);
    this.removeTexture(`${this.cacheKey}_filtered`);
    this._element = element;
    this._originalElement = element;
    this._setWidthHeight(size);
    element.classList.add(Image.CSS_CANVAS);
    if (this.filters.length !== 0) {
      this.applyFilters();
    }
    // resizeFilters work on the already filtered copy.
    // we need to apply resizeFilters AFTER normal filters.
    // applyResizeFilters is run more often than normal filters
    // and is triggered by user interactions rather than dev code
    if (this.resizeFilter) {
      this.applyResizeFilters();
    }
  }

  /**
   * Delete a single texture if in webgl mode
   */
  removeTexture(key: string) {
    const backend = fabric.filterBackend;
    if (backend && backend.evictCachesForKey) {
      backend.evictCachesForKey(key);
    }
  }

  /**
   * Delete textures, reference to elements and eventually JSDOM cleanup
   */
  dispose() {
    super.dispose();
    this.removeTexture(this.cacheKey);
    this.removeTexture(`${this.cacheKey}_filtered`);
    this._cacheContext = null;
    ['_originalElement', '_element', '_filteredEl', '_cacheCanvas'].forEach(
      (element) => {
        cleanUpJsdomNode(this[element as keyof this]);
        // @ts-expect-error disposing
        this[element] = undefined;
      }
    );
  }

  /**
   * Get the crossOrigin value (of the corresponding image element)
   */
  getCrossOrigin() {
    return (
      this._originalElement &&
      ((this._originalElement as any).crossOrigin || null)
    );
  }

  /**
   * Returns original size of an image
   */
  getOriginalSize() {
    const element = this.getElement() as any;
    if (!element) {
      return {
        width: 0,
        height: 0,
      };
    }
    return {
      width: element.naturalWidth || element.width,
      height: element.naturalHeight || element.height,
    };
  }

  /**
   * @private
   * @param {CanvasRenderingContext2D} ctx Context to render on
   */
  _stroke(ctx: CanvasRenderingContext2D) {
    if (!this.stroke || this.strokeWidth === 0) {
      return;
    }
    const w = this.width / 2,
      h = this.height / 2;
    ctx.beginPath();
    ctx.moveTo(-w, -h);
    ctx.lineTo(w, -h);
    ctx.lineTo(w, h);
    ctx.lineTo(-w, h);
    ctx.lineTo(-w, -h);
    ctx.closePath();
  }

  /**
   * Returns object representation of an instance
   * @param {Array} [propertiesToInclude] Any properties that you might want to additionally include in the output
   * @return {Object} Object representation of an instance
   */
  toObject(propertiesToInclude: (keyof this)[] = []): Record<string, any> {
    const filters: Record<string, any>[] = [];
    this.filters.forEach((filterObj) => {
      filterObj && filters.push(filterObj.toObject());
    });
    return {
      ...super.toObject(['cropX', 'cropY', ...propertiesToInclude]),
      src: this.getSrc(),
      crossOrigin: this.getCrossOrigin(),
      filters,
      ...(this.resizeFilter
        ? { resizeFilter: this.resizeFilter.toObject() }
        : {}),
    };
  }

  /**
   * Returns true if an image has crop applied, inspecting values of cropX,cropY,width,height.
   * @return {Boolean}
   */
  hasCrop() {
    return (
      !!this.cropX ||
      !!this.cropY ||
      this.width < this._element.width ||
      this.height < this._element.height
    );
  }

  /**
   * Returns svg representation of an instance
   * @return {string[]} an array of strings with the specific svg representation
   * of the instance
   */
  _toSVG() {
    const imageMarkup = [],
      element = this._element,
      x = -this.width / 2,
      y = -this.height / 2;
    let svgString = [],
      strokeSvg,
      clipPath = '',
      imageRendering = '';
    if (!element) {
      return [];
    }
    if (this.hasCrop()) {
      const clipPathId = uid();
      svgString.push(
        '<clipPath id="imageCrop_' + clipPathId + '">\n',
        '\t<rect x="' +
          x +
          '" y="' +
          y +
          '" width="' +
          this.width +
          '" height="' +
          this.height +
          '" />\n',
        '</clipPath>\n'
      );
      clipPath = ' clip-path="url(#imageCrop_' + clipPathId + ')" ';
    }
    if (!this.imageSmoothing) {
      imageRendering = '" image-rendering="optimizeSpeed';
    }
    imageMarkup.push(
      '\t<image ',
      'COMMON_PARTS',
      'xlink:href="',
      this.getSvgSrc(true),
      '" x="',
      x - this.cropX,
      '" y="',
      y - this.cropY,
      // we're essentially moving origin of transformation from top/left corner to the center of the shape
      // by wrapping it in container <g> element with actual transformation, then offsetting object to the top/left
      // so that object's center aligns with container's left/top
      '" width="',
      element.width || element.naturalWidth,
      '" height="',
      element.height || element.height,
      imageRendering,
      '"',
      clipPath,
      '></image>\n'
    );

    if (this.stroke || this.strokeDashArray) {
      const origFill = this.fill;
      this.fill = null;
      strokeSvg = [
        '\t<rect ',
        'x="',
        x,
        '" y="',
        y,
        '" width="',
        this.width,
        '" height="',
        this.height,
        '" style="',
        this.getSvgStyles(),
        '"/>\n',
      ];
      this.fill = origFill;
    }
    if (this.paintFirst !== 'fill') {
      svgString = svgString.concat(strokeSvg, imageMarkup);
    } else {
      svgString = svgString.concat(imageMarkup, strokeSvg);
    }
    return svgString;
  }

  /**
   * Returns source of an image
   * @param {Boolean} filtered indicates if the src is needed for svg
   * @return {String} Source of an image
   */
  getSrc(filtered?: boolean) {
    const element = filtered ? this._element : this._originalElement;
    if (element) {
      if (element.toDataURL) {
        return element.toDataURL();
      }

      if (this.srcFromAttribute) {
        return element.getAttribute('src');
      } else {
        return element.src;
      }
    } else {
      return this.src || '';
    }
  }

  /**
   * Alias for getSrc
   * @param filtered
   * @deprecated
   */
  getSvgSrc(filtered?: boolean) {
    return this.getSrc(filtered);
  }

  /**
   * Loads and sets source of an image\
   * **IMPORTANT**: It is recommended to abort loading tasks before calling this method to prevent race conditions and unnecessary networking
   * @param {String} src Source string (URL)
   * @param {LoadImageOptions} [options] Options object
   */
  setSrc(src: string, { crossOrigin, signal }: LoadImageOptions = {}) {
    return loadImage(src, { crossOrigin, signal }).then((img) => {
      typeof crossOrigin !== 'undefined' && this.set({ crossOrigin });
      this.setElement(img);
    });
  }

  /**
   * Returns string representation of an instance
   * @return {String} String representation of an instance
   */
  toString() {
    return `#<Image: { src: "${this.getSrc()}" }>`;
  }

  applyResizeFilters() {
    const filter = this.resizeFilter,
      minimumScale = this.minimumScaleTrigger,
      objectScale = this.getTotalObjectScaling(),
      scaleX = objectScale.x,
      scaleY = objectScale.y,
      elementToFilter = this._filteredEl || this._originalElement;
    if (this.group) {
      this.set('dirty', true);
    }
    if (!filter || (scaleX > minimumScale && scaleY > minimumScale)) {
      this._element = elementToFilter;
      this._filterScalingX = 1;
      this._filterScalingY = 1;
      this._lastScaleX = scaleX;
      this._lastScaleY = scaleY;
      return;
    }
    const canvasEl = createCanvasElement(),
      sourceWidth = elementToFilter.width,
      sourceHeight = elementToFilter.height;
    canvasEl.width = sourceWidth;
    canvasEl.height = sourceHeight;
    this._element = canvasEl;
    this._lastScaleX = filter.scaleX = scaleX;
    this._lastScaleY = filter.scaleY = scaleY;
    getFilterBackend().applyFilters(
      [filter],
      elementToFilter,
      sourceWidth,
      sourceHeight,
      this._element
    );
    this._filterScalingX = canvasEl.width / this._originalElement.width;
    this._filterScalingY = canvasEl.height / this._originalElement.height;
  }

  /**
   * Applies filters assigned to this image (from "filters" array) or from filter param
   * @method applyFilters
   * @param {Array} filters to be applied
   * @param {Boolean} forResizing specify if the filter operation is a resize operation
   */
  applyFilters(filters: BaseFilter[] = this.filters || []) {
    filters = filters.filter((filter) => filter && !filter.isNeutralState());
    this.set('dirty', true);

    // needs to clear out or WEBGL will not resize correctly
    this.removeTexture(`${this.cacheKey}_filtered`);

    if (filters.length === 0) {
      this._element = this._originalElement;
      this._filteredEl = null;
      this._filterScalingX = 1;
      this._filterScalingY = 1;
      return;
    }

    const imgElement = this._originalElement,
      sourceWidth = imgElement.naturalWidth || imgElement.width,
      sourceHeight = imgElement.naturalHeight || imgElement.height;

    if (this._element === this._originalElement) {
      // if the element is the same we need to create a new element
      const canvasEl = createCanvasElement();
      canvasEl.width = sourceWidth;
      canvasEl.height = sourceHeight;
      this._element = canvasEl;
      this._filteredEl = canvasEl;
    } else {
      // clear the existing element to get new filter data
      // also dereference the eventual resized _element
      this._element = this._filteredEl;
      this._filteredEl
        .getContext('2d')
        .clearRect(0, 0, sourceWidth, sourceHeight);
      // we also need to resize again at next renderAll, so remove saved _lastScaleX/Y
      this._lastScaleX = 1;
      this._lastScaleY = 1;
    }
    getFilterBackend().applyFilters(
      filters,
      this._originalElement,
      sourceWidth,
      sourceHeight,
      this._element
    );
    if (
      this._originalElement.width !== this._element.width ||
      this._originalElement.height !== this._element.height
    ) {
      this._filterScalingX = this._element.width / this._originalElement.width;
      this._filterScalingY =
        this._element.height / this._originalElement.height;
    }
  }

  /**
   * @private
   * @param {CanvasRenderingContext2D} ctx Context to render on
   */
  _render(ctx: CanvasRenderingContext2D) {
    ctx.imageSmoothingEnabled = this.imageSmoothing;
    if (this.isMoving !== true && this.resizeFilter && this._needsResize()) {
      this.applyResizeFilters();
    }
    this._stroke(ctx);
    this._renderPaintInOrder(ctx);
  }

  /**
   * Paint the cached copy of the object on the target context.
   * it will set the imageSmoothing for the draw operation
   * @param {CanvasRenderingContext2D} ctx Context to render on
   */
  drawCacheOnCanvas(ctx: CanvasRenderingContext2D) {
    ctx.imageSmoothingEnabled = this.imageSmoothing;
    super.drawCacheOnCanvas(ctx);
  }

  /**
   * Decide if the object should cache or not. Create its own cache level
   * needsItsOwnCache should be used when the object drawing method requires
   * a cache step. None of the fabric classes requires it.
   * Generally you do not cache objects in groups because the group outside is cached.
   * This is the special image version where we would like to avoid caching where possible.
   * Essentially images do not benefit from caching. They may require caching, and in that
   * case we do it. Also caching an image usually ends in a loss of details.
   * A full performance audit should be done.
   * @return {Boolean}
   */
  shouldCache() {
    return this.needsItsOwnCache();
  }

  _renderFill(ctx: CanvasRenderingContext2D) {
    const elementToDraw = this._element;
    if (!elementToDraw) {
      return;
    }
    const scaleX = this._filterScalingX,
      scaleY = this._filterScalingY,
      w = this.width,
      h = this.height,
      // crop values cannot be lesser than 0.
      cropX = Math.max(this.cropX, 0),
      cropY = Math.max(this.cropY, 0),
      elWidth = elementToDraw.naturalWidth || elementToDraw.width,
      elHeight = elementToDraw.naturalHeight || elementToDraw.height,
      sX = cropX * scaleX,
      sY = cropY * scaleY,
      // the width height cannot exceed element width/height, starting from the crop offset.
      sW = Math.min(w * scaleX, elWidth - sX),
      sH = Math.min(h * scaleY, elHeight - sY),
      x = -w / 2,
      y = -h / 2,
      maxDestW = Math.min(w, elWidth / scaleX - cropX),
      maxDestH = Math.min(h, elHeight / scaleY - cropY);

    elementToDraw &&
      ctx.drawImage(elementToDraw, sX, sY, sW, sH, x, y, maxDestW, maxDestH);
  }

  /**
   * needed to check if image needs resize
   * @private
   */
  _needsResize() {
    const scale = this.getTotalObjectScaling();
    return scale.x !== this._lastScaleX || scale.y !== this._lastScaleY;
  }

  /**
   * @private
   * @deprecated unused
   */
  _resetWidthHeight() {
    this.set(this.getOriginalSize());
  }

  /**
   * @private
   * Set the width and the height of the image object, using the element or the
   * options.
   */
  _setWidthHeight({ width, height }: Partial<TSize> = {}) {
    const size = this.getOriginalSize();
    this.width = width || size.width;
    this.height = height || size.height;
  }

  /**
   * Calculate offset for center and scale factor for the image in order to respect
   * the preserveAspectRatio attribute
   * @private
   */
  parsePreserveAspectRatioAttribute() {
    const pAR = parsePreserveAspectRatioAttribute(
        this.preserveAspectRatio || ''
      ),
      pWidth = this.width,
      pHeight = this.height,
      parsedAttributes = { width: pWidth, height: pHeight };
    let rWidth = this._element.width,
      rHeight = this._element.height,
      scaleX = 1,
      scaleY = 1,
      offsetLeft = 0,
      offsetTop = 0,
      cropX = 0,
      cropY = 0,
      offset;

    if (pAR && (pAR.alignX !== 'none' || pAR.alignY !== 'none')) {
      if (pAR.meetOrSlice === 'meet') {
        scaleX = scaleY = findScaleToFit(this._element, parsedAttributes);
        offset = (pWidth - rWidth * scaleX) / 2;
        if (pAR.alignX === 'Min') {
          offsetLeft = -offset;
        }
        if (pAR.alignX === 'Max') {
          offsetLeft = offset;
        }
        offset = (pHeight - rHeight * scaleY) / 2;
        if (pAR.alignY === 'Min') {
          offsetTop = -offset;
        }
        if (pAR.alignY === 'Max') {
          offsetTop = offset;
        }
      }
      if (pAR.meetOrSlice === 'slice') {
        scaleX = scaleY = findScaleToCover(this._element, parsedAttributes);
        offset = rWidth - pWidth / scaleX;
        if (pAR.alignX === 'Mid') {
          cropX = offset / 2;
        }
        if (pAR.alignX === 'Max') {
          cropX = offset;
        }
        offset = rHeight - pHeight / scaleY;
        if (pAR.alignY === 'Mid') {
          cropY = offset / 2;
        }
        if (pAR.alignY === 'Max') {
          cropY = offset;
        }
        rWidth = pWidth / scaleX;
        rHeight = pHeight / scaleY;
      }
    } else {
      scaleX = pWidth / rWidth;
      scaleY = pHeight / rHeight;
    }
    return {
      width: rWidth,
      height: rHeight,
      scaleX,
      scaleY,
      offsetLeft,
      offsetTop,
      cropX,
      cropY,
    };
  }

  /**
   * Default CSS class name for canvas
   * @static
   * @type String
   * @default
   */
  static CSS_CANVAS = 'canvas-img';

  /**
   * List of attribute names to account for when parsing SVG element (used by {@link Image.fromElement})
   * @static
   * @see {@link http://www.w3.org/TR/SVG/struct.html#ImageElement}
   */
  static ATTRIBUTE_NAMES = [
    ...SHARED_ATTRIBUTES,
    'x',
    'y',
    'width',
    'height',
    'preserveAspectRatio',
    'xlink:href',
    'crossOrigin',
    'image-rendering',
  ];

  /**
   * Creates an instance of Image from its object representation
   * @static
   * @param {Object} object Object to create an instance from
   * @param {object} [options] Options object
   * @param {AbortSignal} [options.signal] handle aborting, see https://developer.mozilla.org/en-US/docs/Web/API/AbortController/signal
   * @returns {Promise<Image>}
   */
  static fromObject(
    { filters: f, src, crossOrigin, ...object }: any,
    options: { signal: AbortSignal }
  ): Promise<Image> {
    return Promise.all([
      loadImage(src, { ...options, crossOrigin }),
      f && enlivenObjects(f, options),
      enlivenObjectEnlivables(object, options),
<<<<<<< HEAD
    ]).then(([el, filters = [], hydratedProps = {}]) => {
      return new Image(el, {
=======
    ]).then(([el, filters = [], [resizeFilter] = [], hydratedProps = {}]) => {
      return new this(el, {
>>>>>>> c33fd975
        ...object,
        src,
        crossOrigin,
        filters,
        ...hydratedProps,
      });
    });
  }

  /**
   * Creates an instance of Image from an URL string
   * @static
   * @param {String} url URL to create an image from
   * @param {LoadImageOptions} [options] Options object
   * @returns {Promise<Image>}
   */
  static fromURL(url: string, options: LoadImageOptions = {}): Promise<Image> {
    return loadImage(url, options).then((img) => new this(img, options));
  }

  /**
   * Returns {@link Image} instance from an SVG element
   * @static
   * @param {SVGElement} element Element to parse
   * @param {Object} [options] Options object
   * @param {AbortSignal} [options.signal] handle aborting, see https://developer.mozilla.org/en-US/docs/Web/API/AbortController/signal
   * @param {Function} callback Callback to execute when Image object is created
   */
  static fromElement(
    element: SVGElement,
    callback: (image: Image) => any,
    options: { signal?: AbortSignal } = {}
  ) {
    const parsedAttributes = parseAttributes(element, this.ATTRIBUTE_NAMES);
    this.fromURL(parsedAttributes['xlink:href'], {
      ...options,
      ...parsedAttributes,
    }).then(callback);
  }
}

export const imageDefaultValues: Partial<TClassProperties<Image>> = {
  type: 'image',
  strokeWidth: 0,
  srcFromAttribute: false,
  minimumScaleTrigger: 0.5,
  stateProperties: fabricObjectDefaultValues.stateProperties.concat(
    'cropX',
    'cropY'
  ),
  cacheProperties: fabricObjectDefaultValues.cacheProperties.concat(
    'cropX',
    'cropY'
  ),
  cropX: 0,
  cropY: 0,
  imageSmoothing: true,
};

Object.assign(Image.prototype, imageDefaultValues);

classRegistry.setClass(Image);
classRegistry.setSVGClass(Image);

fabric.Image = Image;<|MERGE_RESOLUTION|>--- conflicted
+++ resolved
@@ -17,12 +17,8 @@
   LoadImageOptions,
 } from '../util/misc/objectEnlive';
 import { parsePreserveAspectRatioAttribute } from '../util/misc/svgParsing';
-<<<<<<< HEAD
-import { FabricObject, fabricObjectDefaultValues } from './fabricObject.class';
 import { classRegistry } from '../util/class_registry';
-=======
 import { FabricObject, fabricObjectDefaultValues } from './Object/FabricObject';
->>>>>>> c33fd975
 
 export type ImageSource =
   | HTMLImageElement
@@ -734,17 +730,13 @@
       loadImage(src, { ...options, crossOrigin }),
       f && enlivenObjects(f, options),
       enlivenObjectEnlivables(object, options),
-<<<<<<< HEAD
-    ]).then(([el, filters = [], hydratedProps = {}]) => {
-      return new Image(el, {
-=======
     ]).then(([el, filters = [], [resizeFilter] = [], hydratedProps = {}]) => {
       return new this(el, {
->>>>>>> c33fd975
         ...object,
         src,
         crossOrigin,
         filters,
+        resizeFilter,
         ...hydratedProps,
       });
     });
