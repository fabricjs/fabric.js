(function(global) {

  'use strict';

  var fabric = global.fabric || (global.fabric = { }),
      clone = fabric.util.object.clone;

  if (fabric.Text) {
    fabric.warn('fabric.Text is already defined');
    return;
  }

  var additionalProps =
    ('fontFamily fontWeight fontSize text underline overline linethrough' +
    ' textAlign fontStyle lineHeight textBackgroundColor charSpacing styles' +
    ' direction path pathStartOffset pathSide').split(' ');

  /**
   * Text class
   * @class fabric.Text
   * @extends fabric.Object
   * @return {fabric.Text} thisArg
   * @tutorial {@link http://fabricjs.com/fabric-intro-part-2#text}
   * @see {@link fabric.Text#initialize} for constructor definition
   */
  fabric.Text = fabric.util.createClass(fabric.Object, /** @lends fabric.Text.prototype */ {

    /**
     * Properties which when set cause object to change dimensions
     * @type Array
     * @private
     */
    _dimensionAffectingProps: [
      'fontSize',
      'fontWeight',
      'fontFamily',
      'fontStyle',
      'lineHeight',
      'text',
      'charSpacing',
      'textAlign',
      'styles',
      'path',
      'pathStartOffset',
      'pathSide'
    ],

    /**
     * @private
     */
    _reNewline: /\r?\n/,

    /**
     * Use this regular expression to filter for whitespaces that is not a new line.
     * Mostly used when text is 'justify' aligned.
     * @private
     */
    _reSpacesAndTabs: /[ \t\r]/g,

    /**
     * Use this regular expression to filter for whitespace that is not a new line.
     * Mostly used when text is 'justify' aligned.
     * @private
     */
    _reSpaceAndTab: /[ \t\r]/,

    /**
     * Use this regular expression to filter consecutive groups of non spaces.
     * Mostly used when text is 'justify' aligned.
     * @private
     */
    _reWords: /\S+/g,

    /**
     * Type of an object
     * @type String
     * @default
     */
    type:                 'text',

    /**
     * Font size (in pixels)
     * @type Number
     * @default
     */
    fontSize:             40,

    /**
     * Font weight (e.g. bold, normal, 400, 600, 800)
     * @type {(Number|String)}
     * @default
     */
    fontWeight:           'normal',

    /**
     * Font family
     * @type String
     * @default
     */
    fontFamily:           'Times New Roman',

    /**
     * Text decoration underline.
     * @type Boolean
     * @default
     */
    underline:       false,

    /**
     * Text decoration overline.
     * @type Boolean
     * @default
     */
    overline:       false,

    /**
     * Text decoration linethrough.
     * @type Boolean
     * @default
     */
    linethrough:       false,

    /**
     * Text alignment. Possible values: "left", "center", "right", "justify",
     * "justify-left", "justify-center" or "justify-right".
     * @type String
     * @default
     */
    textAlign:            'left',

    /**
     * Font style . Possible values: "", "normal", "italic" or "oblique".
     * @type String
     * @default
     */
    fontStyle:            'normal',

    /**
     * Line height
     * @type Number
     * @default
     */
    lineHeight:           1.16,

    /**
     * Superscript schema object (minimum overlap)
     * @type {Object}
     * @default
     */
    superscript: {
      size:      0.60, // fontSize factor
      baseline: -0.35  // baseline-shift factor (upwards)
    },

    /**
     * Subscript schema object (minimum overlap)
     * @type {Object}
     * @default
     */
    subscript: {
      size:      0.60, // fontSize factor
      baseline:  0.11  // baseline-shift factor (downwards)
    },

    /**
     * Background color of text lines
     * @type String
     * @default
     */
    textBackgroundColor:  '',

    /**
     * List of properties to consider when checking if
     * state of an object is changed ({@link fabric.Object#hasStateChanged})
     * as well as for history (undo/redo) purposes
     * @type Array
     */
    stateProperties: fabric.Object.prototype.stateProperties.concat(additionalProps),

    /**
     * List of properties to consider when checking if cache needs refresh
     * @type Array
     */
    cacheProperties: fabric.Object.prototype.cacheProperties.concat(additionalProps),

    /**
     * When defined, an object is rendered via stroke and this property specifies its color.
     * <b>Backwards incompatibility note:</b> This property was named "strokeStyle" until v1.1.6
     * @type String
     * @default
     */
    stroke:               null,

    /**
     * Shadow object representing shadow of this shape.
     * <b>Backwards incompatibility note:</b> This property was named "textShadow" (String) until v1.2.11
     * @type fabric.Shadow
     * @default
     */
    shadow:               null,

    /**
<<<<<<< HEAD
     * fabric.Path that the text should follow.
     * since 4.6.0 the path will be drawn automatically.
     * if you want to make the path visible, give it a stroke and strokeWidth or fill value
     * if you want it to be hidden, assign visible = false to the path.
     * This feature is in BETA, and SVG import/export is not yet supported.
=======
     * fabric.Path that the text can follow.
     * since 4.6.0 the path will be drawn automatically.
     * if you want to make the path visible, give it a stroke and strokeWidth value
     * if you want it to be hidden, assign visible = false to the path.
     * This feature is in BETA.
>>>>>>> bb71ce54
     * @type fabric.Path
     * @example
     * var textPath = new fabric.Text('Text on a path', {
     *     top: 150,
     *     left: 150,
     *     textAlign: 'center',
     *     charSpacing: -50,
     *     path: new fabric.Path('M 0 0 C 50 -100 150 -100 200 0', {
     *         strokeWidth: 1,
     *         visible: false
     *     }),
     *     pathSide: 'left',
     *     pathStartOffset: 0
     * });
     * @default
     */
    path:               null,

    /**
     * Offset amount for text path starting position
     * Only used when text has a path
     * @type Number
     * @default
     */
    pathStartOffset:               0,

    /**
     * Which side of the path the text should be drawn on.
     * Only used when text has a path
     * @type {String} 'left|right'
     * @default
     */
    pathSide:               'left',

    /**
     * @private
     */
    _fontSizeFraction: 0.222,

    /**
     * @private
     */
    offsets: {
      underline: 0.10,
      linethrough: -0.315,
      overline: -0.88
    },

    /**
     * Text Line proportion to font Size (in pixels)
     * @type Number
     * @default
     */
    _fontSizeMult:             1.13,

    /**
     * additional space between characters
     * expressed in thousands of em unit
     * @type Number
     * @default
     */
    charSpacing:             0,

    /**
     * Object containing character styles - top-level properties -> line numbers,
     * 2nd-level properties - character numbers
     * @type Object
     * @default
     */
    styles: null,

    /**
     * Reference to a context to measure text char or couple of chars
     * the cacheContext of the canvas will be used or a freshly created one if the object is not on canvas
     * once created it will be referenced on fabric._measuringContext to avoid creating a canvas for every
     * text object created.
     * @type {CanvasRenderingContext2D}
     * @default
     */
    _measuringContext: null,

    /**
     * Baseline shift, styles only, keep at 0 for the main text object
     * @type {Number}
     * @default
     */
    deltaY: 0,

    /**
     * WARNING: EXPERIMENTAL. NOT SUPPORTED YET
     * determine the direction of the text.
     * This has to be set manually together with textAlign and originX for proper
     * experience.
     * some interesting link for the future
     * https://www.w3.org/International/questions/qa-bidi-unicode-controls
     * @since 4.5.0
     * @type {String} 'ltr|rtl'
     * @default
     */
    direction: 'ltr',

    /**
     * Array of properties that define a style unit (of 'styles').
     * @type {Array}
     * @default
     */
    _styleProperties: [
      'stroke',
      'strokeWidth',
      'fill',
      'fontFamily',
      'fontSize',
      'fontWeight',
      'fontStyle',
      'underline',
      'overline',
      'linethrough',
      'deltaY',
      'textBackgroundColor',
    ],

    /**
     * contains characters bounding boxes
     */
    __charBounds: [],

    /**
     * use this size when measuring text. To avoid IE11 rounding errors
     * @type {Number}
     * @default
     * @readonly
     * @private
     */
    CACHE_FONT_SIZE: 400,

    /**
     * contains the min text width to avoid getting 0
     * @type {Number}
     * @default
     */
    MIN_TEXT_WIDTH: 2,

    /**
     * Constructor
     * @param {String} text Text string
     * @param {Object} [options] Options object
     * @return {fabric.Text} thisArg
     */
    initialize: function(text, options) {
      this.styles = options ? (options.styles || { }) : { };
      this.text = text;
      this.__skipDimension = true;
      this.callSuper('initialize', options);
      if (this.path) {
        this.setPathInfo();
      }
      this.__skipDimension = false;
      this.initDimensions();
      this.setCoords();
      this.setupState({ propertySet: '_dimensionAffectingProps' });
    },

    /**
     * If text has a path, it will add the extra information needed
     * for path and text calculations
     * @return {fabric.Text} thisArg
     */
    setPathInfo: function() {
      var path = this.path;
      if (path) {
        path.segmentsInfo = fabric.util.getPathSegmentsInfo(path.path);
      }
    },

    /**
     * Return a context for measurement of text string.
     * if created it gets stored for reuse
     * @param {String} text Text string
     * @param {Object} [options] Options object
     * @return {fabric.Text} thisArg
     */
    getMeasuringContext: function() {
      // if we did not return we have to measure something.
      if (!fabric._measuringContext) {
        fabric._measuringContext = this.canvas && this.canvas.contextCache ||
          fabric.util.createCanvasElement().getContext('2d');
      }
      return fabric._measuringContext;
    },

    /**
     * @private
     * Divides text into lines of text and lines of graphemes.
     */
    _splitText: function() {
      var newLines = this._splitTextIntoLines(this.text);
      this.textLines = newLines.lines;
      this._textLines = newLines.graphemeLines;
      this._unwrappedTextLines = newLines._unwrappedLines;
      this._text = newLines.graphemeText;
      return newLines;
    },

    /**
     * Initialize or update text dimensions.
     * Updates this.width and this.height with the proper values.
     * Does not return dimensions.
     */
    initDimensions: function() {
      if (this.__skipDimension) {
        return;
      }
      this._splitText();
      this._clearCache();
      if (this.path) {
        this.width = this.path.width;
        this.height = this.path.height;
      }
      else {
        this.width = this.calcTextWidth() || this.cursorWidth || this.MIN_TEXT_WIDTH;
        this.height = this.calcTextHeight();
      }
      if (this.textAlign.indexOf('justify') !== -1) {
        // once text is measured we need to make space fatter to make justified text.
        this.enlargeSpaces();
      }
      this.saveState({ propertySet: '_dimensionAffectingProps' });
    },

    /**
     * Enlarge space boxes and shift the others
     */
    enlargeSpaces: function() {
      var diffSpace, currentLineWidth, numberOfSpaces, accumulatedSpace, line, charBound, spaces;
      for (var i = 0, len = this._textLines.length; i < len; i++) {
        if (this.textAlign !== 'justify' && (i === len - 1 || this.isEndOfWrapping(i))) {
          continue;
        }
        accumulatedSpace = 0;
        line = this._textLines[i];
        currentLineWidth = this.getLineWidth(i);
        if (currentLineWidth < this.width && (spaces = this.textLines[i].match(this._reSpacesAndTabs))) {
          numberOfSpaces = spaces.length;
          diffSpace = (this.width - currentLineWidth) / numberOfSpaces;
          for (var j = 0, jlen = line.length; j <= jlen; j++) {
            charBound = this.__charBounds[i][j];
            if (this._reSpaceAndTab.test(line[j])) {
              charBound.width += diffSpace;
              charBound.kernedWidth += diffSpace;
              charBound.left += accumulatedSpace;
              accumulatedSpace += diffSpace;
            }
            else {
              charBound.left += accumulatedSpace;
            }
          }
        }
      }
    },

    /**
     * Detect if the text line is ended with an hard break
     * text and itext do not have wrapping, return false
     * @return {Boolean}
     */
    isEndOfWrapping: function(lineIndex) {
      return lineIndex === this._textLines.length - 1;
    },

    /**
     * Detect if a line has a linebreak and so we need to account for it when moving
     * and counting style.
     * It return always for text and Itext.
     * @return Number
     */
    missingNewlineOffset: function() {
      return 1;
    },

    /**
     * Returns string representation of an instance
     * @return {String} String representation of text object
     */
    toString: function() {
      return '#<fabric.Text (' + this.complexity() +
        '): { "text": "' + this.text + '", "fontFamily": "' + this.fontFamily + '" }>';
    },

    /**
     * Return the dimension and the zoom level needed to create a cache canvas
     * big enough to host the object to be cached.
     * @private
     * @param {Object} dim.x width of object to be cached
     * @param {Object} dim.y height of object to be cached
     * @return {Object}.width width of canvas
     * @return {Object}.height height of canvas
     * @return {Object}.zoomX zoomX zoom value to unscale the canvas before drawing cache
     * @return {Object}.zoomY zoomY zoom value to unscale the canvas before drawing cache
     */
    _getCacheCanvasDimensions: function() {
      var dims = this.callSuper('_getCacheCanvasDimensions');
      var fontSize = this.fontSize;
      dims.width += fontSize * dims.zoomX;
      dims.height += fontSize * dims.zoomY;
      return dims;
    },

    /**
     * @private
     * @param {CanvasRenderingContext2D} ctx Context to render on
     */
    _render: function(ctx) {
      var path = this.path;
      path && !path.isNotVisible() && path._render(ctx);
      this._setTextStyles(ctx);
      this._renderTextLinesBackground(ctx);
      this._renderTextDecoration(ctx, 'underline');
      this._renderText(ctx);
      this._renderTextDecoration(ctx, 'overline');
      this._renderTextDecoration(ctx, 'linethrough');
    },

    /**
     * @private
     * @param {CanvasRenderingContext2D} ctx Context to render on
     */
    _renderText: function(ctx) {
      if (this.paintFirst === 'stroke') {
        this._renderTextStroke(ctx);
        this._renderTextFill(ctx);
      }
      else {
        this._renderTextFill(ctx);
        this._renderTextStroke(ctx);
      }
    },

    /**
     * Set the font parameter of the context with the object properties or with charStyle
     * @private
     * @param {CanvasRenderingContext2D} ctx Context to render on
     * @param {Object} [charStyle] object with font style properties
     * @param {String} [charStyle.fontFamily] Font Family
     * @param {Number} [charStyle.fontSize] Font size in pixels. ( without px suffix )
     * @param {String} [charStyle.fontWeight] Font weight
     * @param {String} [charStyle.fontStyle] Font style (italic|normal)
     */
    _setTextStyles: function(ctx, charStyle, forMeasuring) {
      ctx.textBaseline = 'alphabetic';
      ctx.font = this._getFontDeclaration(charStyle, forMeasuring);
    },

    /**
     * calculate and return the text Width measuring each line.
     * @private
     * @param {CanvasRenderingContext2D} ctx Context to render on
     * @return {Number} Maximum width of fabric.Text object
     */
    calcTextWidth: function() {
      var maxWidth = this.getLineWidth(0);

      for (var i = 1, len = this._textLines.length; i < len; i++) {
        var currentLineWidth = this.getLineWidth(i);
        if (currentLineWidth > maxWidth) {
          maxWidth = currentLineWidth;
        }
      }
      return maxWidth;
    },

    /**
     * @private
     * @param {String} method Method name ("fillText" or "strokeText")
     * @param {CanvasRenderingContext2D} ctx Context to render on
     * @param {String} line Text to render
     * @param {Number} left Left position of text
     * @param {Number} top Top position of text
     * @param {Number} lineIndex Index of a line in a text
     */
    _renderTextLine: function(method, ctx, line, left, top, lineIndex) {
      this._renderChars(method, ctx, line, left, top, lineIndex);
    },

    /**
     * Renders the text background for lines, taking care of style
     * @private
     * @param {CanvasRenderingContext2D} ctx Context to render on
     */
    _renderTextLinesBackground: function(ctx) {
      if (!this.textBackgroundColor && !this.styleHas('textBackgroundColor')) {
        return;
      }
      var heightOfLine,
          lineLeftOffset, originalFill = ctx.fillStyle,
          line, lastColor,
          leftOffset = this._getLeftOffset(),
          lineTopOffset = this._getTopOffset(),
          boxStart = 0, boxWidth = 0, charBox, currentColor, path = this.path,
          drawStart;

      for (var i = 0, len = this._textLines.length; i < len; i++) {
        heightOfLine = this.getHeightOfLine(i);
        if (!this.textBackgroundColor && !this.styleHas('textBackgroundColor', i)) {
          lineTopOffset += heightOfLine;
          continue;
        }
        line = this._textLines[i];
        lineLeftOffset = this._getLineLeftOffset(i);
        boxWidth = 0;
        boxStart = 0;
        lastColor = this.getValueOfPropertyAt(i, 0, 'textBackgroundColor');
        for (var j = 0, jlen = line.length; j < jlen; j++) {
          charBox = this.__charBounds[i][j];
          currentColor = this.getValueOfPropertyAt(i, j, 'textBackgroundColor');
          if (path) {
            ctx.save();
            ctx.translate(charBox.renderLeft, charBox.renderTop);
            ctx.rotate(charBox.angle);
            ctx.fillStyle = currentColor;
            currentColor && ctx.fillRect(
              -charBox.width / 2,
              -heightOfLine / this.lineHeight * (1 - this._fontSizeFraction),
              charBox.width,
              heightOfLine / this.lineHeight
            );
            ctx.restore();
          }
          else if (currentColor !== lastColor) {
            drawStart = leftOffset + lineLeftOffset + boxStart;
            if (this.direction === 'rtl') {
              drawStart = this.width - drawStart - boxWidth;
            }
            ctx.fillStyle = lastColor;
            lastColor && ctx.fillRect(
              drawStart,
              lineTopOffset,
              boxWidth,
              heightOfLine / this.lineHeight
            );
            boxStart = charBox.left;
            boxWidth = charBox.width;
            lastColor = currentColor;
          }
          else {
            boxWidth += charBox.kernedWidth;
          }
        }
        if (currentColor && !path) {
          drawStart = leftOffset + lineLeftOffset + boxStart;
          if (this.direction === 'rtl') {
            drawStart = this.width - drawStart - boxWidth;
          }
          ctx.fillStyle = currentColor;
          ctx.fillRect(
            drawStart,
            lineTopOffset,
            boxWidth,
            heightOfLine / this.lineHeight
          );
        }
        lineTopOffset += heightOfLine;
      }
      ctx.fillStyle = originalFill;
      // if there is text background color no
      // other shadows should be casted
      this._removeShadow(ctx);
    },

    /**
     * @private
     * @param {Object} decl style declaration for cache
     * @param {String} decl.fontFamily fontFamily
     * @param {String} decl.fontStyle fontStyle
     * @param {String} decl.fontWeight fontWeight
     * @return {Object} reference to cache
     */
    getFontCache: function(decl) {
      var fontFamily = decl.fontFamily.toLowerCase();
      if (!fabric.charWidthsCache[fontFamily]) {
        fabric.charWidthsCache[fontFamily] = { };
      }
      var cache = fabric.charWidthsCache[fontFamily],
          cacheProp = decl.fontStyle.toLowerCase() + '_' + (decl.fontWeight + '').toLowerCase();
      if (!cache[cacheProp]) {
        cache[cacheProp] = { };
      }
      return cache[cacheProp];
    },

    /**
     * measure and return the width of a single character.
     * possibly overridden to accommodate different measure logic or
     * to hook some external lib for character measurement
     * @private
     * @param {String} _char, char to be measured
     * @param {Object} charStyle style of char to be measured
     * @param {String} [previousChar] previous char
     * @param {Object} [prevCharStyle] style of previous char
     */
    _measureChar: function(_char, charStyle, previousChar, prevCharStyle) {
      // first i try to return from cache
      var fontCache = this.getFontCache(charStyle), fontDeclaration = this._getFontDeclaration(charStyle),
          previousFontDeclaration = this._getFontDeclaration(prevCharStyle), couple = previousChar + _char,
          stylesAreEqual = fontDeclaration === previousFontDeclaration, width, coupleWidth, previousWidth,
          fontMultiplier = charStyle.fontSize / this.CACHE_FONT_SIZE, kernedWidth;

      if (previousChar && fontCache[previousChar] !== undefined) {
        previousWidth = fontCache[previousChar];
      }
      if (fontCache[_char] !== undefined) {
        kernedWidth = width = fontCache[_char];
      }
      if (stylesAreEqual && fontCache[couple] !== undefined) {
        coupleWidth = fontCache[couple];
        kernedWidth = coupleWidth - previousWidth;
      }
      if (width === undefined || previousWidth === undefined || coupleWidth === undefined) {
        var ctx = this.getMeasuringContext();
        // send a TRUE to specify measuring font size CACHE_FONT_SIZE
        this._setTextStyles(ctx, charStyle, true);
      }
      if (width === undefined) {
        kernedWidth = width = ctx.measureText(_char).width;
        fontCache[_char] = width;
      }
      if (previousWidth === undefined && stylesAreEqual && previousChar) {
        previousWidth = ctx.measureText(previousChar).width;
        fontCache[previousChar] = previousWidth;
      }
      if (stylesAreEqual && coupleWidth === undefined) {
        // we can measure the kerning couple and subtract the width of the previous character
        coupleWidth = ctx.measureText(couple).width;
        fontCache[couple] = coupleWidth;
        kernedWidth = coupleWidth - previousWidth;
      }
      return { width: width * fontMultiplier, kernedWidth: kernedWidth * fontMultiplier };
    },

    /**
     * Computes height of character at given position
     * @param {Number} line the line index number
     * @param {Number} _char the character index number
     * @return {Number} fontSize of the character
     */
    getHeightOfChar: function(line, _char) {
      return this.getValueOfPropertyAt(line, _char, 'fontSize');
    },

    /**
     * measure a text line measuring all characters.
     * @param {Number} lineIndex line number
     * @return {Number} Line width
     */
    measureLine: function(lineIndex) {
      var lineInfo = this._measureLine(lineIndex);
      if (this.charSpacing !== 0) {
        lineInfo.width -= this._getWidthOfCharSpacing();
      }
      if (lineInfo.width < 0) {
        lineInfo.width = 0;
      }
      return lineInfo;
    },

    /**
     * measure every grapheme of a line, populating __charBounds
     * @param {Number} lineIndex
     * @return {Object} object.width total width of characters
     * @return {Object} object.widthOfSpaces length of chars that match this._reSpacesAndTabs
     */
    _measureLine: function(lineIndex) {
      var width = 0, i, grapheme, line = this._textLines[lineIndex], prevGrapheme,
          graphemeInfo, numOfSpaces = 0, lineBounds = new Array(line.length),
          positionInPath = 0, startingPoint, totalPathLength, path = this.path,
          reverse = this.pathSide === 'right';

      this.__charBounds[lineIndex] = lineBounds;
      for (i = 0; i < line.length; i++) {
        grapheme = line[i];
        graphemeInfo = this._getGraphemeBox(grapheme, lineIndex, i, prevGrapheme);
        lineBounds[i] = graphemeInfo;
        width += graphemeInfo.kernedWidth;
        prevGrapheme = grapheme;
      }
      // this latest bound box represent the last character of the line
      // to simplify cursor handling in interactive mode.
      lineBounds[i] = {
        left: graphemeInfo ? graphemeInfo.left + graphemeInfo.width : 0,
        width: 0,
        kernedWidth: 0,
        height: this.fontSize
      };
      if (path) {
        totalPathLength = path.segmentsInfo[path.segmentsInfo.length - 1].length;
        startingPoint = fabric.util.getPointOnPath(path.path, 0, path.segmentsInfo);
        startingPoint.x += path.pathOffset.x;
        startingPoint.y += path.pathOffset.y;
        switch (this.textAlign) {
          case 'left':
            positionInPath = reverse ? (totalPathLength - width) : 0;
            break;
          case 'center':
            positionInPath = (totalPathLength - width) / 2;
            break;
          case 'right':
            positionInPath = reverse ? 0 : (totalPathLength - width);
            break;
          //todo - add support for justify
        }
        positionInPath += this.pathStartOffset * (reverse ? -1 : 1);
        for (i = reverse ? line.length - 1 : 0;
          reverse ? i >= 0 : i < line.length;
          reverse ? i-- : i++) {
          graphemeInfo = lineBounds[i];
          if (positionInPath > totalPathLength) {
            positionInPath %= totalPathLength;
          }
          else if (positionInPath < 0) {
            positionInPath += totalPathLength;
          }
          // it would probably much faster to send all the grapheme position for a line
          // and calculate path position/angle at once.
          this._setGraphemeOnPath(positionInPath, graphemeInfo, startingPoint);
          positionInPath += graphemeInfo.kernedWidth;
        }
      }
      return { width: width, numOfSpaces: numOfSpaces };
    },

    /**
     * Calculate the angle  and the left,top position of the char that follow a path.
     * It appends it to graphemeInfo to be reused later at rendering
     * @private
     * @param {Number} positionInPath to be measured
     * @param {Object} graphemeInfo current grapheme box information
     * @param {Object} startingPoint position of the point
     */
    _setGraphemeOnPath: function(positionInPath, graphemeInfo, startingPoint) {
      var centerPosition = positionInPath + graphemeInfo.kernedWidth / 2,
          path = this.path;

      // we are at currentPositionOnPath. we want to know what point on the path is.
      var info = fabric.util.getPointOnPath(path.path, centerPosition, path.segmentsInfo);
      graphemeInfo.renderLeft = info.x - startingPoint.x;
      graphemeInfo.renderTop = info.y - startingPoint.y;
      graphemeInfo.angle = info.angle + (this.pathSide ===  'right' ? Math.PI : 0);
    },

    /**
     * Measure and return the info of a single grapheme.
     * needs the the info of previous graphemes already filled
     * @private
     * @param {String} grapheme to be measured
     * @param {Number} lineIndex index of the line where the char is
     * @param {Number} charIndex position in the line
     * @param {String} [prevGrapheme] character preceding the one to be measured
     */
    _getGraphemeBox: function(grapheme, lineIndex, charIndex, prevGrapheme, skipLeft) {
      var style = this.getCompleteStyleDeclaration(lineIndex, charIndex),
          prevStyle = prevGrapheme ? this.getCompleteStyleDeclaration(lineIndex, charIndex - 1) : { },
          info = this._measureChar(grapheme, style, prevGrapheme, prevStyle),
          kernedWidth = info.kernedWidth,
          width = info.width, charSpacing;

      if (this.charSpacing !== 0) {
        charSpacing = this._getWidthOfCharSpacing();
        width += charSpacing;
        kernedWidth += charSpacing;
      }

      var box = {
        width: width,
        left: 0,
        height: style.fontSize,
        kernedWidth: kernedWidth,
        deltaY: style.deltaY,
      };
      if (charIndex > 0 && !skipLeft) {
        var previousBox = this.__charBounds[lineIndex][charIndex - 1];
        box.left = previousBox.left + previousBox.width + info.kernedWidth - info.width;
      }
      return box;
    },

    /**
     * Calculate height of line at 'lineIndex'
     * @param {Number} lineIndex index of line to calculate
     * @return {Number}
     */
    getHeightOfLine: function(lineIndex) {
      if (this.__lineHeights[lineIndex]) {
        return this.__lineHeights[lineIndex];
      }

      var line = this._textLines[lineIndex],
          // char 0 is measured before the line cycle because it nneds to char
          // emptylines
          maxHeight = this.getHeightOfChar(lineIndex, 0);
      for (var i = 1, len = line.length; i < len; i++) {
        maxHeight = Math.max(this.getHeightOfChar(lineIndex, i), maxHeight);
      }

      return this.__lineHeights[lineIndex] = maxHeight * this.lineHeight * this._fontSizeMult;
    },

    /**
     * Calculate text box height
     */
    calcTextHeight: function() {
      var lineHeight, height = 0;
      for (var i = 0, len = this._textLines.length; i < len; i++) {
        lineHeight = this.getHeightOfLine(i);
        height += (i === len - 1 ? lineHeight / this.lineHeight : lineHeight);
      }
      return height;
    },

    /**
     * @private
     * @return {Number} Left offset
     */
    _getLeftOffset: function() {
      return this.direction === 'ltr' ? -this.width / 2 : this.width / 2;
    },

    /**
     * @private
     * @return {Number} Top offset
     */
    _getTopOffset: function() {
      return -this.height / 2;
    },

    /**
     * @private
     * @param {CanvasRenderingContext2D} ctx Context to render on
     * @param {String} method Method name ("fillText" or "strokeText")
     */
    _renderTextCommon: function(ctx, method) {
      ctx.save();
      var lineHeights = 0, left = this._getLeftOffset(), top = this._getTopOffset();
      for (var i = 0, len = this._textLines.length; i < len; i++) {
        var heightOfLine = this.getHeightOfLine(i),
            maxHeight = heightOfLine / this.lineHeight,
            leftOffset = this._getLineLeftOffset(i);
        this._renderTextLine(
          method,
          ctx,
          this._textLines[i],
          left + leftOffset,
          top + lineHeights + maxHeight,
          i
        );
        lineHeights += heightOfLine;
      }
      ctx.restore();
    },

    /**
     * @private
     * @param {CanvasRenderingContext2D} ctx Context to render on
     */
    _renderTextFill: function(ctx) {
      if (!this.fill && !this.styleHas('fill')) {
        return;
      }

      this._renderTextCommon(ctx, 'fillText');
    },

    /**
     * @private
     * @param {CanvasRenderingContext2D} ctx Context to render on
     */
    _renderTextStroke: function(ctx) {
      if ((!this.stroke || this.strokeWidth === 0) && this.isEmptyStyles()) {
        return;
      }

      if (this.shadow && !this.shadow.affectStroke) {
        this._removeShadow(ctx);
      }

      ctx.save();
      this._setLineDash(ctx, this.strokeDashArray);
      ctx.beginPath();
      this._renderTextCommon(ctx, 'strokeText');
      ctx.closePath();
      ctx.restore();
    },

    /**
     * @private
     * @param {String} method fillText or strokeText.
     * @param {CanvasRenderingContext2D} ctx Context to render on
     * @param {Array} line Content of the line, splitted in an array by grapheme
     * @param {Number} left
     * @param {Number} top
     * @param {Number} lineIndex
     */
    _renderChars: function(method, ctx, line, left, top, lineIndex) {
      // set proper line offset
      var lineHeight = this.getHeightOfLine(lineIndex),
          isJustify = this.textAlign.indexOf('justify') !== -1,
          actualStyle,
          nextStyle,
          charsToRender = '',
          charBox,
          boxWidth = 0,
          timeToRender,
          path = this.path,
          shortCut = !isJustify && this.charSpacing === 0 && this.isEmptyStyles(lineIndex) && !path,
          isLtr = this.direction === 'ltr', sign = this.direction === 'ltr' ? 1 : -1,
          drawingLeft;

      ctx.save();
      top -= lineHeight * this._fontSizeFraction / this.lineHeight;
      if (shortCut) {
        // render all the line in one pass without checking
        // drawingLeft = isLtr ? left : left - this.getLineWidth(lineIndex);
        ctx.canvas.setAttribute('dir', isLtr ? 'ltr' : 'rtl');
        ctx.direction = isLtr ? 'ltr' : 'rtl';
        ctx.textAlign = isLtr ? 'left' : 'right';
        this._renderChar(method, ctx, lineIndex, 0, line.join(''), left, top, lineHeight);
        ctx.restore();
        return;
      }
      for (var i = 0, len = line.length - 1; i <= len; i++) {
        timeToRender = i === len || this.charSpacing || path;
        charsToRender += line[i];
        charBox = this.__charBounds[lineIndex][i];
        if (boxWidth === 0) {
          left += sign * (charBox.kernedWidth - charBox.width);
          boxWidth += charBox.width;
        }
        else {
          boxWidth += charBox.kernedWidth;
        }
        if (isJustify && !timeToRender) {
          if (this._reSpaceAndTab.test(line[i])) {
            timeToRender = true;
          }
        }
        if (!timeToRender) {
          // if we have charSpacing, we render char by char
          actualStyle = actualStyle || this.getCompleteStyleDeclaration(lineIndex, i);
          nextStyle = this.getCompleteStyleDeclaration(lineIndex, i + 1);
          timeToRender = this._hasStyleChanged(actualStyle, nextStyle);
        }
        if (timeToRender) {
          if (path) {
            ctx.save();
            ctx.translate(charBox.renderLeft, charBox.renderTop);
            ctx.rotate(charBox.angle);
            this._renderChar(method, ctx, lineIndex, i, charsToRender, -boxWidth / 2, 0, lineHeight);
            ctx.restore();
          }
          else {
            drawingLeft = left;
            ctx.canvas.setAttribute('dir', isLtr ? 'ltr' : 'rtl');
            ctx.direction = isLtr ? 'ltr' : 'rtl';
            ctx.textAlign = isLtr ? 'left' : 'right';
            this._renderChar(method, ctx, lineIndex, i, charsToRender, drawingLeft, top, lineHeight);
          }
          charsToRender = '';
          actualStyle = nextStyle;
          left += sign * boxWidth;
          boxWidth = 0;
        }
      }
      ctx.restore();
    },

    /**
     * This function try to patch the missing gradientTransform on canvas gradients.
     * transforming a context to transform the gradient, is going to transform the stroke too.
     * we want to transform the gradient but not the stroke operation, so we create
     * a transformed gradient on a pattern and then we use the pattern instead of the gradient.
     * this method has drawbacks: is slow, is in low resolution, needs a patch for when the size
     * is limited.
     * @private
     * @param {fabric.Gradient} filler a fabric gradient instance
     * @return {CanvasPattern} a pattern to use as fill/stroke style
     */
    _applyPatternGradientTransformText: function(filler) {
      var pCanvas = fabric.util.createCanvasElement(), pCtx,
          // TODO: verify compatibility with strokeUniform
          width = this.width + this.strokeWidth, height = this.height + this.strokeWidth;
      pCanvas.width = width;
      pCanvas.height = height;
      pCtx = pCanvas.getContext('2d');
      pCtx.beginPath(); pCtx.moveTo(0, 0); pCtx.lineTo(width, 0); pCtx.lineTo(width, height);
      pCtx.lineTo(0, height); pCtx.closePath();
      pCtx.translate(width / 2, height / 2);
      pCtx.fillStyle = filler.toLive(pCtx);
      this._applyPatternGradientTransform(pCtx, filler);
      pCtx.fill();
      return pCtx.createPattern(pCanvas, 'no-repeat');
    },

    handleFiller: function(ctx, property, filler) {
      var offsetX, offsetY;
      if (filler.toLive) {
        if (filler.gradientUnits === 'percentage' || filler.gradientTransform || filler.patternTransform) {
          // need to transform gradient in a pattern.
          // this is a slow process. If you are hitting this codepath, and the object
          // is not using caching, you should consider switching it on.
          // we need a canvas as big as the current object caching canvas.
          offsetX = -this.width / 2;
          offsetY = -this.height / 2;
          ctx.translate(offsetX, offsetY);
          ctx[property] = this._applyPatternGradientTransformText(filler);
          return { offsetX: offsetX, offsetY: offsetY };
        }
        else {
          // is a simple gradient or pattern
          ctx[property] = filler.toLive(ctx, this);
          return this._applyPatternGradientTransform(ctx, filler);
        }
      }
      else {
        // is a color
        ctx[property] = filler;
      }
      return { offsetX: 0, offsetY: 0 };
    },

    _setStrokeStyles: function(ctx, decl) {
      ctx.lineWidth = decl.strokeWidth;
      ctx.lineCap = this.strokeLineCap;
      ctx.lineDashOffset = this.strokeDashOffset;
      ctx.lineJoin = this.strokeLineJoin;
      ctx.miterLimit = this.strokeMiterLimit;
      return this.handleFiller(ctx, 'strokeStyle', decl.stroke);
    },

    _setFillStyles: function(ctx, decl) {
      return this.handleFiller(ctx, 'fillStyle', decl.fill);
    },

    /**
     * @private
     * @param {String} method
     * @param {CanvasRenderingContext2D} ctx Context to render on
     * @param {Number} lineIndex
     * @param {Number} charIndex
     * @param {String} _char
     * @param {Number} left Left coordinate
     * @param {Number} top Top coordinate
     * @param {Number} lineHeight Height of the line
     */
    _renderChar: function(method, ctx, lineIndex, charIndex, _char, left, top) {
      var decl = this._getStyleDeclaration(lineIndex, charIndex),
          fullDecl = this.getCompleteStyleDeclaration(lineIndex, charIndex),
          shouldFill = method === 'fillText' && fullDecl.fill,
          shouldStroke = method === 'strokeText' && fullDecl.stroke && fullDecl.strokeWidth,
          fillOffsets, strokeOffsets;

      if (!shouldStroke && !shouldFill) {
        return;
      }
      ctx.save();

      shouldFill && (fillOffsets = this._setFillStyles(ctx, fullDecl));
      shouldStroke && (strokeOffsets = this._setStrokeStyles(ctx, fullDecl));

      ctx.font = this._getFontDeclaration(fullDecl);


      if (decl && decl.textBackgroundColor) {
        this._removeShadow(ctx);
      }
      if (decl && decl.deltaY) {
        top += decl.deltaY;
      }
      shouldFill && ctx.fillText(_char, left - fillOffsets.offsetX, top - fillOffsets.offsetY);
      shouldStroke && ctx.strokeText(_char, left - strokeOffsets.offsetX, top - strokeOffsets.offsetY);
      ctx.restore();
    },

    /**
     * Turns the character into a 'superior figure' (i.e. 'superscript')
     * @param {Number} start selection start
     * @param {Number} end selection end
     * @returns {fabric.Text} thisArg
     * @chainable
     */
    setSuperscript: function(start, end) {
      return this._setScript(start, end, this.superscript);
    },

    /**
     * Turns the character into an 'inferior figure' (i.e. 'subscript')
     * @param {Number} start selection start
     * @param {Number} end selection end
     * @returns {fabric.Text} thisArg
     * @chainable
     */
    setSubscript: function(start, end) {
      return this._setScript(start, end, this.subscript);
    },

    /**
     * Applies 'schema' at given position
     * @private
     * @param {Number} start selection start
     * @param {Number} end selection end
     * @param {Number} schema
     * @returns {fabric.Text} thisArg
     * @chainable
     */
    _setScript: function(start, end, schema) {
      var loc = this.get2DCursorLocation(start, true),
          fontSize = this.getValueOfPropertyAt(loc.lineIndex, loc.charIndex, 'fontSize'),
          dy = this.getValueOfPropertyAt(loc.lineIndex, loc.charIndex, 'deltaY'),
          style = { fontSize: fontSize * schema.size, deltaY: dy + fontSize * schema.baseline };
      this.setSelectionStyles(style, start, end);
      return this;
    },

    /**
     * @private
     * @param {Object} prevStyle
     * @param {Object} thisStyle
     */
    _hasStyleChanged: function(prevStyle, thisStyle) {
      return prevStyle.fill !== thisStyle.fill ||
              prevStyle.stroke !== thisStyle.stroke ||
              prevStyle.strokeWidth !== thisStyle.strokeWidth ||
              prevStyle.fontSize !== thisStyle.fontSize ||
              prevStyle.fontFamily !== thisStyle.fontFamily ||
              prevStyle.fontWeight !== thisStyle.fontWeight ||
              prevStyle.fontStyle !== thisStyle.fontStyle ||
              prevStyle.deltaY !== thisStyle.deltaY;
    },

    /**
     * @private
     * @param {Object} prevStyle
     * @param {Object} thisStyle
     */
    _hasStyleChangedForSvg: function(prevStyle, thisStyle) {
      return this._hasStyleChanged(prevStyle, thisStyle) ||
        prevStyle.overline !== thisStyle.overline ||
        prevStyle.underline !== thisStyle.underline ||
        prevStyle.linethrough !== thisStyle.linethrough;
    },

    /**
     * @private
     * @param {Number} lineIndex index text line
     * @return {Number} Line left offset
     */
    _getLineLeftOffset: function(lineIndex) {
      var lineWidth = this.getLineWidth(lineIndex),
          lineDiff = this.width - lineWidth, textAlign = this.textAlign, direction = this.direction,
          isEndOfWrapping, leftOffset = 0, isEndOfWrapping = this.isEndOfWrapping(lineIndex);
      if (textAlign === 'justify'
        || (textAlign === 'justify-center' && !isEndOfWrapping)
        || (textAlign === 'justify-right' && !isEndOfWrapping)
        || (textAlign === 'justify-left' && !isEndOfWrapping)
      ) {
        return 0;
      }
      if (textAlign === 'center') {
        leftOffset = lineDiff / 2;
      }
      if (textAlign === 'right') {
        leftOffset = lineDiff;
      }
      if (textAlign === 'justify-center') {
        leftOffset = lineDiff / 2;
      }
      if (textAlign === 'justify-right') {
        leftOffset = lineDiff;
      }
      if (direction === 'rtl') {
        leftOffset -= lineDiff;
      }
      return leftOffset;
    },

    /**
     * @private
     */
    _clearCache: function() {
      this.__lineWidths = [];
      this.__lineHeights = [];
      this.__charBounds = [];
    },

    /**
     * @private
     */
    _shouldClearDimensionCache: function() {
      var shouldClear = this._forceClearCache;
      shouldClear || (shouldClear = this.hasStateChanged('_dimensionAffectingProps'));
      if (shouldClear) {
        this.dirty = true;
        this._forceClearCache = false;
      }
      return shouldClear;
    },

    /**
     * Measure a single line given its index. Used to calculate the initial
     * text bounding box. The values are calculated and stored in __lineWidths cache.
     * @private
     * @param {Number} lineIndex line number
     * @return {Number} Line width
     */
    getLineWidth: function(lineIndex) {
      if (this.__lineWidths[lineIndex]) {
        return this.__lineWidths[lineIndex];
      }

      var width, line = this._textLines[lineIndex], lineInfo;

      if (line === '') {
        width = 0;
      }
      else {
        lineInfo = this.measureLine(lineIndex);
        width = lineInfo.width;
      }
      this.__lineWidths[lineIndex] = width;
      return width;
    },

    _getWidthOfCharSpacing: function() {
      if (this.charSpacing !== 0) {
        return this.fontSize * this.charSpacing / 1000;
      }
      return 0;
    },

    /**
     * Retrieves the value of property at given character position
     * @param {Number} lineIndex the line number
     * @param {Number} charIndex the character number
     * @param {String} property the property name
     * @returns the value of 'property'
     */
    getValueOfPropertyAt: function(lineIndex, charIndex, property) {
      var charStyle = this._getStyleDeclaration(lineIndex, charIndex);
      if (charStyle && typeof charStyle[property] !== 'undefined') {
        return charStyle[property];
      }
      return this[property];
    },

    /**
     * @private
     * @param {CanvasRenderingContext2D} ctx Context to render on
     */
    _renderTextDecoration: function(ctx, type) {
      if (!this[type] && !this.styleHas(type)) {
        return;
      }
      var heightOfLine, size, _size,
          lineLeftOffset, dy, _dy,
          line, lastDecoration,
          leftOffset = this._getLeftOffset(),
          topOffset = this._getTopOffset(), top,
          boxStart, boxWidth, charBox, currentDecoration,
          maxHeight, currentFill, lastFill, path = this.path,
          charSpacing = this._getWidthOfCharSpacing(),
          offsetY = this.offsets[type];

      for (var i = 0, len = this._textLines.length; i < len; i++) {
        heightOfLine = this.getHeightOfLine(i);
        if (!this[type] && !this.styleHas(type, i)) {
          topOffset += heightOfLine;
          continue;
        }
        line = this._textLines[i];
        maxHeight = heightOfLine / this.lineHeight;
        lineLeftOffset = this._getLineLeftOffset(i);
        boxStart = 0;
        boxWidth = 0;
        lastDecoration = this.getValueOfPropertyAt(i, 0, type);
        lastFill = this.getValueOfPropertyAt(i, 0, 'fill');
        top = topOffset + maxHeight * (1 - this._fontSizeFraction);
        size = this.getHeightOfChar(i, 0);
        dy = this.getValueOfPropertyAt(i, 0, 'deltaY');
        for (var j = 0, jlen = line.length; j < jlen; j++) {
          charBox = this.__charBounds[i][j];
          currentDecoration = this.getValueOfPropertyAt(i, j, type);
          currentFill = this.getValueOfPropertyAt(i, j, 'fill');
          _size = this.getHeightOfChar(i, j);
          _dy = this.getValueOfPropertyAt(i, j, 'deltaY');
          if (path && currentDecoration && currentFill) {
            ctx.save();
            ctx.fillStyle = lastFill;
            ctx.translate(charBox.renderLeft, charBox.renderTop);
            ctx.rotate(charBox.angle);
            ctx.fillRect(
              -charBox.kernedWidth / 2,
              offsetY * _size + _dy,
              charBox.kernedWidth,
              this.fontSize / 15
            );
            ctx.restore();
          }
          else if (
            (currentDecoration !== lastDecoration || currentFill !== lastFill || _size !== size || _dy !== dy)
            && boxWidth > 0
          ) {
            var drawStart = leftOffset + lineLeftOffset + boxStart;
            if (this.direction === 'rtl') {
              drawStart = this.width - drawStart - boxWidth;
            }
            if (lastDecoration && lastFill) {
              ctx.fillStyle = lastFill;
              ctx.fillRect(
                drawStart,
                top + offsetY * size + dy,
                boxWidth,
                this.fontSize / 15
              );
            }
            boxStart = charBox.left;
            boxWidth = charBox.width;
            lastDecoration = currentDecoration;
            lastFill = currentFill;
            size = _size;
            dy = _dy;
          }
          else {
            boxWidth += charBox.kernedWidth;
          }
        }
        var drawStart = leftOffset + lineLeftOffset + boxStart;
        if (this.direction === 'rtl') {
          drawStart = this.width - drawStart - boxWidth;
        }
        ctx.fillStyle = currentFill;
        currentDecoration && currentFill && ctx.fillRect(
          drawStart,
          top + offsetY * size + dy,
          boxWidth - charSpacing,
          this.fontSize / 15
        );
        topOffset += heightOfLine;
      }
      // if there is text background color no
      // other shadows should be casted
      this._removeShadow(ctx);
    },

    /**
     * return font declaration string for canvas context
     * @param {Object} [styleObject] object
     * @returns {String} font declaration formatted for canvas context.
     */
    _getFontDeclaration: function(styleObject, forMeasuring) {
      var style = styleObject || this, family = this.fontFamily,
          fontIsGeneric = fabric.Text.genericFonts.indexOf(family.toLowerCase()) > -1;
      var fontFamily = family === undefined ||
      family.indexOf('\'') > -1 || family.indexOf(',') > -1 ||
      family.indexOf('"') > -1 || fontIsGeneric
        ? style.fontFamily : '"' + style.fontFamily + '"';
      return [
        // node-canvas needs "weight style", while browsers need "style weight"
        // verify if this can be fixed in JSDOM
        (fabric.isLikelyNode ? style.fontWeight : style.fontStyle),
        (fabric.isLikelyNode ? style.fontStyle : style.fontWeight),
        forMeasuring ? this.CACHE_FONT_SIZE + 'px' : style.fontSize + 'px',
        fontFamily
      ].join(' ');
    },

    /**
     * Renders text instance on a specified context
     * @param {CanvasRenderingContext2D} ctx Context to render on
     */
    render: function(ctx) {
      // do not render if object is not visible
      if (!this.visible) {
        return;
      }
      if (this.canvas && this.canvas.skipOffscreen && !this.group && !this.isOnScreen()) {
        return;
      }
      if (this._shouldClearDimensionCache()) {
        this.initDimensions();
      }
      this.callSuper('render', ctx);
    },

    /**
     * Returns the text as an array of lines.
     * @param {String} text text to split
     * @returns {Array} Lines in the text
     */
    _splitTextIntoLines: function(text) {
      var lines = text.split(this._reNewline),
          newLines = new Array(lines.length),
          newLine = ['\n'],
          newText = [];
      for (var i = 0; i < lines.length; i++) {
        newLines[i] = fabric.util.string.graphemeSplit(lines[i]);
        newText = newText.concat(newLines[i], newLine);
      }
      newText.pop();
      return { _unwrappedLines: newLines, lines: lines, graphemeText: newText, graphemeLines: newLines };
    },

    /**
     * Returns object representation of an instance
     * @param {Array} [propertiesToInclude] Any properties that you might want to additionally include in the output
     * @return {Object} Object representation of an instance
     */
    toObject: function(propertiesToInclude) {
      var allProperties = additionalProps.concat(propertiesToInclude);
      var obj = this.callSuper('toObject', allProperties);
      // styles will be overridden with a properly cloned structure
      obj.styles = clone(this.styles, true);
      if (obj.path) {
        obj.path = this.path.toObject();
      }
      return obj;
    },

    /**
     * Sets property to a given value. When changing position/dimension -related properties (left, top, scale, angle, etc.) `set` does not update position of object's borders/controls. If you need to update those, call `setCoords()`.
     * @param {String|Object} key Property name or object (if object, iterate over the object properties)
     * @param {Object|Function} value Property value (if function, the value is passed into it and its return value is used as a new one)
     * @return {fabric.Object} thisArg
     * @chainable
     */
    set: function(key, value) {
      this.callSuper('set', key, value);
      var needsDims = false;
      var isAddingPath = false;
      if (typeof key === 'object') {
        for (var _key in key) {
          if (_key === 'path') {
            this.setPathInfo();
          }
          needsDims = needsDims || this._dimensionAffectingProps.indexOf(_key) !== -1;
          isAddingPath = isAddingPath || _key === 'path';
        }
      }
      else {
        needsDims = this._dimensionAffectingProps.indexOf(key) !== -1;
        isAddingPath = key === 'path';
      }
      if (isAddingPath) {
        this.setPathInfo();
      }
      if (needsDims) {
        this.initDimensions();
        this.setCoords();
      }
      return this;
    },

    /**
     * Returns complexity of an instance
     * @return {Number} complexity
     */
    complexity: function() {
      return 1;
    }
  });

  /* _FROM_SVG_START_ */
  /**
   * List of attribute names to account for when parsing SVG element (used by {@link fabric.Text.fromElement})
   * @static
   * @memberOf fabric.Text
   * @see: http://www.w3.org/TR/SVG/text.html#TextElement
   */
  fabric.Text.ATTRIBUTE_NAMES = fabric.SHARED_ATTRIBUTES.concat(
    'x y dx dy font-family font-style font-weight font-size letter-spacing text-decoration text-anchor'.split(' '));

  /**
   * Default SVG font size
   * @static
   * @memberOf fabric.Text
   */
  fabric.Text.DEFAULT_SVG_FONT_SIZE = 16;

  /**
   * Returns fabric.Text instance from an SVG element (<b>not yet implemented</b>)
   * @static
   * @memberOf fabric.Text
   * @param {SVGElement} element Element to parse
   * @param {Function} callback callback function invoked after parsing
   * @param {Object} [options] Options object
   */
  fabric.Text.fromElement = function(element, callback, options) {
    if (!element) {
      return callback(null);
    }

    var parsedAttributes = fabric.parseAttributes(element, fabric.Text.ATTRIBUTE_NAMES),
        parsedAnchor = parsedAttributes.textAnchor || 'left';
    options = fabric.util.object.extend((options ? clone(options) : { }), parsedAttributes);

    options.top = options.top || 0;
    options.left = options.left || 0;
    if (parsedAttributes.textDecoration) {
      var textDecoration = parsedAttributes.textDecoration;
      if (textDecoration.indexOf('underline') !== -1) {
        options.underline = true;
      }
      if (textDecoration.indexOf('overline') !== -1) {
        options.overline = true;
      }
      if (textDecoration.indexOf('line-through') !== -1) {
        options.linethrough = true;
      }
      delete options.textDecoration;
    }
    if ('dx' in parsedAttributes) {
      options.left += parsedAttributes.dx;
    }
    if ('dy' in parsedAttributes) {
      options.top += parsedAttributes.dy;
    }
    if (!('fontSize' in options)) {
      options.fontSize = fabric.Text.DEFAULT_SVG_FONT_SIZE;
    }

    var textContent = '';

    // The XML is not properly parsed in IE9 so a workaround to get
    // textContent is through firstChild.data. Another workaround would be
    // to convert XML loaded from a file to be converted using DOMParser (same way loadSVGFromString() does)
    if (!('textContent' in element)) {
      if ('firstChild' in element && element.firstChild !== null) {
        if ('data' in element.firstChild && element.firstChild.data !== null) {
          textContent = element.firstChild.data;
        }
      }
    }
    else {
      textContent = element.textContent;
    }

    textContent = textContent.replace(/^\s+|\s+$|\n+/g, '').replace(/\s+/g, ' ');
    var originalStrokeWidth = options.strokeWidth;
    options.strokeWidth = 0;

    var text = new fabric.Text(textContent, options),
        textHeightScaleFactor = text.getScaledHeight() / text.height,
        lineHeightDiff = (text.height + text.strokeWidth) * text.lineHeight - text.height,
        scaledDiff = lineHeightDiff * textHeightScaleFactor,
        textHeight = text.getScaledHeight() + scaledDiff,
        offX = 0;
    /*
      Adjust positioning:
        x/y attributes in SVG correspond to the bottom-left corner of text bounding box
        fabric output by default at top, left.
    */
    if (parsedAnchor === 'center') {
      offX = text.getScaledWidth() / 2;
    }
    if (parsedAnchor === 'right') {
      offX = text.getScaledWidth();
    }
    text.set({
      left: text.left - offX,
      top: text.top - (textHeight - text.fontSize * (0.07 + text._fontSizeFraction)) / text.lineHeight,
      strokeWidth: typeof originalStrokeWidth !== 'undefined' ? originalStrokeWidth : 1,
    });
    callback(text);
  };
  /* _FROM_SVG_END_ */

  /**
   * Returns fabric.Text instance from an object representation
   * @static
   * @memberOf fabric.Text
   * @param {Object} object plain js Object to create an instance from
   * @param {Function} [callback] Callback to invoke when an fabric.Text instance is created
   */
  fabric.Text.fromObject = function(object, callback) {
    var objectCopy = clone(object), path = object.path;
    delete objectCopy.path;
    return fabric.Object._fromObject('Text', objectCopy, function(textInstance) {
      if (path) {
        fabric.Object._fromObject('Path', path, function(pathInstance) {
          textInstance.set('path', pathInstance);
          callback(textInstance);
        }, 'path');
      }
      else {
        callback(textInstance);
      }
    }, 'text');
  };

  fabric.Text.genericFonts = ['sans-serif', 'serif', 'cursive', 'fantasy', 'monospace'];

  fabric.util.createAccessors && fabric.util.createAccessors(fabric.Text);

})(typeof exports !== 'undefined' ? exports : this);<|MERGE_RESOLUTION|>--- conflicted
+++ resolved
@@ -200,19 +200,11 @@
     shadow:               null,
 
     /**
-<<<<<<< HEAD
      * fabric.Path that the text should follow.
      * since 4.6.0 the path will be drawn automatically.
      * if you want to make the path visible, give it a stroke and strokeWidth or fill value
      * if you want it to be hidden, assign visible = false to the path.
      * This feature is in BETA, and SVG import/export is not yet supported.
-=======
-     * fabric.Path that the text can follow.
-     * since 4.6.0 the path will be drawn automatically.
-     * if you want to make the path visible, give it a stroke and strokeWidth value
-     * if you want it to be hidden, assign visible = false to the path.
-     * This feature is in BETA.
->>>>>>> bb71ce54
      * @type fabric.Path
      * @example
      * var textPath = new fabric.Text('Text on a path', {
