--- conflicted
+++ resolved
@@ -853,6 +853,7 @@
     _renderChars: function(method, ctx, line, left, top, lineIndex) {
       // set proper line offset
       var lineHeight = this.getHeightOfLine(lineIndex),
+          isJustify = this.textAlign.indexOf('justify') !== -1,
           actualStyle,
           nextStyle,
           charsToRender = '',
@@ -873,12 +874,7 @@
         else {
           boxWidth += charBox.kernedWidth;
         }
-<<<<<<< HEAD
-        boxWidth += charBox.kernedWidth;
-        if (this.textAlign.indexOf('justify') !== -1 && !timeToRender) {
-=======
-        if (this.textAlign === 'justify' && !timeToRender) {
->>>>>>> 51a9e878
+        if (isJustify && !timeToRender) {
           if (this._reSpaceAndTab.test(line[i])) {
             timeToRender = true;
           }
