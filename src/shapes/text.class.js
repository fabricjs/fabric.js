--- conflicted
+++ resolved
@@ -1,13 +1,6 @@
 (function(global) {
-<<<<<<< HEAD
   var fabric = global.fabric || (global.fabric = { }),
       clone = fabric.util.object.clone;
-=======
-
-  'use strict';
-
-  var fabric = global.fabric || (global.fabric = { });
->>>>>>> 37d5c9cb
 
   var additionalProps =
     ('fontFamily fontWeight fontSize text underline overline linethrough' +
