(function(global) {

  'use strict';

  var fabric = global.fabric || (global.fabric = { }),
      extend = fabric.util.object.extend,
      min = fabric.util.array.min,
      max = fabric.util.array.max,
      toFixed = fabric.util.toFixed,
      NUM_FRACTION_DIGITS = fabric.Object.NUM_FRACTION_DIGITS;

  if (fabric.Polyline) {
    fabric.warn('fabric.Polyline is already defined');
    return;
  }

  var cacheProperties = fabric.Object.prototype.cacheProperties.concat();
  cacheProperties.push('points');

  /**
   * Polyline class
   * @class fabric.Polyline
   * @extends fabric.Object
   * @see {@link fabric.Polyline#initialize} for constructor definition
   */
  fabric.Polyline = fabric.util.createClass(fabric.Object, /** @lends fabric.Polyline.prototype */ {

    /**
     * Type of an object
     * @type String
     * @default
     */
    type: 'polyline',

    /**
     * Points array
     * @type Array
     * @default
     */
    points: null,

    cacheProperties: cacheProperties,

    /**
     * Constructor
     * @param {Array} points Array of points (where each point is an object with x and y)
     * @param {Object} [options] Options object
     * @return {fabric.Polyline} thisArg
     * @example
     * var poly = new fabric.Polyline([
     *     { x: 10, y: 10 },
     *     { x: 50, y: 30 },
     *     { x: 40, y: 70 },
     *     { x: 60, y: 50 },
     *     { x: 100, y: 150 },
     *     { x: 40, y: 100 }
     *   ], {
     *   stroke: 'red',
     *   left: 100,
     *   top: 100
     * });
     */
    initialize: function(points, options) {
      options = options || {};
      this.points = points || [];
      this.callSuper('initialize', options);
      var calcDim = this._calcDimensions();
      if (typeof options.left === 'undefined') {
        this.left = calcDim.left;
      }
      if (typeof options.top === 'undefined') {
        this.top = calcDim.top;
      }
      this.width = calcDim.width;
      this.height = calcDim.height;
      this.pathOffset = {
        x: calcDim.left + this.width / 2,
        y: calcDim.top + this.height / 2
      };
    },

    /**
     * Calculate the polygon min and max point from points array,
     * returning an object with left, top, widht, height to measure the
     * polygon size
     * @return {Object} object.left X coordinate of the polygon leftmost point
     * @return {Object} object.top Y coordinate of the polygon topmost point
     * @return {Object} object.width distance between X coordinates of the polygon leftmost and rightmost point
     * @return {Object} object.height distance between Y coordinates of the polygon topmost and bottommost point
     * @private
     */
    _calcDimensions: function() {

      var points = this.points,
          minX = min(points, 'x') || 0,
          minY = min(points, 'y') || 0,
          maxX = max(points, 'x') || 0,
          maxY = max(points, 'y') || 0,
          width = (maxX - minX),
          height = (maxY - minY);

      return {
        left: minX,
        top: minY,
        width: width,
        height: height
      };
    },

    /**
     * Returns object representation of an instance
     * @param {Array} [propertiesToInclude] Any properties that you might want to additionally include in the output
     * @return {Object} Object representation of an instance
     */
    toObject: function(propertiesToInclude) {
      return extend(this.callSuper('toObject', propertiesToInclude), {
        points: this.points.concat()
      });
    },

    /* _TO_SVG_START_ */
    /**
     * Returns svg representation of an instance
     * @param {Function} [reviver] Method for further parsing of svg representation.
     * @return {String} svg representation of an instance
     */
    toSVG: function(reviver) {
      var points = [], diffX = this.pathOffset.x, diffY = this.pathOffset.y,
          markup = this._createBaseSVGMarkup();

      for (var i = 0, len = this.points.length; i < len; i++) {
        points.push(
          toFixed(this.points[i].x - diffX, NUM_FRACTION_DIGITS), ',',
          toFixed(this.points[i].y - diffY, NUM_FRACTION_DIGITS), ' '
        );
      }
      markup.push(
        '<', this.type, ' ', this.getSvgId(),
<<<<<<< HEAD
          'points="', points.join(''),
          '" style="', this.getSvgStyles(),
          '" transform="', this.getSvgTransform(),
          ' ', this.getSvgTransformMatrix(),'"',
          this.addPaintOrder(),
        '/>\n'
=======
        'points="', points.join(''),
        '" style="', this.getSvgStyles(),
        '" transform="', this.getSvgTransform(),
        ' ', this.getSvgTransformMatrix(),
        '"/>\n'
>>>>>>> ddb40273
      );

      return reviver ? reviver(markup.join('')) : markup.join('');
    },
    /* _TO_SVG_END_ */


    /**
     * @private
     * @param {CanvasRenderingContext2D} ctx Context to render on
     */
    commonRender: function(ctx) {
      var point, len = this.points.length,
          x = this.pathOffset.x,
          y = this.pathOffset.y;

      if (!len || isNaN(this.points[len - 1].y)) {
        // do not draw if no points or odd points
        // NaN comes from parseFloat of a empty string in parser
        return false;
      }
      ctx.beginPath();
      ctx.moveTo(this.points[0].x - x, this.points[0].y - y);
      for (var i = 0; i < len; i++) {
        point = this.points[i];
        ctx.lineTo(point.x - x, point.y - y);
      }
      return true;
    },

    /**
     * @private
     * @param {CanvasRenderingContext2D} ctx Context to render on
     */
    _render: function(ctx) {
      if (!this.commonRender(ctx)) {
        return;
      }
      this._renderPaintInOrder(ctx);
    },

    /**
     * @private
     * @param {CanvasRenderingContext2D} ctx Context to render on
     */
    _renderDashedStroke: function(ctx) {
      var p1, p2;

      ctx.beginPath();
      for (var i = 0, len = this.points.length; i < len; i++) {
        p1 = this.points[i];
        p2 = this.points[i + 1] || p1;
        fabric.util.drawDashedLine(ctx, p1.x, p1.y, p2.x, p2.y, this.strokeDashArray);
      }
    },

    /**
     * Returns complexity of an instance
     * @return {Number} complexity of this instance
     */
    complexity: function() {
      return this.get('points').length;
    }
  });

  /* _FROM_SVG_START_ */
  /**
   * List of attribute names to account for when parsing SVG element (used by {@link fabric.Polyline.fromElement})
   * @static
   * @memberOf fabric.Polyline
   * @see: http://www.w3.org/TR/SVG/shapes.html#PolylineElement
   */
  fabric.Polyline.ATTRIBUTE_NAMES = fabric.SHARED_ATTRIBUTES.concat();

  /**
   * Returns fabric.Polyline instance from an SVG element
   * @static
   * @memberOf fabric.Polyline
   * @param {SVGElement} element Element to parser
   * @param {Function} callback callback function invoked after parsing
   * @param {Object} [options] Options object
   */
  fabric.Polyline.fromElement = function(element, callback, options) {
    if (!element) {
      return callback(null);
    }
    options || (options = { });

    var points = fabric.parsePointsAttribute(element.getAttribute('points')),
        parsedAttributes = fabric.parseAttributes(element, fabric.Polyline.ATTRIBUTE_NAMES);

    callback(new fabric.Polyline(points, fabric.util.object.extend(parsedAttributes, options)));
  };
  /* _FROM_SVG_END_ */

  /**
   * Returns fabric.Polyline instance from an object representation
   * @static
   * @memberOf fabric.Polyline
   * @param {Object} object Object to create an instance from
   * @param {Function} [callback] Callback to invoke when an fabric.Path instance is created
   */
  fabric.Polyline.fromObject = function(object, callback) {
    return fabric.Object._fromObject('Polyline', object, callback, 'points');
  };

})(typeof exports !== 'undefined' ? exports : this);<|MERGE_RESOLUTION|>--- conflicted
+++ resolved
@@ -136,20 +136,12 @@
       }
       markup.push(
         '<', this.type, ' ', this.getSvgId(),
-<<<<<<< HEAD
-          'points="', points.join(''),
-          '" style="', this.getSvgStyles(),
-          '" transform="', this.getSvgTransform(),
-          ' ', this.getSvgTransformMatrix(),'"',
-          this.addPaintOrder(),
-        '/>\n'
-=======
         'points="', points.join(''),
         '" style="', this.getSvgStyles(),
         '" transform="', this.getSvgTransform(),
         ' ', this.getSvgTransformMatrix(),
+        this.addPaintOrder(),
         '"/>\n'
->>>>>>> ddb40273
       );
 
       return reviver ? reviver(markup.join('')) : markup.join('');
