--- conflicted
+++ resolved
@@ -167,8 +167,6 @@
 
        },
        /**
-<<<<<<< HEAD
-=======
         * When part of a group, we don't want the Textbox's scale to increase if
         * the group's increases. That's why we reduce the scale of the Textbox by
         * the amount that the group's increases. This is to maintain the effective
@@ -186,7 +184,6 @@
          }
        },
        /**
->>>>>>> 86ab7d13
         * Save text wrapping in cache. Pass null to this function to invalidate cache.
         * @param {Array} l
         */
