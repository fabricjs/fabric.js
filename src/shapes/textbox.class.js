(function(global) {

  'use strict';

  var fabric = global.fabric || (global.fabric = {});

  /**
   * Textbox class, based on IText, allows the user to resize the text rectangle
   * and wraps lines automatically. Textboxes have their Y scaling locked, the
   * user can only change width. Height is adjusted automatically based on the
   * wrapping of lines.
   * @class fabric.Textbox
   * @extends fabric.IText
   * @mixes fabric.Observable
   * @return {fabric.Textbox} thisArg
   * @see {@link fabric.Textbox#initialize} for constructor definition
   */
  fabric.Textbox = fabric.util.createClass(fabric.IText, fabric.Observable, {

    /**
     * Type of an object
     * @type String
     * @default
     */
    type: 'textbox',

    /**
     * Minimum width of textbox, in pixels.
     * @type Number
     * @default
     */
    minWidth: 20,

    /**
     * Minimum calculated width of a textbox, in pixels.
     * fixed to 2 so that an empty textbox cannot go to 0
     * and is still selectable without text.
     * @type Number
     * @default
     */
    dynamicMinWidth: 2,

    /**
     * Cached array of text wrapping.
     * @type Array
     */
    __cachedLines: null,

    /**
     * Override standard Object class values
     */
    lockScalingY: true,

    /**
     * Override standard Object class values
     */
    lockScalingFlip: true,

    /**
     * Override standard Object class values
     * Textbox needs this on false
     */
    noScaleCache: false,

    /**
     * Properties which when set cause object to change dimensions
     * @type Object
     * @private
     */
    _dimensionAffectingProps: fabric.Text.prototype._dimensionAffectingProps.concat('width'),

    /**
     * Constructor. Some scaling related property values are forced. Visibility
     * of controls is also fixed; only the rotation and width controls are
     * made available.
     * @param {String} text Text string
     * @param {Object} [options] Options object
     * @return {fabric.Textbox} thisArg
     */
    initialize: function(text, options) {
      this.callSuper('initialize', text, options);
      this.setControlsVisibility(fabric.Textbox.getTextboxControlVisibility());
<<<<<<< HEAD
      // add width to this list of props that effect line wrapping.
      this._dimensionAffectingProps.push('width');
=======
      this.ctx = this.objectCaching ? this._cacheContext : fabric.util.createCanvasElement().getContext('2d');
>>>>>>> e465bb8d
    },

    /**
     * Unlike superclass's version of this function, Textbox does not update
     * its width.
     * @param {CanvasRenderingContext2D} ctx Context to use for measurements
     * @private
     * @override
     */
    _initDimensions: function(ctx) {
      if (this.__skipDimension) {
        return;
      }

      if (!ctx) {
        ctx = fabric.util.createCanvasElement().getContext('2d');
        this._setTextStyles(ctx);
        this.clearContextTop();
      }

      // clear dynamicMinWidth as it will be different after we re-wrap line
      this.dynamicMinWidth = 0;

      // wrap lines
      this._textLines = this._splitTextIntoLines(ctx);
      // if after wrapping, the width is smaller than dynamicMinWidth, change the width and re-wrap
      if (this.dynamicMinWidth > this.width) {
        this._set('width', this.dynamicMinWidth);
      }

      // clear cache and re-calculate height
      this._clearCache();
      this.height = this._getTextHeight(ctx);
      this.setCoords();
    },

    /**
     * Generate an object that translates the style object so that it is
     * broken up by visual lines (new lines and automatic wrapping).
     * The original text styles object is broken up by actual lines (new lines only),
     * which is only sufficient for Text / IText
     * @private
     */
    _generateStyleMap: function() {
      var realLineCount     = 0,
          realLineCharCount = 0,
          charCount         = 0,
          map               = {};

      for (var i = 0; i < this._textLines.length; i++) {
        if (this.text[charCount] === '\n' && i > 0) {
          realLineCharCount = 0;
          charCount++;
          realLineCount++;
        }
        else if (this.text[charCount] === ' ' && i > 0) {
          // this case deals with space's that are removed from end of lines when wrapping
          realLineCharCount++;
          charCount++;
        }

        map[i] = { line: realLineCount, offset: realLineCharCount };

        charCount += this._textLines[i].length;
        realLineCharCount += this._textLines[i].length;
      }

      return map;
    },

    /**
     * @param {Number} lineIndex
     * @param {Number} charIndex
     * @param {Boolean} [returnCloneOrEmpty=false]
     * @private
     */
    _getStyleDeclaration: function(lineIndex, charIndex, returnCloneOrEmpty) {
      if (this._styleMap) {
        var map = this._styleMap[lineIndex];
        if (!map) {
          return returnCloneOrEmpty ? { } : null;
        }
        lineIndex = map.line;
        charIndex = map.offset + charIndex;
      }
      return this.callSuper('_getStyleDeclaration', lineIndex, charIndex, returnCloneOrEmpty);
    },

    /**
     * @param {Number} lineIndex
     * @param {Number} charIndex
     * @param {Object} style
     * @private
     */
    _setStyleDeclaration: function(lineIndex, charIndex, style) {
      var map = this._styleMap[lineIndex];
      lineIndex = map.line;
      charIndex = map.offset + charIndex;

      this.styles[lineIndex][charIndex] = style;
    },

    /**
     * @param {Number} lineIndex
     * @param {Number} charIndex
     * @private
     */
    _deleteStyleDeclaration: function(lineIndex, charIndex) {
      var map = this._styleMap[lineIndex];
      lineIndex = map.line;
      charIndex = map.offset + charIndex;

      delete this.styles[lineIndex][charIndex];
    },

    /**
     * @param {Number} lineIndex
     * @private
     */
    _getLineStyle: function(lineIndex) {
      var map = this._styleMap[lineIndex];
      return this.styles[map.line];
    },

    /**
     * @param {Number} lineIndex
     * @param {Object} style
     * @private
     */
    _setLineStyle: function(lineIndex, style) {
      var map = this._styleMap[lineIndex];
      this.styles[map.line] = style;
    },

    /**
     * @param {Number} lineIndex
     * @private
     */
    _deleteLineStyle: function(lineIndex) {
      var map = this._styleMap[lineIndex];
      delete this.styles[map.line];
    },

    /**
     * Wraps text using the 'width' property of Textbox. First this function
     * splits text on newlines, so we preserve newlines entered by the user.
     * Then it wraps each line using the width of the Textbox by calling
     * _wrapLine().
     * @param {CanvasRenderingContext2D} ctx Context to use for measurements
     * @param {String} text The string of text that is split into lines
     * @returns {Array} Array of lines
     */
    _wrapText: function(ctx, text) {
      var lines = text.split(this._reNewline), wrapped = [], i;

      for (i = 0; i < lines.length; i++) {
        wrapped = wrapped.concat(this._wrapLine(ctx, lines[i], i));
      }

      return wrapped;
    },

    /**
     * Helper function to measure a string of text, given its lineIndex and charIndex offset
     *
     * @param {CanvasRenderingContext2D} ctx
     * @param {String} text
     * @param {number} lineIndex
     * @param {number} charOffset
     * @returns {number}
     * @private
     */
    _measureText: function(ctx, text, lineIndex, charOffset) {
      var width = 0;
      charOffset = charOffset || 0;
      for (var i = 0, len = text.length; i < len; i++) {
        width += this._getWidthOfChar(ctx, text[i], lineIndex, i + charOffset);
      }
      return width;
    },

    /**
     * Wraps a line of text using the width of the Textbox and a context.
     * @param {CanvasRenderingContext2D} ctx Context to use for measurements
     * @param {String} text The string of text to split into lines
     * @param {Number} lineIndex
     * @returns {Array} Array of line(s) into which the given text is wrapped
     * to.
     */
    _wrapLine: function(ctx, text, lineIndex) {
      var lineWidth        = 0,
          lines            = [],
          line             = '',
          words            = text.split(' '),
          word             = '',
          offset           = 0,
          infix            = ' ',
          wordWidth        = 0,
          infixWidth       = 0,
          largestWordWidth = 0,
          lineJustStarted = true,
          additionalSpace = this._getWidthOfCharSpacing();

      for (var i = 0; i < words.length; i++) {
        word = words[i];
        wordWidth = this._measureText(ctx, word, lineIndex, offset);

        offset += word.length;

        lineWidth += infixWidth + wordWidth - additionalSpace;

        if (lineWidth >= this.width && !lineJustStarted) {
          lines.push(line);
          line = '';
          lineWidth = wordWidth;
          lineJustStarted = true;
        }
        else {
          lineWidth += additionalSpace;
        }

        if (!lineJustStarted) {
          line += infix;
        }
        line += word;

        infixWidth = this._measureText(ctx, infix, lineIndex, offset);
        offset++;
        lineJustStarted = false;
        // keep track of largest word
        if (wordWidth > largestWordWidth) {
          largestWordWidth = wordWidth;
        }
      }

      i && lines.push(line);

      if (largestWordWidth > this.dynamicMinWidth) {
        this.dynamicMinWidth = largestWordWidth - additionalSpace;
      }

      return lines;
    },
    /**
     * Gets lines of text to render in the Textbox. This function calculates
     * text wrapping on the fly everytime it is called.
     * @returns {Array} Array of lines in the Textbox.
     * @override
     */
    _splitTextIntoLines: function(ctx) {
      ctx = ctx || this.ctx;
      var originalAlign = this.textAlign;
      this._styleMap = null;
      ctx.save();
      this._setTextStyles(ctx);
      this.textAlign = 'left';
      var lines = this._wrapText(ctx, this.text);
      this.textAlign = originalAlign;
      ctx.restore();
      this._textLines = lines;
      this._styleMap = this._generateStyleMap();
      return lines;
    },

    /**
     * When part of a group, we don't want the Textbox's scale to increase if
     * the group's increases. That's why we reduce the scale of the Textbox by
     * the amount that the group's increases. This is to maintain the effective
     * scale of the Textbox at 1, so that font-size values make sense. Otherwise
     * the same font-size value would result in different actual size depending
     * on the value of the scale.
     * @param {String} key
     * @param {*} value
     */
    setOnGroup: function(key, value) {
      if (key === 'scaleX') {
        this.set('scaleX', Math.abs(1 / value));
        this.set('width', (this.get('width') * value) /
          (typeof this.__oldScaleX === 'undefined' ? 1 : this.__oldScaleX));
        this.__oldScaleX = value;
      }
    },

    /**
     * Returns 2d representation (lineIndex and charIndex) of cursor (or selection start).
     * Overrides the superclass function to take into account text wrapping.
     *
     * @param {Number} [selectionStart] Optional index. When not given, current selectionStart is used.
     */
    get2DCursorLocation: function(selectionStart) {
      if (typeof selectionStart === 'undefined') {
        selectionStart = this.selectionStart;
      }

      var numLines = this._textLines.length,
          removed  = 0;

      for (var i = 0; i < numLines; i++) {
        var line    = this._textLines[i],
            lineLen = line.length;

        if (selectionStart <= removed + lineLen) {
          return {
            lineIndex: i,
            charIndex: selectionStart - removed
          };
        }

        removed += lineLen;

        if (this.text[removed] === '\n' || this.text[removed] === ' ') {
          removed++;
        }
      }

      return {
        lineIndex: numLines - 1,
        charIndex: this._textLines[numLines - 1].length
      };
    },

    /**
     * Overrides superclass function and uses text wrapping data to get cursor
     * boundary offsets instead of the array of chars.
     * @param {Array} chars Unused
     * @param {String} typeOfBoundaries Can be 'cursor' or 'selection'
     * @returns {Object} Object with 'top', 'left', and 'lineLeft' properties set.
     */
    _getCursorBoundariesOffsets: function(chars, typeOfBoundaries) {
      var topOffset      = 0,
          leftOffset     = 0,
          cursorLocation = this.get2DCursorLocation(),
          lineChars      = this._textLines[cursorLocation.lineIndex].split(''),
          lineLeftOffset = this._getLineLeftOffset(this._getLineWidth(this.ctx, cursorLocation.lineIndex));

      for (var i = 0; i < cursorLocation.charIndex; i++) {
        leftOffset += this._getWidthOfChar(this.ctx, lineChars[i], cursorLocation.lineIndex, i);
      }

      for (i = 0; i < cursorLocation.lineIndex; i++) {
        topOffset += this._getHeightOfLine(this.ctx, i);
      }

      if (typeOfBoundaries === 'cursor') {
        topOffset += (1 - this._fontSizeFraction) * this._getHeightOfLine(this.ctx, cursorLocation.lineIndex)
          / this.lineHeight - this.getCurrentCharFontSize(cursorLocation.lineIndex, cursorLocation.charIndex)
          * (1 - this._fontSizeFraction);
      }

      return {
        top: topOffset,
        left: leftOffset,
        lineLeft: lineLeftOffset
      };
    },

    getMinWidth: function() {
      return Math.max(this.minWidth, this.dynamicMinWidth);
    },

    /**
     * Returns object representation of an instance
     * @method toObject
     * @param {Array} [propertiesToInclude] Any properties that you might want to additionally include in the output
     * @return {Object} object representation of an instance
     */
    toObject: function(propertiesToInclude) {
      return this.callSuper('toObject', ['minWidth'].concat(propertiesToInclude));
    }
  });

  /**
   * Returns fabric.Textbox instance from an object representation
   * @static
   * @memberOf fabric.Textbox
   * @param {Object} object Object to create an instance from
   * @param {Function} [callback] Callback to invoke when an fabric.Textbox instance is created
   * @param {Boolean} [forceAsync] Force an async behaviour trying to create pattern first
   * @return {fabric.Textbox} instance of fabric.Textbox
   */
  fabric.Textbox.fromObject = function(object, callback, forceAsync) {
    return fabric.Object._fromObject('Textbox', object, callback, forceAsync, 'text');
  };

  /**
   * Returns the default controls visibility required for Textboxes.
   * @returns {Object}
   */
  fabric.Textbox.getTextboxControlVisibility = function() {
    return {
      tl: false,
      tr: false,
      br: false,
      bl: false,
      ml: true,
      mt: false,
      mr: true,
      mb: false,
      mtr: true
    };
  };

})(typeof exports !== 'undefined' ? exports : this);<|MERGE_RESOLUTION|>--- conflicted
+++ resolved
@@ -80,12 +80,6 @@
     initialize: function(text, options) {
       this.callSuper('initialize', text, options);
       this.setControlsVisibility(fabric.Textbox.getTextboxControlVisibility());
-<<<<<<< HEAD
-      // add width to this list of props that effect line wrapping.
-      this._dimensionAffectingProps.push('width');
-=======
-      this.ctx = this.objectCaching ? this._cacheContext : fabric.util.createCanvasElement().getContext('2d');
->>>>>>> e465bb8d
     },
 
     /**
