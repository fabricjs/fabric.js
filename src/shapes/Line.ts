import { SHARED_ATTRIBUTES } from '../parser/attributes';
import { parseAttributes } from '../parser/parseAttributes';
import { TClassProperties } from '../typedefs';
import { classRegistry } from '../ClassRegistry';
import { FabricObject, cacheProperties } from './Object/FabricObject';
import { Point } from '../Point';
import { isFiller } from '../util/types';

// @TODO this code is terrible and Line should be a special case of polyline.

const coordProps = ['x1', 'x2', 'y1', 'y2'];

export class Line extends FabricObject {
  static readonly type = 'line';

  /**
   * x value or first line edge
   * @type number
   * @default
   */
  x1 = 0;

  /**
   * y value or first line edge
   * @type number
   * @default
   */
  y1 = 0;

  /**
   * x value or second line edge
   * @type number
   * @default
   */
  x2 = 0;

  /**
   * y value or second line edge
   * @type number
   * @default
   */
  y2 = 0;

  static cacheProperties = [...cacheProperties, 'x1', 'x2', 'y1', 'y2'];
  /**
   * Constructor
   * @param {Array} [points] Array of points
   * @param {Object} [options] Options object
   * @return {Line} thisArg
   */
  constructor(
    points = [0, 0, 0, 0],
    options: Partial<TClassProperties<Line>> = {}
  ) {
    super(options);

    this.set('x1', points[0]);
    this.set('y1', points[1]);
    this.set('x2', points[2]);
    this.set('y2', points[3]);

    this._setWidthHeight(options);
  }

  /**
   * @private
   * @param {Object} [options] Options
   */
  _setWidthHeight({ left, top }: Partial<TClassProperties<Line>> = {}) {
    this.width = Math.abs(this.x2 - this.x1);
    this.height = Math.abs(this.y2 - this.y1);
    this.left = left ?? this._getLeftToOriginX();
    this.top = top ?? this._getTopToOriginY();
  }

  /**
   * @private
   * @param {String} key
   * @param {*} value
   */
  _set(key: string, value: any) {
    super._set(key, value);
    if (coordProps.includes(key)) {
      this._setWidthHeight();
    }
    return this;
  }

  /**
   * @private
   * @param {CanvasRenderingContext2D} ctx Context to render on
   */
  _render(ctx: CanvasRenderingContext2D) {
    ctx.beginPath();

    const p = this.calcLinePoints();
    ctx.moveTo(p.x1, p.y1);
    ctx.lineTo(p.x2, p.y2);

    ctx.lineWidth = this.strokeWidth;

    // TODO: test this
    // make sure setting "fill" changes color of a line
    // (by copying fillStyle to strokeStyle, since line is stroked, not filled)
    const origStrokeStyle = ctx.strokeStyle;
    if (isFiller(this.stroke)) {
      ctx.strokeStyle = this.stroke.toLive(ctx)!;
    } else {
      ctx.strokeStyle = this.stroke ?? ctx.fillStyle;
    }
    this.stroke && this._renderStroke(ctx);
    ctx.strokeStyle = origStrokeStyle;
  }

  /**
   * This function is an helper for svg import. it returns the center of the object in the svg
   * untransformed coordinates
   * @private
   * @return {Point} center point from element coordinates
   */
  _findCenterFromElement(): Point {
    return new Point((this.x1 + this.x2) / 2, (this.y1 + this.y2) / 2);
  }

  /**
   * Returns object representation of an instance
   * @method toObject
   * @param {Array} [propertiesToInclude] Any properties that you might want to additionally include in the output
   * @return {Object} object representation of an instance
   */
  toObject(propertiesToInclude: string[]) {
    return { ...super.toObject(propertiesToInclude), ...this.calcLinePoints() };
  }

  /*
   * Calculate object dimensions from its properties
   * @private
   */
  _getNonTransformedDimensions(): Point {
    const dim = super._getNonTransformedDimensions();
    if (this.strokeLineCap === 'butt') {
      if (this.width === 0) {
        dim.y -= this.strokeWidth;
      }
      if (this.height === 0) {
        dim.x -= this.strokeWidth;
      }
    }
    return dim;
  }

  /**
   * Recalculates line points given width and height
   * @private
   */
  calcLinePoints(): Record<string, number> {
    const xMult = this.x1 <= this.x2 ? -1 : 1,
      yMult = this.y1 <= this.y2 ? -1 : 1,
      x1 = xMult * this.width * 0.5,
      y1 = yMult * this.height * 0.5,
      x2 = xMult * this.width * -0.5,
      y2 = yMult * this.height * -0.5;

    return {
      x1: x1,
      x2: x2,
      y1: y1,
      y2: y2,
    };
  }

  private makeEdgeToOriginGetter(
    propertyNames: any,
    originValues: any
  ): number {
    const origin = propertyNames.origin,
      axis1 = propertyNames.axis1,
      axis2 = propertyNames.axis2,
      dimension = propertyNames.dimension,
      nearest = originValues.nearest,
      center = originValues.center,
      farthest = originValues.farthest;

    switch (this.get(origin)) {
      case nearest:
        return Math.min(this.get(axis1), this.get(axis2));
      case center:
        return (
          Math.min(this.get(axis1), this.get(axis2)) + 0.5 * this.get(dimension)
        );
      case farthest:
        return Math.max(this.get(axis1), this.get(axis2));
      // this should never occurr, since origin is always either one of the 3 above
      default:
        return 0;
    }
  }

  /**
   * @private
   * @return {Number} leftToOriginX Distance from left edge of canvas to originX of Line.
   */
  _getLeftToOriginX(): number {
    return this.makeEdgeToOriginGetter(
      {
        // property names
        origin: 'originX',
        axis1: 'x1',
        axis2: 'x2',
        dimension: 'width',
      },
      {
        // possible values of origin
        nearest: 'left',
        center: 'center',
        farthest: 'right',
      }
    );
  }

  /**
   * @private
   * @return {Number} leftToOriginX Distance from left edge of canvas to originX of Line.
   */
  _getTopToOriginY(): number {
    return this.makeEdgeToOriginGetter(
      {
        // property names
        origin: 'originY',
        axis1: 'y1',
        axis2: 'y2',
        dimension: 'height',
      },
      {
        // possible values of origin
        nearest: 'top',
        center: 'center',
        farthest: 'bottom',
      }
    );
  }

  /**
   * Returns svg representation of an instance
   * @return {Array} an array of strings with the specific svg representation
   * of the instance
   */
  _toSVG() {
    const p = this.calcLinePoints();
    return [
      '<line ',
      'COMMON_PARTS',
      'x1="',
      p.x1,
      '" y1="',
      p.y1,
      '" x2="',
      p.x2,
      '" y2="',
      p.y2,
      '" />\n',
    ];
  }

  /* _FROM_SVG_START_ */

  /**
   * List of attribute names to account for when parsing SVG element (used by {@link Line.fromElement})
   * @static
   * @memberOf Line
   * @see http://www.w3.org/TR/SVG/shapes.html#LineElement
   */
  static ATTRIBUTE_NAMES = SHARED_ATTRIBUTES.concat('x1 y1 x2 y2'.split(' '));

  /**
   * Returns Line instance from an SVG element
   * @static
   * @memberOf Line
   * @param {SVGElement} element Element to parse
   * @param {Object} [options] Options object
   * @param {Function} [callback] callback function invoked after parsing
   */
  static fromElement(element: SVGElement, callback: (line: Line) => any) {
    const parsedAttributes = parseAttributes(element, this.ATTRIBUTE_NAMES),
      points = [
        parsedAttributes.x1 || 0,
        parsedAttributes.y1 || 0,
        parsedAttributes.x2 || 0,
        parsedAttributes.y2 || 0,
      ];
    callback(new this(points, parsedAttributes));
  }

  /* _FROM_SVG_END_ */

  /**
   * Returns Line instance from an object representation
   * @static
   * @memberOf Line
   * @param {Object} object Object to create an instance from
   * @returns {Promise<Line>}
   */
  static fromObject({ x1, y1, x2, y2, ...object }: Record<string, any>) {
    return this._fromObject(
      {
        ...object,
        points: [x1, y1, x2, y2],
      },
      {
        extraParam: 'points',
      }
    ).then((fabricLine) => {
      return fabricLine;
    });
  }
}

<<<<<<< HEAD
export const lineDefaultValues: Partial<TClassProperties<Line>> = {
  x1: 0,
  y1: 0,
  x2: 0,
  y2: 0,
};

Object.assign(Line.prototype, {
  ...lineDefaultValues,
});
=======
// @ts-expect-error
Line.prototype.type = 'line';
>>>>>>> 26ed225b

classRegistry.setClass(Line);
classRegistry.setSVGClass(Line);<|MERGE_RESOLUTION|>--- conflicted
+++ resolved
@@ -315,21 +315,5 @@
   }
 }
 
-<<<<<<< HEAD
-export const lineDefaultValues: Partial<TClassProperties<Line>> = {
-  x1: 0,
-  y1: 0,
-  x2: 0,
-  y2: 0,
-};
-
-Object.assign(Line.prototype, {
-  ...lineDefaultValues,
-});
-=======
-// @ts-expect-error
-Line.prototype.type = 'line';
->>>>>>> 26ed225b
-
 classRegistry.setClass(Line);
 classRegistry.setSVGClass(Line);