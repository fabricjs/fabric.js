--- conflicted
+++ resolved
@@ -789,7 +789,6 @@
     /**
      * When set to `true`, object's cache will be rerendered next render call.
      * since 1.7.0
-<<<<<<< HEAD
      * @type Boolean
      * @default false
      */
@@ -798,9 +797,7 @@
     /**
      * an array of fabric shapes that will be used as a clip-path for the object.
      * every shape will be mixed with a logical OR operation.
-     * since 1.7.2
-=======
->>>>>>> 1034a7c0
+     * since 1.7.3
      * @type Boolean
      * @default false
      */
@@ -892,44 +889,21 @@
           return false;
         }
       }
-<<<<<<< HEAD
-      var pixelDim = this.getObjectPixelDimensions(),
-          width = pixelDim.width, height = pixelDim.height;
-=======
       var dims = this._getCacheCanvasDimensions(),
           width = dims.width, height = dims.height,
           zoomX = dims.zoomX, zoomY = dims.zoomY;
-
->>>>>>> 1034a7c0
       if (width !== this.cacheWidth || height !== this.cacheHeight) {
         this._cacheCanvas.width = width;
         this._cacheCanvas.height = height;
         this._cacheContext.translate(width / 2, height / 2);
-        this._cacheContext.scale(pixelDim.zoomX, pixelDim.zoomY);
+        this._cacheContext.scale(zoomX, zoomY);
         this.cacheWidth = width;
         this.cacheHeight = height;
-        this.zoomX = pixelDim.zoomX;
-        this.zoomY = pixelDim.zoomY;
+        this.zoomX = zoomX;
+        this.zoomY = zoomY;
         return true
       }
       return false
-    },
-
-    getObjectPixelDimensions: function() {
-      var zoom = this.getViewportTransform()[0],
-          objectScale = this.getObjectScaling(),
-          dim = this._getNonTransformedDimensions(),
-          retina = this.canvas && this.canvas._isRetinaScaling() ? fabric.devicePixelRatio : 1,
-          zoomX = objectScale.scaleX * zoom * retina,
-          zoomY = objectScale.scaleY * zoom * retina,
-          width = dim.x * zoomX,
-          height = dim.y * zoomY;
-      return {
-        zoomX: zoomX,
-        zoomY: zoomY,
-        width: width,
-        height: height
-      };
     },
 
     /**
