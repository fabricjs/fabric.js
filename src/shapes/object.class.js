(function(global) {

  'use strict';

  var fabric = global.fabric || (global.fabric = { }),
      extend = fabric.util.object.extend,
      clone = fabric.util.object.clone,
      toFixed = fabric.util.toFixed,
      capitalize = fabric.util.string.capitalize,
      degreesToRadians = fabric.util.degreesToRadians,
      objectCaching = !fabric.isLikelyNode,
      ALIASING_LIMIT = 2;

  if (fabric.Object) {
    return;
  }

  /**
   * Root object class from which all 2d shape classes inherit from
   * @class fabric.Object
   * @tutorial {@link http://fabricjs.com/fabric-intro-part-1#objects}
   * @see {@link fabric.Object#initialize} for constructor definition
   *
   * @fires added
   * @fires removed
   *
   * @fires selected
   * @fires deselected
   * @fires modified
   * @fires modified
   * @fires moved
   * @fires scaled
   * @fires rotated
   * @fires skewed
   *
   * @fires rotating
   * @fires scaling
   * @fires moving
   * @fires skewing
   *
   * @fires mousedown
   * @fires mouseup
   * @fires mouseover
   * @fires mouseout
   * @fires mousewheel
   * @fires mousedblclick
   *
   * @fires dragover
   * @fires dragenter
   * @fires dragleave
   * @fires drop
   */
  fabric.Object = fabric.util.createClass(fabric.CommonMethods, /** @lends fabric.Object.prototype */ {

    /**
     * Type of an object (rect, circle, path, etc.).
     * Note that this property is meant to be read-only and not meant to be modified.
     * If you modify, certain parts of Fabric (such as JSON loading) won't work correctly.
     * @type String
     * @default
     */
    type:                     'object',

    /**
     * Horizontal origin of transformation of an object (one of "left", "right", "center")
     * See http://jsfiddle.net/1ow02gea/244/ on how originX/originY affect objects in groups
     * @type String
     * @default
     */
    originX:                  'left',

    /**
     * Vertical origin of transformation of an object (one of "top", "bottom", "center")
     * See http://jsfiddle.net/1ow02gea/244/ on how originX/originY affect objects in groups
     * @type String
     * @default
     */
    originY:                  'top',

    /**
     * Top position of an object. Note that by default it's relative to object top. You can change this by setting originY={top/center/bottom}
     * @type Number
     * @default
     */
    top:                      0,

    /**
     * Left position of an object. Note that by default it's relative to object left. You can change this by setting originX={left/center/right}
     * @type Number
     * @default
     */
    left:                     0,

    /**
     * Object width
     * @type Number
     * @default
     */
    width:                    0,

    /**
     * Object height
     * @type Number
     * @default
     */
    height:                   0,

    /**
     * Object scale factor (horizontal)
     * @type Number
     * @default
     */
    scaleX:                   1,

    /**
     * Object scale factor (vertical)
     * @type Number
     * @default
     */
    scaleY:                   1,

    /**
     * When true, an object is rendered as flipped horizontally
     * @type Boolean
     * @default
     */
    flipX:                    false,

    /**
     * When true, an object is rendered as flipped vertically
     * @type Boolean
     * @default
     */
    flipY:                    false,

    /**
     * Opacity of an object
     * @type Number
     * @default
     */
    opacity:                  1,

    /**
     * Angle of rotation of an object (in degrees)
     * @type Number
     * @default
     */
    angle:                    0,

    /**
     * Angle of skew on x axes of an object (in degrees)
     * @type Number
     * @default
     */
    skewX:                    0,

    /**
     * Angle of skew on y axes of an object (in degrees)
     * @type Number
     * @default
     */
    skewY:                    0,

    /**
     * Size of object's controlling corners (in pixels)
     * @type Number
     * @default
     */
    cornerSize:               13,

    /**
     * Size of object's controlling corners when touch interaction is detected
     * @type Number
     * @default
     */
    touchCornerSize:               24,

    /**
     * When true, object's controlling corners are rendered as transparent inside (i.e. stroke instead of fill)
     * @type Boolean
     * @default
     */
    transparentCorners:       true,

    /**
     * Default cursor value used when hovering over this object on canvas
     * @type String
     * @default
     */
    hoverCursor:              null,

    /**
     * Default cursor value used when moving this object on canvas
     * @type String
     * @default
     */
    moveCursor:               null,

    /**
     * Padding between object and its controlling borders (in pixels)
     * @type Number
     * @default
     */
    padding:                  0,

    /**
     * Color of controlling borders of an object (when it's active)
     * @type String
     * @default
     */
    borderColor:              'rgb(178,204,255)',

    /**
     * Array specifying dash pattern of an object's borders (hasBorder must be true)
     * @since 1.6.2
     * @type Array
     */
    borderDashArray:          null,

    /**
     * Color of controlling corners of an object (when it's active)
     * @type String
     * @default
     */
    cornerColor:              'rgb(178,204,255)',

    /**
     * Color of controlling corners of an object (when it's active and transparentCorners false)
     * @since 1.6.2
     * @type String
     * @default
     */
    cornerStrokeColor:        null,

    /**
     * Specify style of control, 'rect' or 'circle'
     * @since 1.6.2
     * @type String
     */
    cornerStyle:          'rect',

    /**
     * Array specifying dash pattern of an object's control (hasBorder must be true)
     * @since 1.6.2
     * @type Array
     */
    cornerDashArray:          null,

    /**
     * When true, this object will use center point as the origin of transformation
     * when being scaled via the controls.
     * <b>Backwards incompatibility note:</b> This property replaces "centerTransform" (Boolean).
     * @since 1.3.4
     * @type Boolean
     * @default
     */
    centeredScaling:          false,

    /**
     * When true, this object will use center point as the origin of transformation
     * when being rotated via the controls.
     * <b>Backwards incompatibility note:</b> This property replaces "centerTransform" (Boolean).
     * @since 1.3.4
     * @type Boolean
     * @default
     */
    centeredRotation:         true,

    /**
     * Color of object's fill
     * takes css colors https://www.w3.org/TR/css-color-3/
     * @type String
     * @default
     */
    fill:                     'rgb(0,0,0)',

    /**
     * Fill rule used to fill an object
     * accepted values are nonzero, evenodd
     * <b>Backwards incompatibility note:</b> This property was used for setting globalCompositeOperation until v1.4.12 (use `fabric.Object#globalCompositeOperation` instead)
     * @type String
     * @default
     */
    fillRule:                 'nonzero',

    /**
     * Composite rule used for canvas globalCompositeOperation
     * @type String
     * @default
     */
    globalCompositeOperation: 'source-over',

    /**
     * Background color of an object.
     * takes css colors https://www.w3.org/TR/css-color-3/
     * @type String
     * @default
     */
    backgroundColor:          '',

    /**
     * Selection Background color of an object. colored layer behind the object when it is active.
     * does not mix good with globalCompositeOperation methods.
     * @type String
     * @default
     */
    selectionBackgroundColor:          '',

    /**
     * When defined, an object is rendered via stroke and this property specifies its color
     * takes css colors https://www.w3.org/TR/css-color-3/
     * @type String
     * @default
     */
    stroke:                   null,

    /**
     * Width of a stroke used to render this object
     * @type Number
     * @default
     */
    strokeWidth:              1,

    /**
     * Array specifying dash pattern of an object's stroke (stroke must be defined)
     * @type Array
     */
    strokeDashArray:          null,

    /**
     * Line offset of an object's stroke
     * @type Number
     * @default
     */
    strokeDashOffset: 0,

    /**
     * Line endings style of an object's stroke (one of "butt", "round", "square")
     * @type String
     * @default
     */
    strokeLineCap:            'butt',

    /**
     * Corner style of an object's stroke (one of "bevel", "round", "miter")
     * @type String
     * @default
     */
    strokeLineJoin:           'miter',

    /**
     * Maximum miter length (used for strokeLineJoin = "miter") of an object's stroke
     * @type Number
     * @default
     */
    strokeMiterLimit:         4,

    /**
     * Shadow object representing shadow of this shape
     * @type fabric.Shadow
     * @default
     */
    shadow:                   null,

    /**
     * Opacity of object's controlling borders when object is active and moving
     * @type Number
     * @default
     */
    borderOpacityWhenMoving:  0.4,

    /**
     * Scale factor of object's controlling borders
     * bigger number will make a thicker border
     * border is 1, so this is basically a border thickness
     * since there is no way to change the border itself.
     * @type Number
     * @default
     */
    borderScaleFactor:        1,

    /**
     * Minimum allowed scale value of an object
     * @type Number
     * @default
     */
    minScaleLimit:            0,

    /**
     * When set to `false`, an object can not be selected for modification (using either point-click-based or group-based selection).
     * But events still fire on it.
     * @type Boolean
     * @default
     */
    selectable:               true,

    /**
     * When set to `false`, an object can not be a target of events. All events propagate through it. Introduced in v1.3.4
     * @type Boolean
     * @default
     */
    evented:                  true,

    /**
     * When set to `false`, an object is not rendered on canvas
     * @type Boolean
     * @default
     */
    visible:                  true,

    /**
     * When set to `false`, object's controls are not displayed and can not be used to manipulate object
     * @type Boolean
     * @default
     */
    hasControls:              true,

    /**
     * When set to `false`, object's controlling borders are not rendered
     * @type Boolean
     * @default
     */
    hasBorders:               true,

    /**
     * When set to `true`, objects are "found" on canvas on per-pixel basis rather than according to bounding box
     * @type Boolean
     * @default
     */
    perPixelTargetFind:       false,

    /**
     * When `false`, default object's values are not included in its serialization
     * @type Boolean
     * @default
     */
    includeDefaultValues:     true,

    /**
     * When `true`, object horizontal movement is locked
     * @type Boolean
     * @default
     */
    lockMovementX:            false,

    /**
     * When `true`, object vertical movement is locked
     * @type Boolean
     * @default
     */
    lockMovementY:            false,

    /**
     * When `true`, object rotation is locked
     * @type Boolean
     * @default
     */
    lockRotation:             false,

    /**
     * When `true`, object horizontal scaling is locked
     * @type Boolean
     * @default
     */
    lockScalingX:             false,

    /**
     * When `true`, object vertical scaling is locked
     * @type Boolean
     * @default
     */
    lockScalingY:             false,

    /**
     * When `true`, object horizontal skewing is locked
     * @type Boolean
     * @default
     */
    lockSkewingX:             false,

    /**
     * When `true`, object vertical skewing is locked
     * @type Boolean
     * @default
     */
    lockSkewingY:             false,

    /**
     * When `true`, object cannot be flipped by scaling into negative values
     * @type Boolean
     * @default
     */
    lockScalingFlip:          false,

    /**
     * When `true`, object is not exported in OBJECT/JSON
     * @since 1.6.3
     * @type Boolean
     * @default
     */
    excludeFromExport:        false,

    /**
     * When `true`, object is cached on an additional canvas.
     * When `false`, object is not cached unless necessary ( clipPath )
     * default to true
     * @since 1.7.0
     * @type Boolean
     * @default true
     */
    objectCaching:            objectCaching,

    /**
     * When `true`, object properties are checked for cache invalidation. In some particular
     * situation you may want this to be disabled ( spray brush, very big, groups)
     * or if your application does not allow you to modify properties for groups child you want
     * to disable it for groups.
     * default to false
     * since 1.7.0
     * @type Boolean
     * @default false
     */
    statefullCache:            false,

    /**
     * When `true`, cache does not get updated during scaling. The picture will get blocky if scaled
     * too much and will be redrawn with correct details at the end of scaling.
     * this setting is performance and application dependant.
     * default to true
     * since 1.7.0
     * @type Boolean
     * @default true
     */
    noScaleCache:              true,

    /**
     * When `false`, the stoke width will scale with the object.
     * When `true`, the stroke will always match the exact pixel size entered for stroke width.
     * this Property does not work on Text classes or drawing call that uses strokeText,fillText methods
     * default to false
     * @since 2.6.0
     * @type Boolean
     * @default false
     * @type Boolean
     * @default false
     */
    strokeUniform:              false,

    /**
     * When set to `true`, object's cache will be rerendered next render call.
     * since 1.7.0
     * @type Boolean
     * @default true
     */
    dirty:                true,

    /**
     * keeps the value of the last hovered corner during mouse move.
     * 0 is no corner, or 'mt', 'ml', 'mtr' etc..
     * It should be private, but there is no harm in using it as
     * a read-only property.
     * @type number|string|any
     * @default 0
     */
    __corner: 0,

    /**
     * Determines if the fill or the stroke is drawn first (one of "fill" or "stroke")
     * @type String
     * @default
     */
    paintFirst:           'fill',

    /**
     * When 'down', object is set to active on mousedown/touchstart
     * When 'up', object is set to active on mouseup/touchend
     * Experimental. Let's see if this breaks anything before supporting officially
     * @private
     * since 4.4.0
     * @type String
     * @default 'down'
     */
    activeOn:           'down',

    /**
     * List of properties to consider when checking if state
     * of an object is changed (fabric.Object#hasStateChanged)
     * as well as for history (undo/redo) purposes
     * @type Array
     */
    stateProperties: (
      'top left width height scaleX scaleY flipX flipY originX originY transformMatrix ' +
      'stroke strokeWidth strokeDashArray strokeLineCap strokeDashOffset strokeLineJoin strokeMiterLimit ' +
      'angle opacity fill globalCompositeOperation shadow visible backgroundColor ' +
      'skewX skewY fillRule paintFirst clipPath strokeUniform'
    ).split(' '),

    /**
     * List of properties to consider when checking if cache needs refresh
     * Those properties are checked by statefullCache ON ( or lazy mode if we want ) or from single
     * calls to Object.set(key, value). If the key is in this list, the object is marked as dirty
     * and refreshed at the next render
     * @type Array
     */
    cacheProperties: (
      'fill stroke strokeWidth strokeDashArray width height paintFirst strokeUniform' +
      ' strokeLineCap strokeDashOffset strokeLineJoin strokeMiterLimit backgroundColor clipPath'
    ).split(' '),

    /**
     * List of properties to consider for animating colors.
     * @type Array
     */
    colorProperties: (
      'fill stroke backgroundColor'
    ).split(' '),

    /**
     * a fabricObject that, without stroke define a clipping area with their shape. filled in black
     * the clipPath object gets used when the object has rendered, and the context is placed in the center
     * of the object cacheCanvas.
     * If you want 0,0 of a clipPath to align with an object center, use clipPath.originX/Y to 'center'
     * @type fabric.Object
     */
    clipPath: undefined,

    /**
     * Meaningful ONLY when the object is used as clipPath.
     * if true, the clipPath will make the object clip to the outside of the clipPath
     * since 2.4.0
     * @type boolean
     * @default false
     */
    inverted: false,

    /**
     * Meaningful ONLY when the object is used as clipPath.
     * if true, the clipPath will have its top and left relative to canvas, and will
     * not be influenced by the object transform. This will make the clipPath relative
     * to the canvas, but clipping just a particular object.
     * WARNING this is beta, this feature may change or be renamed.
     * since 2.4.0
     * @type boolean
     * @default false
     */
    absolutePositioned: false,

    /**
     * Constructor
     * @param {Object} [options] Options object
     */
    initialize: function(options) {
      if (options) {
        this.setOptions(options);
      }
    },

    /**
     * Create a the canvas used to keep the cached copy of the object
     * @private
     */
    _createCacheCanvas: function() {
      this._cacheProperties = {};
      this._cacheCanvas = fabric.util.createCanvasElement();
      this._cacheContext = this._cacheCanvas.getContext('2d');
      this._updateCacheCanvas();
      // if canvas gets created, is empty, so dirty.
      this.dirty = true;
    },

    /**
     * Limit the cache dimensions so that X * Y do not cross fabric.perfLimitSizeTotal
     * and each side do not cross fabric.cacheSideLimit
     * those numbers are configurable so that you can get as much detail as you want
     * making bargain with performances.
     * @param {Object} dims
     * @param {Object} dims.width width of canvas
     * @param {Object} dims.height height of canvas
     * @param {Object} dims.zoomX zoomX zoom value to unscale the canvas before drawing cache
     * @param {Object} dims.zoomY zoomY zoom value to unscale the canvas before drawing cache
     * @return {Object}.width width of canvas
     * @return {Object}.height height of canvas
     * @return {Object}.zoomX zoomX zoom value to unscale the canvas before drawing cache
     * @return {Object}.zoomY zoomY zoom value to unscale the canvas before drawing cache
     */
    _limitCacheSize: function(dims) {
      var perfLimitSizeTotal = fabric.perfLimitSizeTotal,
          width = dims.width, height = dims.height,
          max = fabric.maxCacheSideLimit, min = fabric.minCacheSideLimit;
      if (width <= max && height <= max && width * height <= perfLimitSizeTotal) {
        if (width < min) {
          dims.width = min;
        }
        if (height < min) {
          dims.height = min;
        }
        return dims;
      }
      var ar = width / height, limitedDims = fabric.util.limitDimsByArea(ar, perfLimitSizeTotal),
          capValue = fabric.util.capValue,
          x = capValue(min, limitedDims.x, max),
          y = capValue(min, limitedDims.y, max);
      if (width > x) {
        dims.zoomX /= width / x;
        dims.width = x;
        dims.capped = true;
      }
      if (height > y) {
        dims.zoomY /= height / y;
        dims.height = y;
        dims.capped = true;
      }
      return dims;
    },

    /**
     * Return the dimension and the zoom level needed to create a cache canvas
     * big enough to host the object to be cached.
     * @private
     * @return {Object}.x width of object to be cached
     * @return {Object}.y height of object to be cached
     * @return {Object}.width width of canvas
     * @return {Object}.height height of canvas
     * @return {Object}.zoomX zoomX zoom value to unscale the canvas before drawing cache
     * @return {Object}.zoomY zoomY zoom value to unscale the canvas before drawing cache
     */
    _getCacheCanvasDimensions: function() {
      var objectScale = this.getTotalObjectScaling(),
          // caculate dimensions without skewing
          dim = this._getTransformedDimensions(0, 0),
          neededX = dim.x * objectScale.scaleX / this.scaleX,
          neededY = dim.y * objectScale.scaleY / this.scaleY;
      return {
        // for sure this ALIASING_LIMIT is slightly creating problem
        // in situation in which the cache canvas gets an upper limit
        // also objectScale contains already scaleX and scaleY
        width: neededX + ALIASING_LIMIT,
        height: neededY + ALIASING_LIMIT,
        zoomX: objectScale.scaleX,
        zoomY: objectScale.scaleY,
        x: neededX,
        y: neededY
      };
    },

    /**
     * Update width and height of the canvas for cache
     * returns true or false if canvas needed resize.
     * @private
     * @return {Boolean} true if the canvas has been resized
     */
    _updateCacheCanvas: function() {
      var targetCanvas = this.canvas;
      if (this.noScaleCache && targetCanvas && targetCanvas._currentTransform) {
        var target = targetCanvas._currentTransform.target,
            action = targetCanvas._currentTransform.action;
        if (this === target && action.slice && action.slice(0, 5) === 'scale') {
          return false;
        }
      }
      var canvas = this._cacheCanvas,
          dims = this._limitCacheSize(this._getCacheCanvasDimensions()),
          minCacheSize = fabric.minCacheSideLimit,
          width = dims.width, height = dims.height, drawingWidth, drawingHeight,
          zoomX = dims.zoomX, zoomY = dims.zoomY,
          dimensionsChanged = width !== this.cacheWidth || height !== this.cacheHeight,
          zoomChanged = this.zoomX !== zoomX || this.zoomY !== zoomY,
          shouldRedraw = dimensionsChanged || zoomChanged,
          additionalWidth = 0, additionalHeight = 0, shouldResizeCanvas = false;
      if (dimensionsChanged) {
        var canvasWidth = this._cacheCanvas.width,
            canvasHeight = this._cacheCanvas.height,
            sizeGrowing = width > canvasWidth || height > canvasHeight,
            sizeShrinking = (width < canvasWidth * 0.9 || height < canvasHeight * 0.9) &&
              canvasWidth > minCacheSize && canvasHeight > minCacheSize;
        shouldResizeCanvas = sizeGrowing || sizeShrinking;
        if (sizeGrowing && !dims.capped && (width > minCacheSize || height > minCacheSize)) {
          additionalWidth = width * 0.1;
          additionalHeight = height * 0.1;
        }
      }
      if (this instanceof fabric.Text && this.path) {
        shouldRedraw = true;
        shouldResizeCanvas = true;
        additionalWidth += this.getHeightOfLine(0) * this.zoomX;
        additionalHeight += this.getHeightOfLine(0) * this.zoomY;
      }
      if (shouldRedraw) {
        if (shouldResizeCanvas) {
          canvas.width = Math.ceil(width + additionalWidth);
          canvas.height = Math.ceil(height + additionalHeight);
        }
        else {
          this._cacheContext.setTransform(1, 0, 0, 1, 0, 0);
          this._cacheContext.clearRect(0, 0, canvas.width, canvas.height);
        }
        drawingWidth = dims.x / 2;
        drawingHeight = dims.y / 2;
        this.cacheTranslationX = Math.round(canvas.width / 2 - drawingWidth) + drawingWidth;
        this.cacheTranslationY = Math.round(canvas.height / 2 - drawingHeight) + drawingHeight;
        this.cacheWidth = width;
        this.cacheHeight = height;
        this._cacheContext.translate(this.cacheTranslationX, this.cacheTranslationY);
        this._cacheContext.scale(zoomX, zoomY);
        this.zoomX = zoomX;
        this.zoomY = zoomY;
        return true;
      }
      return false;
    },

    /**
     * Sets object's properties from options
     * @param {Object} [options] Options object
     */
    setOptions: function(options) {
      this._setOptions(options);
      this._initGradient(options.fill, 'fill');
      this._initGradient(options.stroke, 'stroke');
      this._initPattern(options.fill, 'fill');
      this._initPattern(options.stroke, 'stroke');
    },

    /**
     * Transforms context when rendering an object
     * @param {CanvasRenderingContext2D} ctx Context
     */
    transform: function(ctx) {
      var needFullTransform = (this.group && !this.group._transformDone) ||
         (this.group && this.canvas && ctx === this.canvas.contextTop);
      var m = this.calcTransformMatrix(!needFullTransform);
      ctx.transform(m[0], m[1], m[2], m[3], m[4], m[5]);
    },

    /**
     * Returns an object representation of an instance
     * @param {Array} [propertiesToInclude] Any properties that you might want to additionally include in the output
     * @return {Object} Object representation of an instance
     */
    toObject: function(propertiesToInclude) {
      var NUM_FRACTION_DIGITS = fabric.Object.NUM_FRACTION_DIGITS,

          object = {
            type:                     this.type,
            version:                  fabric.version,
            originX:                  this.originX,
            originY:                  this.originY,
            left:                     toFixed(this.left, NUM_FRACTION_DIGITS),
            top:                      toFixed(this.top, NUM_FRACTION_DIGITS),
            width:                    toFixed(this.width, NUM_FRACTION_DIGITS),
            height:                   toFixed(this.height, NUM_FRACTION_DIGITS),
            fill:                     (this.fill && this.fill.toObject) ? this.fill.toObject() : this.fill,
            stroke:                   (this.stroke && this.stroke.toObject) ? this.stroke.toObject() : this.stroke,
            strokeWidth:              toFixed(this.strokeWidth, NUM_FRACTION_DIGITS),
            strokeDashArray:          this.strokeDashArray ? this.strokeDashArray.concat() : this.strokeDashArray,
            strokeLineCap:            this.strokeLineCap,
            strokeDashOffset:         this.strokeDashOffset,
            strokeLineJoin:           this.strokeLineJoin,
            strokeUniform:            this.strokeUniform,
            strokeMiterLimit:         toFixed(this.strokeMiterLimit, NUM_FRACTION_DIGITS),
            scaleX:                   toFixed(this.scaleX, NUM_FRACTION_DIGITS),
            scaleY:                   toFixed(this.scaleY, NUM_FRACTION_DIGITS),
            angle:                    toFixed(this.angle, NUM_FRACTION_DIGITS),
            flipX:                    this.flipX,
            flipY:                    this.flipY,
            opacity:                  toFixed(this.opacity, NUM_FRACTION_DIGITS),
            shadow:                   (this.shadow && this.shadow.toObject) ? this.shadow.toObject() : this.shadow,
            visible:                  this.visible,
            backgroundColor:          this.backgroundColor,
            fillRule:                 this.fillRule,
            paintFirst:               this.paintFirst,
            globalCompositeOperation: this.globalCompositeOperation,
            skewX:                    toFixed(this.skewX, NUM_FRACTION_DIGITS),
            skewY:                    toFixed(this.skewY, NUM_FRACTION_DIGITS),
          };

      if (this.clipPath && !this.clipPath.excludeFromExport) {
        object.clipPath = this.clipPath.toObject(propertiesToInclude);
        object.clipPath.inverted = this.clipPath.inverted;
        object.clipPath.absolutePositioned = this.clipPath.absolutePositioned;
      }

      fabric.util.populateWithProperties(this, object, propertiesToInclude);
      if (!this.includeDefaultValues) {
        object = this._removeDefaultValues(object);
      }

      return object;
    },

    /**
     * Returns (dataless) object representation of an instance
     * @param {Array} [propertiesToInclude] Any properties that you might want to additionally include in the output
     * @return {Object} Object representation of an instance
     */
    toDatalessObject: function(propertiesToInclude) {
      // will be overwritten by subclasses
      return this.toObject(propertiesToInclude);
    },

    /**
     * @private
     * @param {Object} object
     */
    _removeDefaultValues: function(object) {
      var prototype = fabric.util.getKlass(object.type).prototype,
          stateProperties = prototype.stateProperties;
      stateProperties.forEach(function(prop) {
        if (prop === 'left' || prop === 'top') {
          return;
        }
        if (object[prop] === prototype[prop]) {
          delete object[prop];
        }
        var isArray = Object.prototype.toString.call(object[prop]) === '[object Array]' &&
                      Object.prototype.toString.call(prototype[prop]) === '[object Array]';

        // basically a check for [] === []
        if (isArray && object[prop].length === 0 && prototype[prop].length === 0) {
          delete object[prop];
        }
      });

      return object;
    },

    /**
     * Returns a string representation of an instance
     * @return {String}
     */
    toString: function() {
      return '#<fabric.' + capitalize(this.type) + '>';
    },

    /**
     * Return the object scale factor counting also the group scaling
     * @return {Object} object with scaleX and scaleY properties
     */
    getObjectScaling: function() {
      // if the object is a top level one, on the canvas, we go for simple aritmetic
      // otherwise the complex method with angles will return approximations and decimals
      // and will likely kill the cache when not needed
      // https://github.com/fabricjs/fabric.js/issues/7157
      if (!this.group) {
        return {
          scaleX: this.scaleX,
          scaleY: this.scaleY,
        };
      }
      // if we are inside a group total zoom calculation is complex, we defer to generic matrices
      var options = fabric.util.qrDecompose(this.calcTransformMatrix());
      return { scaleX: Math.abs(options.scaleX), scaleY: Math.abs(options.scaleY) };
    },

    /**
     * Return the object scale factor counting also the group scaling, zoom and retina
     * @return {Object} object with scaleX and scaleY properties
     */
    getTotalObjectScaling: function() {
      var scale = this.getObjectScaling(), scaleX = scale.scaleX, scaleY = scale.scaleY;
      if (this.canvas) {
        var zoom = this.canvas.getZoom();
        var retina = this.canvas.getRetinaScaling();
        scaleX *= zoom * retina;
        scaleY *= zoom * retina;
      }
      return { scaleX: scaleX, scaleY: scaleY };
    },

    /**
     * Return the object opacity counting also the group property
     * @return {Number}
     */
    getObjectOpacity: function() {
      var opacity = this.opacity;
      if (this.group) {
        opacity *= this.group.getObjectOpacity();
      }
      return opacity;
    },

    /**
     * @private
     * @param {String} key
     * @param {*} value
     * @return {fabric.Object} thisArg
     */
    _set: function(key, value) {
      var shouldConstrainValue = (key === 'scaleX' || key === 'scaleY'),
          isChanged = this[key] !== value, groupNeedsUpdate = false;

      if (shouldConstrainValue) {
        value = this._constrainScale(value);
      }
      if (key === 'scaleX' && value < 0) {
        this.flipX = !this.flipX;
        value *= -1;
      }
      else if (key === 'scaleY' && value < 0) {
        this.flipY = !this.flipY;
        value *= -1;
      }
      else if (key === 'shadow' && value && !(value instanceof fabric.Shadow)) {
        value = new fabric.Shadow(value);
      }
      else if (key === 'dirty' && this.group) {
        this.group.set('dirty', value);
      }

      this[key] = value;

      if (isChanged) {
        groupNeedsUpdate = this.group && this.group.isOnACache();
        if (this.cacheProperties.indexOf(key) > -1) {
          this.dirty = true;
          groupNeedsUpdate && this.group.set('dirty', true);
        }
        else if (groupNeedsUpdate && this.stateProperties.indexOf(key) > -1) {
          this.group.set('dirty', true);
        }
      }
      return this;
    },

    /**
     * This callback function is called by the parent group of an object every
     * time a non-delegated property changes on the group. It is passed the key
     * and value as parameters. Not adding in this function's signature to avoid
     * Travis build error about unused variables.
     */
    setOnGroup: function() {
      // implemented by sub-classes, as needed.
    },

    /**
     * Retrieves viewportTransform from Object's canvas if possible
     * @method getViewportTransform
     * @memberOf fabric.Object.prototype
     * @return {Array}
     */
    getViewportTransform: function() {
      if (this.canvas && this.canvas.viewportTransform) {
        return this.canvas.viewportTransform;
      }
      return fabric.iMatrix.concat();
    },

    /*
     * @private
     * return if the object would be visible in rendering
     * @memberOf fabric.Object.prototype
     * @return {Boolean}
     */
    isNotVisible: function() {
      return this.opacity === 0 ||
        (!this.width && !this.height && this.strokeWidth === 0) ||
        !this.visible;
    },

    /**
     * Renders an object on a specified context
     * @param {CanvasRenderingContext2D} ctx Context to render on
     */
    render: function(ctx) {
      // do not render if width/height are zeros or object is not visible
      if (this.isNotVisible()) {
        return;
      }
      if (this.canvas && this.canvas.skipOffscreen && !this.group && !this.isOnScreen()) {
        return;
      }
      ctx.save();
      this._setupCompositeOperation(ctx);
      this.drawSelectionBackground(ctx);
      this.transform(ctx);
      this._setOpacity(ctx);
      this._setShadow(ctx, this);
      if (this.shouldCache()) {
        this.renderCache();
        this.drawCacheOnCanvas(ctx);
      }
      else {
        this._removeCacheCanvas();
        this.dirty = false;
        this.drawObject(ctx);
        if (this.objectCaching && this.statefullCache) {
          this.saveState({ propertySet: 'cacheProperties' });
        }
      }
      ctx.restore();
    },

    renderCache: function(options) {
      options = options || {};
      if (!this._cacheCanvas) {
        this._createCacheCanvas();
      }
      if (this.isCacheDirty()) {
        this.statefullCache && this.saveState({ propertySet: 'cacheProperties' });
        this.drawObject(this._cacheContext, options.forClipping);
        this.dirty = false;
      }
    },

    /**
     * Remove cacheCanvas and its dimensions from the objects
     */
    _removeCacheCanvas: function() {
      this._cacheCanvas = null;
      this.cacheWidth = 0;
      this.cacheHeight = 0;
    },

    /**
     * return true if the object will draw a stroke
     * Does not consider text styles. This is just a shortcut used at rendering time
     * We want it to be an approximation and be fast.
     * wrote to avoid extra caching, it has to return true when stroke happens,
     * can guess when it will not happen at 100% chance, does not matter if it misses
     * some use case where the stroke is invisible.
     * @since 3.0.0
     * @returns Boolean
     */
    hasStroke: function() {
      return this.stroke && this.stroke !== 'transparent' && this.strokeWidth !== 0;
    },

    /**
     * return true if the object will draw a fill
     * Does not consider text styles. This is just a shortcut used at rendering time
     * We want it to be an approximation and be fast.
     * wrote to avoid extra caching, it has to return true when fill happens,
     * can guess when it will not happen at 100% chance, does not matter if it misses
     * some use case where the fill is invisible.
     * @since 3.0.0
     * @returns Boolean
     */
    hasFill: function() {
      return this.fill && this.fill !== 'transparent';
    },

    /**
     * When set to `true`, force the object to have its own cache, even if it is inside a group
     * it may be needed when your object behave in a particular way on the cache and always needs
     * its own isolated canvas to render correctly.
     * Created to be overridden
     * since 1.7.12
     * @returns Boolean
     */
    needsItsOwnCache: function() {
      if (this.paintFirst === 'stroke' &&
        this.hasFill() && this.hasStroke() && typeof this.shadow === 'object') {
        return true;
      }
      if (this.clipPath) {
        return true;
      }
      return false;
    },

    /**
     * Decide if the object should cache or not. Create its own cache level
     * objectCaching is a global flag, wins over everything
     * needsItsOwnCache should be used when the object drawing method requires
     * a cache step. None of the fabric classes requires it.
     * Generally you do not cache objects in groups because the group outside is cached.
     * Read as: cache if is needed, or if the feature is enabled but we are not already caching.
     * @return {Boolean}
     */
    shouldCache: function() {
      this.ownCaching = this.needsItsOwnCache() || (
        this.objectCaching &&
        (!this.group || !this.group.isOnACache())
      );
      return this.ownCaching;
    },

    /**
     * Check if this object or a child object will cast a shadow
     * used by Group.shouldCache to know if child has a shadow recursively
     * @return {Boolean}
     */
    willDrawShadow: function() {
      return !!this.shadow && (this.shadow.offsetX !== 0 || this.shadow.offsetY !== 0);
    },

    /**
     * Execute the drawing operation for an object clipPath
     * @param {CanvasRenderingContext2D} ctx Context to render on
     * @param {fabric.Object} clipPath
     */
    drawClipPathOnCache: function(ctx, clipPath) {
      ctx.save();
      // DEBUG: uncomment this line, comment the following
      // ctx.globalAlpha = 0.4
      if (clipPath.inverted) {
        ctx.globalCompositeOperation = 'destination-out';
      }
      else {
        ctx.globalCompositeOperation = 'destination-in';
      }
      //ctx.scale(1 / 2, 1 / 2);
      if (clipPath.absolutePositioned) {
        var m = fabric.util.invertTransform(this.calcTransformMatrix());
        ctx.transform(m[0], m[1], m[2], m[3], m[4], m[5]);
      }
      clipPath.transform(ctx);
      ctx.scale(1 / clipPath.zoomX, 1 / clipPath.zoomY);
      ctx.drawImage(clipPath._cacheCanvas, -clipPath.cacheTranslationX, -clipPath.cacheTranslationY);
      ctx.restore();
    },

    /**
     * Execute the drawing operation for an object on a specified context
     * @param {CanvasRenderingContext2D} ctx Context to render on
     */
    drawObject: function(ctx, forClipping) {
      var originalFill = this.fill, originalStroke = this.stroke;
      if (forClipping) {
        this.fill = 'black';
        this.stroke = '';
        this._setClippingProperties(ctx);
      }
      else {
        this._renderBackground(ctx);
      }
      this._render(ctx);
      this._drawClipPath(ctx, this.clipPath);
      this.fill = originalFill;
      this.stroke = originalStroke;
    },

    /**
     * Prepare clipPath state and cache and draw it on instance's cache
<<<<<<< HEAD
     * @param {CanvasRenderingContext2D} ctx 
     * @param {fabric.Object} clipPath 
=======
     * @param {CanvasRenderingContext2D} ctx
     * @param {fabric.Object} clipPath
>>>>>>> 38cfcda7
     */
    _drawClipPath: function (ctx, clipPath) {
      if (!clipPath) { return; }
      // needed to setup a couple of variables
      // path canvas gets overridden with this one.
      // TODO find a better solution?
      clipPath.canvas = this.canvas;
      clipPath.shouldCache();
      clipPath._transformDone = true;
      clipPath.renderCache({ forClipping: true });
      this.drawClipPathOnCache(ctx, clipPath);
    },

    /**
     * Paint the cached copy of the object on the target context.
     * @param {CanvasRenderingContext2D} ctx Context to render on
     */
    drawCacheOnCanvas: function(ctx) {
      ctx.scale(1 / this.zoomX, 1 / this.zoomY);
      ctx.drawImage(this._cacheCanvas, -this.cacheTranslationX, -this.cacheTranslationY);
    },

    /**
     * Check if cache is dirty
     * @param {Boolean} skipCanvas skip canvas checks because this object is painted
     * on parent canvas.
     */
    isCacheDirty: function(skipCanvas) {
      if (this.isNotVisible()) {
        return false;
      }
      if (this._cacheCanvas && !skipCanvas && this._updateCacheCanvas()) {
        // in this case the context is already cleared.
        return true;
      }
      else {
        if (this.dirty ||
          (this.clipPath && this.clipPath.absolutePositioned) ||
          (this.statefullCache && this.hasStateChanged('cacheProperties'))
        ) {
          if (this._cacheCanvas && !skipCanvas) {
            var width = this.cacheWidth / this.zoomX;
            var height = this.cacheHeight / this.zoomY;
            this._cacheContext.clearRect(-width / 2, -height / 2, width, height);
          }
          return true;
        }
      }
      return false;
    },

    /**
     * Draws a background for the object big as its untransformed dimensions
     * @private
     * @param {CanvasRenderingContext2D} ctx Context to render on
     */
    _renderBackground: function(ctx) {
      if (!this.backgroundColor) {
        return;
      }
      var dim = this._getNonTransformedDimensions();
      ctx.fillStyle = this.backgroundColor;

      ctx.fillRect(
        -dim.x / 2,
        -dim.y / 2,
        dim.x,
        dim.y
      );
      // if there is background color no other shadows
      // should be casted
      this._removeShadow(ctx);
    },

    /**
     * @private
     * @param {CanvasRenderingContext2D} ctx Context to render on
     */
    _setOpacity: function(ctx) {
      if (this.group && !this.group._transformDone) {
        ctx.globalAlpha = this.getObjectOpacity();
      }
      else {
        ctx.globalAlpha *= this.opacity;
      }
    },

    _setStrokeStyles: function(ctx, decl) {
      var stroke = decl.stroke;
      if (stroke) {
        ctx.lineWidth = decl.strokeWidth;
        ctx.lineCap = decl.strokeLineCap;
        ctx.lineDashOffset = decl.strokeDashOffset;
        ctx.lineJoin = decl.strokeLineJoin;
        ctx.miterLimit = decl.strokeMiterLimit;
        if (stroke.toLive) {
          if (stroke.gradientUnits === 'percentage' || stroke.gradientTransform || stroke.patternTransform) {
            // need to transform gradient in a pattern.
            // this is a slow process. If you are hitting this codepath, and the object
            // is not using caching, you should consider switching it on.
            // we need a canvas as big as the current object caching canvas.
            this._applyPatternForTransformedGradient(ctx, stroke);
          }
          else {
            // is a simple gradient or pattern
            ctx.strokeStyle = stroke.toLive(ctx, this);
            this._applyPatternGradientTransform(ctx, stroke);
          }
        }
        else {
          // is a color
          ctx.strokeStyle = decl.stroke;
        }
      }
    },

    _setFillStyles: function(ctx, decl) {
      var fill = decl.fill;
      if (fill) {
        if (fill.toLive) {
          ctx.fillStyle = fill.toLive(ctx, this);
          this._applyPatternGradientTransform(ctx, decl.fill);
        }
        else {
          ctx.fillStyle = fill;
        }
      }
    },

    _setClippingProperties: function(ctx) {
      ctx.globalAlpha = 1;
      ctx.strokeStyle = 'transparent';
      ctx.fillStyle = '#000000';
    },

    /**
     * @private
     * Sets line dash
     * @param {CanvasRenderingContext2D} ctx Context to set the dash line on
     * @param {Array} dashArray array representing dashes
     */
    _setLineDash: function(ctx, dashArray) {
      if (!dashArray || dashArray.length === 0) {
        return;
      }
      // Spec requires the concatenation of two copies the dash list when the number of elements is odd
      if (1 & dashArray.length) {
        dashArray.push.apply(dashArray, dashArray);
      }
      ctx.setLineDash(dashArray);
    },

    /**
     * Renders controls and borders for the object
     * the context here is not transformed
     * @param {CanvasRenderingContext2D} ctx Context to render on
     * @param {Object} [styleOverride] properties to override the object style
     */
    _renderControls: function(ctx, styleOverride) {
      var vpt = this.getViewportTransform(),
          matrix = this.calcTransformMatrix(),
          options, drawBorders, drawControls;
      styleOverride = styleOverride || { };
      drawBorders = typeof styleOverride.hasBorders !== 'undefined' ? styleOverride.hasBorders : this.hasBorders;
      drawControls = typeof styleOverride.hasControls !== 'undefined' ? styleOverride.hasControls : this.hasControls;
      matrix = fabric.util.multiplyTransformMatrices(vpt, matrix);
      options = fabric.util.qrDecompose(matrix);
      ctx.save();
      ctx.translate(options.translateX, options.translateY);
      ctx.lineWidth = 1 * this.borderScaleFactor;
      if (!this.group) {
        ctx.globalAlpha = this.isMoving ? this.borderOpacityWhenMoving : 1;
      }
      if (this.flipX) {
        options.angle -= 180;
      }
      ctx.rotate(degreesToRadians(this.group ? options.angle : this.angle));
      if (styleOverride.forActiveSelection || this.group) {
        drawBorders && this.drawBordersInGroup(ctx, options, styleOverride);
      }
      else {
        drawBorders && this.drawBorders(ctx, styleOverride);
      }
      drawControls && this.drawControls(ctx, styleOverride);
      ctx.restore();
    },

    /**
     * @private
     * @param {CanvasRenderingContext2D} ctx Context to render on
     */
    _setShadow: function(ctx) {
      if (!this.shadow) {
        return;
      }

      var shadow = this.shadow, canvas = this.canvas, scaling,
          multX = (canvas && canvas.viewportTransform[0]) || 1,
          multY = (canvas && canvas.viewportTransform[3]) || 1;
      if (shadow.nonScaling) {
        scaling = { scaleX: 1, scaleY: 1 };
      }
      else {
        scaling = this.getObjectScaling();
      }
      if (canvas && canvas._isRetinaScaling()) {
        multX *= fabric.devicePixelRatio;
        multY *= fabric.devicePixelRatio;
      }
      ctx.shadowColor = shadow.color;
      ctx.shadowBlur = shadow.blur * fabric.browserShadowBlurConstant *
        (multX + multY) * (scaling.scaleX + scaling.scaleY) / 4;
      ctx.shadowOffsetX = shadow.offsetX * multX * scaling.scaleX;
      ctx.shadowOffsetY = shadow.offsetY * multY * scaling.scaleY;
    },

    /**
     * @private
     * @param {CanvasRenderingContext2D} ctx Context to render on
     */
    _removeShadow: function(ctx) {
      if (!this.shadow) {
        return;
      }

      ctx.shadowColor = '';
      ctx.shadowBlur = ctx.shadowOffsetX = ctx.shadowOffsetY = 0;
    },

    /**
     * @private
     * @param {CanvasRenderingContext2D} ctx Context to render on
     * @param {Object} filler fabric.Pattern or fabric.Gradient
     * @return {Object} offset.offsetX offset for text rendering
     * @return {Object} offset.offsetY offset for text rendering
     */
    _applyPatternGradientTransform: function(ctx, filler) {
      if (!filler || !filler.toLive) {
        return { offsetX: 0, offsetY: 0 };
      }
      var t = filler.gradientTransform || filler.patternTransform;
      var offsetX = -this.width / 2 + filler.offsetX || 0,
          offsetY = -this.height / 2 + filler.offsetY || 0;

      if (filler.gradientUnits === 'percentage') {
        ctx.transform(this.width, 0, 0, this.height, offsetX, offsetY);
      }
      else {
        ctx.transform(1, 0, 0, 1, offsetX, offsetY);
      }
      if (t) {
        ctx.transform(t[0], t[1], t[2], t[3], t[4], t[5]);
      }
      return { offsetX: offsetX, offsetY: offsetY };
    },

    /**
     * @private
     * @param {CanvasRenderingContext2D} ctx Context to render on
     */
    _renderPaintInOrder: function(ctx) {
      if (this.paintFirst === 'stroke') {
        this._renderStroke(ctx);
        this._renderFill(ctx);
      }
      else {
        this._renderFill(ctx);
        this._renderStroke(ctx);
      }
    },

    /**
     * @private
     * function that actually render something on the context.
     * empty here to allow Obects to work on tests to benchmark fabric functionalites
     * not related to rendering
     * @param {CanvasRenderingContext2D} ctx Context to render on
     */
    _render: function(/* ctx */) {

    },

    /**
     * @private
     * @param {CanvasRenderingContext2D} ctx Context to render on
     */
    _renderFill: function(ctx) {
      if (!this.fill) {
        return;
      }

      ctx.save();
      this._setFillStyles(ctx, this);
      if (this.fillRule === 'evenodd') {
        ctx.fill('evenodd');
      }
      else {
        ctx.fill();
      }
      ctx.restore();
    },

    /**
     * @private
     * @param {CanvasRenderingContext2D} ctx Context to render on
     */
    _renderStroke: function(ctx) {
      if (!this.stroke || this.strokeWidth === 0) {
        return;
      }

      if (this.shadow && !this.shadow.affectStroke) {
        this._removeShadow(ctx);
      }

      ctx.save();
      if (this.strokeUniform && this.group) {
        var scaling = this.getObjectScaling();
        ctx.scale(1 / scaling.scaleX, 1 / scaling.scaleY);
      }
      else if (this.strokeUniform) {
        ctx.scale(1 / this.scaleX, 1 / this.scaleY);
      }
      this._setLineDash(ctx, this.strokeDashArray);
      this._setStrokeStyles(ctx, this);
      ctx.stroke();
      ctx.restore();
    },

    /**
     * This function try to patch the missing gradientTransform on canvas gradients.
     * transforming a context to transform the gradient, is going to transform the stroke too.
     * we want to transform the gradient but not the stroke operation, so we create
     * a transformed gradient on a pattern and then we use the pattern instead of the gradient.
     * this method has drwabacks: is slow, is in low resolution, needs a patch for when the size
     * is limited.
     * @private
     * @param {CanvasRenderingContext2D} ctx Context to render on
     * @param {fabric.Gradient} filler a fabric gradient instance
     */
    _applyPatternForTransformedGradient: function(ctx, filler) {
      var dims = this._limitCacheSize(this._getCacheCanvasDimensions()),
          pCanvas = fabric.util.createCanvasElement(), pCtx, retinaScaling = this.canvas.getRetinaScaling(),
          width = dims.x / this.scaleX / retinaScaling, height = dims.y / this.scaleY / retinaScaling;
      pCanvas.width = width;
      pCanvas.height = height;
      pCtx = pCanvas.getContext('2d');
      pCtx.beginPath(); pCtx.moveTo(0, 0); pCtx.lineTo(width, 0); pCtx.lineTo(width, height);
      pCtx.lineTo(0, height); pCtx.closePath();
      pCtx.translate(width / 2, height / 2);
      pCtx.scale(
        dims.zoomX / this.scaleX / retinaScaling,
        dims.zoomY / this.scaleY / retinaScaling
      );
      this._applyPatternGradientTransform(pCtx, filler);
      pCtx.fillStyle = filler.toLive(ctx);
      pCtx.fill();
      ctx.translate(-this.width / 2 - this.strokeWidth / 2, -this.height / 2 - this.strokeWidth / 2);
      ctx.scale(
        retinaScaling * this.scaleX / dims.zoomX,
        retinaScaling * this.scaleY / dims.zoomY
      );
      ctx.strokeStyle = pCtx.createPattern(pCanvas, 'no-repeat');
    },

    /**
     * This function is an helper for svg import. it returns the center of the object in the svg
     * untransformed coordinates
     * @private
     * @return {Object} center point from element coordinates
     */
    _findCenterFromElement: function() {
      return { x: this.left + this.width / 2, y: this.top + this.height / 2 };
    },

    /**
     * This function is an helper for svg import. it decompose the transformMatrix
     * and assign properties to object.
     * untransformed coordinates
     * @private
     * @chainable
     */
    _assignTransformMatrixProps: function() {
      if (this.transformMatrix) {
        var options = fabric.util.qrDecompose(this.transformMatrix);
        this.flipX = false;
        this.flipY = false;
        this.set('scaleX', options.scaleX);
        this.set('scaleY', options.scaleY);
        this.angle = options.angle;
        this.skewX = options.skewX;
        this.skewY = 0;
      }
    },

    /**
     * This function is an helper for svg import. it removes the transform matrix
     * and set to object properties that fabricjs can handle
     * @private
     * @param {Object} preserveAspectRatioOptions
     * @return {thisArg}
     */
    _removeTransformMatrix: function(preserveAspectRatioOptions) {
      var center = this._findCenterFromElement();
      if (this.transformMatrix) {
        this._assignTransformMatrixProps();
        center = fabric.util.transformPoint(center, this.transformMatrix);
      }
      this.transformMatrix = null;
      if (preserveAspectRatioOptions) {
        this.scaleX *= preserveAspectRatioOptions.scaleX;
        this.scaleY *= preserveAspectRatioOptions.scaleY;
        this.cropX = preserveAspectRatioOptions.cropX;
        this.cropY = preserveAspectRatioOptions.cropY;
        center.x += preserveAspectRatioOptions.offsetLeft;
        center.y += preserveAspectRatioOptions.offsetTop;
        this.width = preserveAspectRatioOptions.width;
        this.height = preserveAspectRatioOptions.height;
      }
      this.setPositionByOrigin(center, 'center', 'center');
    },

    /**
     * Clones an instance, using a callback method will work for every object.
     * @param {Function} callback Callback is invoked with a clone as a first argument
     * @param {Array} [propertiesToInclude] Any properties that you might want to additionally include in the output
     */
    clone: function(callback, propertiesToInclude) {
      var objectForm = this.toObject(propertiesToInclude);
      if (this.constructor.fromObject) {
        this.constructor.fromObject(objectForm, callback);
      }
      else {
        fabric.Object._fromObject('Object', objectForm, callback);
      }
    },

    /**
     * Creates an instance of fabric.Image out of an object
     * makes use of toCanvasElement.
     * Once this method was based on toDataUrl and loadImage, so it also had a quality
     * and format option. toCanvasElement is faster and produce no loss of quality.
     * If you need to get a real Jpeg or Png from an object, using toDataURL is the right way to do it.
     * toCanvasElement and then toBlob from the obtained canvas is also a good option.
     * This method is sync now, but still support the callback because we did not want to break.
     * When fabricJS 5.0 will be planned, this will probably be changed to not have a callback.
     * @param {Function} callback callback, invoked with an instance as a first argument
     * @param {Object} [options] for clone as image, passed to toDataURL
     * @param {Number} [options.multiplier=1] Multiplier to scale by
     * @param {Number} [options.left] Cropping left offset. Introduced in v1.2.14
     * @param {Number} [options.top] Cropping top offset. Introduced in v1.2.14
     * @param {Number} [options.width] Cropping width. Introduced in v1.2.14
     * @param {Number} [options.height] Cropping height. Introduced in v1.2.14
     * @param {Boolean} [options.enableRetinaScaling] Enable retina scaling for clone image. Introduce in 1.6.4
     * @param {Boolean} [options.withoutTransform] Remove current object transform ( no scale , no angle, no flip, no skew ). Introduced in 2.3.4
     * @param {Boolean} [options.withoutShadow] Remove current object shadow. Introduced in 2.4.2
     * @return {fabric.Object} thisArg
     */
    cloneAsImage: function(callback, options) {
      var canvasEl = this.toCanvasElement(options);
      if (callback) {
        callback(new fabric.Image(canvasEl));
      }
      return this;
    },

    /**
     * Converts an object into a HTMLCanvas element
     * @param {Object} options Options object
     * @param {Number} [options.multiplier=1] Multiplier to scale by
     * @param {Number} [options.left] Cropping left offset. Introduced in v1.2.14
     * @param {Number} [options.top] Cropping top offset. Introduced in v1.2.14
     * @param {Number} [options.width] Cropping width. Introduced in v1.2.14
     * @param {Number} [options.height] Cropping height. Introduced in v1.2.14
     * @param {Boolean} [options.enableRetinaScaling] Enable retina scaling for clone image. Introduce in 1.6.4
     * @param {Boolean} [options.withoutTransform] Remove current object transform ( no scale , no angle, no flip, no skew ). Introduced in 2.3.4
     * @param {Boolean} [options.withoutShadow] Remove current object shadow. Introduced in 2.4.2
     * @return {HTMLCanvasElement} Returns DOM element <canvas> with the fabric.Object
     */
    toCanvasElement: function(options) {
      options || (options = { });

      var utils = fabric.util, origParams = utils.saveObjectTransform(this),
          originalGroup = this.group,
          originalShadow = this.shadow, abs = Math.abs,
          multiplier = (options.multiplier || 1) * (options.enableRetinaScaling ? fabric.devicePixelRatio : 1);
      delete this.group;
      if (options.withoutTransform) {
        utils.resetObjectTransform(this);
      }
      if (options.withoutShadow) {
        this.shadow = null;
      }

      var el = fabric.util.createCanvasElement(),
          // skip canvas zoom and calculate with setCoords now.
          boundingRect = this.getBoundingRect(true, true),
          shadow = this.shadow, scaling,
          shadowOffset = { x: 0, y: 0 }, shadowBlur,
          width, height;

      if (shadow) {
        shadowBlur = shadow.blur;
        if (shadow.nonScaling) {
          scaling = { scaleX: 1, scaleY: 1 };
        }
        else {
          scaling = this.getObjectScaling();
        }
        // consider non scaling shadow.
        shadowOffset.x = 2 * Math.round(abs(shadow.offsetX) + shadowBlur) * (abs(scaling.scaleX));
        shadowOffset.y = 2 * Math.round(abs(shadow.offsetY) + shadowBlur) * (abs(scaling.scaleY));
      }
      width = boundingRect.width + shadowOffset.x;
      height = boundingRect.height + shadowOffset.y;
      // if the current width/height is not an integer
      // we need to make it so.
      el.width = Math.ceil(width);
      el.height = Math.ceil(height);
      var canvas = new fabric.StaticCanvas(el, {
        enableRetinaScaling: false,
        renderOnAddRemove: false,
        skipOffscreen: false,
      });
      if (options.format === 'jpeg') {
        canvas.backgroundColor = '#fff';
      }
      this.setPositionByOrigin(new fabric.Point(canvas.width / 2, canvas.height / 2), 'center', 'center');

      var originalCanvas = this.canvas;
      canvas.add(this);
      var canvasEl = canvas.toCanvasElement(multiplier || 1, options);
      this.shadow = originalShadow;
      this.set('canvas', originalCanvas);
      if (originalGroup) {
        this.group = originalGroup;
      }
      this.set(origParams).setCoords();
      // canvas.dispose will call image.dispose that will nullify the elements
      // since this canvas is a simple element for the process, we remove references
      // to objects in this way in order to avoid object trashing.
      canvas._objects = [];
      canvas.dispose();
      canvas = null;

      return canvasEl;
    },

    /**
     * Converts an object into a data-url-like string
     * @param {Object} options Options object
     * @param {String} [options.format=png] The format of the output image. Either "jpeg" or "png"
     * @param {Number} [options.quality=1] Quality level (0..1). Only used for jpeg.
     * @param {Number} [options.multiplier=1] Multiplier to scale by
     * @param {Number} [options.left] Cropping left offset. Introduced in v1.2.14
     * @param {Number} [options.top] Cropping top offset. Introduced in v1.2.14
     * @param {Number} [options.width] Cropping width. Introduced in v1.2.14
     * @param {Number} [options.height] Cropping height. Introduced in v1.2.14
     * @param {Boolean} [options.enableRetinaScaling] Enable retina scaling for clone image. Introduce in 1.6.4
     * @param {Boolean} [options.withoutTransform] Remove current object transform ( no scale , no angle, no flip, no skew ). Introduced in 2.3.4
     * @param {Boolean} [options.withoutShadow] Remove current object shadow. Introduced in 2.4.2
     * @return {String} Returns a data: URL containing a representation of the object in the format specified by options.format
     */
    toDataURL: function(options) {
      options || (options = { });
      return fabric.util.toDataURL(this.toCanvasElement(options), options.format || 'png', options.quality || 1);
    },

    /**
     * Returns true if specified type is identical to the type of an instance
     * @param {String} type Type to check against
     * @return {Boolean}
     */
    isType: function(type) {
      return this.type === type;
    },

    /**
     * Returns complexity of an instance
     * @return {Number} complexity of this instance (is 1 unless subclassed)
     */
    complexity: function() {
      return 1;
    },

    /**
     * Returns a JSON representation of an instance
     * @param {Array} [propertiesToInclude] Any properties that you might want to additionally include in the output
     * @return {Object} JSON
     */
    toJSON: function(propertiesToInclude) {
      // delegate, not alias
      return this.toObject(propertiesToInclude);
    },

    /**
     * Sets "angle" of an instance with centered rotation
     * @param {Number} angle Angle value (in degrees)
     * @return {fabric.Object} thisArg
     * @chainable
     */
    rotate: function(angle) {
      var shouldCenterOrigin = (this.originX !== 'center' || this.originY !== 'center') && this.centeredRotation;

      if (shouldCenterOrigin) {
        this._setOriginToCenter();
      }

      this.set('angle', angle);

      if (shouldCenterOrigin) {
        this._resetOrigin();
      }

      return this;
    },

    /**
     * Centers object horizontally on canvas to which it was added last.
     * You might need to call `setCoords` on an object after centering, to update controls area.
     * @return {fabric.Object} thisArg
     * @chainable
     */
    centerH: function () {
      this.canvas && this.canvas.centerObjectH(this);
      return this;
    },

    /**
     * Centers object horizontally on current viewport of canvas to which it was added last.
     * You might need to call `setCoords` on an object after centering, to update controls area.
     * @return {fabric.Object} thisArg
     * @chainable
     */
    viewportCenterH: function () {
      this.canvas && this.canvas.viewportCenterObjectH(this);
      return this;
    },

    /**
     * Centers object vertically on canvas to which it was added last.
     * You might need to call `setCoords` on an object after centering, to update controls area.
     * @return {fabric.Object} thisArg
     * @chainable
     */
    centerV: function () {
      this.canvas && this.canvas.centerObjectV(this);
      return this;
    },

    /**
     * Centers object vertically on current viewport of canvas to which it was added last.
     * You might need to call `setCoords` on an object after centering, to update controls area.
     * @return {fabric.Object} thisArg
     * @chainable
     */
    viewportCenterV: function () {
      this.canvas && this.canvas.viewportCenterObjectV(this);
      return this;
    },

    /**
     * Centers object vertically and horizontally on canvas to which is was added last
     * You might need to call `setCoords` on an object after centering, to update controls area.
     * @return {fabric.Object} thisArg
     * @chainable
     */
    center: function () {
      this.canvas && this.canvas.centerObject(this);
      return this;
    },

    /**
     * Centers object on current viewport of canvas to which it was added last.
     * You might need to call `setCoords` on an object after centering, to update controls area.
     * @return {fabric.Object} thisArg
     * @chainable
     */
    viewportCenter: function () {
      this.canvas && this.canvas.viewportCenterObject(this);
      return this;
    },

    /**
     * Returns coordinates of a pointer relative to an object
     * @param {Event} e Event to operate upon
     * @param {Object} [pointer] Pointer to operate upon (instead of event)
     * @return {Object} Coordinates of a pointer (x, y)
     */
    getLocalPointer: function(e, pointer) {
      pointer = pointer || this.canvas.getPointer(e);
      var pClicked = new fabric.Point(pointer.x, pointer.y),
          objectLeftTop = this._getLeftTopCoords();
      if (this.angle) {
        pClicked = fabric.util.rotatePoint(
          pClicked, objectLeftTop, degreesToRadians(-this.angle));
      }
      return {
        x: pClicked.x - objectLeftTop.x,
        y: pClicked.y - objectLeftTop.y
      };
    },

    /**
     * Sets canvas globalCompositeOperation for specific object
     * custom composition operation for the particular object can be specified using globalCompositeOperation property
     * @param {CanvasRenderingContext2D} ctx Rendering canvas context
     */
    _setupCompositeOperation: function (ctx) {
      if (this.globalCompositeOperation) {
        ctx.globalCompositeOperation = this.globalCompositeOperation;
      }
    }
  });

  fabric.util.createAccessors && fabric.util.createAccessors(fabric.Object);

  extend(fabric.Object.prototype, fabric.Observable);

  /**
   * Defines the number of fraction digits to use when serializing object values.
   * You can use it to increase/decrease precision of such values like left, top, scaleX, scaleY, etc.
   * @static
   * @memberOf fabric.Object
   * @constant
   * @type Number
   */
  fabric.Object.NUM_FRACTION_DIGITS = 2;

  /**
   * Defines which properties should be enlivened from the object passed to {@link fabric.Object._fromObject}
   * @static
   * @memberOf fabric.Object
   * @constant
<<<<<<< HEAD
   * @type string[] 
=======
   * @type string[]
>>>>>>> 38cfcda7
   */
  fabric.Object.ENLIVEN_PROPS = ['clipPath'];

  fabric.Object._fromObject = function(className, object, callback, extraParam) {
    var klass = fabric[className];
    object = clone(object, true);
    fabric.util.enlivenPatterns([object.fill, object.stroke], function(patterns) {
      if (typeof patterns[0] !== 'undefined') {
        object.fill = patterns[0];
      }
      if (typeof patterns[1] !== 'undefined') {
        object.stroke = patterns[1];
      }
      fabric.util.enlivenObjectEnlivables(object, object, function () {
        var instance = extraParam ? new klass(object[extraParam], object) : new klass(object);
        callback && callback(instance);
      });
    });
  };

  /**
   * Unique id used internally when creating SVG elements
   * @static
   * @memberOf fabric.Object
   * @type Number
   */
  fabric.Object.__uid = 0;
})(typeof exports !== 'undefined' ? exports : this);<|MERGE_RESOLUTION|>--- conflicted
+++ resolved
@@ -1232,13 +1232,8 @@
 
     /**
      * Prepare clipPath state and cache and draw it on instance's cache
-<<<<<<< HEAD
-     * @param {CanvasRenderingContext2D} ctx 
-     * @param {fabric.Object} clipPath 
-=======
      * @param {CanvasRenderingContext2D} ctx
      * @param {fabric.Object} clipPath
->>>>>>> 38cfcda7
      */
     _drawClipPath: function (ctx, clipPath) {
       if (!clipPath) { return; }
@@ -1973,11 +1968,7 @@
    * @static
    * @memberOf fabric.Object
    * @constant
-<<<<<<< HEAD
-   * @type string[] 
-=======
    * @type string[]
->>>>>>> 38cfcda7
    */
   fabric.Object.ENLIVEN_PROPS = ['clipPath'];
 
