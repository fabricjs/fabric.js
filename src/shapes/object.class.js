--- conflicted
+++ resolved
@@ -678,6 +678,8 @@
     /**
      * Return the dimension and the zoom level needed to create a cache canvas
      * big enough to host the object to be cached.
+     * @param parentObject {fabric.Object} Object for which the cache is calculated
+     * (check clipPath functionality for more informations)
      * @private
      * @return {Object}.x width of object to be cached
      * @return {Object}.y height of object to be cached
@@ -686,27 +688,13 @@
      * @return {Object}.zoomX zoomX zoom value to unscale the canvas before drawing cache
      * @return {Object}.zoomY zoomY zoom value to unscale the canvas before drawing cache
      */
-<<<<<<< HEAD
     _getCacheCanvasDimensions: function(parentObject) {
-      var targetCanvas = this.canvas || (parentObject && parentObject.canvas),
-          zoom = targetCanvas && targetCanvas.getZoom() || 1,
-          objectScale = this.getObjectScaling(),
-          retina = targetCanvas && targetCanvas._isRetinaScaling() ? fabric.devicePixelRatio : 1,
-          dim = this._getNonTransformedDimensions(),
-          zoomX = objectScale.scaleX * zoom * retina,
-          zoomY = objectScale.scaleY * zoom * retina,
-          width, height;
-      width = dim.x * zoomX;
-      height = dim.y * zoomY;
-=======
-    _getCacheCanvasDimensions: function() {
       var objectScale = this.getTotalObjectScaling(),
           dim = this._getNonTransformedDimensions(),
           zoomX = objectScale.scaleX,
           zoomY = objectScale.scaleY,
           width = dim.x * zoomX,
           height = dim.y * zoomY;
->>>>>>> 6353b09c
       return {
         // for sure this ALIASING_LIMIT is slightly crating problem
         // in situation in wich the cache canvas gets an upper limit
