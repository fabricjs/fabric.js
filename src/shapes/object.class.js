(function(global) {

  'use strict';

  var fabric = global.fabric || (global.fabric = { }),
      extend = fabric.util.object.extend,
      clone = fabric.util.object.clone,
      toFixed = fabric.util.toFixed,
      capitalize = fabric.util.string.capitalize,
      degreesToRadians = fabric.util.degreesToRadians,
      objectCaching = !fabric.isLikelyNode,
      ALIASING_LIMIT = 2;

  if (fabric.Object) {
    return;
  }

  /**
   * Root object class from which all 2d shape classes inherit from
   * @class fabric.Object
   * @tutorial {@link http://fabricjs.com/fabric-intro-part-1#objects}
   * @see {@link fabric.Object#initialize} for constructor definition
   *
   * @fires added
   * @fires removed
   *
   * @fires selected
   * @fires deselected
   * @fires resize
   * @fires modified
   * @fires moved
   * @fires scaled
   * @fires rotated
   * @fires skewed
   *
   * @fires rotating
   * @fires scaling
   * @fires moving
   * @fires skewing
   *
   * @fires mousedown
   * @fires mouseup
   * @fires mouseover
   * @fires mouseout
   * @fires mousewheel
   * @fires mousedblclick
   *
   * @fires dragover
   * @fires dragenter
   * @fires dragleave
   * @fires drop
   */
  fabric.Object = fabric.util.createClass(fabric.CommonMethods, /** @lends fabric.Object.prototype */ {

    /**
     * Type of an object (rect, circle, path, etc.).
     * Note that this property is meant to be read-only and not meant to be modified.
     * If you modify, certain parts of Fabric (such as JSON loading) won't work correctly.
     * @type String
     * @default
     */
    type:                     'object',

    /**
     * Horizontal origin of transformation of an object (one of "left", "right", "center")
     * See http://jsfiddle.net/1ow02gea/244/ on how originX/originY affect objects in groups
     * @type String
     * @default
     */
    originX:                  'left',

    /**
     * Vertical origin of transformation of an object (one of "top", "bottom", "center")
     * See http://jsfiddle.net/1ow02gea/244/ on how originX/originY affect objects in groups
     * @type String
     * @default
     */
    originY:                  'top',

    /**
     * Top position of an object. Note that by default it's relative to object top. You can change this by setting originY={top/center/bottom}
     * @type Number
     * @default
     */
    top:                      0,

    /**
     * Left position of an object. Note that by default it's relative to object left. You can change this by setting originX={left/center/right}
     * @type Number
     * @default
     */
    left:                     0,

    /**
     * Object width
     * @type Number
     * @default
     */
    width:                    0,

    /**
     * Object height
     * @type Number
     * @default
     */
    height:                   0,

    /**
     * Layout directive
     * @type {'fill-parent' | ''}
     * @default
     */
    layout:                   '',

    /**
     * Object scale factor (horizontal)
     * @type Number
     * @default
     */
    scaleX:                   1,

    /**
     * Object scale factor (vertical)
     * @type Number
     * @default
     */
    scaleY:                   1,

    /**
     * When true, an object is rendered as flipped horizontally
     * @type Boolean
     * @default
     */
    flipX:                    false,

    /**
     * When true, an object is rendered as flipped vertically
     * @type Boolean
     * @default
     */
    flipY:                    false,

    /**
     * Opacity of an object
     * @type Number
     * @default
     */
    opacity:                  1,

    /**
     * Angle of rotation of an object (in degrees)
     * @type Number
     * @default
     */
    angle:                    0,

    /**
     * Angle of skew on x axes of an object (in degrees)
     * @type Number
     * @default
     */
    skewX:                    0,

    /**
     * Angle of skew on y axes of an object (in degrees)
     * @type Number
     * @default
     */
    skewY:                    0,

    /**
     * Size of object's controlling corners (in pixels)
     * @type Number
     * @default
     */
    cornerSize:               13,

    /**
     * Size of object's controlling corners when touch interaction is detected
     * @type Number
     * @default
     */
    touchCornerSize:               24,

    /**
     * When true, object's controlling corners are rendered as transparent inside (i.e. stroke instead of fill)
     * @type Boolean
     * @default
     */
    transparentCorners:       true,

    /**
     * Default cursor value used when hovering over this object on canvas
     * @type String
     * @default
     */
    hoverCursor:              null,

    /**
     * Default cursor value used when moving this object on canvas
     * @type String
     * @default
     */
    moveCursor:               null,

    /**
     * Padding between object and its controlling borders (in pixels)
     * @type Number
     * @default
     */
    padding:                  0,

    /**
     * Color of controlling borders of an object (when it's active)
     * @type String
     * @default
     */
    borderColor:              'rgb(178,204,255)',

    /**
     * Array specifying dash pattern of an object's borders (hasBorder must be true)
     * @since 1.6.2
     * @type Array
     */
    borderDashArray:          null,

    /**
     * Color of controlling corners of an object (when it's active)
     * @type String
     * @default
     */
    cornerColor:              'rgb(178,204,255)',

    /**
     * Color of controlling corners of an object (when it's active and transparentCorners false)
     * @since 1.6.2
     * @type String
     * @default
     */
    cornerStrokeColor:        null,

    /**
     * Specify style of control, 'rect' or 'circle'
     * @since 1.6.2
     * @type String
     */
    cornerStyle:          'rect',

    /**
     * Array specifying dash pattern of an object's control (hasBorder must be true)
     * @since 1.6.2
     * @type Array
     */
    cornerDashArray:          null,

    /**
     * When true, this object will use center point as the origin of transformation
     * when being scaled via the controls.
     * <b>Backwards incompatibility note:</b> This property replaces "centerTransform" (Boolean).
     * @since 1.3.4
     * @type Boolean
     * @default
     */
    centeredScaling:          false,

    /**
     * When true, this object will use center point as the origin of transformation
     * when being rotated via the controls.
     * <b>Backwards incompatibility note:</b> This property replaces "centerTransform" (Boolean).
     * @since 1.3.4
     * @type Boolean
     * @default
     */
    centeredRotation:         true,

    /**
     * Color of object's fill
     * takes css colors https://www.w3.org/TR/css-color-3/
     * @type String
     * @default
     */
    fill:                     'rgb(0,0,0)',

    /**
     * Fill rule used to fill an object
     * accepted values are nonzero, evenodd
     * <b>Backwards incompatibility note:</b> This property was used for setting globalCompositeOperation until v1.4.12 (use `fabric.Object#globalCompositeOperation` instead)
     * @type String
     * @default
     */
    fillRule:                 'nonzero',

    /**
     * Composite rule used for canvas globalCompositeOperation
     * @type String
     * @default
     */
    globalCompositeOperation: 'source-over',

    /**
     * Background color of an object.
     * takes css colors https://www.w3.org/TR/css-color-3/
     * @type String
     * @default
     */
    backgroundColor:          '',

    /**
     * Selection Background color of an object. colored layer behind the object when it is active.
     * does not mix good with globalCompositeOperation methods.
     * @type String
     * @default
     */
    selectionBackgroundColor:          '',

    /**
     * When defined, an object is rendered via stroke and this property specifies its color
     * takes css colors https://www.w3.org/TR/css-color-3/
     * @type String
     * @default
     */
    stroke:                   null,

    /**
     * Width of a stroke used to render this object
     * @type Number
     * @default
     */
    strokeWidth:              1,

    /**
     * Array specifying dash pattern of an object's stroke (stroke must be defined)
     * @type Array
     */
    strokeDashArray:          null,

    /**
     * Line offset of an object's stroke
     * @type Number
     * @default
     */
    strokeDashOffset: 0,

    /**
     * Line endings style of an object's stroke (one of "butt", "round", "square")
     * @type String
     * @default
     */
    strokeLineCap:            'butt',

    /**
     * Corner style of an object's stroke (one of "bevel", "round", "miter")
     * @type String
     * @default
     */
    strokeLineJoin:           'miter',

    /**
     * Maximum miter length (used for strokeLineJoin = "miter") of an object's stroke
     * @type Number
     * @default
     */
    strokeMiterLimit:         4,

    /**
     * Shadow object representing shadow of this shape
     * @type fabric.Shadow
     * @default
     */
    shadow:                   null,

    /**
     * Opacity of object's controlling borders when object is active and moving
     * @type Number
     * @default
     */
    borderOpacityWhenMoving:  0.4,

    /**
     * Scale factor of object's controlling borders
     * bigger number will make a thicker border
     * border is 1, so this is basically a border thickness
     * since there is no way to change the border itself.
     * @type Number
     * @default
     */
    borderScaleFactor:        1,

    /**
     * Minimum allowed scale value of an object
     * @type Number
     * @default
     */
    minScaleLimit:            0,

    /**
     * When set to `false`, an object can not be selected for modification (using either point-click-based or group-based selection).
     * But events still fire on it.
     * @type Boolean
     * @default
     */
    selectable:               true,

    /**
     * When set to `false`, an object can not be a target of events. All events propagate through it. Introduced in v1.3.4
     * @type Boolean
     * @default
     */
    evented:                  true,

    /**
     * When set to `false`, an object is not rendered on canvas
     * @type Boolean
     * @default
     */
    visible:                  true,

    /**
     * When set to `false`, object's controls are not displayed and can not be used to manipulate object
     * @type Boolean
     * @default
     */
    hasControls:              true,

    /**
     * When set to `false`, object's controlling borders are not rendered
     * @type Boolean
     * @default
     */
    hasBorders:               true,

    /**
     * When set to `true`, objects are "found" on canvas on per-pixel basis rather than according to bounding box
     * @type Boolean
     * @default
     */
    perPixelTargetFind:       false,

    /**
     * When `false`, default object's values are not included in its serialization
     * @type Boolean
     * @default
     */
    includeDefaultValues:     true,

    /**
     * When `true`, object horizontal movement is locked
     * @type Boolean
     * @default
     */
    lockMovementX:            false,

    /**
     * When `true`, object vertical movement is locked
     * @type Boolean
     * @default
     */
    lockMovementY:            false,

    /**
     * When `true`, object rotation is locked
     * @type Boolean
     * @default
     */
    lockRotation:             false,

    /**
     * When `true`, object horizontal scaling is locked
     * @type Boolean
     * @default
     */
    lockScalingX:             false,

    /**
     * When `true`, object vertical scaling is locked
     * @type Boolean
     * @default
     */
    lockScalingY:             false,

    /**
     * When `true`, object horizontal skewing is locked
     * @type Boolean
     * @default
     */
    lockSkewingX:             false,

    /**
     * When `true`, object vertical skewing is locked
     * @type Boolean
     * @default
     */
    lockSkewingY:             false,

    /**
     * When `true`, object cannot be flipped by scaling into negative values
     * @type Boolean
     * @default
     */
    lockScalingFlip:          false,

    /**
     * When `true`, object is not exported in OBJECT/JSON
     * @since 1.6.3
     * @type Boolean
     * @default
     */
    excludeFromExport:        false,

    /**
     * When `true`, object is cached on an additional canvas.
     * When `false`, object is not cached unless necessary ( clipPath )
     * default to true
     * @since 1.7.0
     * @type Boolean
     * @default true
     */
    objectCaching:            objectCaching,

    /**
     * When `true`, object properties are checked for cache invalidation. In some particular
     * situation you may want this to be disabled ( spray brush, very big, groups)
     * or if your application does not allow you to modify properties for groups child you want
     * to disable it for groups.
     * default to false
     * since 1.7.0
     * @type Boolean
     * @default false
     */
    statefullCache:            false,

    /**
     * When `true`, cache does not get updated during scaling. The picture will get blocky if scaled
     * too much and will be redrawn with correct details at the end of scaling.
     * this setting is performance and application dependant.
     * default to true
     * since 1.7.0
     * @type Boolean
     * @default true
     */
    noScaleCache:              true,

    /**
     * When `false`, the stoke width will scale with the object.
     * When `true`, the stroke will always match the exact pixel size entered for stroke width.
     * this Property does not work on Text classes or drawing call that uses strokeText,fillText methods
     * default to false
     * @since 2.6.0
     * @type Boolean
     * @default false
     * @type Boolean
     * @default false
     */
    strokeUniform:              false,

    /**
     * When set to `true`, object's cache will be rerendered next render call.
     * since 1.7.0
     * @type Boolean
     * @default true
     */
    dirty:                true,

    /**
     * keeps the value of the last hovered corner during mouse move.
     * 0 is no corner, or 'mt', 'ml', 'mtr' etc..
     * It should be private, but there is no harm in using it as
     * a read-only property.
     * @type number|string|any
     * @default 0
     */
    __corner: 0,

    /**
     * Determines if the fill or the stroke is drawn first (one of "fill" or "stroke")
     * @type String
     * @default
     */
    paintFirst:           'fill',

    /**
     * When 'down', object is set to active on mousedown/touchstart
     * When 'up', object is set to active on mouseup/touchend
     * Experimental. Let's see if this breaks anything before supporting officially
     * @private
     * since 4.4.0
     * @type String
     * @default 'down'
     */
    activeOn:           'down',

    /**
     * List of properties to consider when checking if state
     * of an object is changed (fabric.Object#hasStateChanged)
     * as well as for history (undo/redo) purposes
     * @type Array
     */
    stateProperties: (
      'top left width height layout scaleX scaleY flipX flipY originX originY transformMatrix ' +
      'stroke strokeWidth strokeDashArray strokeLineCap strokeDashOffset strokeLineJoin strokeMiterLimit ' +
      'angle opacity fill globalCompositeOperation shadow visible backgroundColor ' +
      'skewX skewY fillRule paintFirst clipPath strokeUniform'
    ).split(' '),

    /**
     * List of properties to consider when checking if cache needs refresh
     * Those properties are checked by statefullCache ON ( or lazy mode if we want ) or from single
     * calls to Object.set(key, value). If the key is in this list, the object is marked as dirty
     * and refreshed at the next render
     * @type Array
     */
    cacheProperties: (
      'fill stroke strokeWidth strokeDashArray width height paintFirst strokeUniform' +
      ' strokeLineCap strokeDashOffset strokeLineJoin strokeMiterLimit backgroundColor clipPath'
    ).split(' '),

    /**
     * List of properties to consider for animating colors.
     * @type Array
     */
    colorProperties: (
      'fill stroke backgroundColor'
    ).split(' '),

    /**
     * a fabricObject that, without stroke define a clipping area with their shape. filled in black
     * the clipPath object gets used when the object has rendered, and the context is placed in the center
     * of the object cacheCanvas.
     * If you want 0,0 of a clipPath to align with an object center, use clipPath.originX/Y to 'center'
     * @type fabric.Object
     */
    clipPath: undefined,

    /**
     * Meaningful ONLY when the object is used as clipPath.
     * if true, the clipPath will make the object clip to the outside of the clipPath
     * since 2.4.0
     * @type boolean
     * @default false
     */
    inverted: false,

    /**
     * Meaningful ONLY when the object is used as clipPath.
     * if true, the clipPath will have its top and left relative to canvas, and will
     * not be influenced by the object transform. This will make the clipPath relative
     * to the canvas, but clipping just a particular object.
     * WARNING this is beta, this feature may change or be renamed.
     * since 2.4.0
     * @type boolean
     * @default false
     */
    absolutePositioned: false,

    /**
     * Constructor
     * @param {Object} [options] Options object
     */
    initialize: function (options) {
      this._parentMonitor = new fabric.ParentResizeObserver(this, this._onParentResize.bind(this));
      if (options) {
        this.setOptions(options);
      }
    },

    /**
     * Called once instance is added to a parent and when parent resizes
     * @private
     * @param {*} context see {@link fabric.ParentResizeObserver}
     */
    _onParentResize: function (context) {
      this._parentMonitor.fillParent(context);
    },

    /**
     * Create a the canvas used to keep the cached copy of the object
     * @private
     */
    _createCacheCanvas: function() {
      this._cacheProperties = {};
      this._cacheCanvas = fabric.util.createCanvasElement();
      this._cacheContext = this._cacheCanvas.getContext('2d');
      this._updateCacheCanvas();
      // if canvas gets created, is empty, so dirty.
      this.dirty = true;
    },

    /**
     * Limit the cache dimensions so that X * Y do not cross fabric.perfLimitSizeTotal
     * and each side do not cross fabric.cacheSideLimit
     * those numbers are configurable so that you can get as much detail as you want
     * making bargain with performances.
     * @param {Object} dims
     * @param {Object} dims.width width of canvas
     * @param {Object} dims.height height of canvas
     * @param {Object} dims.zoomX zoomX zoom value to unscale the canvas before drawing cache
     * @param {Object} dims.zoomY zoomY zoom value to unscale the canvas before drawing cache
     * @return {Object}.width width of canvas
     * @return {Object}.height height of canvas
     * @return {Object}.zoomX zoomX zoom value to unscale the canvas before drawing cache
     * @return {Object}.zoomY zoomY zoom value to unscale the canvas before drawing cache
     */
    _limitCacheSize: function(dims) {
      var perfLimitSizeTotal = fabric.perfLimitSizeTotal,
          width = dims.width, height = dims.height,
          max = fabric.maxCacheSideLimit, min = fabric.minCacheSideLimit;
      if (width <= max && height <= max && width * height <= perfLimitSizeTotal) {
        if (width < min) {
          dims.width = min;
        }
        if (height < min) {
          dims.height = min;
        }
        return dims;
      }
      var ar = width / height, limitedDims = fabric.util.limitDimsByArea(ar, perfLimitSizeTotal),
          capValue = fabric.util.capValue,
          x = capValue(min, limitedDims.x, max),
          y = capValue(min, limitedDims.y, max);
      if (width > x) {
        dims.zoomX /= width / x;
        dims.width = x;
        dims.capped = true;
      }
      if (height > y) {
        dims.zoomY /= height / y;
        dims.height = y;
        dims.capped = true;
      }
      return dims;
    },

    /**
     * Return the dimension and the zoom level needed to create a cache canvas
     * big enough to host the object to be cached.
     * @private
     * @return {Object}.x width of object to be cached
     * @return {Object}.y height of object to be cached
     * @return {Object}.width width of canvas
     * @return {Object}.height height of canvas
     * @return {Object}.zoomX zoomX zoom value to unscale the canvas before drawing cache
     * @return {Object}.zoomY zoomY zoom value to unscale the canvas before drawing cache
     */
    _getCacheCanvasDimensions: function() {
      var objectScale = this.getTotalObjectScaling(),
          // caculate dimensions without skewing
          dim = this._getTransformedDimensions({ skewX: 0, skewY: 0 }),
          neededX = dim.x * objectScale.x / this.scaleX,
          neededY = dim.y * objectScale.y / this.scaleY;
      return {
        // for sure this ALIASING_LIMIT is slightly creating problem
        // in situation in which the cache canvas gets an upper limit
        // also objectScale contains already scaleX and scaleY
        width: neededX + ALIASING_LIMIT,
        height: neededY + ALIASING_LIMIT,
        zoomX: objectScale.x,
        zoomY: objectScale.y,
        x: neededX,
        y: neededY
      };
    },

    /**
     * Update width and height of the canvas for cache
     * returns true or false if canvas needed resize.
     * @private
     * @return {Boolean} true if the canvas has been resized
     */
    _updateCacheCanvas: function() {
      var targetCanvas = this.canvas;
      if (this.noScaleCache && targetCanvas && targetCanvas._currentTransform) {
        var target = targetCanvas._currentTransform.target,
            action = targetCanvas._currentTransform.action;
        if (this === target && action.slice && action.slice(0, 5) === 'scale') {
          return false;
        }
      }
      var canvas = this._cacheCanvas,
          dims = this._limitCacheSize(this._getCacheCanvasDimensions()),
          minCacheSize = fabric.minCacheSideLimit,
          width = dims.width, height = dims.height, drawingWidth, drawingHeight,
          zoomX = dims.zoomX, zoomY = dims.zoomY,
          dimensionsChanged = width !== this.cacheWidth || height !== this.cacheHeight,
          zoomChanged = this.zoomX !== zoomX || this.zoomY !== zoomY,
          shouldRedraw = dimensionsChanged || zoomChanged,
          additionalWidth = 0, additionalHeight = 0, shouldResizeCanvas = false;
      if (dimensionsChanged) {
        var canvasWidth = this._cacheCanvas.width,
            canvasHeight = this._cacheCanvas.height,
            sizeGrowing = width > canvasWidth || height > canvasHeight,
            sizeShrinking = (width < canvasWidth * 0.9 || height < canvasHeight * 0.9) &&
              canvasWidth > minCacheSize && canvasHeight > minCacheSize;
        shouldResizeCanvas = sizeGrowing || sizeShrinking;
        if (sizeGrowing && !dims.capped && (width > minCacheSize || height > minCacheSize)) {
          additionalWidth = width * 0.1;
          additionalHeight = height * 0.1;
        }
      }
      if (this instanceof fabric.Text && this.path) {
        shouldRedraw = true;
        shouldResizeCanvas = true;
        additionalWidth += this.getHeightOfLine(0) * this.zoomX;
        additionalHeight += this.getHeightOfLine(0) * this.zoomY;
      }
      if (shouldRedraw) {
        if (shouldResizeCanvas) {
          canvas.width = Math.ceil(width + additionalWidth);
          canvas.height = Math.ceil(height + additionalHeight);
        }
        else {
          this._cacheContext.setTransform(1, 0, 0, 1, 0, 0);
          this._cacheContext.clearRect(0, 0, canvas.width, canvas.height);
        }
        drawingWidth = dims.x / 2;
        drawingHeight = dims.y / 2;
        this.cacheTranslationX = Math.round(canvas.width / 2 - drawingWidth) + drawingWidth;
        this.cacheTranslationY = Math.round(canvas.height / 2 - drawingHeight) + drawingHeight;
        this.cacheWidth = width;
        this.cacheHeight = height;
        this._cacheContext.translate(this.cacheTranslationX, this.cacheTranslationY);
        this._cacheContext.scale(zoomX, zoomY);
        this.zoomX = zoomX;
        this.zoomY = zoomY;
        return true;
      }
      return false;
    },

    /**
     * Sets object's properties from options
     * @param {Object} [options] Options object
     */
    setOptions: function(options) {
      this._setOptions(options);
    },

    /**
     * @private
     * @param {CanvasRenderingContext2D} ctx
     * @returns {boolean} true if object needs to fully transform ctx
     */
    needsFullTransform: function (ctx) {
      return (this.group && !this.group._transformDone) ||
        (this.group && this.canvas && ctx === this.canvas.contextTop);
    },

    /**
     * Transforms context when rendering an object
     * @param {CanvasRenderingContext2D} ctx Context
     */
    transform: function(ctx) {
      var m = this.calcTransformMatrix(!this.needsFullTransform(ctx));
      ctx.transform(m[0], m[1], m[2], m[3], m[4], m[5]);
    },

    /**
     * Returns an object representation of an instance
     * @param {Array} [propertiesToInclude] Any properties that you might want to additionally include in the output
     * @return {Object} Object representation of an instance
     */
    toObject: function(propertiesToInclude) {
      var NUM_FRACTION_DIGITS = fabric.Object.NUM_FRACTION_DIGITS,

          object = {
            type:                     this.type,
            version:                  fabric.version,
            originX:                  this.originX,
            originY:                  this.originY,
            left:                     toFixed(this.left, NUM_FRACTION_DIGITS),
            top:                      toFixed(this.top, NUM_FRACTION_DIGITS),
            width:                    toFixed(this.width, NUM_FRACTION_DIGITS),
            height:                   toFixed(this.height, NUM_FRACTION_DIGITS),
            layout:                   this.layout,
            fill:                     (this.fill && this.fill.toObject) ? this.fill.toObject() : this.fill,
            stroke:                   (this.stroke && this.stroke.toObject) ? this.stroke.toObject() : this.stroke,
            strokeWidth:              toFixed(this.strokeWidth, NUM_FRACTION_DIGITS),
            strokeDashArray:          this.strokeDashArray ? this.strokeDashArray.concat() : this.strokeDashArray,
            strokeLineCap:            this.strokeLineCap,
            strokeDashOffset:         this.strokeDashOffset,
            strokeLineJoin:           this.strokeLineJoin,
            strokeUniform:            this.strokeUniform,
            strokeMiterLimit:         toFixed(this.strokeMiterLimit, NUM_FRACTION_DIGITS),
            scaleX:                   toFixed(this.scaleX, NUM_FRACTION_DIGITS),
            scaleY:                   toFixed(this.scaleY, NUM_FRACTION_DIGITS),
            angle:                    toFixed(this.angle, NUM_FRACTION_DIGITS),
            flipX:                    this.flipX,
            flipY:                    this.flipY,
            opacity:                  toFixed(this.opacity, NUM_FRACTION_DIGITS),
            shadow:                   (this.shadow && this.shadow.toObject) ? this.shadow.toObject() : this.shadow,
            visible:                  this.visible,
            backgroundColor:          this.backgroundColor,
            fillRule:                 this.fillRule,
            paintFirst:               this.paintFirst,
            globalCompositeOperation: this.globalCompositeOperation,
            skewX:                    toFixed(this.skewX, NUM_FRACTION_DIGITS),
            skewY:                    toFixed(this.skewY, NUM_FRACTION_DIGITS),
          };

      if (this.clipPath && !this.clipPath.excludeFromExport) {
        object.clipPath = this.clipPath.toObject(propertiesToInclude);
        object.clipPath.inverted = this.clipPath.inverted;
        object.clipPath.absolutePositioned = this.clipPath.absolutePositioned;
      }

      fabric.util.populateWithProperties(this, object, propertiesToInclude);
      if (!this.includeDefaultValues) {
        object = this._removeDefaultValues(object);
      }

      return object;
    },

    /**
     * Returns (dataless) object representation of an instance
     * @param {Array} [propertiesToInclude] Any properties that you might want to additionally include in the output
     * @return {Object} Object representation of an instance
     */
    toDatalessObject: function(propertiesToInclude) {
      // will be overwritten by subclasses
      return this.toObject(propertiesToInclude);
    },

    /**
     * @private
     * @param {Object} object
     */
    _removeDefaultValues: function(object) {
      var prototype = fabric.util.getKlass(object.type).prototype;
      Object.keys(object).forEach(function(prop) {
        if (prop === 'left' || prop === 'top' || prop === 'type') {
          return;
        }
        if (object[prop] === prototype[prop]) {
          delete object[prop];
        }
        // basically a check for [] === []
        if (Array.isArray(object[prop]) && Array.isArray(prototype[prop])
          && object[prop].length === 0 && prototype[prop].length === 0) {
          delete object[prop];
        }
      });

      return object;
    },

    /**
     * Returns a string representation of an instance
     * @return {String}
     */
    toString: function() {
      return '#<fabric.' + capitalize(this.type) + '>';
    },

    /**
     * Return the object scale factor counting also the group scaling
     * @return {fabric.Point}
     */
    getObjectScaling: function() {
      // if the object is a top level one, on the canvas, we go for simple aritmetic
      // otherwise the complex method with angles will return approximations and decimals
      // and will likely kill the cache when not needed
      // https://github.com/fabricjs/fabric.js/issues/7157
      if (!this.group) {
        return new fabric.Point(Math.abs(this.scaleX), Math.abs(this.scaleY));
      }
      // if we are inside a group total zoom calculation is complex, we defer to generic matrices
      var options = fabric.util.qrDecompose(this.calcTransformMatrix());
      return new fabric.Point(Math.abs(options.scaleX), Math.abs(options.scaleY));
    },

    /**
     * Return the object scale factor counting also the group scaling, zoom and retina
     * @return {Object} object with scaleX and scaleY properties
     */
    getTotalObjectScaling: function() {
      var scale = this.getObjectScaling();
      if (this.canvas) {
        var zoom = this.canvas.getZoom();
        var retina = this.canvas.getRetinaScaling();
        scale.scalarMultiplyEquals(zoom * retina);
      }
      return scale;
    },

    /**
     * Return the object opacity counting also the group property
     * @return {Number}
     */
    getObjectOpacity: function() {
      var opacity = this.opacity;
      if (this.group) {
        opacity *= this.group.getObjectOpacity();
      }
      return opacity;
    },

    /**
     * Returns the object angle relative to canvas counting also the group property
     * @returns {number}
     */
    getTotalAngle: function () {
      return this.group ?
        fabric.util.qrDecompose(this.calcTransformMatrix()).angle :
        this.angle;
    },

    /**
     * @private
     * @param {String} key
     * @param {*} value
     * @return {fabric.Object} thisArg
     */
    _set: function(key, value) {
      var shouldConstrainValue = (key === 'scaleX' || key === 'scaleY'),
          prevValue = this[key];

      if (shouldConstrainValue) {
        value = this._constrainScale(value);
      }
      if (key === 'scaleX' && value < 0) {
        this.flipX = !this.flipX;
        value *= -1;
      }
      else if (key === 'scaleY' && value < 0) {
        this.flipY = !this.flipY;
        value *= -1;
      }
      else if (key === 'shadow' && value && !(value instanceof fabric.Shadow)) {
        value = new fabric.Shadow(value);
      }
      else if (key === 'dirty' && value) {
        this.group && this.group.set('dirty', true);
        //  mark owning group as dirty
        //  if `preserveObjectStacking === false` the object isn't rendered by the group so there's no reason to flag it as dirty
        this.__owningGroup && (!this.canvas || this.canvas.preserveObjectStacking)
          && this.__owningGroup.set('dirty', true);
      }

      this[key] = value;

      if (prevValue !== value) {
        var isCacheProp = this.cacheProperties.indexOf(key) > -1;
        var isStateProp = this.stateProperties.indexOf(key) > -1;
        if (isCacheProp || isStateProp) {
          isCacheProp && (this.dirty = true);
          var invalidationContext = {
            target: this,
            key: key,
            value: value,
            prevValue: prevValue
          };
          this.group && this.group.invalidate(invalidationContext);
          this.__owningGroup && this.__owningGroup.invalidate(invalidationContext);
        }
      }
      return this;
    },

    /**
     * Retrieves viewportTransform from Object's canvas if possible
     * @method getViewportTransform
     * @memberOf fabric.Object.prototype
     * @return {Array}
     */
    getViewportTransform: function() {
      if (this.canvas && this.canvas.viewportTransform) {
        return this.canvas.viewportTransform;
      }
      return fabric.iMatrix.concat();
    },

    /**
     * @private
     * return if the object would be visible in rendering
     * @memberOf fabric.Object.prototype
     * @return {Boolean}
     */
    isNotVisible: function() {
      return this.opacity === 0 ||
        (!this.width && !this.height && this.strokeWidth === 0) ||
        !this.visible;
    },

    /**
     * 
     * @typedef {object} RenderingContext
     * @property {boolean} [forClipping]
     * @property {false | ((object: fabric.Object) => boolean)} [filter] filtering option by `isTargetTransparent` and exporting
     * 
     * 
     * @param {CanvasRenderingContext2D} ctx Context to render on
     * @param {RenderingContext} [renderingContext] options object for rendering
     * 
     * Renders an object on a specified context
     */
    render: function (ctx, renderingContext) {
      // do not render if width/height are zeros or object is not visible
      if (this.isNotVisible()) {
        return;
      }
      if (this.canvas && this.canvas.skipOffscreen && !this.group && !this.isOnScreen()) {
        return;
      }
      ctx.save();
      this._setupCompositeOperation(ctx);
      this.drawSelectionBackground(ctx);
      this.transform(ctx);
      this._setOpacity(ctx);
      this._setShadow(ctx, this);
      if (this.shouldCache()) {
        this.renderCache(renderingContext);
        this.drawCacheOnCanvas(ctx);
      }
      else {
        this._removeCacheCanvas();
        this.dirty = false;
        this.drawObject(ctx, renderingContext);
        if (this.objectCaching && this.statefullCache) {
          this.saveState({ propertySet: 'cacheProperties' });
        }
      }
      ctx.restore();
    },

    /**
     * 
     * @param {RenderingContext} [renderingContext] 
     */
    renderCache: function (renderingContext) {
      if (!this._cacheCanvas || !this._cacheContext) {
        this._createCacheCanvas();
      }
      if (this.isCacheDirty()) {
        this.statefullCache && this.saveState({ propertySet: 'cacheProperties' });
        this.drawObject(this._cacheContext, renderingContext);
        this.dirty = false;
      }
    },

    /**
     * Remove cacheCanvas and its dimensions from the objects
     */
    _removeCacheCanvas: function() {
      this._cacheCanvas = null;
      this._cacheContext = null;
      this.cacheWidth = 0;
      this.cacheHeight = 0;
    },

    /**
     * return true if the object will draw a stroke
     * Does not consider text styles. This is just a shortcut used at rendering time
     * We want it to be an approximation and be fast.
     * wrote to avoid extra caching, it has to return true when stroke happens,
     * can guess when it will not happen at 100% chance, does not matter if it misses
     * some use case where the stroke is invisible.
     * @since 3.0.0
     * @returns Boolean
     */
    hasStroke: function() {
      return this.stroke && this.stroke !== 'transparent' && this.strokeWidth !== 0;
    },

    /**
     * return true if the object will draw a fill
     * Does not consider text styles. This is just a shortcut used at rendering time
     * We want it to be an approximation and be fast.
     * wrote to avoid extra caching, it has to return true when fill happens,
     * can guess when it will not happen at 100% chance, does not matter if it misses
     * some use case where the fill is invisible.
     * @since 3.0.0
     * @returns Boolean
     */
    hasFill: function() {
      return this.fill && this.fill !== 'transparent';
    },

    /**
     * When set to `true`, force the object to have its own cache, even if it is inside a group
     * it may be needed when your object behave in a particular way on the cache and always needs
     * its own isolated canvas to render correctly.
     * Created to be overridden
     * since 1.7.12
     * @returns Boolean
     */
    needsItsOwnCache: function() {
      if (this.paintFirst === 'stroke' &&
        this.hasFill() && this.hasStroke() && typeof this.shadow === 'object') {
        return true;
      }
      if (this.clipPath) {
        return true;
      }
      return false;
    },

    /**
     * Decide if the object should cache or not. Create its own cache level
     * objectCaching is a global flag, wins over everything
     * needsItsOwnCache should be used when the object drawing method requires
     * a cache step. None of the fabric classes requires it.
     * Generally you do not cache objects in groups because the group outside is cached.
     * Read as: cache if is needed, or if the feature is enabled but we are not already caching.
     * @return {Boolean}
     */
    shouldCache: function() {
      this.ownCaching = this.needsItsOwnCache() || (
        this.objectCaching &&
        (!this.group || !this.group.isOnACache())
      );
      return this.ownCaching;
    },

    /**
     * Check if this object or a child object will cast a shadow
     * used by Group.shouldCache to know if child has a shadow recursively
     * @return {Boolean}
     * @deprecated
     */
    willDrawShadow: function() {
      return !!this.shadow && (this.shadow.offsetX !== 0 || this.shadow.offsetY !== 0);
    },

    /**
     * Execute the drawing operation for an object clipPath
     * @param {CanvasRenderingContext2D} ctx Context to render on
     * @param {fabric.Object} clipPath
     */
    drawClipPathOnCache: function(ctx, clipPath) {
      ctx.save();
      // DEBUG: uncomment this line, comment the following
      // ctx.globalAlpha = 0.4
      if (clipPath.inverted) {
        ctx.globalCompositeOperation = 'destination-out';
      }
      else {
        ctx.globalCompositeOperation = 'destination-in';
      }
      //ctx.scale(1 / 2, 1 / 2);
      if (clipPath.absolutePositioned) {
        var m = fabric.util.invertTransform(this.calcTransformMatrix());
        ctx.transform(m[0], m[1], m[2], m[3], m[4], m[5]);
      }
      clipPath.transform(ctx);
      ctx.scale(1 / clipPath.zoomX, 1 / clipPath.zoomY);
      ctx.drawImage(clipPath._cacheCanvas, -clipPath.cacheTranslationX, -clipPath.cacheTranslationY);
      ctx.restore();
    },

    /**
     * Execute the drawing operation for an object on a specified context
     * @param {CanvasRenderingContext2D} ctx Context to render on
     * @param {RenderingContext} [renderingContext] filtering option by `isTargetTransparent` and exporting
     */
    drawObject: function (ctx, renderingContext) {
      var originalFill = this.fill, originalStroke = this.stroke;
      if (renderingContext && renderingContext.forClipping) {
        this.fill = 'black';
        this.stroke = '';
        this._setClippingProperties(ctx);
      }
      else {
        this._renderBackground(ctx);
      }
      this._render(ctx);
      this._drawClipPath(ctx, this.clipPath, renderingContext);
      this.fill = originalFill;
      this.stroke = originalStroke;
    },

    /**
     * Prepare clipPath state and cache and draw it on instance's cache
     * @param {CanvasRenderingContext2D} ctx
     * @param {fabric.Object} clipPath
     * @param {RenderingContext} [renderingContext]
     */
    _drawClipPath: function (ctx, clipPath, renderingContext) {
      if (!clipPath) { return; }
      // needed to setup a couple of variables
      // path canvas gets overridden with this one.
      // TODO find a better solution?
      clipPath.canvas = this.canvas;
      clipPath.shouldCache();
      clipPath._transformDone = true;
      clipPath.renderCache(Object.assign(renderingContext || {}, { forClipping: true }));
      this.drawClipPathOnCache(ctx, clipPath);
    },

    /**
     * Paint the cached copy of the object on the target context.
     * @param {CanvasRenderingContext2D} ctx Context to render on
     */
    drawCacheOnCanvas: function(ctx) {
      ctx.scale(1 / this.zoomX, 1 / this.zoomY);
      ctx.drawImage(this._cacheCanvas, -this.cacheTranslationX, -this.cacheTranslationY);
    },

    /**
     * Check if cache is dirty
     * @param {Boolean} skipCanvas skip canvas checks because this object is painted
     * on parent canvas.
     */
    isCacheDirty: function(skipCanvas) {
      if (this.isNotVisible()) {
        return false;
      }
      if (this._cacheCanvas && this._cacheContext && !skipCanvas && this._updateCacheCanvas()) {
        // in this case the context is already cleared.
        return true;
      }
      else {
        if (this.dirty ||
          (this.clipPath && this.clipPath.absolutePositioned) ||
          (this.statefullCache && this.hasStateChanged('cacheProperties'))
        ) {
          if (this._cacheCanvas && this._cacheContext && !skipCanvas) {
            var width = this.cacheWidth / this.zoomX;
            var height = this.cacheHeight / this.zoomY;
            this._cacheContext.clearRect(-width / 2, -height / 2, width, height);
          }
          return true;
        }
      }
      return false;
    },

    /**
     * Draws a background for the object big as its untransformed dimensions
     * @private
     * @param {CanvasRenderingContext2D} ctx Context to render on
     */
    _renderBackground: function(ctx) {
      if (!this.backgroundColor) {
        return;
      }
      var dim = this._getNonTransformedDimensions();
      ctx.fillStyle = this.backgroundColor;

      ctx.fillRect(
        -dim.x / 2,
        -dim.y / 2,
        dim.x,
        dim.y
      );
      // if there is background color no other shadows
      // should be casted
      this._removeShadow(ctx);
    },

    /**
     * @private
     * @param {CanvasRenderingContext2D} ctx Context to render on
     */
    _setOpacity: function(ctx) {
      if (this.group && !this.group._transformDone) {
        ctx.globalAlpha = this.getObjectOpacity();
      }
      else {
        ctx.globalAlpha *= this.opacity;
      }
    },

    _setStrokeStyles: function(ctx, decl) {
      var stroke = decl.stroke;
      if (stroke) {
        ctx.lineWidth = decl.strokeWidth;
        ctx.lineCap = decl.strokeLineCap;
        ctx.lineDashOffset = decl.strokeDashOffset;
        ctx.lineJoin = decl.strokeLineJoin;
        ctx.miterLimit = decl.strokeMiterLimit;
        if (stroke.toLive) {
          if (stroke.gradientUnits === 'percentage' || stroke.gradientTransform || stroke.patternTransform) {
            // need to transform gradient in a pattern.
            // this is a slow process. If you are hitting this codepath, and the object
            // is not using caching, you should consider switching it on.
            // we need a canvas as big as the current object caching canvas.
            this._applyPatternForTransformedGradient(ctx, stroke);
          }
          else {
            // is a simple gradient or pattern
            ctx.strokeStyle = stroke.toLive(ctx, this);
            this._applyPatternGradientTransform(ctx, stroke);
          }
        }
        else {
          // is a color
          ctx.strokeStyle = decl.stroke;
        }
      }
    },

    _setFillStyles: function(ctx, decl) {
      var fill = decl.fill;
      if (fill) {
        if (fill.toLive) {
          ctx.fillStyle = fill.toLive(ctx, this);
          this._applyPatternGradientTransform(ctx, decl.fill);
        }
        else {
          ctx.fillStyle = fill;
        }
      }
    },

    _setClippingProperties: function(ctx) {
      ctx.globalAlpha = 1;
      ctx.strokeStyle = 'transparent';
      ctx.fillStyle = '#000000';
    },

    /**
     * @private
     * Sets line dash
     * @param {CanvasRenderingContext2D} ctx Context to set the dash line on
     * @param {Array} dashArray array representing dashes
     */
    _setLineDash: function(ctx, dashArray) {
      if (!dashArray || dashArray.length === 0) {
        return;
      }
      // Spec requires the concatenation of two copies the dash list when the number of elements is odd
      if (1 & dashArray.length) {
        dashArray.push.apply(dashArray, dashArray);
      }
      ctx.setLineDash(dashArray);
    },

    /**
     * Renders controls and borders for the object
     * the context here is not transformed
     * @param {CanvasRenderingContext2D} ctx Context to render on
     * @param {Object} [styleOverride] properties to override the object style
     */
    _renderControls: function(ctx, styleOverride) {
      var vpt = this.getViewportTransform(),
          matrix = this.calcTransformMatrix(),
          options, drawBorders, drawControls;
      styleOverride = styleOverride || { };
      drawBorders = typeof styleOverride.hasBorders !== 'undefined' ? styleOverride.hasBorders : this.hasBorders;
      drawControls = typeof styleOverride.hasControls !== 'undefined' ? styleOverride.hasControls : this.hasControls;
      matrix = fabric.util.multiplyTransformMatrices(vpt, matrix);
      options = fabric.util.qrDecompose(matrix);
      ctx.save();
      ctx.translate(options.translateX, options.translateY);
      ctx.lineWidth = 1 * this.borderScaleFactor;
      if (!this.group) {
        ctx.globalAlpha = this.isMoving ? this.borderOpacityWhenMoving : 1;
      }
      if (this.flipX) {
        options.angle -= 180;
      }
      ctx.rotate(degreesToRadians(this.group ? options.angle : this.angle));
      if (drawBorders && (styleOverride.forActiveSelection || this.group)) {
        this.drawBordersInGroup(ctx, options, styleOverride);
      }
      else if (drawBorders) {
        this.drawBorders(ctx, styleOverride);
      }
      drawControls && this.drawControls(ctx, styleOverride);
      ctx.restore();
    },

    /**
     * @private
     * @param {CanvasRenderingContext2D} ctx Context to render on
     */
    _setShadow: function(ctx) {
      if (!this.shadow) {
        return;
      }

      var shadow = this.shadow, canvas = this.canvas,
          multX = (canvas && canvas.viewportTransform[0]) || 1,
          multY = (canvas && canvas.viewportTransform[3]) || 1,
          scaling = shadow.nonScaling ? new fabric.Point(1, 1) : this.getObjectScaling();
      if (canvas && canvas._isRetinaScaling()) {
        multX *= fabric.devicePixelRatio;
        multY *= fabric.devicePixelRatio;
      }
      ctx.shadowColor = shadow.color;
      ctx.shadowBlur = shadow.blur * fabric.browserShadowBlurConstant *
        (multX + multY) * (scaling.x + scaling.y) / 4;
      ctx.shadowOffsetX = shadow.offsetX * multX * scaling.x;
      ctx.shadowOffsetY = shadow.offsetY * multY * scaling.y;
    },

    /**
     * @private
     * @param {CanvasRenderingContext2D} ctx Context to render on
     */
    _removeShadow: function(ctx) {
      if (!this.shadow) {
        return;
      }

      ctx.shadowColor = '';
      ctx.shadowBlur = ctx.shadowOffsetX = ctx.shadowOffsetY = 0;
    },

    /**
     * @private
     * @param {CanvasRenderingContext2D} ctx Context to render on
     * @param {Object} filler fabric.Pattern or fabric.Gradient
     * @return {Object} offset.offsetX offset for text rendering
     * @return {Object} offset.offsetY offset for text rendering
     */
    _applyPatternGradientTransform: function(ctx, filler) {
      if (!filler || !filler.toLive) {
        return { offsetX: 0, offsetY: 0 };
      }
      var t = filler.gradientTransform || filler.patternTransform;
      var offsetX = -this.width / 2 + filler.offsetX || 0,
          offsetY = -this.height / 2 + filler.offsetY || 0;

      if (filler.gradientUnits === 'percentage') {
        ctx.transform(this.width, 0, 0, this.height, offsetX, offsetY);
      }
      else {
        ctx.transform(1, 0, 0, 1, offsetX, offsetY);
      }
      if (t) {
        ctx.transform(t[0], t[1], t[2], t[3], t[4], t[5]);
      }
      return { offsetX: offsetX, offsetY: offsetY };
    },

    /**
     * @private
     * @param {CanvasRenderingContext2D} ctx Context to render on
     */
    _renderPaintInOrder: function(ctx) {
      if (this.paintFirst === 'stroke') {
        this._renderStroke(ctx);
        this._renderFill(ctx);
      }
      else {
        this._renderFill(ctx);
        this._renderStroke(ctx);
      }
    },

    /**
     * @private
     * function that actually render something on the context.
     * empty here to allow Obects to work on tests to benchmark fabric functionalites
     * not related to rendering
     * @param {CanvasRenderingContext2D} ctx Context to render on
     */
    _render: function(/* ctx */) {

    },

    /**
     * @private
     * @param {CanvasRenderingContext2D} ctx Context to render on
     */
    _renderFill: function(ctx) {
      if (!this.fill) {
        return;
      }

      ctx.save();
      this._setFillStyles(ctx, this);
      if (this.fillRule === 'evenodd') {
        ctx.fill('evenodd');
      }
      else {
        ctx.fill();
      }
      ctx.restore();
    },

    /**
     * @private
     * @param {CanvasRenderingContext2D} ctx Context to render on
     */
    _renderStroke: function(ctx) {
      if (!this.stroke || this.strokeWidth === 0) {
        return;
      }

      if (this.shadow && !this.shadow.affectStroke) {
        this._removeShadow(ctx);
      }

      ctx.save();
      if (this.strokeUniform) {
        var scaling = this.getObjectScaling();
        ctx.scale(1 / scaling.x, 1 / scaling.y);
      }
      this._setLineDash(ctx, this.strokeDashArray);
      this._setStrokeStyles(ctx, this);
      ctx.stroke();
      ctx.restore();
    },

    /**
     * This function try to patch the missing gradientTransform on canvas gradients.
     * transforming a context to transform the gradient, is going to transform the stroke too.
     * we want to transform the gradient but not the stroke operation, so we create
     * a transformed gradient on a pattern and then we use the pattern instead of the gradient.
     * this method has drwabacks: is slow, is in low resolution, needs a patch for when the size
     * is limited.
     * @private
     * @param {CanvasRenderingContext2D} ctx Context to render on
     * @param {fabric.Gradient} filler a fabric gradient instance
     */
    _applyPatternForTransformedGradient: function(ctx, filler) {
      var dims = this._limitCacheSize(this._getCacheCanvasDimensions()),
          pCanvas = fabric.util.createCanvasElement(), pCtx, retinaScaling = this.canvas.getRetinaScaling(),
          width = dims.x / this.scaleX / retinaScaling, height = dims.y / this.scaleY / retinaScaling;
      pCanvas.width = width;
      pCanvas.height = height;
      pCtx = pCanvas.getContext('2d');
      pCtx.beginPath(); pCtx.moveTo(0, 0); pCtx.lineTo(width, 0); pCtx.lineTo(width, height);
      pCtx.lineTo(0, height); pCtx.closePath();
      pCtx.translate(width / 2, height / 2);
      pCtx.scale(
        dims.zoomX / this.scaleX / retinaScaling,
        dims.zoomY / this.scaleY / retinaScaling
      );
      this._applyPatternGradientTransform(pCtx, filler);
      pCtx.fillStyle = filler.toLive(ctx);
      pCtx.fill();
      ctx.translate(-this.width / 2 - this.strokeWidth / 2, -this.height / 2 - this.strokeWidth / 2);
      ctx.scale(
        retinaScaling * this.scaleX / dims.zoomX,
        retinaScaling * this.scaleY / dims.zoomY
      );
      ctx.strokeStyle = pCtx.createPattern(pCanvas, 'no-repeat');
    },

    /**
     * This function is an helper for svg import. it returns the center of the object in the svg
     * untransformed coordinates
     * @private
     * @return {Object} center point from element coordinates
     */
    _findCenterFromElement: function() {
      return { x: this.left + this.width / 2, y: this.top + this.height / 2 };
    },

    /**
     * This function is an helper for svg import. it decompose the transformMatrix
     * and assign properties to object.
     * untransformed coordinates
     * @private
     * @chainable
     */
    _assignTransformMatrixProps: function() {
      if (this.transformMatrix) {
        var options = fabric.util.qrDecompose(this.transformMatrix);
        this.flipX = false;
        this.flipY = false;
        this.set('scaleX', options.scaleX);
        this.set('scaleY', options.scaleY);
        this.angle = options.angle;
        this.skewX = options.skewX;
        this.skewY = 0;
      }
    },

    /**
     * This function is an helper for svg import. it removes the transform matrix
     * and set to object properties that fabricjs can handle
     * @private
     * @param {Object} preserveAspectRatioOptions
     * @return {thisArg}
     */
    _removeTransformMatrix: function(preserveAspectRatioOptions) {
      var center = this._findCenterFromElement();
      if (this.transformMatrix) {
        this._assignTransformMatrixProps();
        center = fabric.util.transformPoint(center, this.transformMatrix);
      }
      this.transformMatrix = null;
      if (preserveAspectRatioOptions) {
        this.scaleX *= preserveAspectRatioOptions.scaleX;
        this.scaleY *= preserveAspectRatioOptions.scaleY;
        this.cropX = preserveAspectRatioOptions.cropX;
        this.cropY = preserveAspectRatioOptions.cropY;
        center.x += preserveAspectRatioOptions.offsetLeft;
        center.y += preserveAspectRatioOptions.offsetTop;
        this.width = preserveAspectRatioOptions.width;
        this.height = preserveAspectRatioOptions.height;
      }
      this.setPositionByOrigin(center, 'center', 'center');
    },

    /**
     * Clones an instance.
     * @param {Array} [propertiesToInclude] Any properties that you might want to additionally include in the output
     * @returns {Promise<fabric.Object>}
     */
    clone: function(propertiesToInclude) {
      var objectForm = this.toObject(propertiesToInclude);
      return this.constructor.fromObject(objectForm);
    },

    /**
     * Creates an instance of fabric.Image out of an object
     * makes use of toCanvasElement.
     * Once this method was based on toDataUrl and loadImage, so it also had a quality
     * and format option. toCanvasElement is faster and produce no loss of quality.
     * If you need to get a real Jpeg or Png from an object, using toDataURL is the right way to do it.
     * toCanvasElement and then toBlob from the obtained canvas is also a good option.
     * @param {Object} [options] for clone as image, passed to toDataURL
     * @param {Number} [options.multiplier=1] Multiplier to scale by
     * @param {Number} [options.left] Cropping left offset. Introduced in v1.2.14
     * @param {Number} [options.top] Cropping top offset. Introduced in v1.2.14
     * @param {Number} [options.width] Cropping width. Introduced in v1.2.14
     * @param {Number} [options.height] Cropping height. Introduced in v1.2.14
     * @param {Boolean} [options.enableRetinaScaling] Enable retina scaling for clone image. Introduce in 1.6.4
     * @param {Boolean} [options.withoutTransform] Remove current object transform ( no scale , no angle, no flip, no skew ). Introduced in 2.3.4
     * @param {Boolean} [options.withoutShadow] Remove current object shadow. Introduced in 2.4.2
     * @return {fabric.Image} Object cloned as image.
     */
    cloneAsImage: function(options) {
      var canvasEl = this.toCanvasElement(options);
      return new fabric.Image(canvasEl);
    },

    /**
     * Converts an object into a HTMLCanvas element
     * @param {Object} options Options object
     * @param {Number} [options.multiplier=1] Multiplier to scale by
     * @param {Number} [options.left] Cropping left offset. Introduced in v1.2.14
     * @param {Number} [options.top] Cropping top offset. Introduced in v1.2.14
     * @param {Number} [options.width] Cropping width. Introduced in v1.2.14
     * @param {Number} [options.height] Cropping height. Introduced in v1.2.14
     * @param {Boolean} [options.enableRetinaScaling] Enable retina scaling for clone image. Introduce in 1.6.4
     * @param {Boolean} [options.withoutTransform] Remove current object transform ( no scale , no angle, no flip, no skew ). Introduced in 2.3.4
     * @param {Boolean} [options.withoutShadow] Remove current object shadow. Introduced in 2.4.2
     * @param {Boolean} [options.filter] filter instance's objects
     * @return {HTMLCanvasElement} Returns DOM element <canvas> with the fabric.Object
     */
    toCanvasElement: function(options) {
      options || (options = { });

      var utils = fabric.util, origParams = utils.saveObjectTransform(this),
          originalGroup = this.group,
          originalShadow = this.shadow, abs = Math.abs,
          retinaScaling = options.enableRetinaScaling ? Math.max(fabric.devicePixelRatio, 1) : 1,
          multiplier = (options.multiplier || 1) * retinaScaling;
      delete this.group;
      if (options.withoutTransform) {
        utils.resetObjectTransform(this);
      }
      if (options.withoutShadow) {
        this.shadow = null;
      }

      var el = fabric.util.createCanvasElement(),
          // skip canvas zoom and calculate with setCoords now.
          boundingRect = this.getBoundingRect(true, true),
          shadow = this.shadow, shadowOffset = { x: 0, y: 0 },
          width, height;

      if (shadow) {
        var shadowBlur = shadow.blur;
        var scaling = shadow.nonScaling ? new fabric.Point(1, 1) : this.getObjectScaling();
        // consider non scaling shadow.
        shadowOffset.x = 2 * Math.round(abs(shadow.offsetX) + shadowBlur) * (abs(scaling.x));
        shadowOffset.y = 2 * Math.round(abs(shadow.offsetY) + shadowBlur) * (abs(scaling.y));
      }
      width = boundingRect.width + shadowOffset.x;
      height = boundingRect.height + shadowOffset.y;
      // if the current width/height is not an integer
      // we need to make it so.
      el.width = Math.ceil(width);
      el.height = Math.ceil(height);
      var canvas = new fabric.StaticCanvas(el, {
        enableRetinaScaling: false,
        renderOnAddRemove: false,
        skipOffscreen: false,
      });
      if (options.format === 'jpeg') {
        canvas.backgroundColor = '#fff';
      }
      this.setPositionByOrigin(new fabric.Point(canvas.width / 2, canvas.height / 2), 'center', 'center');
      var originalCanvas = this.canvas;
<<<<<<< HEAD
      this.set('canvas', canvas);
      var canvasEl = canvas.toCanvasElement(multiplier || 1, Object.assign(options, { objects: [this] }));
=======
      canvas._objects = [this];
      this.set('canvas', canvas);
      this.setCoords();
      var canvasEl = canvas.toCanvasElement(multiplier || 1, options);
>>>>>>> c33fe615
      this.set('canvas', originalCanvas);
      this.shadow = originalShadow;
      if (originalGroup) {
        this.group = originalGroup;
      }
      this.set(origParams);
      this.setCoords();
      // canvas.dispose will call image.dispose that will nullify the elements
      // since this canvas is a simple element for the process, we remove references
      // to objects in this way in order to avoid object trashing.
      canvas._objects = [];
      canvas.dispose();
      canvas = null;

      return canvasEl;
    },

    /**
     * Converts an object into a data-url-like string
     * @param {Object} options Options object
     * @param {String} [options.format=png] The format of the output image. Either "jpeg" or "png"
     * @param {Number} [options.quality=1] Quality level (0..1). Only used for jpeg.
     * @param {Number} [options.multiplier=1] Multiplier to scale by
     * @param {Number} [options.left] Cropping left offset. Introduced in v1.2.14
     * @param {Number} [options.top] Cropping top offset. Introduced in v1.2.14
     * @param {Number} [options.width] Cropping width. Introduced in v1.2.14
     * @param {Number} [options.height] Cropping height. Introduced in v1.2.14
     * @param {Boolean} [options.enableRetinaScaling] Enable retina scaling for clone image. Introduce in 1.6.4
     * @param {Boolean} [options.withoutTransform] Remove current object transform ( no scale , no angle, no flip, no skew ). Introduced in 2.3.4
     * @param {Boolean} [options.withoutShadow] Remove current object shadow. Introduced in 2.4.2
     * @return {String} Returns a data: URL containing a representation of the object in the format specified by options.format
     */
    toDataURL: function(options) {
      options || (options = { });
      return fabric.util.toDataURL(this.toCanvasElement(options), options.format || 'png', options.quality || 1);
    },

    /**
     * Returns true if specified type is identical to the type of an instance
     * @param {String} type Type to check against
     * @return {Boolean}
     */
    isType: function(type) {
      return arguments.length > 1 ? Array.from(arguments).includes(this.type) : this.type === type;
    },

    /**
     * Returns complexity of an instance
     * @return {Number} complexity of this instance (is 1 unless subclassed)
     */
    complexity: function() {
      return 1;
    },

    /**
     * Returns a JSON representation of an instance
     * @param {Array} [propertiesToInclude] Any properties that you might want to additionally include in the output
     * @return {Object} JSON
     */
    toJSON: function(propertiesToInclude) {
      // delegate, not alias
      return this.toObject(propertiesToInclude);
    },

    /**
     * Sets "angle" of an instance with centered rotation
     * @param {Number} angle Angle value (in degrees)
     * @return {fabric.Object} thisArg
     * @chainable
     */
    rotate: function(angle) {
      var shouldCenterOrigin = (this.originX !== 'center' || this.originY !== 'center') && this.centeredRotation;

      if (shouldCenterOrigin) {
        this._setOriginToCenter();
      }

      this.set('angle', angle);

      if (shouldCenterOrigin) {
        this._resetOrigin();
      }

      return this;
    },

    /**
     * Centers object horizontally on canvas to which it was added last.
     * You might need to call `setCoords` on an object after centering, to update controls area.
     * @return {fabric.Object} thisArg
     * @chainable
     */
    centerH: function () {
      this.canvas && this.canvas.centerObjectH(this);
      return this;
    },

    /**
     * Centers object horizontally on current viewport of canvas to which it was added last.
     * You might need to call `setCoords` on an object after centering, to update controls area.
     * @return {fabric.Object} thisArg
     * @chainable
     */
    viewportCenterH: function () {
      this.canvas && this.canvas.viewportCenterObjectH(this);
      return this;
    },

    /**
     * Centers object vertically on canvas to which it was added last.
     * You might need to call `setCoords` on an object after centering, to update controls area.
     * @return {fabric.Object} thisArg
     * @chainable
     */
    centerV: function () {
      this.canvas && this.canvas.centerObjectV(this);
      return this;
    },

    /**
     * Centers object vertically on current viewport of canvas to which it was added last.
     * You might need to call `setCoords` on an object after centering, to update controls area.
     * @return {fabric.Object} thisArg
     * @chainable
     */
    viewportCenterV: function () {
      this.canvas && this.canvas.viewportCenterObjectV(this);
      return this;
    },

    /**
     * Centers object vertically and horizontally on canvas to which is was added last
     * You might need to call `setCoords` on an object after centering, to update controls area.
     * @return {fabric.Object} thisArg
     * @chainable
     */
    center: function () {
      this.canvas && this.canvas.centerObject(this);
      return this;
    },

    /**
     * Centers object on current viewport of canvas to which it was added last.
     * You might need to call `setCoords` on an object after centering, to update controls area.
     * @return {fabric.Object} thisArg
     * @chainable
     */
    viewportCenter: function () {
      this.canvas && this.canvas.viewportCenterObject(this);
      return this;
    },

    /**
     * This callback function is called by the parent group of an object every
     * time a non-delegated property changes on the group. It is passed the key
     * and value as parameters. Not adding in this function's signature to avoid
     * Travis build error about unused variables.
     */
    setOnGroup: function() {
      // implemented by sub-classes, as needed.
    },

    /**
     * Sets canvas globalCompositeOperation for specific object
     * custom composition operation for the particular object can be specified using globalCompositeOperation property
     * @param {CanvasRenderingContext2D} ctx Rendering canvas context
     */
    _setupCompositeOperation: function (ctx) {
      if (this.globalCompositeOperation) {
        ctx.globalCompositeOperation = this.globalCompositeOperation;
      }
    },

    /**
     * cancel instance's running animations
     * override if necessary to dispose artifacts such as `clipPath`
     */
    dispose: function () {
      if (fabric.runningAnimations) {
        fabric.runningAnimations.cancelByTarget(this);
      }
      this._parentMonitor && this._parentMonitor.dispose();
      delete this._parentMonitor;
    }
  });

  fabric.util.createAccessors && fabric.util.createAccessors(fabric.Object);

  extend(fabric.Object.prototype, fabric.Observable);

  /**
   * Defines the number of fraction digits to use when serializing object values.
   * You can use it to increase/decrease precision of such values like left, top, scaleX, scaleY, etc.
   * @static
   * @memberOf fabric.Object
   * @constant
   * @type Number
   */
  fabric.Object.NUM_FRACTION_DIGITS = 2;

  /**
   *
   * @param {Function} klass
   * @param {object} object
   * @param {object} [options]
   * @param {string} [options.extraParam] property to pass as first argument to the constructor
   * @param {AbortSignal} [options.signal] handle aborting, see https://developer.mozilla.org/en-US/docs/Web/API/AbortController/signal
   * @returns {Promise<fabric.Object>}
   */
  fabric.Object._fromObject = function(klass, object, options) {
    var serializedObject = clone(object, true);
    return fabric.util.enlivenObjectEnlivables(serializedObject, options).then(function(enlivedMap) {
      var newObject = Object.assign(object, enlivedMap);
      return options && options.extraParam ? new klass(object[options.extraParam], newObject) : new klass(newObject);
    });
  };

  /**
   *
   * @static
   * @memberOf fabric.Object
   * @param {object} object
   * @param {object} [options]
   * @param {AbortSignal} [options.signal] handle aborting, see https://developer.mozilla.org/en-US/docs/Web/API/AbortController/signal
   * @returns {Promise<fabric.Object>}
   */
  fabric.Object.fromObject = function(object, options) {
    return fabric.Object._fromObject(fabric.Object, object, options);
  };

  /**
   * Unique id used internally when creating SVG elements
   * @static
   * @memberOf fabric.Object
   * @type Number
   */
  fabric.Object.__uid = 0;
})(typeof exports !== 'undefined' ? exports : this);<|MERGE_RESOLUTION|>--- conflicted
+++ resolved
@@ -1779,15 +1779,10 @@
       }
       this.setPositionByOrigin(new fabric.Point(canvas.width / 2, canvas.height / 2), 'center', 'center');
       var originalCanvas = this.canvas;
-<<<<<<< HEAD
-      this.set('canvas', canvas);
-      var canvasEl = canvas.toCanvasElement(multiplier || 1, Object.assign(options, { objects: [this] }));
-=======
       canvas._objects = [this];
       this.set('canvas', canvas);
       this.setCoords();
       var canvasEl = canvas.toCanvasElement(multiplier || 1, options);
->>>>>>> c33fe615
       this.set('canvas', originalCanvas);
       this.shadow = originalShadow;
       if (originalGroup) {
