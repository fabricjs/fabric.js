(function(global) {

  'use strict';

  var fabric = global.fabric || (global.fabric = { }),
      extend = fabric.util.object.extend,
      clone = fabric.util.object.clone,
      toFixed = fabric.util.toFixed,
      capitalize = fabric.util.string.capitalize,
      degreesToRadians = fabric.util.degreesToRadians,
      supportsLineDash = fabric.StaticCanvas.supports('setLineDash'),
      objectCaching = !fabric.isLikelyNode,
      ALIASING_LIMIT = 2;

  if (fabric.Object) {
    return;
  }

  /**
   * Root object class from which all 2d shape classes inherit from
   * @class fabric.Object
   * @tutorial {@link http://fabricjs.com/fabric-intro-part-1#objects}
   * @see {@link fabric.Object#initialize} for constructor definition
   *
   * @fires added
   * @fires removed
   *
   * @fires selected
   * @fires deselected
   * @fires modified
   * @fires modified
   * @fires moved
   * @fires scaled
   * @fires rotated
   * @fires skewed
   *
   * @fires rotating
   * @fires scaling
   * @fires moving
   * @fires skewing
   *
   * @fires mousedown
   * @fires mouseup
   * @fires mouseover
   * @fires mouseout
   * @fires mousewheel
   * @fires mousedblclick
   *
   * @fires dragover
   * @fires dragenter
   * @fires dragleave
   * @fires drop
   */
  fabric.Object = fabric.util.createClass(fabric.CommonMethods, /** @lends fabric.Object.prototype */ {

    /**
     * Type of an object (rect, circle, path, etc.).
     * Note that this property is meant to be read-only and not meant to be modified.
     * If you modify, certain parts of Fabric (such as JSON loading) won't work correctly.
     * @type String
     * @default
     */
    type:                     'object',

    /**
     * Horizontal origin of transformation of an object (one of "left", "right", "center")
     * See http://jsfiddle.net/1ow02gea/244/ on how originX/originY affect objects in groups
     * @type String
     * @default
     */
    originX:                  'left',

    /**
     * Vertical origin of transformation of an object (one of "top", "bottom", "center")
     * See http://jsfiddle.net/1ow02gea/244/ on how originX/originY affect objects in groups
     * @type String
     * @default
     */
    originY:                  'top',

    /**
     * Top position of an object. Note that by default it's relative to object top. You can change this by setting originY={top/center/bottom}
     * @type Number
     * @default
     */
    top:                      0,

    /**
     * Left position of an object. Note that by default it's relative to object left. You can change this by setting originX={left/center/right}
     * @type Number
     * @default
     */
    left:                     0,

    /**
     * Object width
     * @type Number
     * @default
     */
    width:                    0,

    /**
     * Object height
     * @type Number
     * @default
     */
    height:                   0,

    /**
     * Object scale factor (horizontal)
     * @type Number
     * @default
     */
    scaleX:                   1,

    /**
     * Object scale factor (vertical)
     * @type Number
     * @default
     */
    scaleY:                   1,

    /**
     * When true, an object is rendered as flipped horizontally
     * @type Boolean
     * @default
     */
    flipX:                    false,

    /**
     * When true, an object is rendered as flipped vertically
     * @type Boolean
     * @default
     */
    flipY:                    false,

    /**
     * Opacity of an object
     * @type Number
     * @default
     */
    opacity:                  1,

    /**
     * Angle of rotation of an object (in degrees)
     * @type Number
     * @default
     */
    angle:                    0,

    /**
     * Angle of skew on x axes of an object (in degrees)
     * @type Number
     * @default
     */
    skewX:                    0,

    /**
     * Angle of skew on y axes of an object (in degrees)
     * @type Number
     * @default
     */
    skewY:                    0,

    /**
     * Size of object's controlling corners (in pixels)
     * @type Number
     * @default
     */
    cornerSize:               13,

    /**
     * When true, object's controlling corners are rendered as transparent inside (i.e. stroke instead of fill)
     * @type Boolean
     * @default
     */
    transparentCorners:       true,

    /**
     * Default cursor value used when hovering over this object on canvas
     * @type String
     * @default
     */
    hoverCursor:              null,

    /**
     * Default cursor value used when moving this object on canvas
     * @type String
     * @default
     */
    moveCursor:               null,

    /**
     * Padding between object and its controlling borders (in pixels)
     * @type Number
     * @default
     */
    padding:                  0,

    /**
     * Color of controlling borders of an object (when it's active)
     * @type String
     * @default
     */
    borderColor:              'rgba(102,153,255,0.75)',

    /**
     * Array specifying dash pattern of an object's borders (hasBorder must be true)
     * @since 1.6.2
     * @type Array
     */
    borderDashArray:          null,

    /**
     * Color of controlling corners of an object (when it's active)
     * @type String
     * @default
     */
    cornerColor:              'rgba(102,153,255,0.5)',

    /**
     * Color of controlling corners of an object (when it's active and transparentCorners false)
     * @since 1.6.2
     * @type String
     * @default
     */
    cornerStrokeColor:        null,

    /**
     * Specify style of control, 'rect' or 'circle'
     * @since 1.6.2
     * @type String
     */
    cornerStyle:          'rect',

    /**
     * Array specifying dash pattern of an object's control (hasBorder must be true)
     * @since 1.6.2
     * @type Array
     */
    cornerDashArray:          null,

    /**
     * When true, this object will use center point as the origin of transformation
     * when being scaled via the controls.
     * <b>Backwards incompatibility note:</b> This property replaces "centerTransform" (Boolean).
     * @since 1.3.4
     * @type Boolean
     * @default
     */
    centeredScaling:          false,

    /**
     * When true, this object will use center point as the origin of transformation
     * when being rotated via the controls.
     * <b>Backwards incompatibility note:</b> This property replaces "centerTransform" (Boolean).
     * @since 1.3.4
     * @type Boolean
     * @default
     */
    centeredRotation:         true,

    /**
     * Color of object's fill
     * takes css colors https://www.w3.org/TR/css-color-3/
     * @type String
     * @default
     */
    fill:                     'rgb(0,0,0)',

    /**
     * Fill rule used to fill an object
     * accepted values are nonzero, evenodd
     * <b>Backwards incompatibility note:</b> This property was used for setting globalCompositeOperation until v1.4.12 (use `fabric.Object#globalCompositeOperation` instead)
     * @type String
     * @default
     */
    fillRule:                 'nonzero',

    /**
     * Composite rule used for canvas globalCompositeOperation
     * @type String
     * @default
     */
    globalCompositeOperation: 'source-over',

    /**
     * Background color of an object.
     * takes css colors https://www.w3.org/TR/css-color-3/
     * @type String
     * @default
     */
    backgroundColor:          '',

    /**
     * Selection Background color of an object. colored layer behind the object when it is active.
     * does not mix good with globalCompositeOperation methods.
     * @type String
     * @default
     */
    selectionBackgroundColor:          '',

    /**
     * When defined, an object is rendered via stroke and this property specifies its color
     * takes css colors https://www.w3.org/TR/css-color-3/
     * @type String
     * @default
     */
    stroke:                   null,

    /**
     * Width of a stroke used to render this object
     * @type Number
     * @default
     */
    strokeWidth:              1,

    /**
     * Array specifying dash pattern of an object's stroke (stroke must be defined)
     * @type Array
     */
    strokeDashArray:          null,

    /**
     * Line offset of an object's stroke
     * @type Number
     * @default
     */
    strokeDashOffset: 0,

    /**
     * Line endings style of an object's stroke (one of "butt", "round", "square")
     * @type String
     * @default
     */
    strokeLineCap:            'butt',

    /**
     * Corner style of an object's stroke (one of "bevil", "round", "miter")
     * @type String
     * @default
     */
    strokeLineJoin:           'miter',

    /**
     * Maximum miter length (used for strokeLineJoin = "miter") of an object's stroke
     * @type Number
     * @default
     */
    strokeMiterLimit:         4,

    /**
     * Shadow object representing shadow of this shape
     * @type fabric.Shadow
     * @default
     */
    shadow:                   null,

    /**
     * Opacity of object's controlling borders when object is active and moving
     * @type Number
     * @default
     */
    borderOpacityWhenMoving:  0.4,

    /**
     * Scale factor of object's controlling borders
     * @type Number
     * @default
     */
    borderScaleFactor:        1,

    /**
     * Transform matrix (similar to SVG's transform matrix)
     * @type Array
     */
    transformMatrix:          null,

    /**
     * Minimum allowed scale value of an object
     * @type Number
     * @default
     */
    minScaleLimit:            0,

    /**
     * When set to `false`, an object can not be selected for modification (using either point-click-based or group-based selection).
     * But events still fire on it.
     * @type Boolean
     * @default
     */
    selectable:               true,

    /**
     * When set to `false`, an object can not be a target of events. All events propagate through it. Introduced in v1.3.4
     * @type Boolean
     * @default
     */
    evented:                  true,

    /**
     * When set to `false`, an object is not rendered on canvas
     * @type Boolean
     * @default
     */
    visible:                  true,

    /**
     * When set to `false`, object's controls are not displayed and can not be used to manipulate object
     * @type Boolean
     * @default
     */
    hasControls:              true,

    /**
     * When set to `false`, object's controlling borders are not rendered
     * @type Boolean
     * @default
     */
    hasBorders:               true,

    /**
     * When set to `false`, object's controlling rotating point will not be visible or selectable
     * @type Boolean
     * @default
     */
    hasRotatingPoint:         true,

    /**
     * Offset for object's controlling rotating point (when enabled via `hasRotatingPoint`)
     * @type Number
     * @default
     */
    rotatingPointOffset:      40,

    /**
     * When set to `true`, objects are "found" on canvas on per-pixel basis rather than according to bounding box
     * @type Boolean
     * @default
     */
    perPixelTargetFind:       false,

    /**
     * When `false`, default object's values are not included in its serialization
     * @type Boolean
     * @default
     */
    includeDefaultValues:     true,

    /**
     * Function that determines clipping of an object (context is passed as a first argument).
     * If you are using code minification, ctx argument can be minified/manglied you should use
     * as a workaround `var ctx = arguments[0];` in the function;
     * Note that context origin is at the object's center point (not left/top corner)
     * @deprecated since 2.0.0
     * @type Function
     */
    clipTo:                   null,

    /**
     * When `true`, object horizontal movement is locked
     * @type Boolean
     * @default
     */
    lockMovementX:            false,

    /**
     * When `true`, object vertical movement is locked
     * @type Boolean
     * @default
     */
    lockMovementY:            false,

    /**
     * When `true`, object rotation is locked
     * @type Boolean
     * @default
     */
    lockRotation:             false,

    /**
     * When `true`, object horizontal scaling is locked
     * @type Boolean
     * @default
     */
    lockScalingX:             false,

    /**
     * When `true`, object vertical scaling is locked
     * @type Boolean
     * @default
     */
    lockScalingY:             false,

    /**
     * When `true`, object non-uniform scaling is locked
     * @type Boolean
     * @default
     */
    lockUniScaling:           false,

    /**
     * When `true`, object horizontal skewing is locked
     * @type Boolean
     * @default
     */
    lockSkewingX:             false,

    /**
     * When `true`, object vertical skewing is locked
     * @type Boolean
     * @default
     */
    lockSkewingY:             false,

    /**
     * When `true`, object cannot be flipped by scaling into negative values
     * @type Boolean
     * @default
     */
    lockScalingFlip:          false,

    /**
     * When `true`, object is not exported in OBJECT/JSON
     * since 1.6.3
     * @type Boolean
     * @default
     */
    excludeFromExport:        false,

    /**
     * When `true`, object is cached on an additional canvas.
     * default to true
     * since 1.7.0
     * @type Boolean
     * @default true
     */
    objectCaching:            objectCaching,

    /**
     * When `true`, object properties are checked for cache invalidation. In some particular
     * situation you may want this to be disabled ( spray brush, very big, groups)
     * or if your application does not allow you to modify properties for groups child you want
     * to disable it for groups.
     * default to false
     * since 1.7.0
     * @type Boolean
     * @default false
     */
    statefullCache:            false,

    /**
     * When `true`, cache does not get updated during scaling. The picture will get blocky if scaled
     * too much and will be redrawn with correct details at the end of scaling.
     * this setting is performance and application dependant.
     * default to true
     * since 1.7.0
     * @type Boolean
     * @default true
     */
    noScaleCache:              true,

    /**
     * When set to `true`, object's cache will be rerendered next render call.
     * since 1.7.0
     * @type Boolean
     * @default true
     */
    dirty:                true,

    /**
     * keeps the value of the last hovered corner during mouse move.
     * 0 is no corner, or 'mt', 'ml', 'mtr' etc..
     * It should be private, but there is no harm in using it as
     * a read-only property.
     * @type number|string|any
     * @default 0
     */
    __corner: 0,

    /**
     * Determines if the fill or the stroke is drawn first (one of "fill" or "stroke")
     * @type String
     * @default
     */
    paintFirst:           'fill',

    /**
     * List of properties to consider when checking if state
     * of an object is changed (fabric.Object#hasStateChanged)
     * as well as for history (undo/redo) purposes
     * @type Array
     */
    stateProperties: (
      'top left width height scaleX scaleY flipX flipY originX originY transformMatrix ' +
      'stroke strokeWidth strokeDashArray strokeLineCap strokeDashOffset strokeLineJoin strokeMiterLimit ' +
      'angle opacity fill globalCompositeOperation shadow clipTo visible backgroundColor ' +
      'skewX skewY fillRule paintFirst clipPath'
    ).split(' '),

    /**
     * List of properties to consider when checking if cache needs refresh
     * Those properties are checked by statefullCache ON ( or lazy mode if we want ) or from single
     * calls to Object.set(key, value). If the key is in this list, the object is marked as dirty
     * and refreshed at the next render
     * @type Array
     */
    cacheProperties: (
      'fill stroke strokeWidth strokeDashArray width height paintFirst' +
<<<<<<< HEAD
      ' strokeLineCap strokeLineJoin strokeMiterLimit backgroundColor clipPath'
=======
      ' strokeLineCap strokeDashOffset strokeLineJoin strokeMiterLimit backgroundColor'
>>>>>>> 0927a70a
    ).split(' '),

    /**
     * a fabricObject that, without stroke define a clipping area with their shape. filled in black
     * the clipPath object gets used when the object has rendered, and the context is placed in the center
     * of the object cacheCanvas.
     * If you want 0,0 of a clipPath to align with an object center, use clipPath.originX/Y to 'center'
     * @type fabric.Object
     */
    clipPath: undefined,

    /**
     * Meaningful ONLY when the object is used as clipPath.
     * if true, the clipPath will make the object clip to the outside of the clipPath
     * since 2.4.0
     * @type boolean
     * @default false
     */
    inverted: false,

    /**
     * Meaningful ONLY when the object is used as clipPath.
     * if true, the clipPath will have its top and left relative to canvas, and will
     * not be influenced by the object transform. This will make the clipPath relative
     * to the canvas, but clipping just a particular object.
     * WARNING this is beta, this feature may change or be renamed.
     * since 2.4.0
     * @type boolean
     * @default false
     */
    absolutePositioned: false,

    /**
     * Constructor
     * @param {Object} [options] Options object
     */
    initialize: function(options) {
      if (options) {
        this.setOptions(options);
      }
    },

    /**
     * Create a the canvas used to keep the cached copy of the object
     * @private
     */
    _createCacheCanvas: function() {
      this._cacheProperties = {};
      this._cacheCanvas = fabric.util.createCanvasElement();
      this._cacheContext = this._cacheCanvas.getContext('2d');
      this._updateCacheCanvas();
      // if canvas gets created, is empty, so dirty.
      this.dirty = true;
    },

    /**
     * Limit the cache dimensions so that X * Y do not cross fabric.perfLimitSizeTotal
     * and each side do not cross fabric.cacheSideLimit
     * those numbers are configurable so that you can get as much detail as you want
     * making bargain with performances.
     * @param {Object} dims
     * @param {Object} dims.width width of canvas
     * @param {Object} dims.height height of canvas
     * @param {Object} dims.zoomX zoomX zoom value to unscale the canvas before drawing cache
     * @param {Object} dims.zoomY zoomY zoom value to unscale the canvas before drawing cache
     * @return {Object}.width width of canvas
     * @return {Object}.height height of canvas
     * @return {Object}.zoomX zoomX zoom value to unscale the canvas before drawing cache
     * @return {Object}.zoomY zoomY zoom value to unscale the canvas before drawing cache
     */
    _limitCacheSize: function(dims) {
      var perfLimitSizeTotal = fabric.perfLimitSizeTotal,
          width = dims.width, height = dims.height,
          max = fabric.maxCacheSideLimit, min = fabric.minCacheSideLimit;
      if (width <= max && height <= max && width * height <= perfLimitSizeTotal) {
        if (width < min) {
          dims.width = min;
        }
        if (height < min) {
          dims.height = min;
        }
        return dims;
      }
      var ar = width / height, limitedDims = fabric.util.limitDimsByArea(ar, perfLimitSizeTotal),
          capValue = fabric.util.capValue,
          x = capValue(min, limitedDims.x, max),
          y = capValue(min, limitedDims.y, max);
      if (width > x) {
        dims.zoomX /= width / x;
        dims.width = x;
        dims.capped = true;
      }
      if (height > y) {
        dims.zoomY /= height / y;
        dims.height = y;
        dims.capped = true;
      }
      return dims;
    },

    /**
     * Return the dimension and the zoom level needed to create a cache canvas
     * big enough to host the object to be cached.
     * @private
     * @return {Object}.x width of object to be cached
     * @return {Object}.y height of object to be cached
     * @return {Object}.width width of canvas
     * @return {Object}.height height of canvas
     * @return {Object}.zoomX zoomX zoom value to unscale the canvas before drawing cache
     * @return {Object}.zoomY zoomY zoom value to unscale the canvas before drawing cache
     */
    _getCacheCanvasDimensions: function() {
      var objectScale = this.getTotalObjectScaling(),
          dim = this._getNonTransformedDimensions(),
          zoomX = objectScale.scaleX,
          zoomY = objectScale.scaleY,
          width = dim.x * zoomX,
          height = dim.y * zoomY;
      return {
        // for sure this ALIASING_LIMIT is slightly crating problem
        // in situation in wich the cache canvas gets an upper limit
        width: width + ALIASING_LIMIT,
        height: height + ALIASING_LIMIT,
        zoomX: zoomX,
        zoomY: zoomY,
        x: dim.x,
        y: dim.y
      };
    },

    /**
     * Update width and height of the canvas for cache
     * returns true or false if canvas needed resize.
     * @private
     * @return {Boolean} true if the canvas has been resized
     */
    _updateCacheCanvas: function() {
      var targetCanvas = this.canvas;
      if (this.noScaleCache && targetCanvas && targetCanvas._currentTransform) {
        var target = targetCanvas._currentTransform.target,
            action = targetCanvas._currentTransform.action;
        if (this === target && action.slice && action.slice(0, 5) === 'scale') {
          return false;
        }
      }
      var canvas = this._cacheCanvas,
          dims = this._limitCacheSize(this._getCacheCanvasDimensions()),
          minCacheSize = fabric.minCacheSideLimit,
          width = dims.width, height = dims.height, drawingWidth, drawingHeight,
          zoomX = dims.zoomX, zoomY = dims.zoomY,
          dimensionsChanged = width !== this.cacheWidth || height !== this.cacheHeight,
          zoomChanged = this.zoomX !== zoomX || this.zoomY !== zoomY,
          shouldRedraw = dimensionsChanged || zoomChanged,
          additionalWidth = 0, additionalHeight = 0, shouldResizeCanvas = false;
      if (dimensionsChanged) {
        var canvasWidth = this._cacheCanvas.width,
            canvasHeight = this._cacheCanvas.height,
            sizeGrowing = width > canvasWidth || height > canvasHeight,
            sizeShrinking = (width < canvasWidth * 0.9 || height < canvasHeight * 0.9) &&
              canvasWidth > minCacheSize && canvasHeight > minCacheSize;
        shouldResizeCanvas = sizeGrowing || sizeShrinking;
        if (sizeGrowing && !dims.capped && (width > minCacheSize || height > minCacheSize)) {
          additionalWidth = width * 0.1;
          additionalHeight = height * 0.1;
        }
      }
      if (shouldRedraw) {
        if (shouldResizeCanvas) {
          canvas.width = Math.ceil(width + additionalWidth);
          canvas.height = Math.ceil(height + additionalHeight);
        }
        else {
          this._cacheContext.setTransform(1, 0, 0, 1, 0, 0);
          this._cacheContext.clearRect(0, 0, canvas.width, canvas.height);
        }
        drawingWidth = dims.x * zoomX / 2;
        drawingHeight = dims.y * zoomY / 2;
        this.cacheTranslationX = Math.round(canvas.width / 2 - drawingWidth) + drawingWidth;
        this.cacheTranslationY = Math.round(canvas.height / 2 - drawingHeight) + drawingHeight;
        this.cacheWidth = width;
        this.cacheHeight = height;
        this._cacheContext.translate(this.cacheTranslationX, this.cacheTranslationY);
        this._cacheContext.scale(zoomX, zoomY);
        this.zoomX = zoomX;
        this.zoomY = zoomY;
        return true;
      }
      return false;
    },

    /**
     * Sets object's properties from options
     * @param {Object} [options] Options object
     */
    setOptions: function(options) {
      this._setOptions(options);
      this._initGradient(options.fill, 'fill');
      this._initGradient(options.stroke, 'stroke');
      this._initClipping(options);
      this._initPattern(options.fill, 'fill');
      this._initPattern(options.stroke, 'stroke');
    },

    /**
     * Transforms context when rendering an object
     * @param {CanvasRenderingContext2D} ctx Context
     */
    transform: function(ctx) {
      var m;
      if (this.group && !this.group._transformDone) {
        m = this.calcTransformMatrix();
      }
      else {
        m = this.calcOwnMatrix();
      }
      ctx.transform(m[0], m[1], m[2], m[3], m[4], m[5]);
    },

    /**
     * Returns an object representation of an instance
     * @param {Array} [propertiesToInclude] Any properties that you might want to additionally include in the output
     * @return {Object} Object representation of an instance
     */
    toObject: function(propertiesToInclude) {
      var NUM_FRACTION_DIGITS = fabric.Object.NUM_FRACTION_DIGITS,

          object = {
            type:                     this.type,
            version:                  fabric.version,
            originX:                  this.originX,
            originY:                  this.originY,
            left:                     toFixed(this.left, NUM_FRACTION_DIGITS),
            top:                      toFixed(this.top, NUM_FRACTION_DIGITS),
            width:                    toFixed(this.width, NUM_FRACTION_DIGITS),
            height:                   toFixed(this.height, NUM_FRACTION_DIGITS),
            fill:                     (this.fill && this.fill.toObject) ? this.fill.toObject() : this.fill,
            stroke:                   (this.stroke && this.stroke.toObject) ? this.stroke.toObject() : this.stroke,
            strokeWidth:              toFixed(this.strokeWidth, NUM_FRACTION_DIGITS),
            strokeDashArray:          this.strokeDashArray ? this.strokeDashArray.concat() : this.strokeDashArray,
            strokeLineCap:            this.strokeLineCap,
            strokeDashOffset:         this.strokeDashOffset,
            strokeLineJoin:           this.strokeLineJoin,
            strokeMiterLimit:         toFixed(this.strokeMiterLimit, NUM_FRACTION_DIGITS),
            scaleX:                   toFixed(this.scaleX, NUM_FRACTION_DIGITS),
            scaleY:                   toFixed(this.scaleY, NUM_FRACTION_DIGITS),
            angle:                    toFixed(this.angle, NUM_FRACTION_DIGITS),
            flipX:                    this.flipX,
            flipY:                    this.flipY,
            opacity:                  toFixed(this.opacity, NUM_FRACTION_DIGITS),
            shadow:                   (this.shadow && this.shadow.toObject) ? this.shadow.toObject() : this.shadow,
            visible:                  this.visible,
            clipTo:                   this.clipTo && String(this.clipTo),
            backgroundColor:          this.backgroundColor,
            fillRule:                 this.fillRule,
            paintFirst:               this.paintFirst,
            globalCompositeOperation: this.globalCompositeOperation,
            transformMatrix:          this.transformMatrix ? this.transformMatrix.concat() : null,
            skewX:                    toFixed(this.skewX, NUM_FRACTION_DIGITS),
            skewY:                    toFixed(this.skewY, NUM_FRACTION_DIGITS),
          };

      if (this.clipPath) {
        object.clipPath = this.clipPath.toObject(propertiesToInclude);
        object.clipPath.inverted = this.clipPath.inverted;
        object.clipPath.absolutePositioned = this.clipPath.absolutePositioned;
      }

      fabric.util.populateWithProperties(this, object, propertiesToInclude);
      if (!this.includeDefaultValues) {
        object = this._removeDefaultValues(object);
      }

      return object;
    },

    /**
     * Returns (dataless) object representation of an instance
     * @param {Array} [propertiesToInclude] Any properties that you might want to additionally include in the output
     * @return {Object} Object representation of an instance
     */
    toDatalessObject: function(propertiesToInclude) {
      // will be overwritten by subclasses
      return this.toObject(propertiesToInclude);
    },

    /**
     * @private
     * @param {Object} object
     */
    _removeDefaultValues: function(object) {
      var prototype = fabric.util.getKlass(object.type).prototype,
          stateProperties = prototype.stateProperties;
      stateProperties.forEach(function(prop) {
        if (object[prop] === prototype[prop]) {
          delete object[prop];
        }
        var isArray = Object.prototype.toString.call(object[prop]) === '[object Array]' &&
                      Object.prototype.toString.call(prototype[prop]) === '[object Array]';

        // basically a check for [] === []
        if (isArray && object[prop].length === 0 && prototype[prop].length === 0) {
          delete object[prop];
        }
      });

      return object;
    },

    /**
     * Returns a string representation of an instance
     * @return {String}
     */
    toString: function() {
      return '#<fabric.' + capitalize(this.type) + '>';
    },

    /**
     * Return the object scale factor counting also the group scaling
     * @return {Object} object with scaleX and scaleY properties
     */
    getObjectScaling: function() {
      var scaleX = this.scaleX, scaleY = this.scaleY;
      if (this.group) {
        var scaling = this.group.getObjectScaling();
        scaleX *= scaling.scaleX;
        scaleY *= scaling.scaleY;
      }
      return { scaleX: scaleX, scaleY: scaleY };
    },

    /**
     * Return the object scale factor counting also the group scaling, zoom and retina
     * @return {Object} object with scaleX and scaleY properties
     */
    getTotalObjectScaling: function() {
      var scale = this.getObjectScaling(), scaleX = scale.scaleX, scaleY = scale.scaleY;
      if (this.canvas) {
        var zoom = this.canvas.getZoom();
        var retina = this.canvas.getRetinaScaling();
        scaleX *= zoom * retina;
        scaleY *= zoom * retina;
      }
      return { scaleX: scaleX, scaleY: scaleY };
    },

    /**
     * Return the object opacity counting also the group property
     * @return {Number}
     */
    getObjectOpacity: function() {
      var opacity = this.opacity;
      if (this.group) {
        opacity *= this.group.getObjectOpacity();
      }
      return opacity;
    },

    /**
     * @private
     * @param {String} key
     * @param {*} value
     * @return {fabric.Object} thisArg
     */
    _set: function(key, value) {
      var shouldConstrainValue = (key === 'scaleX' || key === 'scaleY'),
          isChanged = this[key] !== value, groupNeedsUpdate = false;

      if (shouldConstrainValue) {
        value = this._constrainScale(value);
      }
      if (key === 'scaleX' && value < 0) {
        this.flipX = !this.flipX;
        value *= -1;
      }
      else if (key === 'scaleY' && value < 0) {
        this.flipY = !this.flipY;
        value *= -1;
      }
      else if (key === 'shadow' && value && !(value instanceof fabric.Shadow)) {
        value = new fabric.Shadow(value);
      }
      else if (key === 'dirty' && this.group) {
        this.group.set('dirty', value);
      }

      this[key] = value;

      if (isChanged) {
        groupNeedsUpdate = this.group && this.group.isOnACache();
        if (this.cacheProperties.indexOf(key) > -1) {
          this.dirty = true;
          groupNeedsUpdate && this.group.set('dirty', true);
        }
        else if (groupNeedsUpdate && this.stateProperties.indexOf(key) > -1) {
          this.group.set('dirty', true);
        }
      }

      return this;
    },

    /**
     * This callback function is called by the parent group of an object every
     * time a non-delegated property changes on the group. It is passed the key
     * and value as parameters. Not adding in this function's signature to avoid
     * Travis build error about unused variables.
     */
    setOnGroup: function() {
      // implemented by sub-classes, as needed.
    },

    /**
     * Retrieves viewportTransform from Object's canvas if possible
     * @method getViewportTransform
     * @memberOf fabric.Object.prototype
     * @return {Array}
     */
    getViewportTransform: function() {
      if (this.canvas && this.canvas.viewportTransform) {
        return this.canvas.viewportTransform;
      }
      return fabric.iMatrix.concat();
    },

    /*
     * @private
     * return if the object would be visible in rendering
     * @memberOf fabric.Object.prototype
     * @return {Boolean}
     */
    isNotVisible: function() {
      return this.opacity === 0 ||
        (this.width === 0 && this.height === 0 && this.strokeWidth === 0) ||
        !this.visible;
    },

    /**
     * Renders an object on a specified context
     * @param {CanvasRenderingContext2D} ctx Context to render on
     */
    render: function(ctx) {
      // do not render if width/height are zeros or object is not visible
      if (this.isNotVisible()) {
        return;
      }
      if (this.canvas && this.canvas.skipOffscreen && !this.group && !this.isOnScreen()) {
        return;
      }
      ctx.save();
      this._setupCompositeOperation(ctx);
      this.drawSelectionBackground(ctx);
      this.transform(ctx);
      this._setOpacity(ctx);
      this._setShadow(ctx, this);
      if (this.transformMatrix) {
        ctx.transform.apply(ctx, this.transformMatrix);
      }
      this.clipTo && fabric.util.clipContext(this, ctx);
      if (this.shouldCache()) {
        this.renderCache();
        this.drawCacheOnCanvas(ctx);
      }
      else {
        this._removeCacheCanvas();
        this.dirty = false;
        this.drawObject(ctx);
        if (this.objectCaching && this.statefullCache) {
          this.saveState({ propertySet: 'cacheProperties' });
        }
      }
      this.clipTo && ctx.restore();
      ctx.restore();
    },

    renderCache: function(options) {
      options = options || {};
      if (!this._cacheCanvas) {
        this._createCacheCanvas();
      }
      if (this.isCacheDirty()) {
        this.statefullCache && this.saveState({ propertySet: 'cacheProperties' });
        this.drawObject(this._cacheContext, options.forClipping);
        this.dirty = false;
      }
    },

    /**
     * Remove cacheCanvas and its dimensions from the objects
     */
    _removeCacheCanvas: function() {
      this._cacheCanvas = null;
      this.cacheWidth = 0;
      this.cacheHeight = 0;
    },

    /**
     * When set to `true`, force the object to have its own cache, even if it is inside a group
     * it may be needed when your object behave in a particular way on the cache and always needs
     * its own isolated canvas to render correctly.
     * Created to be overridden
     * since 1.7.12
     * @returns false
     */
    needsItsOwnCache: function() {
      if (this.paintFirst === 'stroke' && typeof this.shadow === 'object') {
        return true;
      }
      if (this.clipPath) {
        return true;
      }
      return false;
    },

    /**
     * Decide if the object should cache or not. Create its own cache level
     * objectCaching is a global flag, wins over everything
     * needsItsOwnCache should be used when the object drawing method requires
     * a cache step. None of the fabric classes requires it.
     * Generally you do not cache objects in groups because the group outside is cached.
     * @return {Boolean}
     */
    shouldCache: function() {
      this.ownCaching = this.objectCaching &&
      (!this.group || this.needsItsOwnCache() || !this.group.isOnACache());
      return this.ownCaching;
    },

    /**
     * Check if this object or a child object will cast a shadow
     * used by Group.shouldCache to know if child has a shadow recursively
     * @return {Boolean}
     */
    willDrawShadow: function() {
      return !!this.shadow && (this.shadow.offsetX !== 0 || this.shadow.offsetY !== 0);
    },

    /**
     * Execute the drawing operation for an object clipPath
     * @param {CanvasRenderingContext2D} ctx Context to render on
     */
    drawClipPathOnCache: function(ctx) {
      var path = this.clipPath;
      ctx.save();
      // DEBUG: uncomment this line, comment the following
      // ctx.globalAlpha = 0.4
      if (path.inverted) {
        ctx.globalCompositeOperation = 'destination-out';
      }
      else {
        ctx.globalCompositeOperation = 'destination-in';
      }
      //ctx.scale(1 / 2, 1 / 2);
      if (path.absolutePositioned) {
        var m = fabric.util.invertTransform(this.calcTransformMatrix());
        ctx.transform(m[0], m[1], m[2], m[3], m[4], m[5]);
      }
      path.transform(ctx);
      ctx.scale(1 / path.zoomX, 1 / path.zoomY);
      ctx.drawImage(path._cacheCanvas, -path.cacheTranslationX, -path.cacheTranslationY);
      ctx.restore();
    },

    /**
     * Execute the drawing operation for an object on a specified context
     * @param {CanvasRenderingContext2D} ctx Context to render on
     */
    drawObject: function(ctx, forClipping) {

      if (forClipping) {
        this._setClippingProperties(ctx);
      }
      else {
        this._renderBackground(ctx);
        this._setStrokeStyles(ctx, this);
        this._setFillStyles(ctx, this);
      }
      this._render(ctx);
      this._drawClipPath(ctx);
    },

    _drawClipPath: function(ctx) {
      var path = this.clipPath;
      if (!path) { return; }
      // needed to setup a couple of variables
      // path canvas gets overridden with this one.
      // TODO find a better solution?
      path.canvas = this.canvas;
      path.shouldCache();
      path._transformDone = true;
      path.renderCache({ forClipping: true });
      this.drawClipPathOnCache(ctx);
    },

    /**
     * Paint the cached copy of the object on the target context.
     * @param {CanvasRenderingContext2D} ctx Context to render on
     */
    drawCacheOnCanvas: function(ctx) {
      ctx.scale(1 / this.zoomX, 1 / this.zoomY);
      ctx.drawImage(this._cacheCanvas, -this.cacheTranslationX, -this.cacheTranslationY);
    },

    /**
     * Check if cache is dirty
     * @param {Boolean} skipCanvas skip canvas checks because this object is painted
     * on parent canvas.
     */
    isCacheDirty: function(skipCanvas) {
      if (this.isNotVisible()) {
        return false;
      }
      if (this._cacheCanvas && !skipCanvas && this._updateCacheCanvas()) {
        // in this case the context is already cleared.
        return true;
      }
      else {
        if (this.dirty ||
          (this.clipPath && this.clipPath.absolutePositioned) ||
          (this.statefullCache && this.hasStateChanged('cacheProperties'))
        ) {
          if (this._cacheCanvas && !skipCanvas) {
            var width = this.cacheWidth / this.zoomX;
            var height = this.cacheHeight / this.zoomY;
            this._cacheContext.clearRect(-width / 2, -height / 2, width, height);
          }
          return true;
        }
      }
      return false;
    },

    /**
     * Draws a background for the object big as its untransformed dimensions
     * @private
     * @param {CanvasRenderingContext2D} ctx Context to render on
     */
    _renderBackground: function(ctx) {
      if (!this.backgroundColor) {
        return;
      }
      var dim = this._getNonTransformedDimensions();
      ctx.fillStyle = this.backgroundColor;

      ctx.fillRect(
        -dim.x / 2,
        -dim.y / 2,
        dim.x,
        dim.y
      );
      // if there is background color no other shadows
      // should be casted
      this._removeShadow(ctx);
    },

    /**
     * @private
     * @param {CanvasRenderingContext2D} ctx Context to render on
     */
    _setOpacity: function(ctx) {
      if (this.group && !this.group._transformDone) {
        ctx.globalAlpha = this.getObjectOpacity();
      }
      else {
        ctx.globalAlpha *= this.opacity;
      }
    },

    _setStrokeStyles: function(ctx, decl) {
      if (decl.stroke) {
        ctx.lineWidth = decl.strokeWidth;
        ctx.lineCap = decl.strokeLineCap;
        ctx.lineDashOffset = decl.strokeDashOffset;
        ctx.lineJoin = decl.strokeLineJoin;
        ctx.miterLimit = decl.strokeMiterLimit;
        ctx.strokeStyle = decl.stroke.toLive
          ? decl.stroke.toLive(ctx, this)
          : decl.stroke;
      }
    },

    _setFillStyles: function(ctx, decl) {
      if (decl.fill) {
        ctx.fillStyle = decl.fill.toLive
          ? decl.fill.toLive(ctx, this)
          : decl.fill;
      }
    },

    _setClippingProperties: function(ctx) {
      ctx.globalAlpha = 1;
      ctx.strokeStyle = 'transparent';
      ctx.fillStyle = '#000000';
    },

    /**
     * @private
     * Sets line dash
     * @param {CanvasRenderingContext2D} ctx Context to set the dash line on
     * @param {Array} dashArray array representing dashes
     * @param {Function} alternative function to call if browser does not support lineDash
     */
    _setLineDash: function(ctx, dashArray, alternative) {
      if (!dashArray) {
        return;
      }
      // Spec requires the concatenation of two copies the dash list when the number of elements is odd
      if (1 & dashArray.length) {
        dashArray.push.apply(dashArray, dashArray);
      }
      if (supportsLineDash) {
        ctx.setLineDash(dashArray);
      }
      else {
        alternative && alternative(ctx);
      }
    },

    /**
     * Renders controls and borders for the object
     * @param {CanvasRenderingContext2D} ctx Context to render on
     * @param {Object} [styleOverride] properties to override the object style
     */
    _renderControls: function(ctx, styleOverride) {
      var vpt = this.getViewportTransform(),
          matrix = this.calcTransformMatrix(),
          options, drawBorders, drawControls;
      styleOverride = styleOverride || { };
      drawBorders = typeof styleOverride.hasBorders !== 'undefined' ? styleOverride.hasBorders : this.hasBorders;
      drawControls = typeof styleOverride.hasControls !== 'undefined' ? styleOverride.hasControls : this.hasControls;
      matrix = fabric.util.multiplyTransformMatrices(vpt, matrix);
      options = fabric.util.qrDecompose(matrix);
      ctx.save();
      ctx.translate(options.translateX, options.translateY);
      ctx.lineWidth = 1 * this.borderScaleFactor;
      if (!this.group) {
        ctx.globalAlpha = this.isMoving ? this.borderOpacityWhenMoving : 1;
      }
      if (styleOverride.forActiveSelection) {
        ctx.rotate(degreesToRadians(options.angle));
        drawBorders && this.drawBordersInGroup(ctx, options, styleOverride);
      }
      else {
        ctx.rotate(degreesToRadians(this.angle));
        drawBorders && this.drawBorders(ctx, styleOverride);
      }
      drawControls && this.drawControls(ctx, styleOverride);
      ctx.restore();
    },

    /**
     * @private
     * @param {CanvasRenderingContext2D} ctx Context to render on
     */
    _setShadow: function(ctx) {
      if (!this.shadow) {
        return;
      }

      var multX = (this.canvas && this.canvas.viewportTransform[0]) || 1,
          multY = (this.canvas && this.canvas.viewportTransform[3]) || 1,
          scaling = this.getObjectScaling();
      if (this.canvas && this.canvas._isRetinaScaling()) {
        multX *= fabric.devicePixelRatio;
        multY *= fabric.devicePixelRatio;
      }
      ctx.shadowColor = this.shadow.color;
      ctx.shadowBlur = this.shadow.blur * fabric.browserShadowBlurConstant *
        (multX + multY) * (scaling.scaleX + scaling.scaleY) / 4;
      ctx.shadowOffsetX = this.shadow.offsetX * multX * scaling.scaleX;
      ctx.shadowOffsetY = this.shadow.offsetY * multY * scaling.scaleY;
    },

    /**
     * @private
     * @param {CanvasRenderingContext2D} ctx Context to render on
     */
    _removeShadow: function(ctx) {
      if (!this.shadow) {
        return;
      }

      ctx.shadowColor = '';
      ctx.shadowBlur = ctx.shadowOffsetX = ctx.shadowOffsetY = 0;
    },

    /**
     * @private
     * @param {CanvasRenderingContext2D} ctx Context to render on
     * @param {Object} filler fabric.Pattern or fabric.Gradient
     */
    _applyPatternGradientTransform: function(ctx, filler) {
      if (!filler || !filler.toLive) {
        return { offsetX: 0, offsetY: 0 };
      }
      var t = filler.gradientTransform || filler.patternTransform;
      var offsetX = -this.width / 2 + filler.offsetX || 0,
          offsetY = -this.height / 2 + filler.offsetY || 0;
      ctx.translate(offsetX, offsetY);
      if (t) {
        ctx.transform(t[0], t[1], t[2], t[3], t[4], t[5]);
      }
      return { offsetX: offsetX, offsetY: offsetY };
    },

    /**
     * @private
     * @param {CanvasRenderingContext2D} ctx Context to render on
     */
    _renderPaintInOrder: function(ctx) {
      if (this.paintFirst === 'stroke') {
        this._renderStroke(ctx);
        this._renderFill(ctx);
      }
      else {
        this._renderFill(ctx);
        this._renderStroke(ctx);
      }
    },

    /**
     * @private
     * @param {CanvasRenderingContext2D} ctx Context to render on
     */
    _renderFill: function(ctx) {
      if (!this.fill) {
        return;
      }

      ctx.save();
      this._applyPatternGradientTransform(ctx, this.fill);
      if (this.fillRule === 'evenodd') {
        ctx.fill('evenodd');
      }
      else {
        ctx.fill();
      }
      ctx.restore();
    },

    _renderStroke: function(ctx) {
      if (!this.stroke || this.strokeWidth === 0) {
        return;
      }

      if (this.shadow && !this.shadow.affectStroke) {
        this._removeShadow(ctx);
      }

      ctx.save();
      this._setLineDash(ctx, this.strokeDashArray, this._renderDashedStroke);
      this._applyPatternGradientTransform(ctx, this.stroke);
      ctx.stroke();
      ctx.restore();
    },

    /**
     * This function is an helper for svg import. it returns the center of the object in the svg
     * untransformed coordinates
     * @private
     * @return {Object} center point from element coordinates
     */
    _findCenterFromElement: function() {
      return { x: this.left + this.width / 2, y: this.top + this.height / 2 };
    },

    /**
     * This function is an helper for svg import. it decompose the transformMatrix
     * and assign properties to object.
     * untransformed coordinates
     * @private
     * @chainable
     */
    _assignTransformMatrixProps: function() {
      if (this.transformMatrix) {
        var options = fabric.util.qrDecompose(this.transformMatrix);
        this.flipX = false;
        this.flipY = false;
        this.set('scaleX', options.scaleX);
        this.set('scaleY', options.scaleY);
        this.angle = options.angle;
        this.skewX = options.skewX;
        this.skewY = 0;
      }
    },

    /**
     * This function is an helper for svg import. it removes the transform matrix
     * and set to object properties that fabricjs can handle
     * @private
     * @param {Object} preserveAspectRatioOptions
     * @return {thisArg}
     */
    _removeTransformMatrix: function(preserveAspectRatioOptions) {
      var center = this._findCenterFromElement();
      if (this.transformMatrix) {
        this._assignTransformMatrixProps();
        center = fabric.util.transformPoint(center, this.transformMatrix);
      }
      this.transformMatrix = null;
      if (preserveAspectRatioOptions) {
        this.scaleX *= preserveAspectRatioOptions.scaleX;
        this.scaleY *= preserveAspectRatioOptions.scaleY;
        this.cropX = preserveAspectRatioOptions.cropX;
        this.cropY = preserveAspectRatioOptions.cropY;
        center.x += preserveAspectRatioOptions.offsetLeft;
        center.y += preserveAspectRatioOptions.offsetTop;
        this.width = preserveAspectRatioOptions.width;
        this.height = preserveAspectRatioOptions.height;
      }
      this.setPositionByOrigin(center, 'center', 'center');
    },

    /**
     * Clones an instance, using a callback method will work for every object.
     * @param {Function} callback Callback is invoked with a clone as a first argument
     * @param {Array} [propertiesToInclude] Any properties that you might want to additionally include in the output
     */
    clone: function(callback, propertiesToInclude) {
      var objectForm = this.toObject(propertiesToInclude);
      if (this.constructor.fromObject) {
        this.constructor.fromObject(objectForm, callback);
      }
      else {
        fabric.Object._fromObject('Object', objectForm, callback);
      }
    },

    /**
     * Creates an instance of fabric.Image out of an object
     * @param {Function} callback callback, invoked with an instance as a first argument
     * @param {Object} [options] for clone as image, passed to toDataURL
     * @param {String} [options.format=png] The format of the output image. Either "jpeg" or "png"
     * @param {Number} [options.quality=1] Quality level (0..1). Only used for jpeg.
     * @param {Number} [options.multiplier=1] Multiplier to scale by
     * @param {Number} [options.left] Cropping left offset. Introduced in v1.2.14
     * @param {Number} [options.top] Cropping top offset. Introduced in v1.2.14
     * @param {Number} [options.width] Cropping width. Introduced in v1.2.14
     * @param {Number} [options.height] Cropping height. Introduced in v1.2.14
     * @param {Boolean} [options.enableRetinaScaling] Enable retina scaling for clone image. Introduce in 1.6.4
     * @param {Boolean} [options.withoutTransform] Remove current object transform ( no scale , no angle, no flip, no skew ). Introduced in 2.3.4
     * @param {Boolean} [options.withoutShadow] Remove current object shadow. Introduced in 2.4.2
     * @return {fabric.Object} thisArg
     */
    cloneAsImage: function(callback, options) {
      var dataUrl = this.toDataURL(options);
      fabric.util.loadImage(dataUrl, function(img) {
        if (callback) {
          callback(new fabric.Image(img));
        }
      });
      return this;
    },

    /**
     * Converts an object into a data-url-like string
     * @param {Object} options Options object
     * @param {String} [options.format=png] The format of the output image. Either "jpeg" or "png"
     * @param {Number} [options.quality=1] Quality level (0..1). Only used for jpeg.
     * @param {Number} [options.multiplier=1] Multiplier to scale by
     * @param {Number} [options.left] Cropping left offset. Introduced in v1.2.14
     * @param {Number} [options.top] Cropping top offset. Introduced in v1.2.14
     * @param {Number} [options.width] Cropping width. Introduced in v1.2.14
     * @param {Number} [options.height] Cropping height. Introduced in v1.2.14
     * @param {Boolean} [options.enableRetinaScaling] Enable retina scaling for clone image. Introduce in 1.6.4
     * @param {Boolean} [options.withoutTransform] Remove current object transform ( no scale , no angle, no flip, no skew ). Introduced in 2.3.4
     * @param {Boolean} [options.withoutShadow] Remove current object shadow. Introduced in 2.4.2
     * @return {String} Returns a data: URL containing a representation of the object in the format specified by options.format
     */
    toDataURL: function(options) {
      options || (options = { });

      var utils = fabric.util, origParams = utils.saveObjectTransform(this),
          originalShadow = this.shadow, abs = Math.abs;

      if (options.withoutTransform) {
        utils.resetObjectTransform(this);
      }
      if (options.withoutShadow) {
        this.shadow = null;
      }

      var el = fabric.util.createCanvasElement(),
          // skip canvas zoom and calculate with setCoords now.
          boundingRect = this.getBoundingRect(true, true),
          shadow = this.shadow, scaling,
          shadowOffset = { x: 0, y: 0 }, shadowBlur;

      if (shadow) {
        shadowBlur = shadow.blur;
        scaling = this.getObjectScaling();
        shadowOffset.x = 2 * Math.round((abs(shadow.offsetX) + shadowBlur) * abs(scaling.scaleX));
        shadowOffset.y = 2 * Math.round((abs(shadow.offsetY) + shadowBlur) * abs(scaling.scaleY));
      }
      el.width = boundingRect.width + shadowOffset.x;
      el.height = boundingRect.height + shadowOffset.y;
      el.width += el.width % 2 ? 2 - el.width % 2 : 0;
      el.height += el.height % 2 ? 2 - el.height % 2 : 0;
      var canvas = new fabric.StaticCanvas(el, {
        enableRetinaScaling: options.enableRetinaScaling,
        renderOnAddRemove: false,
        skipOffscreen: false,
      });
      if (options.format === 'jpeg') {
        canvas.backgroundColor = '#fff';
      }
      this.setPositionByOrigin(new fabric.Point(canvas.width / 2, canvas.height / 2), 'center', 'center');

      var originalCanvas = this.canvas;
      canvas.add(this);
      var data = canvas.toDataURL(options);
      this.shadow = originalShadow;
      this.set(origParams).setCoords();
      this.canvas = originalCanvas;
      // canvas.dispose will call image.dispose that will nullify the elements
      // since this canvas is a simple element for the process, we remove references
      // to objects in this way in order to avoid object trashing.
      canvas._objects = [];
      canvas.dispose();
      canvas = null;

      return data;
    },

    /**
     * Returns true if specified type is identical to the type of an instance
     * @param {String} type Type to check against
     * @return {Boolean}
     */
    isType: function(type) {
      return this.type === type;
    },

    /**
     * Returns complexity of an instance
     * @return {Number} complexity of this instance (is 1 unless subclassed)
     */
    complexity: function() {
      return 1;
    },

    /**
     * Returns a JSON representation of an instance
     * @param {Array} [propertiesToInclude] Any properties that you might want to additionally include in the output
     * @return {Object} JSON
     */
    toJSON: function(propertiesToInclude) {
      // delegate, not alias
      return this.toObject(propertiesToInclude);
    },

    /**
     * Sets gradient (fill or stroke) of an object
     * <b>Backwards incompatibility note:</b> This method was named "setGradientFill" until v1.1.0
     * @param {String} property Property name 'stroke' or 'fill'
     * @param {Object} [options] Options object
     * @param {String} [options.type] Type of gradient 'radial' or 'linear'
     * @param {Number} [options.x1=0] x-coordinate of start point
     * @param {Number} [options.y1=0] y-coordinate of start point
     * @param {Number} [options.x2=0] x-coordinate of end point
     * @param {Number} [options.y2=0] y-coordinate of end point
     * @param {Number} [options.r1=0] Radius of start point (only for radial gradients)
     * @param {Number} [options.r2=0] Radius of end point (only for radial gradients)
     * @param {Object} [options.colorStops] Color stops object eg. {0: 'ff0000', 1: '000000'}
     * @param {Object} [options.gradientTransform] transformMatrix for gradient
     * @return {fabric.Object} thisArg
     * @chainable
     * @see {@link http://jsfiddle.net/fabricjs/58y8b/|jsFiddle demo}
     * @example <caption>Set linear gradient</caption>
     * object.setGradient('fill', {
     *   type: 'linear',
     *   x1: -object.width / 2,
     *   y1: 0,
     *   x2: object.width / 2,
     *   y2: 0,
     *   colorStops: {
     *     0: 'red',
     *     0.5: '#005555',
     *     1: 'rgba(0,0,255,0.5)'
     *   }
     * });
     * canvas.renderAll();
     * @example <caption>Set radial gradient</caption>
     * object.setGradient('fill', {
     *   type: 'radial',
     *   x1: 0,
     *   y1: 0,
     *   x2: 0,
     *   y2: 0,
     *   r1: object.width / 2,
     *   r2: 10,
     *   colorStops: {
     *     0: 'red',
     *     0.5: '#005555',
     *     1: 'rgba(0,0,255,0.5)'
     *   }
     * });
     * canvas.renderAll();
     */
    setGradient: function(property, options) {
      options || (options = { });

      var gradient = { colorStops: [] };

      gradient.type = options.type || (options.r1 || options.r2 ? 'radial' : 'linear');
      gradient.coords = {
        x1: options.x1,
        y1: options.y1,
        x2: options.x2,
        y2: options.y2
      };

      if (options.r1 || options.r2) {
        gradient.coords.r1 = options.r1;
        gradient.coords.r2 = options.r2;
      }

      gradient.gradientTransform = options.gradientTransform;
      fabric.Gradient.prototype.addColorStop.call(gradient, options.colorStops);

      return this.set(property, fabric.Gradient.forObject(this, gradient));
    },

    /**
     * Sets pattern fill of an object
     * @param {Object} options Options object
     * @param {(String|HTMLImageElement)} options.source Pattern source
     * @param {String} [options.repeat=repeat] Repeat property of a pattern (one of repeat, repeat-x, repeat-y or no-repeat)
     * @param {Number} [options.offsetX=0] Pattern horizontal offset from object's left/top corner
     * @param {Number} [options.offsetY=0] Pattern vertical offset from object's left/top corner
     * @param {Function} [callback] Callback to invoke when image set as a pattern
     * @return {fabric.Object} thisArg
     * @chainable
     * @see {@link http://jsfiddle.net/fabricjs/QT3pa/|jsFiddle demo}
     * @example <caption>Set pattern</caption>
     * object.setPatternFill({
     *   source: 'http://fabricjs.com/assets/escheresque_ste.png',
     *   repeat: 'repeat'
     * },canvas.renderAll.bind(canvas));
     */
    setPatternFill: function(options, callback) {
      return this.set('fill', new fabric.Pattern(options, callback));
    },

    /**
     * Sets {@link fabric.Object#shadow|shadow} of an object
     * @param {Object|String} [options] Options object or string (e.g. "2px 2px 10px rgba(0,0,0,0.2)")
     * @param {String} [options.color=rgb(0,0,0)] Shadow color
     * @param {Number} [options.blur=0] Shadow blur
     * @param {Number} [options.offsetX=0] Shadow horizontal offset
     * @param {Number} [options.offsetY=0] Shadow vertical offset
     * @return {fabric.Object} thisArg
     * @chainable
     * @see {@link http://jsfiddle.net/fabricjs/7gvJG/|jsFiddle demo}
     * @example <caption>Set shadow with string notation</caption>
     * object.setShadow('2px 2px 10px rgba(0,0,0,0.2)');
     * canvas.renderAll();
     * @example <caption>Set shadow with object notation</caption>
     * object.setShadow({
     *   color: 'red',
     *   blur: 10,
     *   offsetX: 20,
     *   offsetY: 20
     * });
     * canvas.renderAll();
     */
    setShadow: function(options) {
      return this.set('shadow', options ? new fabric.Shadow(options) : null);
    },

    /**
     * Sets "color" of an instance (alias of `set('fill', &hellip;)`)
     * @param {String} color Color value
     * @return {fabric.Object} thisArg
     * @chainable
     */
    setColor: function(color) {
      this.set('fill', color);
      return this;
    },

    /**
     * Sets "angle" of an instance with centered rotation
     * @param {Number} angle Angle value (in degrees)
     * @return {fabric.Object} thisArg
     * @chainable
     */
    rotate: function(angle) {
      var shouldCenterOrigin = (this.originX !== 'center' || this.originY !== 'center') && this.centeredRotation;

      if (shouldCenterOrigin) {
        this._setOriginToCenter();
      }

      this.set('angle', angle);

      if (shouldCenterOrigin) {
        this._resetOrigin();
      }

      return this;
    },

    /**
     * Centers object horizontally on canvas to which it was added last.
     * You might need to call `setCoords` on an object after centering, to update controls area.
     * @return {fabric.Object} thisArg
     * @chainable
     */
    centerH: function () {
      this.canvas && this.canvas.centerObjectH(this);
      return this;
    },

    /**
     * Centers object horizontally on current viewport of canvas to which it was added last.
     * You might need to call `setCoords` on an object after centering, to update controls area.
     * @return {fabric.Object} thisArg
     * @chainable
     */
    viewportCenterH: function () {
      this.canvas && this.canvas.viewportCenterObjectH(this);
      return this;
    },

    /**
     * Centers object vertically on canvas to which it was added last.
     * You might need to call `setCoords` on an object after centering, to update controls area.
     * @return {fabric.Object} thisArg
     * @chainable
     */
    centerV: function () {
      this.canvas && this.canvas.centerObjectV(this);
      return this;
    },

    /**
     * Centers object vertically on current viewport of canvas to which it was added last.
     * You might need to call `setCoords` on an object after centering, to update controls area.
     * @return {fabric.Object} thisArg
     * @chainable
     */
    viewportCenterV: function () {
      this.canvas && this.canvas.viewportCenterObjectV(this);
      return this;
    },

    /**
     * Centers object vertically and horizontally on canvas to which is was added last
     * You might need to call `setCoords` on an object after centering, to update controls area.
     * @return {fabric.Object} thisArg
     * @chainable
     */
    center: function () {
      this.canvas && this.canvas.centerObject(this);
      return this;
    },

    /**
     * Centers object on current viewport of canvas to which it was added last.
     * You might need to call `setCoords` on an object after centering, to update controls area.
     * @return {fabric.Object} thisArg
     * @chainable
     */
    viewportCenter: function () {
      this.canvas && this.canvas.viewportCenterObject(this);
      return this;
    },

    /**
     * Returns coordinates of a pointer relative to an object
     * @param {Event} e Event to operate upon
     * @param {Object} [pointer] Pointer to operate upon (instead of event)
     * @return {Object} Coordinates of a pointer (x, y)
     */
    getLocalPointer: function(e, pointer) {
      pointer = pointer || this.canvas.getPointer(e);
      var pClicked = new fabric.Point(pointer.x, pointer.y),
          objectLeftTop = this._getLeftTopCoords();
      if (this.angle) {
        pClicked = fabric.util.rotatePoint(
          pClicked, objectLeftTop, degreesToRadians(-this.angle));
      }
      return {
        x: pClicked.x - objectLeftTop.x,
        y: pClicked.y - objectLeftTop.y
      };
    },

    /**
     * Sets canvas globalCompositeOperation for specific object
     * custom composition operation for the particular object can be specified using globalCompositeOperation property
     * @param {CanvasRenderingContext2D} ctx Rendering canvas context
     */
    _setupCompositeOperation: function (ctx) {
      if (this.globalCompositeOperation) {
        ctx.globalCompositeOperation = this.globalCompositeOperation;
      }
    }
  });

  fabric.util.createAccessors && fabric.util.createAccessors(fabric.Object);

  extend(fabric.Object.prototype, fabric.Observable);

  /**
   * Defines the number of fraction digits to use when serializing object values.
   * You can use it to increase/decrease precision of such values like left, top, scaleX, scaleY, etc.
   * @static
   * @memberOf fabric.Object
   * @constant
   * @type Number
   */
  fabric.Object.NUM_FRACTION_DIGITS = 2;

  fabric.Object._fromObject = function(className, object, callback, extraParam) {
    var klass = fabric[className];
    object = clone(object, true);
    fabric.util.enlivenPatterns([object.fill, object.stroke], function(patterns) {
      if (typeof patterns[0] !== 'undefined') {
        object.fill = patterns[0];
      }
      if (typeof patterns[1] !== 'undefined') {
        object.stroke = patterns[1];
      }
      fabric.util.enlivenObjects([object.clipPath], function(enlivedProps) {
        object.clipPath = enlivedProps[0];
        var instance = extraParam ? new klass(object[extraParam], object) : new klass(object);
        callback && callback(instance);
      });
    });
  };

  /**
   * Unique id used internally when creating SVG elements
   * @static
   * @memberOf fabric.Object
   * @type Number
   */
  fabric.Object.__uid = 0;

})(typeof exports !== 'undefined' ? exports : this);<|MERGE_RESOLUTION|>--- conflicted
+++ resolved
@@ -607,11 +607,7 @@
      */
     cacheProperties: (
       'fill stroke strokeWidth strokeDashArray width height paintFirst' +
-<<<<<<< HEAD
-      ' strokeLineCap strokeLineJoin strokeMiterLimit backgroundColor clipPath'
-=======
-      ' strokeLineCap strokeDashOffset strokeLineJoin strokeMiterLimit backgroundColor'
->>>>>>> 0927a70a
+      ' strokeLineCap strokeDashOffset strokeLineJoin strokeMiterLimit backgroundColor clipPath'
     ).split(' '),
 
     /**
