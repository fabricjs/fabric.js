(function(global) {

  'use strict';

  var fabric = global.fabric || (global.fabric = { }),
      extend = fabric.util.object.extend,
      toFixed = fabric.util.toFixed,
      capitalize = fabric.util.string.capitalize,
      degreesToRadians = fabric.util.degreesToRadians,
      supportsLineDash = fabric.StaticCanvas.supports('setLineDash');

  if (fabric.Object) {
    return;
  }

  /**
   * Root object class from which all 2d shape classes inherit from
   * @class fabric.Object
   * @tutorial {@link http://fabricjs.com/fabric-intro-part-1/#objects}
   * @see {@link fabric.Object#initialize} for constructor definition
   *
   * @fires added
   * @fires removed
   *
   * @fires selected
   * @fires modified
   * @fires rotating
   * @fires scaling
   * @fires moving
   *
   * @fires mousedown
   * @fires mouseup
   */
  fabric.Object = fabric.util.createClass(/** @lends fabric.Object.prototype */ {

    /**
     * Retrieves object's {@link fabric.Object#clipTo|clipping function}
     * @method getClipTo
     * @memberOf fabric.Object.prototype
     * @return {Function}
     */

    /**
     * Sets object's {@link fabric.Object#clipTo|clipping function}
     * @method setClipTo
     * @memberOf fabric.Object.prototype
     * @param {Function} clipTo Clipping function
     * @return {fabric.Object} thisArg
     * @chainable
     */

    /**
     * Retrieves object's {@link fabric.Object#transformMatrix|transformMatrix}
     * @method getTransformMatrix
     * @memberOf fabric.Object.prototype
     * @return {Array} transformMatrix
     */

    /**
     * Sets object's {@link fabric.Object#transformMatrix|transformMatrix}
     * @method setTransformMatrix
     * @memberOf fabric.Object.prototype
     * @param {Array} transformMatrix
     * @return {fabric.Object} thisArg
     * @chainable
     */

    /**
     * Retrieves object's {@link fabric.Object#visible|visible} state
     * @method getVisible
     * @memberOf fabric.Object.prototype
     * @return {Boolean} True if visible
     */

    /**
     * Sets object's {@link fabric.Object#visible|visible} state
     * @method setVisible
     * @memberOf fabric.Object.prototype
     * @param {Boolean} value visible value
     * @return {fabric.Object} thisArg
     * @chainable
     */

    /**
     * Retrieves object's {@link fabric.Object#shadow|shadow}
     * @method getShadow
     * @memberOf fabric.Object.prototype
     * @return {Object} Shadow instance
     */

    /**
     * Retrieves object's {@link fabric.Object#stroke|stroke}
     * @method getStroke
     * @memberOf fabric.Object.prototype
     * @return {String} stroke value
     */

    /**
     * Sets object's {@link fabric.Object#stroke|stroke}
     * @method setStroke
     * @memberOf fabric.Object.prototype
     * @param {String} value stroke value
     * @return {fabric.Object} thisArg
     * @chainable
     */

    /**
     * Retrieves object's {@link fabric.Object#strokeWidth|strokeWidth}
     * @method getStrokeWidth
     * @memberOf fabric.Object.prototype
     * @return {Number} strokeWidth value
     */

    /**
     * Sets object's {@link fabric.Object#strokeWidth|strokeWidth}
     * @method setStrokeWidth
     * @memberOf fabric.Object.prototype
     * @param {Number} value strokeWidth value
     * @return {fabric.Object} thisArg
     * @chainable
     */

    /**
     * Retrieves object's {@link fabric.Object#originX|originX}
     * @method getOriginX
     * @memberOf fabric.Object.prototype
     * @return {String} originX value
     */

    /**
     * Sets object's {@link fabric.Object#originX|originX}
     * @method setOriginX
     * @memberOf fabric.Object.prototype
     * @param {String} value originX value
     * @return {fabric.Object} thisArg
     * @chainable
     */

    /**
     * Retrieves object's {@link fabric.Object#originY|originY}
     * @method getOriginY
     * @memberOf fabric.Object.prototype
     * @return {String} originY value
     */

    /**
     * Sets object's {@link fabric.Object#originY|originY}
     * @method setOriginY
     * @memberOf fabric.Object.prototype
     * @param {String} value originY value
     * @return {fabric.Object} thisArg
     * @chainable
     */

    /**
     * Retrieves object's {@link fabric.Object#fill|fill}
     * @method getFill
     * @memberOf fabric.Object.prototype
     * @return {String} Fill value
     */

    /**
     * Sets object's {@link fabric.Object#fill|fill}
     * @method setFill
     * @memberOf fabric.Object.prototype
     * @param {String} value Fill value
     * @return {fabric.Object} thisArg
     * @chainable
     */

    /**
     * Retrieves object's {@link fabric.Object#opacity|opacity}
     * @method getOpacity
     * @memberOf fabric.Object.prototype
     * @return {Number} Opacity value (0-1)
     */

    /**
     * Sets object's {@link fabric.Object#opacity|opacity}
     * @method setOpacity
     * @memberOf fabric.Object.prototype
     * @param {Number} value Opacity value (0-1)
     * @return {fabric.Object} thisArg
     * @chainable
     */

    /**
     * Retrieves object's {@link fabric.Object#angle|angle} (in degrees)
     * @method getAngle
     * @memberOf fabric.Object.prototype
     * @return {Number}
     */

    /**
     * Sets object's {@link fabric.Object#angle|angle}
     * @method setAngle
     * @memberOf fabric.Object.prototype
     * @param {Number} value Angle value (in degrees)
     * @return {fabric.Object} thisArg
     * @chainable
     */

    /**
     * Retrieves object's {@link fabric.Object#top|top position}
     * @method getTop
     * @memberOf fabric.Object.prototype
     * @return {Number} Top value (in pixels)
     */

    /**
     * Sets object's {@link fabric.Object#top|top position}
     * @method setTop
     * @memberOf fabric.Object.prototype
     * @param {Number} value Top value (in pixels)
     * @return {fabric.Object} thisArg
     * @chainable
     */

    /**
     * Retrieves object's {@link fabric.Object#left|left position}
     * @method getLeft
     * @memberOf fabric.Object.prototype
     * @return {Number} Left value (in pixels)
     */

    /**
     * Sets object's {@link fabric.Object#left|left position}
     * @method setLeft
     * @memberOf fabric.Object.prototype
     * @param {Number} value Left value (in pixels)
     * @return {fabric.Object} thisArg
     * @chainable
     */

    /**
     * Retrieves object's {@link fabric.Object#scaleX|scaleX} value
     * @method getScaleX
     * @memberOf fabric.Object.prototype
     * @return {Number} scaleX value
     */

    /**
     * Sets object's {@link fabric.Object#scaleX|scaleX} value
     * @method setScaleX
     * @memberOf fabric.Object.prototype
     * @param {Number} value scaleX value
     * @return {fabric.Object} thisArg
     * @chainable
     */

    /**
     * Retrieves object's {@link fabric.Object#scaleY|scaleY} value
     * @method getScaleY
     * @memberOf fabric.Object.prototype
     * @return {Number} scaleY value
     */

    /**
     * Sets object's {@link fabric.Object#scaleY|scaleY} value
     * @method setScaleY
     * @memberOf fabric.Object.prototype
     * @param {Number} value scaleY value
     * @return {fabric.Object} thisArg
     * @chainable
     */

    /**
     * Retrieves object's {@link fabric.Object#flipX|flipX} value
     * @method getFlipX
     * @memberOf fabric.Object.prototype
     * @return {Boolean} flipX value
     */

    /**
     * Sets object's {@link fabric.Object#flipX|flipX} value
     * @method setFlipX
     * @memberOf fabric.Object.prototype
     * @param {Boolean} value flipX value
     * @return {fabric.Object} thisArg
     * @chainable
     */

    /**
     * Retrieves object's {@link fabric.Object#flipY|flipY} value
     * @method getFlipY
     * @memberOf fabric.Object.prototype
     * @return {Boolean} flipY value
     */

    /**
     * Sets object's {@link fabric.Object#flipY|flipY} value
     * @method setFlipY
     * @memberOf fabric.Object.prototype
     * @param {Boolean} value flipY value
     * @return {fabric.Object} thisArg
     * @chainable
     */

    /**
     * Type of an object (rect, circle, path, etc.)
     * @type String
     * @default
     */
    type:                     'object',

    /**
     * Horizontal origin of transformation of an object (one of "left", "right", "center")
     * @type String
     * @default
     */
    originX:                  'left',

    /**
     * Vertical origin of transformation of an object (one of "top", "bottom", "center")
     * @type String
     * @default
     */
    originY:                  'top',

    /**
     * Top position of an object. Note that by default it's relative to object center. You can change this by setting originY={top/center/bottom}
     * @type Number
     * @default
     */
    top:                      0,

    /**
     * Left position of an object. Note that by default it's relative to object center. You can change this by setting originX={left/center/right}
     * @type Number
     * @default
     */
    left:                     0,

    /**
     * Object width
     * @type Number
     * @default
     */
    width:                    0,

    /**
     * Object height
     * @type Number
     * @default
     */
    height:                   0,

    /**
     * Object scale factor (horizontal)
     * @type Number
     * @default
     */
    scaleX:                   1,

    /**
     * Object scale factor (vertical)
     * @type Number
     * @default
     */
    scaleY:                   1,

    /**
     * When true, an object is rendered as flipped horizontally
     * @type Boolean
     * @default
     */
    flipX:                    false,

    /**
     * When true, an object is rendered as flipped vertically
     * @type Boolean
     * @default
     */
    flipY:                    false,

    /**
     * Opacity of an object
     * @type Number
     * @default
     */
    opacity:                  1,

    /**
     * Angle of rotation of an object (in degrees)
     * @type Number
     * @default
     */
    angle:                    0,

    /**
     * Size of object's controlling corners (in pixels)
     * @type Number
     * @default
     */
    cornerSize:               12,

    /**
     * When true, object's controlling corners are rendered as transparent inside (i.e. stroke instead of fill)
     * @type Boolean
     * @default
     */
    transparentCorners:       true,

    /**
     * Default cursor value used when hovering over this object on canvas
     * @type String
     * @default
     */
    hoverCursor:              null,

    /**
     * Padding between object and its controlling borders (in pixels)
     * @type Number
     * @default
     */
    padding:                  0,

    /**
     * Color of controlling borders of an object (when it's active)
     * @type String
     * @default
     */
    borderColor:              'rgba(102,153,255,0.75)',

    /**
     * Color of controlling corners of an object (when it's active)
     * @type String
     * @default
     */
    cornerColor:              'rgba(102,153,255,0.5)',

    /**
     * When true, this object will use center point as the origin of transformation
     * when being scaled via the controls.
     * <b>Backwards incompatibility note:</b> This property replaces "centerTransform" (Boolean).
     * @since 1.3.4
     * @type Boolean
     * @default
     */
    centeredScaling:          false,

    /**
     * When true, this object will use center point as the origin of transformation
     * when being rotated via the controls.
     * <b>Backwards incompatibility note:</b> This property replaces "centerTransform" (Boolean).
     * @since 1.3.4
     * @type Boolean
     * @default
     */
    centeredRotation:         true,

    /**
     * Color of object's fill
     * @type String
     * @default
     */
    fill:                     'rgb(0,0,0)',

    /**
     * Fill rule used to fill an object
     * accepted values are nonzero, evenodd
     * <b>Backwards incompatibility note:</b> This property was used for setting globalCompositeOperation until v1.4.12 (use `fabric.Object#globalCompositeOperation` instead)
     * @type String
     * @default
     */
    fillRule:                 'nonzero',

    /**
     * Composite rule used for canvas globalCompositeOperation
     * @type String
     * @default
     */
    globalCompositeOperation: 'source-over',

    /**
     * Background color of an object. Only works with text objects at the moment.
     * @type String
     * @default
     */
    backgroundColor:          '',

    /**
     * When defined, an object is rendered via stroke and this property specifies its color
     * @type String
     * @default
     */
    stroke:                   null,

    /**
     * Width of a stroke used to render this object
     * @type Number
     * @default
     */
    strokeWidth:              1,

    /**
     * Array specifying dash pattern of an object's stroke (stroke must be defined)
     * @type Array
     */
    strokeDashArray:          null,

    /**
     * Line endings style of an object's stroke (one of "butt", "round", "square")
     * @type String
     * @default
     */
    strokeLineCap:            'butt',

    /**
     * Corner style of an object's stroke (one of "bevil", "round", "miter")
     * @type String
     * @default
     */
    strokeLineJoin:           'miter',

    /**
     * Maximum miter length (used for strokeLineJoin = "miter") of an object's stroke
     * @type Number
     * @default
     */
    strokeMiterLimit:         10,

    /**
     * Shadow object representing shadow of this shape
     * @type fabric.Shadow
     * @default
     */
    shadow:                   null,

    /**
     * Opacity of object's controlling borders when object is active and moving
     * @type Number
     * @default
     */
    borderOpacityWhenMoving:  0.4,

    /**
     * Scale factor of object's controlling borders
     * @type Number
     * @default
     */
    borderScaleFactor:        1,

    /**
     * Transform matrix (similar to SVG's transform matrix)
     * @type Array
     */
    transformMatrix:          null,

    /**
     * Minimum allowed scale value of an object
     * @type Number
     * @default
     */
    minScaleLimit:            0.01,

    /**
     * When set to `false`, an object can not be selected for modification (using either point-click-based or group-based selection).
     * But events still fire on it.
     * @type Boolean
     * @default
     */
    selectable:               true,

    /**
     * When set to `false`, an object can not be a target of events. All events propagate through it. Introduced in v1.3.4
     * @type Boolean
     * @default
     */
    evented:                  true,

    /**
     * When set to `false`, an object is not rendered on canvas
     * @type Boolean
     * @default
     */
    visible:                  true,

    /**
     * When set to `false`, object's controls are not displayed and can not be used to manipulate object
     * @type Boolean
     * @default
     */
    hasControls:              true,

    /**
     * When set to `false`, object's controlling borders are not rendered
     * @type Boolean
     * @default
     */
    hasBorders:               true,

    /**
     * When set to `false`, object's controlling rotating point will not be visible or selectable
     * @type Boolean
     * @default
     */
    hasRotatingPoint:         true,

    /**
     * Offset for object's controlling rotating point (when enabled via `hasRotatingPoint`)
     * @type Number
     * @default
     */
    rotatingPointOffset:      40,

    /**
     * When set to `true`, objects are "found" on canvas on per-pixel basis rather than according to bounding box
     * @type Boolean
     * @default
     */
    perPixelTargetFind:       false,

    /**
     * When `false`, default object's values are not included in its serialization
     * @type Boolean
     * @default
     */
    includeDefaultValues:     true,

    /**
     * Function that determines clipping of an object (context is passed as a first argument)
     * Note that context origin is at the object's center point (not left/top corner)
     * @type Function
     */
    clipTo:                   null,

    /**
     * When `true`, object horizontal movement is locked
     * @type Boolean
     * @default
     */
    lockMovementX:            false,

    /**
     * When `true`, object vertical movement is locked
     * @type Boolean
     * @default
     */
    lockMovementY:            false,

    /**
     * When `true`, object rotation is locked
     * @type Boolean
     * @default
     */
    lockRotation:             false,

    /**
     * When `true`, object horizontal scaling is locked
     * @type Boolean
     * @default
     */
    lockScalingX:             false,

    /**
     * When `true`, object vertical scaling is locked
     * @type Boolean
     * @default
     */
    lockScalingY:             false,

    /**
     * When `true`, object non-uniform scaling is locked
     * @type Boolean
     * @default
     */
    lockUniScaling:           false,

    /**
     * When `true`, object cannot be flipped by scaling into negative values
     * @type Boolean
     * @default
     */

    lockScalingFlip:          false,
    /**
     * List of properties to consider when checking if state
     * of an object is changed (fabric.Object#hasStateChanged)
     * as well as for history (undo/redo) purposes
     * @type Array
     */
    stateProperties:  (
      'top left width height scaleX scaleY flipX flipY originX originY transformMatrix ' +
      'stroke strokeWidth strokeDashArray strokeLineCap strokeLineJoin strokeMiterLimit ' +
      'angle opacity fill fillRule globalCompositeOperation shadow clipTo visible backgroundColor'
    ).split(' '),

    /**
     * Constructor
     * @param {Object} [options] Options object
     */
    initialize: function(options) {
      if (options) {
        this.setOptions(options);
      }
    },

    /**
     * @private
     * @param {Object} [options] Options object
     */
    _initGradient: function(options) {
      if (options.fill && options.fill.colorStops && !(options.fill instanceof fabric.Gradient)) {
        this.set('fill', new fabric.Gradient(options.fill));
      }
    },

    /**
     * @private
     * @param {Object} [options] Options object
     */
    _initPattern: function(options) {
      if (options.fill && options.fill.source && !(options.fill instanceof fabric.Pattern)) {
        this.set('fill', new fabric.Pattern(options.fill));
      }
      if (options.stroke && options.stroke.source && !(options.stroke instanceof fabric.Pattern)) {
        this.set('stroke', new fabric.Pattern(options.stroke));
      }
    },

    /**
     * @private
     * @param {Object} [options] Options object
     */
    _initClipping: function(options) {
      if (!options.clipTo || typeof options.clipTo !== 'string') {
        return;
      }

      var functionBody = fabric.util.getFunctionBody(options.clipTo);
      if (typeof functionBody !== 'undefined') {
        this.clipTo = new Function('ctx', functionBody);
      }
    },

    /**
     * Sets object's properties from options
     * @param {Object} [options] Options object
     */
    setOptions: function(options) {
      for (var prop in options) {
        this.set(prop, options[prop]);
      }
      this._initGradient(options);
      this._initPattern(options);
      this._initClipping(options);
    },

    /**
     * Transforms context when rendering an object
     * @param {CanvasRenderingContext2D} ctx Context
     * @param {Boolean} fromLeft When true, context is transformed to object's top/left corner. This is used when rendering text on Node
     */
    transform: function(ctx, fromLeft) {
      if (this.group) {
        this.group.transform(ctx, fromLeft);
      }
      var center = fromLeft ? this._getLeftTopCoords() : this.getCenterPoint();
      ctx.translate(center.x, center.y);
      ctx.rotate(degreesToRadians(this.angle));
      ctx.scale(
        this.scaleX * (this.flipX ? -1 : 1),
        this.scaleY * (this.flipY ? -1 : 1)
      );
    },

    /**
     * Returns an object representation of an instance
     * @param {Array} [propertiesToInclude] Any properties that you might want to additionally include in the output
     * @return {Object} Object representation of an instance
     */
    toObject: function(propertiesToInclude) {
      var NUM_FRACTION_DIGITS = fabric.Object.NUM_FRACTION_DIGITS,

          object = {
            type:                     this.type,
            originX:                  this.originX,
            originY:                  this.originY,
            left:                     toFixed(this.left, NUM_FRACTION_DIGITS),
            top:                      toFixed(this.top, NUM_FRACTION_DIGITS),
            width:                    toFixed(this.width, NUM_FRACTION_DIGITS),
            height:                   toFixed(this.height, NUM_FRACTION_DIGITS),
            fill:                     (this.fill && this.fill.toObject) ? this.fill.toObject() : this.fill,
            stroke:                   (this.stroke && this.stroke.toObject) ? this.stroke.toObject() : this.stroke,
            strokeWidth:              toFixed(this.strokeWidth, NUM_FRACTION_DIGITS),
            strokeDashArray:          this.strokeDashArray,
            strokeLineCap:            this.strokeLineCap,
            strokeLineJoin:           this.strokeLineJoin,
            strokeMiterLimit:         toFixed(this.strokeMiterLimit, NUM_FRACTION_DIGITS),
            scaleX:                   toFixed(this.scaleX, NUM_FRACTION_DIGITS),
            scaleY:                   toFixed(this.scaleY, NUM_FRACTION_DIGITS),
            angle:                    toFixed(this.getAngle(), NUM_FRACTION_DIGITS),
            flipX:                    this.flipX,
            flipY:                    this.flipY,
            opacity:                  toFixed(this.opacity, NUM_FRACTION_DIGITS),
            shadow:                   (this.shadow && this.shadow.toObject) ? this.shadow.toObject() : this.shadow,
            visible:                  this.visible,
            clipTo:                   this.clipTo && String(this.clipTo),
            backgroundColor:          this.backgroundColor,
            fillRule:                 this.fillRule,
            globalCompositeOperation: this.globalCompositeOperation
          };

      if (!this.includeDefaultValues) {
        object = this._removeDefaultValues(object);
      }

      fabric.util.populateWithProperties(this, object, propertiesToInclude);

      return object;
    },

    /**
     * Returns (dataless) object representation of an instance
     * @param {Array} [propertiesToInclude] Any properties that you might want to additionally include in the output
     * @return {Object} Object representation of an instance
     */
    toDatalessObject: function(propertiesToInclude) {
      // will be overwritten by subclasses
      return this.toObject(propertiesToInclude);
    },

    /**
     * @private
     * @param {Object} object
     */
    _removeDefaultValues: function(object) {
      var prototype = fabric.util.getKlass(object.type).prototype,
          stateProperties = prototype.stateProperties;

      stateProperties.forEach(function(prop) {
        if (object[prop] === prototype[prop]) {
          delete object[prop];
        }
      });

      return object;
    },

    /**
     * Returns a string representation of an instance
     * @return {String}
     */
    toString: function() {
      return '#<fabric.' + capitalize(this.type) + '>';
    },

    /**
     * Basic getter
     * @param {String} property Property name
     * @return {Any} value of a property
     */
    get: function(property) {
      return this[property];
    },

    /**
     * @private
     */
    _setObject: function(obj) {
      for (var prop in obj) {
        this._set(prop, obj[prop]);
      }
    },

    /**
     * Sets property to a given value. When changing position/dimension -related properties (left, top, scale, angle, etc.) `set` does not update position of object's borders/controls. If you need to update those, call `setCoords()`.
     * @param {String|Object} key Property name or object (if object, iterate over the object properties)
     * @param {Object|Function} value Property value (if function, the value is passed into it and its return value is used as a new one)
     * @return {fabric.Object} thisArg
     * @chainable
     */
    set: function(key, value) {
      if (typeof key === 'object') {
        this._setObject(key);
      }
      else {
        if (typeof value === 'function' && key !== 'clipTo') {
          this._set(key, value(this.get(key)));
        }
        else {
          this._set(key, value);
        }
      }
      return this;
    },

    /**
     * @private
     * @param {String} key
     * @param {Any} value
     * @return {fabric.Object} thisArg
     */
    _set: function(key, value) {
      var shouldConstrainValue = (key === 'scaleX' || key === 'scaleY');

      if (shouldConstrainValue) {
        value = this._constrainScale(value);
      }
      if (key === 'scaleX' && value < 0) {
        this.flipX = !this.flipX;
        value *= -1;
      }
      else if (key === 'scaleY' && value < 0) {
        this.flipY = !this.flipY;
        value *= -1;
      }
      else if (key === 'width' || key === 'height') {
        this.minScaleLimit = toFixed(Math.min(0.1, 1/Math.max(this.width, this.height)), 2);
      }
      else if (key === 'shadow' && value && !(value instanceof fabric.Shadow)) {
        value = new fabric.Shadow(value);
      }

      this[key] = value;

      return this;
    },

    /**
     * Toggles specified property from `true` to `false` or from `false` to `true`
     * @param {String} property Property to toggle
     * @return {fabric.Object} thisArg
     * @chainable
     */
    toggle: function(property) {
      var value = this.get(property);
      if (typeof value === 'boolean') {
        this.set(property, !value);
      }
      return this;
    },

    /**
     * Sets sourcePath of an object
     * @param {String} value Value to set sourcePath to
     * @return {fabric.Object} thisArg
     * @chainable
     */
    setSourcePath: function(value) {
      this.sourcePath = value;
      return this;
    },

    /**
     * Retrieves viewportTransform from Object's canvas if possible
     * @method getViewportTransform
     * @memberOf fabric.Object.prototype
     * @return {Boolean} flipY value // TODO
     */
    getViewportTransform: function() {
      if (this.canvas && this.canvas.viewportTransform) {
        return this.canvas.viewportTransform;
      }
      return [1, 0, 0, 1, 0, 0];
    },

    /**
     * Renders an object on a specified context
     * @param {CanvasRenderingContext2D} ctx Context to render on
     * @param {Boolean} [noTransform] When true, context is not transformed
     */
    render: function(ctx, noTransform) {
      // do not render if width/height are zeros or object is not visible
      if (this.width === 0 || this.height === 0 || !this.visible) {
        return;
      }

      ctx.save();

      //setup fill rule for current object
      this._setupCompositeOperation(ctx);
      if (!noTransform) {
        this.transform(ctx);
      }
      this._setStrokeStyles(ctx);
      this._setFillStyles(ctx);
      if (this.group && this.group.type === 'path-group') {
        ctx.translate(-this.group.width/2, -this.group.height/2);
      }
      if (this.transformMatrix) {
        ctx.transform.apply(ctx, this.transformMatrix);
      }
      this._setOpacity(ctx);
      this._setShadow(ctx);
      this.clipTo && fabric.util.clipContext(this, ctx);
      this._render(ctx, noTransform);
      this.clipTo && ctx.restore();
      this._removeShadow(ctx);
      this._restoreCompositeOperation(ctx);

      ctx.restore();
    },

    /* @private
     * @param {CanvasRenderingContext2D} ctx Context to render on
     */
    _setOpacity: function(ctx) {
      if (this.group) {
        this.group._setOpacity(ctx);
      }
      ctx.globalAlpha *= this.opacity;
    },

    _setStrokeStyles: function(ctx) {
      if (this.stroke) {
        ctx.lineWidth = this.strokeWidth;
        ctx.lineCap = this.strokeLineCap;
        ctx.lineJoin = this.strokeLineJoin;
        ctx.miterLimit = this.strokeMiterLimit;
        ctx.strokeStyle = this.stroke.toLive
          ? this.stroke.toLive(ctx, this)
          : this.stroke;
      }
    },

    _setFillStyles: function(ctx) {
      if (this.fill) {
        ctx.fillStyle = this.fill.toLive
          ? this.fill.toLive(ctx, this)
          : this.fill;
      }
    },

    /**
     * Renders controls and borders for the object
     * @param {CanvasRenderingContext2D} ctx Context to render on
     * @param {Boolean} [noTransform] When true, context is not transformed
     */
    _renderControls: function(ctx, noTransform) {
      var vpt = this.getViewportTransform();

      ctx.save();
      if (this.active && !noTransform) {
        var center;
        if (this.group) {
          center = fabric.util.transformPoint(this.group.getCenterPoint(), vpt);
          ctx.translate(center.x, center.y);
          ctx.rotate(degreesToRadians(this.group.angle));
        }
        center = fabric.util.transformPoint(this.getCenterPoint(), vpt, null != this.group);
        if (this.group) {
          center.x *= this.group.scaleX;
          center.y *= this.group.scaleY;
        }
        ctx.translate(center.x, center.y);
        ctx.rotate(degreesToRadians(this.angle));
        this.drawBorders(ctx);
        this.drawControls(ctx);
      }
      ctx.restore();
    },

    /**
     * @private
     * @param {CanvasRenderingContext2D} ctx Context to render on
     */
    _setShadow: function(ctx) {
      if (!this.shadow) {
        return;
      }

<<<<<<< HEAD
      var mult = this.canvas._currentMultiplier || 1;
=======
      var mult = (this.canvas && this.canvas._currentMultiplier) || 1;
>>>>>>> c38c9c3f

      ctx.shadowColor = this.shadow.color;
      ctx.shadowBlur = this.shadow.blur * mult * (this.scaleX + this.scaleY) / 2;
      ctx.shadowOffsetX = this.shadow.offsetX * mult * this.scaleX;
      ctx.shadowOffsetY = this.shadow.offsetY * mult * this.scaleY;
    },

    /**
     * @private
     * @param {CanvasRenderingContext2D} ctx Context to render on
     */
    _removeShadow: function(ctx) {
      if (!this.shadow) {
        return;
      }

      ctx.shadowColor = '';
      ctx.shadowBlur = ctx.shadowOffsetX = ctx.shadowOffsetY = 0;
    },

    /**
     * @private
     * @param {CanvasRenderingContext2D} ctx Context to render on
     */
    _renderFill: function(ctx) {
      if (!this.fill) {
        return;
      }

      ctx.save();
      if (this.fill.gradientTransform) {
        var g = this.fill.gradientTransform;
        ctx.transform.apply(ctx, g);
      }
      if (this.fill.toLive) {
        ctx.translate(
          -this.width / 2 + this.fill.offsetX || 0,
          -this.height / 2 + this.fill.offsetY || 0);
      }
      if (this.fillRule === 'evenodd') {
        ctx.fill('evenodd');
      }
      else {
        ctx.fill();
      }
      ctx.restore();
      if (this.shadow && !this.shadow.affectStroke) {
        this._removeShadow(ctx);
      }
    },

    /**
     * @private
     * @param {CanvasRenderingContext2D} ctx Context to render on
     */
    _renderStroke: function(ctx) {
      if (!this.stroke || this.strokeWidth === 0) {
        return;
      }

      ctx.save();
      if (this.strokeDashArray) {
        // Spec requires the concatenation of two copies the dash list when the number of elements is odd
        if (1 & this.strokeDashArray.length) {
          this.strokeDashArray.push.apply(this.strokeDashArray, this.strokeDashArray);
        }
        if (supportsLineDash) {
          ctx.setLineDash(this.strokeDashArray);
          this._stroke && this._stroke(ctx);
        }
        else {
          this._renderDashedStroke && this._renderDashedStroke(ctx);
        }
        ctx.stroke();
      }
      else {
        if (this.stroke.gradientTransform) {
          var g = this.stroke.gradientTransform;
          ctx.transform.apply(ctx, g);
        }
        this._stroke ? this._stroke(ctx) : ctx.stroke();
      }
      this._removeShadow(ctx);
      ctx.restore();
    },

    /**
     * Clones an instance
     * @param {Function} callback Callback is invoked with a clone as a first argument
     * @param {Array} [propertiesToInclude] Any properties that you might want to additionally include in the output
     * @return {fabric.Object} clone of an instance
     */
    clone: function(callback, propertiesToInclude) {
      if (this.constructor.fromObject) {
        return this.constructor.fromObject(this.toObject(propertiesToInclude), callback);
      }
      return new fabric.Object(this.toObject(propertiesToInclude));
    },

    /**
     * Creates an instance of fabric.Image out of an object
     * @param {Function} callback callback, invoked with an instance as a first argument
     * @return {fabric.Object} thisArg
     */
    cloneAsImage: function(callback) {
      var dataUrl = this.toDataURL();
      fabric.util.loadImage(dataUrl, function(img) {
        if (callback) {
          callback(new fabric.Image(img));
        }
      });
      return this;
    },

    /**
     * Converts an object into a data-url-like string
     * @param {Object} options Options object
     * @param {String} [options.format=png] The format of the output image. Either "jpeg" or "png"
     * @param {Number} [options.quality=1] Quality level (0..1). Only used for jpeg.
     * @param {Number} [options.multiplier=1] Multiplier to scale by
     * @param {Number} [options.left] Cropping left offset. Introduced in v1.2.14
     * @param {Number} [options.top] Cropping top offset. Introduced in v1.2.14
     * @param {Number} [options.width] Cropping width. Introduced in v1.2.14
     * @param {Number} [options.height] Cropping height. Introduced in v1.2.14
     * @return {String} Returns a data: URL containing a representation of the object in the format specified by options.format
     */
    toDataURL: function(options) {
      options || (options = { });

      var el = fabric.util.createCanvasElement(),
          boundingRect = this.getBoundingRect();

      el.width = boundingRect.width;
      el.height = boundingRect.height;

      fabric.util.wrapElement(el, 'div');
      var canvas = new fabric.Canvas(el);

      // to avoid common confusion https://github.com/kangax/fabric.js/issues/806
      if (options.format === 'jpg') {
        options.format = 'jpeg';
      }

      if (options.format === 'jpeg') {
        canvas.backgroundColor = '#fff';
      }

      var origParams = {
        active: this.get('active'),
        left: this.getLeft(),
        top: this.getTop()
      };

      this.set('active', false);
      this.setPositionByOrigin(new fabric.Point(el.width / 2, el.height / 2), 'center', 'center');

      var originalCanvas = this.canvas;
      canvas.add(this);
      var data = canvas.toDataURL(options);

      this.set(origParams).setCoords();
      this.canvas = originalCanvas;

      canvas.dispose();
      canvas = null;

      return data;
    },

    /**
     * Returns true if specified type is identical to the type of an instance
     * @param {String} type Type to check against
     * @return {Boolean}
     */
    isType: function(type) {
      return this.type === type;
    },

    /**
     * Returns complexity of an instance
     * @return {Number} complexity of this instance
     */
    complexity: function() {
      return 0;
    },

    /**
     * Returns a JSON representation of an instance
     * @param {Array} [propertiesToInclude] Any properties that you might want to additionally include in the output
     * @return {Object} JSON
     */
    toJSON: function(propertiesToInclude) {
      // delegate, not alias
      return this.toObject(propertiesToInclude);
    },

    /**
     * Sets gradient (fill or stroke) of an object
     * <b>Backwards incompatibility note:</b> This method was named "setGradientFill" until v1.1.0
     * @param {String} property Property name 'stroke' or 'fill'
     * @param {Object} [options] Options object
     * @param {String} [options.type] Type of gradient 'radial' or 'linear'
     * @param {Number} [options.x1=0] x-coordinate of start point
     * @param {Number} [options.y1=0] y-coordinate of start point
     * @param {Number} [options.x2=0] x-coordinate of end point
     * @param {Number} [options.y2=0] y-coordinate of end point
     * @param {Number} [options.r1=0] Radius of start point (only for radial gradients)
     * @param {Number} [options.r2=0] Radius of end point (only for radial gradients)
     * @param {Object} [options.colorStops] Color stops object eg. {0: 'ff0000', 1: '000000'}
     * @return {fabric.Object} thisArg
     * @chainable
     * @see {@link http://jsfiddle.net/fabricjs/58y8b/|jsFiddle demo}
     * @example <caption>Set linear gradient</caption>
     * object.setGradient('fill', {
     *   type: 'linear',
     *   x1: -object.width / 2,
     *   y1: 0,
     *   x2: object.width / 2,
     *   y2: 0,
     *   colorStops: {
     *     0: 'red',
     *     0.5: '#005555',
     *     1: 'rgba(0,0,255,0.5)'
     *   }
     * });
     * canvas.renderAll();
     * @example <caption>Set radial gradient</caption>
     * object.setGradient('fill', {
     *   type: 'radial',
     *   x1: 0,
     *   y1: 0,
     *   x2: 0,
     *   y2: 0,
     *   r1: object.width / 2,
     *   r2: 10,
     *   colorStops: {
     *     0: 'red',
     *     0.5: '#005555',
     *     1: 'rgba(0,0,255,0.5)'
     *   }
     * });
     * canvas.renderAll();
     */
    setGradient: function(property, options) {
      options || (options = { });

      var gradient = { colorStops: [] };

      gradient.type = options.type || (options.r1 || options.r2 ? 'radial' : 'linear');
      gradient.coords = {
        x1: options.x1,
        y1: options.y1,
        x2: options.x2,
        y2: options.y2
      };

      if (options.r1 || options.r2) {
        gradient.coords.r1 = options.r1;
        gradient.coords.r2 = options.r2;
      }

      for (var position in options.colorStops) {
        var color = new fabric.Color(options.colorStops[position]);
        gradient.colorStops.push({
          offset: position,
          color: color.toRgb(),
          opacity: color.getAlpha()
        });
      }

      return this.set(property, fabric.Gradient.forObject(this, gradient));
    },

    /**
     * Sets pattern fill of an object
     * @param {Object} options Options object
     * @param {(String|HTMLImageElement)} options.source Pattern source
     * @param {String} [options.repeat=repeat] Repeat property of a pattern (one of repeat, repeat-x, repeat-y or no-repeat)
     * @param {Number} [options.offsetX=0] Pattern horizontal offset from object's left/top corner
     * @param {Number} [options.offsetY=0] Pattern vertical offset from object's left/top corner
     * @return {fabric.Object} thisArg
     * @chainable
     * @see {@link http://jsfiddle.net/fabricjs/QT3pa/|jsFiddle demo}
     * @example <caption>Set pattern</caption>
     * fabric.util.loadImage('http://fabricjs.com/assets/escheresque_ste.png', function(img) {
     *   object.setPatternFill({
     *     source: img,
     *     repeat: 'repeat'
     *   });
     *   canvas.renderAll();
     * });
     */
    setPatternFill: function(options) {
      return this.set('fill', new fabric.Pattern(options));
    },

    /**
     * Sets {@link fabric.Object#shadow|shadow} of an object
     * @param {Object|String} [options] Options object or string (e.g. "2px 2px 10px rgba(0,0,0,0.2)")
     * @param {String} [options.color=rgb(0,0,0)] Shadow color
     * @param {Number} [options.blur=0] Shadow blur
     * @param {Number} [options.offsetX=0] Shadow horizontal offset
     * @param {Number} [options.offsetY=0] Shadow vertical offset
     * @return {fabric.Object} thisArg
     * @chainable
     * @see {@link http://jsfiddle.net/fabricjs/7gvJG/|jsFiddle demo}
     * @example <caption>Set shadow with string notation</caption>
     * object.setShadow('2px 2px 10px rgba(0,0,0,0.2)');
     * canvas.renderAll();
     * @example <caption>Set shadow with object notation</caption>
     * object.setShadow({
     *   color: 'red',
     *   blur: 10,
     *   offsetX: 20,
     *   offsetY: 20
     * });
     * canvas.renderAll();
     */
    setShadow: function(options) {
      return this.set('shadow', options ? new fabric.Shadow(options) : null);
    },

    /**
     * Sets "color" of an instance (alias of `set('fill', &hellip;)`)
     * @param {String} color Color value
     * @return {fabric.Object} thisArg
     * @chainable
     */
    setColor: function(color) {
      this.set('fill', color);
      return this;
    },

    /**
     * Sets "angle" of an instance
     * @param {Number} angle Angle value
     * @return {fabric.Object} thisArg
     * @chainable
     */
    setAngle: function(angle) {
      var shouldCenterOrigin = (this.originX !== 'center' || this.originY !== 'center') && this.centeredRotation;

      if (shouldCenterOrigin) {
        this._setOriginToCenter();
      }

      this.set('angle', angle);

      if (shouldCenterOrigin) {
        this._resetOrigin();
      }

      return this;
    },

    /**
     * Centers object horizontally on canvas to which it was added last.
     * You might need to call `setCoords` on an object after centering, to update controls area.
     * @return {fabric.Object} thisArg
     * @chainable
     */
    centerH: function () {
      this.canvas.centerObjectH(this);
      return this;
    },

    /**
     * Centers object vertically on canvas to which it was added last.
     * You might need to call `setCoords` on an object after centering, to update controls area.
     * @return {fabric.Object} thisArg
     * @chainable
     */
    centerV: function () {
      this.canvas.centerObjectV(this);
      return this;
    },

    /**
     * Centers object vertically and horizontally on canvas to which is was added last
     * You might need to call `setCoords` on an object after centering, to update controls area.
     * @return {fabric.Object} thisArg
     * @chainable
     */
    center: function () {
      this.canvas.centerObject(this);
      return this;
    },

    /**
     * Removes object from canvas to which it was added last
     * @return {fabric.Object} thisArg
     * @chainable
     */
    remove: function() {
      this.canvas.remove(this);
      return this;
    },

    /**
     * Returns coordinates of a pointer relative to an object
     * @param {Event} e Event to operate upon
     * @param {Object} [pointer] Pointer to operate upon (instead of event)
     * @return {Object} Coordinates of a pointer (x, y)
     */
    getLocalPointer: function(e, pointer) {
      pointer = pointer || this.canvas.getPointer(e);
      var objectLeftTop = this.translateToOriginPoint(this.getCenterPoint(), 'left', 'top');
      return {
        x: pointer.x - objectLeftTop.x,
        y: pointer.y - objectLeftTop.y
      };
    },

    /**
     * Sets canvas globalCompositeOperation for specific object
     * custom composition operation for the particular object can be specifed using globalCompositeOperation property
     * @param {CanvasRenderingContext2D} ctx Rendering canvas context
     */
    _setupCompositeOperation: function (ctx) {
      if (this.globalCompositeOperation) {
        this._prevGlobalCompositeOperation = ctx.globalCompositeOperation;
        ctx.globalCompositeOperation = this.globalCompositeOperation;
      }
    },

    /**
     * Restores previously saved canvas globalCompositeOperation after obeject rendering
     * @param {CanvasRenderingContext2D} ctx Rendering canvas context
     */
    _restoreCompositeOperation: function (ctx) {
      if (this.globalCompositeOperation && this._prevGlobalCompositeOperation) {
        ctx.globalCompositeOperation = this._prevGlobalCompositeOperation;
      }
    }
  });

  fabric.util.createAccessors(fabric.Object);

  /**
   * Alias for {@link fabric.Object.prototype.setAngle}
   * @alias rotate -> setAngle
   * @memberof fabric.Object
   */
  fabric.Object.prototype.rotate = fabric.Object.prototype.setAngle;

  extend(fabric.Object.prototype, fabric.Observable);

  /**
   * Defines the number of fraction digits to use when serializing object values.
   * You can use it to increase/decrease precision of such values like left, top, scaleX, scaleY, etc.
   * @static
   * @memberof fabric.Object
   * @constant
   * @type Number
   */
  fabric.Object.NUM_FRACTION_DIGITS = 2;

  /**
   * Unique id used internally when creating SVG elements
   * @static
   * @memberof fabric.Object
   * @type Number
   */
  fabric.Object.__uid = 0;

})(typeof exports !== 'undefined' ? exports : this);<|MERGE_RESOLUTION|>--- conflicted
+++ resolved
@@ -1061,11 +1061,7 @@
         return;
       }
 
-<<<<<<< HEAD
-      var mult = this.canvas._currentMultiplier || 1;
-=======
       var mult = (this.canvas && this.canvas._currentMultiplier) || 1;
->>>>>>> c38c9c3f
 
       ctx.shadowColor = this.shadow.color;
       ctx.shadowBlur = this.shadow.blur * mult * (this.scaleX + this.scaleY) / 2;
