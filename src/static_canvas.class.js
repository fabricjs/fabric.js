(function () {

  'use strict';

  if (fabric.StaticCanvas) {
    fabric.warn('fabric.StaticCanvas is already defined.');
    return;
  }

  // aliases for faster resolution
  var extend = fabric.util.object.extend,
      getElementOffset = fabric.util.getElementOffset,
      removeFromArray = fabric.util.removeFromArray,
      toFixed = fabric.util.toFixed,
      transformPoint = fabric.util.transformPoint,
      invertTransform = fabric.util.invertTransform,
      getNodeCanvas = fabric.util.getNodeCanvas,
      createCanvasElement = fabric.util.createCanvasElement,

      CANVAS_INIT_ERROR = new Error('Could not initialize `canvas` element');

  /**
   * Static canvas class
   * @class fabric.StaticCanvas
   * @mixes fabric.Collection
   * @mixes fabric.Observable
   * @see {@link http://fabricjs.com/static_canvas|StaticCanvas demo}
   * @see {@link fabric.StaticCanvas#initialize} for constructor definition
   * @fires before:render
   * @fires after:render
   * @fires canvas:cleared
   * @fires object:added
   * @fires object:removed
   */
  fabric.StaticCanvas = fabric.util.createClass(fabric.CommonMethods, /** @lends fabric.StaticCanvas.prototype */ {

    /**
     * Constructor
     * @param {HTMLElement | String} el &lt;canvas> element to initialize instance on
     * @param {Object} [options] Options object
     * @return {Object} thisArg
     */
    initialize: function(el, options) {
      options || (options = { });
      this.renderAndResetBound = this.renderAndReset.bind(this);
      this.requestRenderAllBound = this.requestRenderAll.bind(this);
      this._initStatic(el, options);
    },

    /**
     * Background color of canvas instance.
     * @type {(String|fabric.Pattern)}
     * @default
     */
    backgroundColor: '',

    /**
     * Background image of canvas instance.
     * since 2.4.0 image caching is active, please when putting an image as background, add to the
     * canvas property a reference to the canvas it is on. Otherwise the image cannot detect the zoom
     * vale. As an alternative you can disable image objectCaching
     * @type fabric.Image
     * @default
     */
    backgroundImage: null,

    /**
     * Overlay color of canvas instance.
     * @since 1.3.9
     * @type {(String|fabric.Pattern)}
     * @default
     */
    overlayColor: '',

    /**
     * Overlay image of canvas instance.
     * since 2.4.0 image caching is active, please when putting an image as overlay, add to the
     * canvas property a reference to the canvas it is on. Otherwise the image cannot detect the zoom
     * vale. As an alternative you can disable image objectCaching
     * @type fabric.Image
     * @default
     */
    overlayImage: null,

    /**
     * Indicates whether toObject/toDatalessObject should include default values
     * if set to false, takes precedence over the object value.
     * @type Boolean
     * @default
     */
    includeDefaultValues: true,

    /**
     * Indicates whether objects' state should be saved
     * @type Boolean
     * @default
     */
    stateful: false,

    /**
     * Indicates whether {@link fabric.Collection.add}, {@link fabric.Collection.insertAt} and {@link fabric.Collection.remove},
     * {@link fabric.StaticCanvas.moveTo}, {@link fabric.StaticCanvas.clear} and many more, should also re-render canvas.
     * Disabling this option will not give a performance boost when adding/removing a lot of objects to/from canvas at once
     * since the renders are quequed and executed one per frame.
     * Disabling is suggested anyway and managing the renders of the app manually is not a big effort ( canvas.requestRenderAll() )
     * Left default to true to do not break documentation and old app, fiddles.
     * @type Boolean
     * @default
     */
    renderOnAddRemove: true,

    /**
     * Indicates whether object controls (borders/controls) are rendered above overlay image
     * @type Boolean
     * @default
     */
    controlsAboveOverlay: false,

    /**
     * Indicates whether the browser can be scrolled when using a touchscreen and dragging on the canvas
     * @type Boolean
     * @default
     */
    allowTouchScrolling: false,

    /**
     * Indicates whether this canvas will use image smoothing, this is on by default in browsers
     * @type Boolean
     * @default
     */
    imageSmoothingEnabled: true,

    /**
     * The transformation (a Canvas 2D API transform matrix) which focuses the viewport
     * @type Array
     * @example <caption>Default transform</caption>
     * canvas.viewportTransform = [1, 0, 0, 1, 0, 0];
     * @example <caption>Scale by 70% and translate toward bottom-right by 50, without skewing</caption>
     * canvas.viewportTransform = [0.7, 0, 0, 0.7, 50, 50];
     * @default
     */
    viewportTransform: fabric.iMatrix.concat(),

    /**
     * if set to false background image is not affected by viewport transform
     * @since 1.6.3
     * @type Boolean
     * @default
     */
    backgroundVpt: true,

    /**
     * if set to false overlya image is not affected by viewport transform
     * @since 1.6.3
     * @type Boolean
     * @default
     */
    overlayVpt: true,

    /**
     * When true, canvas is scaled by devicePixelRatio for better rendering on retina screens
     * @type Boolean
     * @default
     */
    enableRetinaScaling: true,

    /**
     * Describe canvas element extension over design
     * properties are tl,tr,bl,br.
     * if canvas is not zoomed/panned those points are the four corner of canvas
     * if canvas is viewportTransformed you those points indicate the extension
     * of canvas element in plain untrasformed coordinates
     * The coordinates get updated with @method calcViewportBoundaries.
     * @memberOf fabric.StaticCanvas.prototype
     */
    vptCoords: { },

    /**
     * Based on vptCoords and object.aCoords, skip rendering of objects that
     * are not included in current viewport.
     * May greatly help in applications with crowded canvas and use of zoom/pan
     * If One of the corner of the bounding box of the object is on the canvas
     * the objects get rendered.
     * @memberOf fabric.StaticCanvas.prototype
     * @type Boolean
     * @default
     */
    skipOffscreen: true,

    /**
     * a fabricObject that, without stroke define a clipping area with their shape. filled in black
     * the clipPath object gets used when the canvas has rendered, and the context is placed in the
     * top left corner of the canvas.
     * clipPath will clip away controls, if you do not want this to happen use controlsAboveOverlay = true
     * @type fabric.Object
     */
    clipPath: undefined,

    /**
     * @private
     * @param {HTMLElement | String} el &lt;canvas> element to initialize instance on
     * @param {Object} [options] Options object
     */
    _initStatic: function(el, options) {
      this._objects = [];
      this._createLowerCanvas(el);
      this._initOptions(options);
      // only initialize retina scaling once
      if (!this.interactive) {
        this._initRetinaScaling();
      }
      this.calcOffset();
    },

    /**
     * @private
     */
    _isRetinaScaling: function() {
      return (fabric.devicePixelRatio > 1 && this.enableRetinaScaling);
    },

    /**
     * @private
     * @return {Number} retinaScaling if applied, otherwise 1;
     */
    getRetinaScaling: function() {
      return this._isRetinaScaling() ? Math.max(1, fabric.devicePixelRatio) : 1;
    },

    /**
     * @private
     */
    _initRetinaScaling: function() {
      if (!this._isRetinaScaling()) {
        return;
      }
      var scaleRatio = fabric.devicePixelRatio;
      this.__initRetinaScaling(scaleRatio, this.lowerCanvasEl, this.contextContainer);
      if (this.upperCanvasEl) {
        this.__initRetinaScaling(scaleRatio, this.upperCanvasEl, this.contextTop);
      }
    },

    __initRetinaScaling: function(scaleRatio, canvas, context) {
      canvas.setAttribute('width', this.width * scaleRatio);
      canvas.setAttribute('height', this.height * scaleRatio);
      context.scale(scaleRatio, scaleRatio);
    },


    /**
     * Calculates canvas element offset relative to the document
     * This method is also attached as "resize" event handler of window
     * @return {fabric.Canvas} instance
     * @chainable
     */
    calcOffset: function () {
      this._offset = getElementOffset(this.lowerCanvasEl);
      return this;
    },

    /**
     * @private
     */
    _createCanvasElement: function() {
      var element = createCanvasElement();
      if (!element) {
        throw CANVAS_INIT_ERROR;
      }
      if (!element.style) {
        element.style = { };
      }
      if (typeof element.getContext === 'undefined') {
        throw CANVAS_INIT_ERROR;
      }
      return element;
    },

    /**
     * @private
     * @param {Object} [options] Options object
     */
    _initOptions: function (options) {
      var lowerCanvasEl = this.lowerCanvasEl;
      this._setOptions(options);

      this.width = this.width || parseInt(lowerCanvasEl.width, 10) || 0;
      this.height = this.height || parseInt(lowerCanvasEl.height, 10) || 0;

      if (!this.lowerCanvasEl.style) {
        return;
      }

      lowerCanvasEl.width = this.width;
      lowerCanvasEl.height = this.height;

      lowerCanvasEl.style.width = this.width + 'px';
      lowerCanvasEl.style.height = this.height + 'px';

      this.viewportTransform = this.viewportTransform.slice();
    },

    /**
     * Creates a bottom canvas
     * @private
     * @param {HTMLElement} [canvasEl]
     */
    _createLowerCanvas: function (canvasEl) {
      // canvasEl === 'HTMLCanvasElement' does not work on jsdom/node
      if (canvasEl && canvasEl.getContext) {
        this.lowerCanvasEl = canvasEl;
      }
      else {
        this.lowerCanvasEl = fabric.util.getById(canvasEl) || this._createCanvasElement();
      }
      if (this.lowerCanvasEl.hasAttribute('data-fabric')) {
        /* _DEV_MODE_START_ */
        throw new Error('fabric.js: trying to initialize a canvas that has already been initialized');
        /* _DEV_MODE_END_ */
      }
      fabric.util.addClass(this.lowerCanvasEl, 'lower-canvas');
<<<<<<< HEAD
=======
      this.lowerCanvasEl.setAttribute('data-fabric', 'main');
      this._originalCanvasStyle = this.lowerCanvasEl.style;
>>>>>>> ec8d3793
      if (this.interactive) {
        this._originalCanvasStyle = this.lowerCanvasEl.style.cssText;
        this._applyCanvasStyle(this.lowerCanvasEl);
      }

      this.contextContainer = this.lowerCanvasEl.getContext('2d');
    },

    /**
     * Returns canvas width (in px)
     * @return {Number}
     */
    getWidth: function () {
      return this.width;
    },

    /**
     * Returns canvas height (in px)
     * @return {Number}
     */
    getHeight: function () {
      return this.height;
    },

    /**
     * Sets width of this canvas instance
     * @param {Number|String} value                         Value to set width to
     * @param {Object}        [options]                     Options object
     * @param {Boolean}       [options.backstoreOnly=false] Set the given dimensions only as canvas backstore dimensions
     * @param {Boolean}       [options.cssOnly=false]       Set the given dimensions only as css dimensions
     * @return {fabric.Canvas} instance
     * @chainable true
     */
    setWidth: function (value, options) {
      return this.setDimensions({ width: value }, options);
    },

    /**
     * Sets height of this canvas instance
     * @param {Number|String} value                         Value to set height to
     * @param {Object}        [options]                     Options object
     * @param {Boolean}       [options.backstoreOnly=false] Set the given dimensions only as canvas backstore dimensions
     * @param {Boolean}       [options.cssOnly=false]       Set the given dimensions only as css dimensions
     * @return {fabric.Canvas} instance
     * @chainable true
     */
    setHeight: function (value, options) {
      return this.setDimensions({ height: value }, options);
    },

    /**
     * Sets dimensions (width, height) of this canvas instance. when options.cssOnly flag active you should also supply the unit of measure (px/%/em)
     * @param {Object}        dimensions                    Object with width/height properties
     * @param {Number|String} [dimensions.width]            Width of canvas element
     * @param {Number|String} [dimensions.height]           Height of canvas element
     * @param {Object}        [options]                     Options object
     * @param {Boolean}       [options.backstoreOnly=false] Set the given dimensions only as canvas backstore dimensions
     * @param {Boolean}       [options.cssOnly=false]       Set the given dimensions only as css dimensions
     * @return {fabric.Canvas} thisArg
     * @chainable
     */
    setDimensions: function (dimensions, options) {
      var cssValue;

      options = options || {};

      for (var prop in dimensions) {
        cssValue = dimensions[prop];

        if (!options.cssOnly) {
          this._setBackstoreDimension(prop, dimensions[prop]);
          cssValue += 'px';
          this.hasLostContext = true;
        }

        if (!options.backstoreOnly) {
          this._setCssDimension(prop, cssValue);
        }
      }
      if (this._isCurrentlyDrawing) {
        this.freeDrawingBrush && this.freeDrawingBrush._setBrushStyles(this.contextTop);
      }
      this._initRetinaScaling();
      this.calcOffset();

      if (!options.cssOnly) {
        this.requestRenderAll();
      }

      return this;
    },

    /**
     * Helper for setting width/height
     * @private
     * @param {String} prop property (width|height)
     * @param {Number} value value to set property to
     * @return {fabric.Canvas} instance
     * @chainable true
     */
    _setBackstoreDimension: function (prop, value) {
      this.lowerCanvasEl[prop] = value;

      if (this.upperCanvasEl) {
        this.upperCanvasEl[prop] = value;
      }

      if (this.cacheCanvasEl) {
        this.cacheCanvasEl[prop] = value;
      }

      this[prop] = value;

      return this;
    },

    /**
     * Helper for setting css width/height
     * @private
     * @param {String} prop property (width|height)
     * @param {String} value value to set property to
     * @return {fabric.Canvas} instance
     * @chainable true
     */
    _setCssDimension: function (prop, value) {
      this.lowerCanvasEl.style[prop] = value;

      if (this.upperCanvasEl) {
        this.upperCanvasEl.style[prop] = value;
      }

      if (this.wrapperEl) {
        this.wrapperEl.style[prop] = value;
      }

      return this;
    },

    /**
     * Returns canvas zoom level
     * @return {Number}
     */
    getZoom: function () {
      return this.viewportTransform[0];
    },

    /**
     * Sets viewport transformation of this canvas instance
     * @param {Array} vpt a Canvas 2D API transform matrix
     * @return {fabric.Canvas} instance
     * @chainable true
     */
    setViewportTransform: function (vpt) {
      var activeObject = this._activeObject,
          backgroundObject = this.backgroundImage,
          overlayObject = this.overlayImage,
          object, i, len;
      this.viewportTransform = vpt;
      for (i = 0, len = this._objects.length; i < len; i++) {
        object = this._objects[i];
        object.group || object.setCoords(true);
      }
      if (activeObject) {
        activeObject.setCoords();
      }
      if (backgroundObject) {
        backgroundObject.setCoords(true);
      }
      if (overlayObject) {
        overlayObject.setCoords(true);
      }
      this.calcViewportBoundaries();
      this.renderOnAddRemove && this.requestRenderAll();
      return this;
    },

    /**
     * Sets zoom level of this canvas instance, the zoom centered around point
     * meaning that following zoom to point with the same point will have the visual
     * effect of the zoom originating from that point. The point won't move.
     * It has nothing to do with canvas center or visual center of the viewport.
     * @param {fabric.Point} point to zoom with respect to
     * @param {Number} value to set zoom to, less than 1 zooms out
     * @return {fabric.Canvas} instance
     * @chainable true
     */
    zoomToPoint: function (point, value) {
      // TODO: just change the scale, preserve other transformations
      var before = point, vpt = this.viewportTransform.slice(0);
      point = transformPoint(point, invertTransform(this.viewportTransform));
      vpt[0] = value;
      vpt[3] = value;
      var after = transformPoint(point, vpt);
      vpt[4] += before.x - after.x;
      vpt[5] += before.y - after.y;
      return this.setViewportTransform(vpt);
    },

    /**
     * Sets zoom level of this canvas instance
     * @param {Number} value to set zoom to, less than 1 zooms out
     * @return {fabric.Canvas} instance
     * @chainable true
     */
    setZoom: function (value) {
      this.zoomToPoint(new fabric.Point(0, 0), value);
      return this;
    },

    /**
     * Pan viewport so as to place point at top left corner of canvas
     * @param {fabric.Point} point to move to
     * @return {fabric.Canvas} instance
     * @chainable true
     */
    absolutePan: function (point) {
      var vpt = this.viewportTransform.slice(0);
      vpt[4] = -point.x;
      vpt[5] = -point.y;
      return this.setViewportTransform(vpt);
    },

    /**
     * Pans viewpoint relatively
     * @param {fabric.Point} point (position vector) to move by
     * @return {fabric.Canvas} instance
     * @chainable true
     */
    relativePan: function (point) {
      return this.absolutePan(new fabric.Point(
        -point.x - this.viewportTransform[4],
        -point.y - this.viewportTransform[5]
      ));
    },

    /**
     * Returns &lt;canvas> element corresponding to this instance
     * @return {HTMLCanvasElement}
     */
    getElement: function () {
      return this.lowerCanvasEl;
    },

    /**
     * @private
     * @param {fabric.Object} obj Object that was added
     */
    _onObjectAdded: function(obj) {
      this.stateful && obj.setupState();
      obj._set('canvas', this);
      obj.setCoords();
      this.fire('object:added', { target: obj });
      obj.fire('added');
    },

    /**
     * @private
     * @param {fabric.Object} obj Object that was removed
     */
    _onObjectRemoved: function(obj) {
      this.fire('object:removed', { target: obj });
      obj.fire('removed');
      delete obj.canvas;
    },

    /**
     * Clears specified context of canvas element
     * @param {CanvasRenderingContext2D} ctx Context to clear
     * @return {fabric.Canvas} thisArg
     * @chainable
     */
    clearContext: function(ctx) {
      ctx.clearRect(0, 0, this.width, this.height);
      return this;
    },

    /**
     * Returns context of canvas where objects are drawn
     * @return {CanvasRenderingContext2D}
     */
    getContext: function () {
      return this.contextContainer;
    },

    /**
     * Clears all contexts (background, main, top) of an instance
     * @return {fabric.Canvas} thisArg
     * @chainable
     */
    clear: function () {
      this.remove.apply(this, this.getObjects());
      this.backgroundImage = null;
      this.overlayImage = null;
      this.backgroundColor = '';
      this.overlayColor = '';
      if (this._hasITextHandlers) {
        this.off('mouse:up', this._mouseUpITextHandler);
        this._iTextInstances = null;
        this._hasITextHandlers = false;
      }
      this.clearContext(this.contextContainer);
      this.fire('canvas:cleared');
      this.renderOnAddRemove && this.requestRenderAll();
      return this;
    },

    /**
     * Renders the canvas
     * @return {fabric.Canvas} instance
     * @chainable
     */
    renderAll: function () {
      var canvasToDrawOn = this.contextContainer;
      this.renderCanvas(canvasToDrawOn, this._objects);
      return this;
    },

    /**
     * Function created to be instance bound at initialization
     * used in requestAnimationFrame rendering
     * Let the fabricJS call it. If you call it manually you could have more
     * animationFrame stacking on to of each other
     * for an imperative rendering, use canvas.renderAll
     * @private
     * @return {fabric.Canvas} instance
     * @chainable
     */
    renderAndReset: function() {
      this.isRendering = 0;
      this.renderAll();
    },

    /**
     * Append a renderAll request to next animation frame.
     * unless one is already in progress, in that case nothing is done
     * a boolean flag will avoid appending more.
     * @return {fabric.Canvas} instance
     * @chainable
     */
    requestRenderAll: function () {
      if (!this.isRendering) {
        this.isRendering = fabric.util.requestAnimFrame(this.renderAndResetBound);
      }
      return this;
    },

    /**
     * Calculate the position of the 4 corner of canvas with current viewportTransform.
     * helps to determinate when an object is in the current rendering viewport using
     * object absolute coordinates ( aCoords )
     * @return {Object} points.tl
     * @chainable
     */
    calcViewportBoundaries: function() {
      var points = { }, width = this.width, height = this.height,
          iVpt = invertTransform(this.viewportTransform);
      points.tl = transformPoint({ x: 0, y: 0 }, iVpt);
      points.br = transformPoint({ x: width, y: height }, iVpt);
      points.tr = new fabric.Point(points.br.x, points.tl.y);
      points.bl = new fabric.Point(points.tl.x, points.br.y);
      this.vptCoords = points;
      return points;
    },

    cancelRequestedRender: function() {
      if (this.isRendering) {
        fabric.util.cancelAnimFrame(this.isRendering);
        this.isRendering = 0;
      }
    },

    /**
     * Renders background, objects, overlay and controls.
     * @param {CanvasRenderingContext2D} ctx
     * @param {Array} objects to render
     * @return {fabric.Canvas} instance
     * @chainable
     */
    renderCanvas: function(ctx, objects) {
      var v = this.viewportTransform, path = this.clipPath;
      this.cancelRequestedRender();
      this.calcViewportBoundaries();
      this.clearContext(ctx);
      fabric.util.setImageSmoothing(ctx, this.imageSmoothingEnabled);
      this.fire('before:render', { ctx: ctx, });
      this._renderBackground(ctx);

      ctx.save();
      //apply viewport transform once for all rendering process
      ctx.transform(v[0], v[1], v[2], v[3], v[4], v[5]);
      this._renderObjects(ctx, objects);
      ctx.restore();
      if (!this.controlsAboveOverlay && this.interactive) {
        this.drawControls(ctx);
      }
      if (path) {
        path.canvas = this;
        // needed to setup a couple of variables
        path.shouldCache();
        path._transformDone = true;
        path.renderCache({ forClipping: true });
        this.drawClipPathOnCanvas(ctx);
      }
      this._renderOverlay(ctx);
      if (this.controlsAboveOverlay && this.interactive) {
        this.drawControls(ctx);
      }
      this.fire('after:render', { ctx: ctx, });
    },

    /**
     * Paint the cached clipPath on the lowerCanvasEl
     * @param {CanvasRenderingContext2D} ctx Context to render on
     */
    drawClipPathOnCanvas: function(ctx) {
      var v = this.viewportTransform, path = this.clipPath;
      ctx.save();
      ctx.transform(v[0], v[1], v[2], v[3], v[4], v[5]);
      // DEBUG: uncomment this line, comment the following
      // ctx.globalAlpha = 0.4;
      ctx.globalCompositeOperation = 'destination-in';
      path.transform(ctx);
      ctx.scale(1 / path.zoomX, 1 / path.zoomY);
      ctx.drawImage(path._cacheCanvas, -path.cacheTranslationX, -path.cacheTranslationY);
      ctx.restore();
    },

    /**
     * @private
     * @param {CanvasRenderingContext2D} ctx Context to render on
     * @param {Array} objects to render
     */
    _renderObjects: function(ctx, objects) {
      var i, len;
      for (i = 0, len = objects.length; i < len; ++i) {
        objects[i] && objects[i].render(ctx);
      }
    },

    /**
     * @private
     * @param {CanvasRenderingContext2D} ctx Context to render on
     * @param {string} property 'background' or 'overlay'
     */
    _renderBackgroundOrOverlay: function(ctx, property) {
      var fill = this[property + 'Color'], object = this[property + 'Image'],
          v = this.viewportTransform, needsVpt = this[property + 'Vpt'];
      if (!fill && !object) {
        return;
      }
      if (fill) {
        ctx.save();
        ctx.beginPath();
        ctx.moveTo(0, 0);
        ctx.lineTo(this.width, 0);
        ctx.lineTo(this.width, this.height);
        ctx.lineTo(0, this.height);
        ctx.closePath();
        ctx.fillStyle = fill.toLive
          ? fill.toLive(ctx, this)
          : fill;
        if (needsVpt) {
          ctx.transform(v[0], v[1], v[2], v[3], v[4], v[5]);
        }
        ctx.transform(1, 0, 0, 1, fill.offsetX || 0, fill.offsetY || 0);
        var m = fill.gradientTransform || fill.patternTransform;
        m && ctx.transform(m[0], m[1], m[2], m[3], m[4], m[5]);
        ctx.fill();
        ctx.restore();
      }
      if (object) {
        ctx.save();
        if (needsVpt) {
          ctx.transform(v[0], v[1], v[2], v[3], v[4], v[5]);
        }
        object.render(ctx);
        ctx.restore();
      }
    },

    /**
     * @private
     * @param {CanvasRenderingContext2D} ctx Context to render on
     */
    _renderBackground: function(ctx) {
      this._renderBackgroundOrOverlay(ctx, 'background');
    },

    /**
     * @private
     * @param {CanvasRenderingContext2D} ctx Context to render on
     */
    _renderOverlay: function(ctx) {
      this._renderBackgroundOrOverlay(ctx, 'overlay');
    },

    /**
     * Returns coordinates of a center of canvas.
     * Returned value is an object with top and left properties
     * @return {Object} object with "top" and "left" number values
     * @deprecated migrate to `getCenterPoint`
     */
    getCenter: function () {
      return {
        top: this.height / 2,
        left: this.width / 2
      };
    },

    /**
     * Returns coordinates of a center of canvas.
     * @return {fabric.Point}
     */
    getCenterPoint: function () {
      return new fabric.Point(this.width / 2, this.height / 2);
    },

    /**
     * Centers object horizontally in the canvas
     * @param {fabric.Object} object Object to center horizontally
     * @return {fabric.Canvas} thisArg
     */
    centerObjectH: function (object) {
      return this._centerObject(object, new fabric.Point(this.getCenterPoint().x, object.getCenterPoint().y));
    },

    /**
     * Centers object vertically in the canvas
     * @param {fabric.Object} object Object to center vertically
     * @return {fabric.Canvas} thisArg
     * @chainable
     */
    centerObjectV: function (object) {
      return this._centerObject(object, new fabric.Point(object.getCenterPoint().x, this.getCenterPoint().y));
    },

    /**
     * Centers object vertically and horizontally in the canvas
     * @param {fabric.Object} object Object to center vertically and horizontally
     * @return {fabric.Canvas} thisArg
     * @chainable
     */
    centerObject: function(object) {
      var center = this.getCenterPoint();
      return this._centerObject(object, center);
    },

    /**
     * Centers object vertically and horizontally in the viewport
     * @param {fabric.Object} object Object to center vertically and horizontally
     * @return {fabric.Canvas} thisArg
     * @chainable
     */
    viewportCenterObject: function(object) {
      var vpCenter = this.getVpCenter();
      return this._centerObject(object, vpCenter);
    },

    /**
     * Centers object horizontally in the viewport, object.top is unchanged
     * @param {fabric.Object} object Object to center vertically and horizontally
     * @return {fabric.Canvas} thisArg
     * @chainable
     */
    viewportCenterObjectH: function(object) {
      var vpCenter = this.getVpCenter();
      this._centerObject(object, new fabric.Point(vpCenter.x, object.getCenterPoint().y));
      return this;
    },

    /**
     * Centers object Vertically in the viewport, object.top is unchanged
     * @param {fabric.Object} object Object to center vertically and horizontally
     * @return {fabric.Canvas} thisArg
     * @chainable
     */
    viewportCenterObjectV: function(object) {
      var vpCenter = this.getVpCenter();

      return this._centerObject(object, new fabric.Point(object.getCenterPoint().x, vpCenter.y));
    },

    /**
     * Calculate the point in canvas that correspond to the center of actual viewport.
     * @return {fabric.Point} vpCenter, viewport center
     * @chainable
     */
    getVpCenter: function() {
      var center = this.getCenterPoint(),
          iVpt = invertTransform(this.viewportTransform);
      return transformPoint(center, iVpt);
    },

    /**
     * @private
     * @param {fabric.Object} object Object to center
     * @param {fabric.Point} center Center point
     * @return {fabric.Canvas} thisArg
     * @chainable
     */
    _centerObject: function(object, center) {
      object.setPositionByOrigin(center, 'center', 'center');
      object.setCoords();
      this.renderOnAddRemove && this.requestRenderAll();
      return this;
    },

    /**
     * Returns dataless JSON representation of canvas
     * @param {Array} [propertiesToInclude] Any properties that you might want to additionally include in the output
     * @return {String} json string
     */
    toDatalessJSON: function (propertiesToInclude) {
      return this.toDatalessObject(propertiesToInclude);
    },

    /**
     * Returns object representation of canvas
     * @param {Array} [propertiesToInclude] Any properties that you might want to additionally include in the output
     * @return {Object} object representation of an instance
     */
    toObject: function (propertiesToInclude) {
      return this._toObjectMethod('toObject', propertiesToInclude);
    },

    /**
     * Returns dataless object representation of canvas
     * @param {Array} [propertiesToInclude] Any properties that you might want to additionally include in the output
     * @return {Object} object representation of an instance
     */
    toDatalessObject: function (propertiesToInclude) {
      return this._toObjectMethod('toDatalessObject', propertiesToInclude);
    },

    /**
     * @private
     */
    _toObjectMethod: function (methodName, propertiesToInclude) {

      var clipPath = this.clipPath, data = {
        version: fabric.version,
        objects: this._toObjects(methodName, propertiesToInclude),
      };
      if (clipPath && !clipPath.excludeFromExport) {
        data.clipPath = this._toObject(this.clipPath, methodName, propertiesToInclude);
      }
      extend(data, this.__serializeBgOverlay(methodName, propertiesToInclude));

      fabric.util.populateWithProperties(this, data, propertiesToInclude);

      return data;
    },

    /**
     * @private
     */
    _toObjects: function(methodName, propertiesToInclude) {
      return this._objects.filter(function(object) {
        return !object.excludeFromExport;
      }).map(function(instance) {
        return this._toObject(instance, methodName, propertiesToInclude);
      }, this);
    },

    /**
     * @private
     */
    _toObject: function(instance, methodName, propertiesToInclude) {
      var originalValue;

      if (!this.includeDefaultValues) {
        originalValue = instance.includeDefaultValues;
        instance.includeDefaultValues = false;
      }

      var object = instance[methodName](propertiesToInclude);
      if (!this.includeDefaultValues) {
        instance.includeDefaultValues = originalValue;
      }
      return object;
    },

    /**
     * @private
     */
    __serializeBgOverlay: function(methodName, propertiesToInclude) {
      var data = {}, bgImage = this.backgroundImage, overlayImage = this.overlayImage,
          bgColor = this.backgroundColor, overlayColor = this.overlayColor;

      if (bgColor && bgColor.toObject) {
        if (!bgColor.excludeFromExport) {
          data.background = bgColor.toObject(propertiesToInclude);
        }
      }
      else if (bgColor) {
        data.background = bgColor;
      }

      if (overlayColor && overlayColor.toObject) {
        if (!overlayColor.excludeFromExport) {
          data.overlay = overlayColor.toObject(propertiesToInclude);
        }
      }
      else if (overlayColor) {
        data.overlay = overlayColor;
      }

      if (bgImage && !bgImage.excludeFromExport) {
        data.backgroundImage = this._toObject(bgImage, methodName, propertiesToInclude);
      }
      if (overlayImage && !overlayImage.excludeFromExport) {
        data.overlayImage = this._toObject(overlayImage, methodName, propertiesToInclude);
      }

      return data;
    },

    /* _TO_SVG_START_ */
    /**
     * When true, getSvgTransform() will apply the StaticCanvas.viewportTransform to the SVG transformation. When true,
     * a zoomed canvas will then produce zoomed SVG output.
     * @type Boolean
     * @default
     */
    svgViewportTransformation: true,

    /**
     * Returns SVG representation of canvas
     * @function
     * @param {Object} [options] Options object for SVG output
     * @param {Boolean} [options.suppressPreamble=false] If true xml tag is not included
     * @param {Object} [options.viewBox] SVG viewbox object
     * @param {Number} [options.viewBox.x] x-coordinate of viewbox
     * @param {Number} [options.viewBox.y] y-coordinate of viewbox
     * @param {Number} [options.viewBox.width] Width of viewbox
     * @param {Number} [options.viewBox.height] Height of viewbox
     * @param {String} [options.encoding=UTF-8] Encoding of SVG output
     * @param {String} [options.width] desired width of svg with or without units
     * @param {String} [options.height] desired height of svg with or without units
     * @param {Function} [reviver] Method for further parsing of svg elements, called after each fabric object converted into svg representation.
     * @return {String} SVG string
     * @tutorial {@link http://fabricjs.com/fabric-intro-part-3#serialization}
     * @see {@link http://jsfiddle.net/fabricjs/jQ3ZZ/|jsFiddle demo}
     * @example <caption>Normal SVG output</caption>
     * var svg = canvas.toSVG();
     * @example <caption>SVG output without preamble (without &lt;?xml ../>)</caption>
     * var svg = canvas.toSVG({suppressPreamble: true});
     * @example <caption>SVG output with viewBox attribute</caption>
     * var svg = canvas.toSVG({
     *   viewBox: {
     *     x: 100,
     *     y: 100,
     *     width: 200,
     *     height: 300
     *   }
     * });
     * @example <caption>SVG output with different encoding (default: UTF-8)</caption>
     * var svg = canvas.toSVG({encoding: 'ISO-8859-1'});
     * @example <caption>Modify SVG output with reviver function</caption>
     * var svg = canvas.toSVG(null, function(svg) {
     *   return svg.replace('stroke-dasharray: ; stroke-linecap: butt; stroke-linejoin: miter; stroke-miterlimit: 10; ', '');
     * });
     */
    toSVG: function(options, reviver) {
      options || (options = { });
      options.reviver = reviver;
      var markup = [];

      this._setSVGPreamble(markup, options);
      this._setSVGHeader(markup, options);
      if (this.clipPath) {
        markup.push('<g clip-path="url(#' + this.clipPath.clipPathId + ')" >\n');
      }
      this._setSVGBgOverlayColor(markup, 'background');
      this._setSVGBgOverlayImage(markup, 'backgroundImage', reviver);
      this._setSVGObjects(markup, reviver);
      if (this.clipPath) {
        markup.push('</g>\n');
      }
      this._setSVGBgOverlayColor(markup, 'overlay');
      this._setSVGBgOverlayImage(markup, 'overlayImage', reviver);

      markup.push('</svg>');

      return markup.join('');
    },

    /**
     * @private
     */
    _setSVGPreamble: function(markup, options) {
      if (options.suppressPreamble) {
        return;
      }
      markup.push(
        '<?xml version="1.0" encoding="', (options.encoding || 'UTF-8'), '" standalone="no" ?>\n',
        '<!DOCTYPE svg PUBLIC "-//W3C//DTD SVG 1.1//EN" ',
        '"http://www.w3.org/Graphics/SVG/1.1/DTD/svg11.dtd">\n'
      );
    },

    /**
     * @private
     */
    _setSVGHeader: function(markup, options) {
      var width = options.width || this.width,
          height = options.height || this.height,
          vpt, viewBox = 'viewBox="0 0 ' + this.width + ' ' + this.height + '" ',
          NUM_FRACTION_DIGITS = fabric.Object.NUM_FRACTION_DIGITS;

      if (options.viewBox) {
        viewBox = 'viewBox="' +
                options.viewBox.x + ' ' +
                options.viewBox.y + ' ' +
                options.viewBox.width + ' ' +
                options.viewBox.height + '" ';
      }
      else {
        if (this.svgViewportTransformation) {
          vpt = this.viewportTransform;
          viewBox = 'viewBox="' +
                  toFixed(-vpt[4] / vpt[0], NUM_FRACTION_DIGITS) + ' ' +
                  toFixed(-vpt[5] / vpt[3], NUM_FRACTION_DIGITS) + ' ' +
                  toFixed(this.width / vpt[0], NUM_FRACTION_DIGITS) + ' ' +
                  toFixed(this.height / vpt[3], NUM_FRACTION_DIGITS) + '" ';
        }
      }

      markup.push(
        '<svg ',
        'xmlns="http://www.w3.org/2000/svg" ',
        'xmlns:xlink="http://www.w3.org/1999/xlink" ',
        'version="1.1" ',
        'width="', width, '" ',
        'height="', height, '" ',
        viewBox,
        'xml:space="preserve">\n',
        '<desc>Created with Fabric.js ', fabric.version, '</desc>\n',
        '<defs>\n',
        this.createSVGFontFacesMarkup(),
        this.createSVGRefElementsMarkup(),
        this.createSVGClipPathMarkup(options),
        '</defs>\n'
      );
    },

    createSVGClipPathMarkup: function(options) {
      var clipPath = this.clipPath;
      if (clipPath) {
        clipPath.clipPathId = 'CLIPPATH_' + fabric.Object.__uid++;
        return  '<clipPath id="' + clipPath.clipPathId + '" >\n' +
          this.clipPath.toClipPathSVG(options.reviver) +
          '</clipPath>\n';
      }
      return '';
    },

    /**
     * Creates markup containing SVG referenced elements like patterns, gradients etc.
     * @return {String}
     */
    createSVGRefElementsMarkup: function() {
      var _this = this,
          markup = ['background', 'overlay'].map(function(prop) {
            var fill = _this[prop + 'Color'];
            if (fill && fill.toLive) {
              var shouldTransform = _this[prop + 'Vpt'], vpt = _this.viewportTransform,
                  object = {
                    width: _this.width / (shouldTransform ? vpt[0] : 1),
                    height: _this.height / (shouldTransform ? vpt[3] : 1)
                  };
              return fill.toSVG(
                object,
                { additionalTransform: shouldTransform ? fabric.util.matrixToSVG(vpt) : '' }
              );
            }
          });
      return markup.join('');
    },

    /**
     * Creates markup containing SVG font faces,
     * font URLs for font faces must be collected by developers
     * and are not extracted from the DOM by fabricjs
     * @param {Array} objects Array of fabric objects
     * @return {String}
     */
    createSVGFontFacesMarkup: function() {
      var markup = '', fontList = { }, obj, fontFamily,
          style, row, rowIndex, _char, charIndex, i, len,
          fontPaths = fabric.fontPaths, objects = [];

      this._objects.forEach(function add(object) {
        objects.push(object);
        if (object._objects) {
          object._objects.forEach(add);
        }
      });

      for (i = 0, len = objects.length; i < len; i++) {
        obj = objects[i];
        fontFamily = obj.fontFamily;
        if (obj.type.indexOf('text') === -1 || fontList[fontFamily] || !fontPaths[fontFamily]) {
          continue;
        }
        fontList[fontFamily] = true;
        if (!obj.styles) {
          continue;
        }
        style = obj.styles;
        for (rowIndex in style) {
          row = style[rowIndex];
          for (charIndex in row) {
            _char = row[charIndex];
            fontFamily = _char.fontFamily;
            if (!fontList[fontFamily] && fontPaths[fontFamily]) {
              fontList[fontFamily] = true;
            }
          }
        }
      }

      for (var j in fontList) {
        markup += [
          '\t\t@font-face {\n',
          '\t\t\tfont-family: \'', j, '\';\n',
          '\t\t\tsrc: url(\'', fontPaths[j], '\');\n',
          '\t\t}\n'
        ].join('');
      }

      if (markup) {
        markup = [
          '\t<style type="text/css">',
          '<![CDATA[\n',
          markup,
          ']]>',
          '</style>\n'
        ].join('');
      }

      return markup;
    },

    /**
     * @private
     */
    _setSVGObjects: function(markup, reviver) {
      var instance, i, len, objects = this._objects;
      for (i = 0, len = objects.length; i < len; i++) {
        instance = objects[i];
        if (instance.excludeFromExport) {
          continue;
        }
        this._setSVGObject(markup, instance, reviver);
      }
    },

    /**
     * @private
     */
    _setSVGObject: function(markup, instance, reviver) {
      markup.push(instance.toSVG(reviver));
    },

    /**
     * @private
     */
    _setSVGBgOverlayImage: function(markup, property, reviver) {
      if (this[property] && !this[property].excludeFromExport && this[property].toSVG) {
        markup.push(this[property].toSVG(reviver));
      }
    },

    /**
     * @private
     */
    _setSVGBgOverlayColor: function(markup, property) {
      var filler = this[property + 'Color'], vpt = this.viewportTransform, finalWidth = this.width,
          finalHeight = this.height;
      if (!filler) {
        return;
      }
      if (filler.toLive) {
        var repeat = filler.repeat, iVpt = fabric.util.invertTransform(vpt), shouldInvert = this[property + 'Vpt'],
            additionalTransform = shouldInvert ? fabric.util.matrixToSVG(iVpt) : '';
        markup.push(
          '<rect transform="' + additionalTransform + ' translate(', finalWidth / 2, ',', finalHeight / 2, ')"',
          ' x="', filler.offsetX - finalWidth / 2,
          '" y="', filler.offsetY - finalHeight / 2, '" ',
          'width="',
          (repeat === 'repeat-y' || repeat === 'no-repeat'
            ? filler.source.width
            : finalWidth ),
          '" height="',
          (repeat === 'repeat-x' || repeat === 'no-repeat'
            ? filler.source.height
            : finalHeight),
          '" fill="url(#SVGID_' + filler.id + ')"',
          '></rect>\n'
        );
      }
      else {
        markup.push(
          '<rect x="0" y="0" width="100%" height="100%" ',
          'fill="', filler, '"',
          '></rect>\n'
        );
      }
    },
    /* _TO_SVG_END_ */

    /**
     * Moves an object or the objects of a multiple selection
     * to the bottom of the stack of drawn objects
     * @param {fabric.Object} object Object to send to back
     * @return {fabric.Canvas} thisArg
     * @chainable
     */
    sendToBack: function (object) {
      if (!object) {
        return this;
      }
      var activeSelection = this._activeObject,
          i, obj, objs;
      if (object === activeSelection && object.type === 'activeSelection') {
        objs = activeSelection._objects;
        for (i = objs.length; i--;) {
          obj = objs[i];
          removeFromArray(this._objects, obj);
          this._objects.unshift(obj);
        }
      }
      else {
        removeFromArray(this._objects, object);
        this._objects.unshift(object);
      }
      this.renderOnAddRemove && this.requestRenderAll();
      return this;
    },

    /**
     * Moves an object or the objects of a multiple selection
     * to the top of the stack of drawn objects
     * @param {fabric.Object} object Object to send
     * @return {fabric.Canvas} thisArg
     * @chainable
     */
    bringToFront: function (object) {
      if (!object) {
        return this;
      }
      var activeSelection = this._activeObject,
          i, obj, objs;
      if (object === activeSelection && object.type === 'activeSelection') {
        objs = activeSelection._objects;
        for (i = 0; i < objs.length; i++) {
          obj = objs[i];
          removeFromArray(this._objects, obj);
          this._objects.push(obj);
        }
      }
      else {
        removeFromArray(this._objects, object);
        this._objects.push(object);
      }
      this.renderOnAddRemove && this.requestRenderAll();
      return this;
    },

    /**
     * Moves an object or a selection down in stack of drawn objects
     * An optional parameter, intersecting allows to move the object in behind
     * the first intersecting object. Where intersection is calculated with
     * bounding box. If no intersection is found, there will not be change in the
     * stack.
     * @param {fabric.Object} object Object to send
     * @param {Boolean} [intersecting] If `true`, send object behind next lower intersecting object
     * @return {fabric.Canvas} thisArg
     * @chainable
     */
    sendBackwards: function (object, intersecting) {
      if (!object) {
        return this;
      }
      var activeSelection = this._activeObject,
          i, obj, idx, newIdx, objs, objsMoved = 0;

      if (object === activeSelection && object.type === 'activeSelection') {
        objs = activeSelection._objects;
        for (i = 0; i < objs.length; i++) {
          obj = objs[i];
          idx = this._objects.indexOf(obj);
          if (idx > 0 + objsMoved) {
            newIdx = idx - 1;
            removeFromArray(this._objects, obj);
            this._objects.splice(newIdx, 0, obj);
          }
          objsMoved++;
        }
      }
      else {
        idx = this._objects.indexOf(object);
        if (idx !== 0) {
          // if object is not on the bottom of stack
          newIdx = this._findNewLowerIndex(object, idx, intersecting);
          removeFromArray(this._objects, object);
          this._objects.splice(newIdx, 0, object);
        }
      }
      this.renderOnAddRemove && this.requestRenderAll();
      return this;
    },

    /**
     * @private
     */
    _findNewLowerIndex: function(object, idx, intersecting) {
      var newIdx, i;

      if (intersecting) {
        newIdx = idx;

        // traverse down the stack looking for the nearest intersecting object
        for (i = idx - 1; i >= 0; --i) {

          var isIntersecting = object.intersectsWithObject(this._objects[i]) ||
                               object.isContainedWithinObject(this._objects[i]) ||
                               this._objects[i].isContainedWithinObject(object);

          if (isIntersecting) {
            newIdx = i;
            break;
          }
        }
      }
      else {
        newIdx = idx - 1;
      }

      return newIdx;
    },

    /**
     * Moves an object or a selection up in stack of drawn objects
     * An optional parameter, intersecting allows to move the object in front
     * of the first intersecting object. Where intersection is calculated with
     * bounding box. If no intersection is found, there will not be change in the
     * stack.
     * @param {fabric.Object} object Object to send
     * @param {Boolean} [intersecting] If `true`, send object in front of next upper intersecting object
     * @return {fabric.Canvas} thisArg
     * @chainable
     */
    bringForward: function (object, intersecting) {
      if (!object) {
        return this;
      }
      var activeSelection = this._activeObject,
          i, obj, idx, newIdx, objs, objsMoved = 0;

      if (object === activeSelection && object.type === 'activeSelection') {
        objs = activeSelection._objects;
        for (i = objs.length; i--;) {
          obj = objs[i];
          idx = this._objects.indexOf(obj);
          if (idx < this._objects.length - 1 - objsMoved) {
            newIdx = idx + 1;
            removeFromArray(this._objects, obj);
            this._objects.splice(newIdx, 0, obj);
          }
          objsMoved++;
        }
      }
      else {
        idx = this._objects.indexOf(object);
        if (idx !== this._objects.length - 1) {
          // if object is not on top of stack (last item in an array)
          newIdx = this._findNewUpperIndex(object, idx, intersecting);
          removeFromArray(this._objects, object);
          this._objects.splice(newIdx, 0, object);
        }
      }
      this.renderOnAddRemove && this.requestRenderAll();
      return this;
    },

    /**
     * @private
     */
    _findNewUpperIndex: function(object, idx, intersecting) {
      var newIdx, i, len;

      if (intersecting) {
        newIdx = idx;

        // traverse up the stack looking for the nearest intersecting object
        for (i = idx + 1, len = this._objects.length; i < len; ++i) {

          var isIntersecting = object.intersectsWithObject(this._objects[i]) ||
                               object.isContainedWithinObject(this._objects[i]) ||
                               this._objects[i].isContainedWithinObject(object);

          if (isIntersecting) {
            newIdx = i;
            break;
          }
        }
      }
      else {
        newIdx = idx + 1;
      }

      return newIdx;
    },

    /**
     * Moves an object to specified level in stack of drawn objects
     * @param {fabric.Object} object Object to send
     * @param {Number} index Position to move to
     * @return {fabric.Canvas} thisArg
     * @chainable
     */
    moveTo: function (object, index) {
      removeFromArray(this._objects, object);
      this._objects.splice(index, 0, object);
      return this.renderOnAddRemove && this.requestRenderAll();
    },

    /**
     * Clears a canvas element and dispose objects
     * @return {fabric.Canvas} thisArg
     * @chainable
     */
    dispose: function () {
      // cancel eventually ongoing renders
      if (this.isRendering) {
        fabric.util.cancelAnimFrame(this.isRendering);
        this.isRendering = 0;
      }
      this.forEachObject(function(object) {
        object.dispose && object.dispose();
      });
      this._objects = [];
      if (this.backgroundImage && this.backgroundImage.dispose) {
        this.backgroundImage.dispose();
      }
      this.backgroundImage = null;
      if (this.overlayImage && this.overlayImage.dispose) {
        this.overlayImage.dispose();
      }
      this.overlayImage = null;
      this._iTextInstances = null;
      this.contextContainer = null;
      // restore canvas style
      this.lowerCanvasEl.classList.remove('lower-canvas');
<<<<<<< HEAD
      if (this.interactive) {
        this.lowerCanvasEl.style.cssText = this._originalCanvasStyle;
        delete this._originalCanvasStyle;
      }
=======
      this.lowerCanvasEl.removeAttribute('data-fabric');
      fabric.util.setStyle(this.lowerCanvasEl, this._originalCanvasStyle);
      delete this._originalCanvasStyle;
>>>>>>> ec8d3793
      // restore canvas size to original size in case retina scaling was applied
      this.lowerCanvasEl.setAttribute('width', this.width);
      this.lowerCanvasEl.setAttribute('height', this.height);
      fabric.util.cleanUpJsdomNode(this.lowerCanvasEl);
      this.lowerCanvasEl = undefined;
      return this;
    },

    /**
     * Returns a string representation of an instance
     * @return {String} string representation of an instance
     */
    toString: function () {
      return '#<fabric.Canvas (' + this.complexity() + '): ' +
               '{ objects: ' + this._objects.length + ' }>';
    }
  });

  extend(fabric.StaticCanvas.prototype, fabric.Observable);
  extend(fabric.StaticCanvas.prototype, fabric.Collection);
  extend(fabric.StaticCanvas.prototype, fabric.DataURLExporter);

  extend(fabric.StaticCanvas, /** @lends fabric.StaticCanvas */ {

    /**
     * @static
     * @type String
     * @default
     */
    EMPTY_JSON: '{"objects": [], "background": "white"}',

    /**
     * Provides a way to check support of some of the canvas methods
     * (either those of HTMLCanvasElement itself, or rendering context)
     *
     * @param {String} methodName Method to check support for;
     *                            Could be one of "setLineDash"
     * @return {Boolean | null} `true` if method is supported (or at least exists),
     *                          `null` if canvas element or context can not be initialized
     */
    supports: function (methodName) {
      var el = createCanvasElement();

      if (!el || !el.getContext) {
        return null;
      }

      var ctx = el.getContext('2d');
      if (!ctx) {
        return null;
      }

      switch (methodName) {

        case 'setLineDash':
          return typeof ctx.setLineDash !== 'undefined';

        default:
          return null;
      }
    }
  });

  /**
   * Returns Object representation of canvas
   * this alias is provided because if you call JSON.stringify on an instance,
   * the toJSON object will be invoked if it exists.
   * Having a toJSON method means you can do JSON.stringify(myCanvas)
   * @function
   * @param {Array} [propertiesToInclude] Any properties that you might want to additionally include in the output
   * @return {Object} JSON compatible object
   * @tutorial {@link http://fabricjs.com/fabric-intro-part-3#serialization}
   * @see {@link http://jsfiddle.net/fabricjs/pec86/|jsFiddle demo}
   * @example <caption>JSON without additional properties</caption>
   * var json = canvas.toJSON();
   * @example <caption>JSON with additional properties included</caption>
   * var json = canvas.toJSON(['lockMovementX', 'lockMovementY', 'lockRotation', 'lockScalingX', 'lockScalingY']);
   * @example <caption>JSON without default values</caption>
   * canvas.includeDefaultValues = false;
   * var json = canvas.toJSON();
   */
  fabric.StaticCanvas.prototype.toJSON = fabric.StaticCanvas.prototype.toObject;

  if (fabric.isLikelyNode) {
    fabric.StaticCanvas.prototype.createPNGStream = function() {
      var impl = getNodeCanvas(this.lowerCanvasEl);
      return impl && impl.createPNGStream();
    };
    fabric.StaticCanvas.prototype.createJPEGStream = function(opts) {
      var impl = getNodeCanvas(this.lowerCanvasEl);
      return impl && impl.createJPEGStream(opts);
    };
  }
})();<|MERGE_RESOLUTION|>--- conflicted
+++ resolved
@@ -319,11 +319,7 @@
         /* _DEV_MODE_END_ */
       }
       fabric.util.addClass(this.lowerCanvasEl, 'lower-canvas');
-<<<<<<< HEAD
-=======
       this.lowerCanvasEl.setAttribute('data-fabric', 'main');
-      this._originalCanvasStyle = this.lowerCanvasEl.style;
->>>>>>> ec8d3793
       if (this.interactive) {
         this._originalCanvasStyle = this.lowerCanvasEl.style.cssText;
         this._applyCanvasStyle(this.lowerCanvasEl);
@@ -1580,16 +1576,11 @@
       this.contextContainer = null;
       // restore canvas style
       this.lowerCanvasEl.classList.remove('lower-canvas');
-<<<<<<< HEAD
+      this.lowerCanvasEl.removeAttribute('data-fabric');
       if (this.interactive) {
         this.lowerCanvasEl.style.cssText = this._originalCanvasStyle;
         delete this._originalCanvasStyle;
       }
-=======
-      this.lowerCanvasEl.removeAttribute('data-fabric');
-      fabric.util.setStyle(this.lowerCanvasEl, this._originalCanvasStyle);
-      delete this._originalCanvasStyle;
->>>>>>> ec8d3793
       // restore canvas size to original size in case retina scaling was applied
       this.lowerCanvasEl.setAttribute('width', this.width);
       this.lowerCanvasEl.setAttribute('height', this.height);
