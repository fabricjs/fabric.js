--- conflicted
+++ resolved
@@ -7,6 +7,11 @@
 
 let filterBackend: FilterBackend;
 
+/**
+ * Verify if it is possible to initialize webgl or fallback on a canvas2d filtering backend
+ * @param [strict] pass `true` to create the backend if it wasn't created yet (default behavior),
+ * pass `false` to get the backend ref without mutating it
+ */
 export function initFilterBackend(): FilterBackend {
   webGLProbe.queryWebGL();
   if (config.enableGLFiltering && webGLProbe.isSupported(config.textureSize)) {
@@ -16,18 +21,8 @@
   }
 }
 
-<<<<<<< HEAD
-let filterBackend: FilterBackend;
-
-export function getFilterBackend(): FilterBackend {
-  if (!filterBackend) {
-    filterBackend = initFilterBackend();
-  }
-  return filterBackend;
-}
-=======
 /**
- *
+ * Get the current fabricJS filter backend  or initialize one if not avaialble yet
  * @param [strict] pass `true` to create the backend if it wasn't created yet (default behavior),
  * pass `false` to get the backend ref without mutating it
  */
@@ -37,9 +32,3 @@
   }
   return filterBackend;
 }
-
-fabric.getFilterBackend = getFilterBackend;
-fabric.Canvas2dFilterBackend = Canvas2dFilterBackend;
-fabric.WebglFilterBackend = WebGLFilterBackend;
-fabric.initFilterBackend = initFilterBackend;
->>>>>>> 22dba1cb
