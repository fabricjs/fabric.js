--- conflicted
+++ resolved
@@ -67,16 +67,9 @@
    * @param {String} vertexSource vertexShader source for compilation
    */
   createProgram: function(gl, fragmentSource, vertexSource) {
-<<<<<<< HEAD
-=======
-    if (!this.vertexSource || !this.fragmentSource) {
-      return;
-    }
     if(fabric.webGlPrecision !== 'highp'){
       fragmentSource = fragmentSource.replace(/precision highp float/g, 'precision ' + fabric.webGlPrecision + ' float');
     }
-
->>>>>>> 1435e862
     var vertexShader = gl.createShader(gl.VERTEX_SHADER);
     gl.shaderSource(vertexShader, vertexSource || this.vertexSource);
     gl.compileShader(vertexShader);
