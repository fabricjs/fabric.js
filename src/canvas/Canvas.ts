--- conflicted
+++ resolved
@@ -263,14 +263,8 @@
     if (!this._currentTransform && !this.findTarget(e)) {
       this.fire('mouse:over', {
         e,
-<<<<<<< HEAD
-        isClick: false,
         pointer: this.getViewportPoint(e),
         absolutePointer: this.getScenePoint(e),
-=======
-        pointer: this.getPointer(e, true),
-        absolutePointer: this.getPointer(e),
->>>>>>> b7cf49d1
       });
       this._hoveredTarget = undefined;
       this._hoveredTargets = [];
@@ -840,13 +834,8 @@
         const mouseUpHandler =
           control && control.getMouseUpHandler(e, target, control);
         if (mouseUpHandler) {
-<<<<<<< HEAD
           pointer = this.getScenePoint(e);
-          mouseUpHandler(e, transform!, pointer.x, pointer.y);
-=======
-          pointer = this.getPointer(e);
           mouseUpHandler.call(control, e, transform!, pointer.x, pointer.y);
->>>>>>> b7cf49d1
         }
       }
       target.isMoving = false;
@@ -924,31 +913,18 @@
         e,
         target,
         subTargets: targets,
-<<<<<<< HEAD
-        button,
-        isClick,
         pointer: this.getViewportPoint(e),
         absolutePointer: this.getScenePoint(e),
-        transform: this._currentTransform,
-      };
-
-    if (eventType === 'up') {
-      options.currentTarget = this.findTarget(e);
-      options.currentSubTargets = this.targets;
-    }
-=======
-        pointer: this.getPointer(e, true),
-        absolutePointer: this.getPointer(e),
         transform: this._currentTransform,
         ...(eventType === 'up:before' || eventType === 'up'
           ? {
               isClick: this._isClick,
               currentTarget: this.findTarget(e),
+              // set by the preceding `findTarget` call
               currentSubTargets: this.targets,
             }
           : {}),
       } as CanvasEvents[`mouse:${T}`];
->>>>>>> b7cf49d1
     this.fire(`mouse:${eventType}`, options);
     // this may be a little be more complicated of what we want to handle
     target && target.fire(`mouse${eventType}`, options);
