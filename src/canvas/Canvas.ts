import { LEFT_CLICK, MIDDLE_CLICK, NONE, RIGHT_CLICK } from '../constants';
import type {
  CanvasEvents,
  DragEventData,
  ObjectEvents,
  TPointerEvent,
  TPointerEventInfo,
  TPointerEventNames,
  Transform,
} from '../EventTypeDefs';
import { Point } from '../Point';
import type { Group } from '../shapes/Group';
import type { IText } from '../shapes/IText/IText';
import type { FabricObject } from '../shapes/Object/FabricObject';
import { isTouchEvent, stopEvent } from '../util/dom_event';
import { getDocumentFromElement, getWindowFromElement } from '../util/dom_misc';
import { sendPointToPlane } from '../util/misc/planeChange';
import {
  isFabricObjectWithDragSupport,
  isInteractiveTextObject,
} from '../util/typeAssertions';
import type { CanvasOptions, TCanvasOptions } from './CanvasOptions';
import { SelectableCanvas } from './SelectableCanvas';
import { TextEditingManager } from './TextEditingManager';

const addEventOptions = { passive: false } as EventListenerOptions;

function checkClick(e: TPointerEvent, value: number) {
  return !!(e as MouseEvent).button && (e as MouseEvent).button === value - 1;
}

// just to be clear, the utils are now deprecated and those are here exactly as minifier helpers
// because el.addEventListener can't me be minified while a const yes and we use it 47 times in this file.
// few bytes but why give it away.
const addListener = (
  el: HTMLElement | Document,
  ...args: Parameters<HTMLElement['addEventListener']>
) => el.addEventListener(...args);
const removeListener = (
  el: HTMLElement | Document,
  ...args: Parameters<HTMLElement['removeEventListener']>
) => el.removeEventListener(...args);

const syntheticEventConfig = {
  mouse: {
    in: 'over',
    out: 'out',
    targetIn: 'mouseover',
    targetOut: 'mouseout',
    canvasIn: 'mouse:over',
    canvasOut: 'mouse:out',
  },
  drag: {
    in: 'enter',
    out: 'leave',
    targetIn: 'dragenter',
    targetOut: 'dragleave',
    canvasIn: 'drag:enter',
    canvasOut: 'drag:leave',
  },
} as const;

type TSyntheticEventContext = {
  mouse: { e: TPointerEvent };
  drag: DragEventData;
};

export class Canvas extends SelectableCanvas implements CanvasOptions {
  /**
   * Contains the id of the touch event that owns the fabric transform
   * @type Number
   * @private
   */
  declare mainTouchId: null | number;

  declare enablePointerEvents: boolean;

  /**
   * Holds a reference to a setTimeout timer for event synchronization
   * @type number
   * @private
   */
  private declare _willAddMouseDown: number;

  /**
   * Holds a reference to an object on the canvas that is receiving the drag over event.
   * @type FabricObject
   * @private
   */
  private declare _draggedoverTarget?: FabricObject;

  /**
   * Holds a reference to an object on the canvas from where the drag operation started
   * @type FabricObject
   * @private
   */
  private declare _dragSource?: FabricObject;

  /**
   * Holds a reference to an object on the canvas that is the current drop target
   * May differ from {@link _draggedoverTarget}
   * @todo inspect whether {@link _draggedoverTarget} and {@link _dropTarget} should be merged somehow
   * @type FabricObject
   * @private
   */
  private declare _dropTarget: FabricObject<ObjectEvents> | undefined;

  declare currentTarget?: FabricObject;

  declare currentSubTargets?: FabricObject[];

  private _isClick: boolean;

  textEditingManager = new TextEditingManager(this);

  constructor(el: string | HTMLCanvasElement, options: TCanvasOptions = {}) {
    super(el, options);
    // bind event handlers
    (
      [
        '_onMouseDown',
        '_onTouchStart',
        '_onMouseMove',
        '_onMouseUp',
        '_onTouchEnd',
        '_onResize',
        // '_onGesture',
        // '_onDrag',
        // '_onShake',
        // '_onLongPress',
        // '_onOrientationChange',
        '_onMouseWheel',
        '_onMouseOut',
        '_onMouseEnter',
        '_onContextMenu',
        '_onDoubleClick',
        '_onDragStart',
        '_onDragEnd',
        '_onDragProgress',
        '_onDragOver',
        '_onDragEnter',
        '_onDragLeave',
        '_onDrop',
      ] as (keyof this)[]
    ).forEach((eventHandler) => {
      this[eventHandler] = (this[eventHandler] as Function).bind(this);
    });
    // register event handlers
    this.addOrRemove(addListener, 'add');
  }

  /**
   * return an event prefix pointer or mouse.
   * @private
   */
  private _getEventPrefix() {
    return this.enablePointerEvents ? 'pointer' : 'mouse';
  }

  addOrRemove(functor: any, eventjsFunctor: 'add' | 'remove') {
    const canvasElement = this.upperCanvasEl,
      eventTypePrefix = this._getEventPrefix();
    functor(getWindowFromElement(canvasElement), 'resize', this._onResize);
    functor(canvasElement, eventTypePrefix + 'down', this._onMouseDown);
    functor(
      canvasElement,
      `${eventTypePrefix}move`,
      this._onMouseMove,
      addEventOptions
    );
    functor(canvasElement, `${eventTypePrefix}out`, this._onMouseOut);
    functor(canvasElement, `${eventTypePrefix}enter`, this._onMouseEnter);
    functor(canvasElement, 'wheel', this._onMouseWheel);
    functor(canvasElement, 'contextmenu', this._onContextMenu);
    functor(canvasElement, 'dblclick', this._onDoubleClick);
    functor(canvasElement, 'dragstart', this._onDragStart);
    functor(canvasElement, 'dragend', this._onDragEnd);
    functor(canvasElement, 'dragover', this._onDragOver);
    functor(canvasElement, 'dragenter', this._onDragEnter);
    functor(canvasElement, 'dragleave', this._onDragLeave);
    functor(canvasElement, 'drop', this._onDrop);
    if (!this.enablePointerEvents) {
      functor(canvasElement, 'touchstart', this._onTouchStart, addEventOptions);
    }
    // if (typeof eventjs !== 'undefined' && eventjsFunctor in eventjs) {
    //   eventjs[eventjsFunctor](canvasElement, 'gesture', this._onGesture);
    //   eventjs[eventjsFunctor](canvasElement, 'drag', this._onDrag);
    //   eventjs[eventjsFunctor](
    //     canvasElement,
    //     'orientation',
    //     this._onOrientationChange
    //   );
    //   eventjs[eventjsFunctor](canvasElement, 'shake', this._onShake);
    //   eventjs[eventjsFunctor](canvasElement, 'longpress', this._onLongPress);
    // }
  }

  /**
   * Removes all event listeners
   */
  removeListeners() {
    this.addOrRemove(removeListener, 'remove');
    // if you dispose on a mouseDown, before mouse up, you need to clean document to...
    const eventTypePrefix = this._getEventPrefix();
    const doc = getDocumentFromElement(this.upperCanvasEl);
    removeListener(
      doc,
      `${eventTypePrefix}up`,
      this._onMouseUp as EventListener
    );
    removeListener(
      doc,
      'touchend',
      this._onTouchEnd as EventListener,
      addEventOptions
    );
    removeListener(
      doc,
      `${eventTypePrefix}move`,
      this._onMouseMove as EventListener,
      addEventOptions
    );
    removeListener(
      doc,
      'touchmove',
      this._onMouseMove as EventListener,
      addEventOptions
    );
  }

  /**
   * @private
   * @param {Event} [e] Event object fired on wheel event
   */
  private _onMouseWheel(e: MouseEvent) {
    this.__onMouseWheel(e);
  }

  /**
   * @private
   * @param {Event} e Event object fired on mousedown
   */
  private _onMouseOut(e: TPointerEvent) {
    const target = this._hoveredTarget;
    const shared = {
      e,
      isClick: false,
<<<<<<< HEAD
      pointer: this.getHTMLPointFromEvent(e),
      absolutePointer: this.getCanvasPointFromEvent(e),
=======
      pointer: this.getPointer(e, true),
      absolutePointer: this.getPointer(e),
>>>>>>> 0287646c
    };
    this.fire('mouse:out', { ...shared, target });
    this._hoveredTarget = undefined;
    target && target.fire('mouseout', { ...shared });
    this._hoveredTargets.forEach((nestedTarget) => {
      this.fire('mouse:out', { ...shared, target: nestedTarget });
      nestedTarget && nestedTarget.fire('mouseout', { ...shared });
    });
    this._hoveredTargets = [];
  }

  /**
   * @private
   * @param {Event} e Event object fired on mouseenter
   */
  private _onMouseEnter(e: TPointerEvent) {
    // This find target and consequent 'mouse:over' is used to
    // clear old instances on hovered target.
    // calling findTarget has the side effect of killing target.__corner.
    // as a short term fix we are not firing this if we are currently transforming.
    // as a long term fix we need to separate the action of finding a target with the
    // side effects we added to it.
    if (!this._currentTransform && !this.findTarget(e)) {
      this.fire('mouse:over', {
        e,
        isClick: false,
<<<<<<< HEAD
        pointer: this.getHTMLPointFromEvent(e),
        absolutePointer: this.getCanvasPointFromEvent(e),
=======
        pointer: this.getPointer(e, true),
        absolutePointer: this.getPointer(e),
>>>>>>> 0287646c
      });
      this._hoveredTarget = undefined;
      this._hoveredTargets = [];
    }
  }

  /**
   * supports native like text dragging
   * @private
   * @param {DragEvent} e
   */
  private _onDragStart(e: DragEvent) {
    this._isClick = false;
    const activeObject = this.getActiveObject();
    if (
      isFabricObjectWithDragSupport(activeObject) &&
      activeObject.onDragStart(e)
    ) {
      this._dragSource = activeObject;
      const options = { e, target: activeObject };
      this.fire('dragstart', options);
      activeObject.fire('dragstart', options);
      addListener(
        this.upperCanvasEl,
        'drag',
        this._onDragProgress as EventListener
      );
      return;
    }
    stopEvent(e);
  }

  /**
   * First we clear top context where the effects are being rendered.
   * Then we render the effects.
   * Doing so will render the correct effect for all cases including an overlap between `source` and `target`.
   * @private
   */
  private _renderDragEffects(
    e: DragEvent,
    source?: FabricObject,
    target?: FabricObject
  ) {
    let dirty = false;
    // clear top context
    const dropTarget = this._dropTarget;
    if (dropTarget && dropTarget !== source && dropTarget !== target) {
      dropTarget.clearContextTop();
      dirty = true;
    }
    source?.clearContextTop();
    target !== source && target?.clearContextTop();
    // render effects
    const ctx = this.contextTop;
    ctx.save();
    ctx.transform(...this.viewportTransform);
    if (source) {
      ctx.save();
      source.transform(ctx);
      source.renderDragSourceEffect(e);
      ctx.restore();
      dirty = true;
    }
    if (target) {
      ctx.save();
      target.transform(ctx);
      target.renderDropTargetEffect(e);
      ctx.restore();
      dirty = true;
    }
    ctx.restore();
    dirty && (this.contextTopDirty = true);
  }

  /**
   * supports native like text dragging
   * https://developer.mozilla.org/en-US/docs/Web/API/HTML_Drag_and_Drop_API/Drag_operations#finishing_a_drag
   * @private
   * @param {DragEvent} e
   */
  private _onDragEnd(e: DragEvent) {
    const didDrop = !!e.dataTransfer && e.dataTransfer.dropEffect !== NONE,
      dropTarget = didDrop ? this._activeObject : undefined,
      options = {
        e,
        target: this._dragSource as FabricObject,
        subTargets: this.targets,
        dragSource: this._dragSource as FabricObject,
        didDrop,
        dropTarget: dropTarget as FabricObject,
      };
    removeListener(
      this.upperCanvasEl,
      'drag',
      this._onDragProgress as EventListener
    );
    this.fire('dragend', options);
    this._dragSource && this._dragSource.fire('dragend', options);
    delete this._dragSource;
    // we need to call mouse up synthetically because the browser won't
    this._onMouseUp(e);
  }

  /**
   * fire `drag` event on canvas and drag source
   * @private
   * @param {DragEvent} e
   */
  private _onDragProgress(e: DragEvent) {
    const options = {
      e,
      target: this._dragSource as FabricObject | undefined,
      dragSource: this._dragSource as FabricObject | undefined,
      dropTarget: this._draggedoverTarget as FabricObject,
    };
    this.fire('drag', options);
    this._dragSource && this._dragSource.fire('drag', options);
  }

  /**
   * As opposed to {@link findTarget} we want the top most object to be returned w/o the active object cutting in line.
   * Override at will
   */
  protected findDragTargets(e: DragEvent) {
    this.targets = [];
    const target = this._searchPossibleTargets(
      this._objects,
      this.getHTMLPointFromEvent(e)
    );
    return {
      target,
      targets: [...this.targets],
    };
  }

  /**
   * prevent default to allow drop event to be fired
   * https://developer.mozilla.org/en-US/docs/Web/API/HTML_Drag_and_Drop_API/Drag_operations#specifying_drop_targets
   * @private
   * @param {DragEvent} [e] Event object fired on Event.js shake
   */
  private _onDragOver(e: DragEvent) {
    const eventType = 'dragover';
    const { target, targets } = this.findDragTargets(e);
    const dragSource = this._dragSource as FabricObject;
    const options = {
      e,
      target,
      subTargets: targets,
      dragSource,
      canDrop: false,
      dropTarget: undefined,
    };
    let dropTarget;
    //  fire on canvas
    this.fire(eventType, options);
    //  make sure we fire dragenter events before dragover
    //  if dragleave is needed, object will not fire dragover so we don't need to trouble ourselves with it
    this._fireEnterLeaveEvents(target, options);
    if (target) {
      if (target.canDrop(e)) {
        dropTarget = target;
      }
      target.fire(eventType, options);
    }
    //  propagate the event to subtargets
    for (let i = 0; i < targets.length; i++) {
      const subTarget = targets[i];
      // accept event only if previous targets didn't (the accepting target calls `preventDefault` to inform that the event is taken)
      // TODO: verify if those should loop in inverse order then?
      // what is the order of subtargets?
      if (subTarget.canDrop(e)) {
        dropTarget = subTarget;
      }
      subTarget.fire(eventType, options);
    }
    //  render drag effects now that relations between source and target is clear
    this._renderDragEffects(e, dragSource, dropTarget);
    this._dropTarget = dropTarget;
  }

  /**
   * fire `dragleave` on `dragover` targets
   * @private
   * @param {Event} [e] Event object fired on Event.js shake
   */
  private _onDragEnter(e: DragEvent) {
    const { target, targets } = this.findDragTargets(e);
    const options = {
      e,
      target,
      subTargets: targets,
      dragSource: this._dragSource,
    };
    this.fire('dragenter', options);
    //  fire dragenter on targets
    this._fireEnterLeaveEvents(target, options);
  }

  /**
   * fire `dragleave` on `dragover` targets
   * @private
   * @param {Event} [e] Event object fired on Event.js shake
   */
  private _onDragLeave(e: DragEvent) {
    const options = {
      e,
      target: this._draggedoverTarget,
      subTargets: this.targets,
      dragSource: this._dragSource,
    };
    this.fire('dragleave', options);

    //  fire dragleave on targets
    this._fireEnterLeaveEvents(undefined, options);
    this._renderDragEffects(e, this._dragSource);
    this._dropTarget = undefined;
    //  clear targets
    this.targets = [];
    this._hoveredTargets = [];
  }

  /**
   * `drop:before` is a an event that allows you to schedule logic
   * before the `drop` event. Prefer `drop` event always, but if you need
   * to run some drop-disabling logic on an event, since there is no way
   * to handle event handlers ordering, use `drop:before`
   * @private
   * @param {Event} e
   */
  private _onDrop(e: DragEvent) {
    const { target, targets } = this.findDragTargets(e);
    const options = this._basicEventHandler('drop:before', {
      e,
      target,
      subTargets: targets,
      dragSource: this._dragSource,
<<<<<<< HEAD
      pointer: this.getHTMLPointFromEvent(e),
=======
      pointer: this.getPointer(e, true),
      absolutePointer: this.getPointer(e),
>>>>>>> 0287646c
    });
    //  will be set by the drop target
    options.didDrop = false;
    //  will be set by the drop target, used in case options.target refuses the drop
    options.dropTarget = undefined;
    //  fire `drop`
    this._basicEventHandler('drop', options);
    //  inform canvas of the drop
    //  we do this because canvas was unaware of what happened at the time the `drop` event was fired on it
    //  use for side effects
    this.fire('drop:after', options);
  }

  /**
   * @private
   * @param {Event} e Event object fired on mousedown
   */
  private _onContextMenu(e: TPointerEvent): false {
    const target = this.findTarget(e),
      subTargets = this.targets || [];
    const options = this._basicEventHandler('contextmenu:before', {
      e,
      target,
      subTargets,
    });
    // TODO: this line is silly because the dev can subscribe to the event and prevent it themselves
    this.stopContextMenu && stopEvent(e);
    this._basicEventHandler('contextmenu', options);
    return false;
  }

  /**
   * @private
   * @param {Event} e Event object fired on mousedown
   */
  private _onDoubleClick(e: TPointerEvent) {
    this._cacheTransformEventData(e);
    this._handleEvent(e, 'dblclick');
    this._resetTransformEventData();
  }

  /**
   * Return a the id of an event.
   * returns either the pointerId or the identifier or 0 for the mouse event
   * @private
   * @param {Event} evt Event object
   */
  getPointerId(evt: TouchEvent | PointerEvent): number {
    const changedTouches = (evt as TouchEvent).changedTouches;

    if (changedTouches) {
      return changedTouches[0] && changedTouches[0].identifier;
    }

    if (this.enablePointerEvents) {
      return (evt as PointerEvent).pointerId;
    }

    return -1;
  }

  /**
   * Determines if an event has the id of the event that is considered main
   * @private
   * @param {evt} event Event object
   */
  _isMainEvent(evt: TPointerEvent): boolean {
    if ((evt as PointerEvent).isPrimary === true) {
      return true;
    }
    if ((evt as PointerEvent).isPrimary === false) {
      return false;
    }
    if (evt.type === 'touchend' && (evt as TouchEvent).touches.length === 0) {
      return true;
    }
    if ((evt as TouchEvent).changedTouches) {
      return (
        (evt as TouchEvent).changedTouches[0].identifier === this.mainTouchId
      );
    }
    return true;
  }

  /**
   * @private
   * @param {Event} e Event object fired on mousedown
   */
  _onTouchStart(e: TouchEvent) {
    e.preventDefault();
    if (this.mainTouchId === null) {
      this.mainTouchId = this.getPointerId(e);
    }
    this.__onMouseDown(e);
    this._resetTransformEventData();
    const canvasElement = this.upperCanvasEl,
      eventTypePrefix = this._getEventPrefix();
    const doc = getDocumentFromElement(canvasElement);
    addListener(
      doc,
      'touchend',
      this._onTouchEnd as EventListener,
      addEventOptions
    );
    addListener(
      doc,
      'touchmove',
      this._onMouseMove as EventListener,
      addEventOptions
    );
    // Unbind mousedown to prevent double triggers from touch devices
    removeListener(
      canvasElement,
      `${eventTypePrefix}down`,
      this._onMouseDown as EventListener
    );
  }

  /**
   * @private
   * @param {Event} e Event object fired on mousedown
   */
  _onMouseDown(e: TPointerEvent) {
    this.__onMouseDown(e);
    this._resetTransformEventData();
    const canvasElement = this.upperCanvasEl,
      eventTypePrefix = this._getEventPrefix();
    removeListener(
      canvasElement,
      `${eventTypePrefix}move`,
      this._onMouseMove as EventListener,
      addEventOptions
    );
    const doc = getDocumentFromElement(canvasElement);
    addListener(doc, `${eventTypePrefix}up`, this._onMouseUp as EventListener);
    addListener(
      doc,
      `${eventTypePrefix}move`,
      this._onMouseMove as EventListener,
      addEventOptions
    );
  }

  /**
   * @private
   * @param {Event} e Event object fired on mousedown
   */
  _onTouchEnd(e: TouchEvent) {
    if (e.touches.length > 0) {
      // if there are still touches stop here
      return;
    }
    this.__onMouseUp(e);
    this._resetTransformEventData();
    this.mainTouchId = null;
    const eventTypePrefix = this._getEventPrefix();
    const doc = getDocumentFromElement(this.upperCanvasEl);
    removeListener(
      doc,
      'touchend',
      this._onTouchEnd as EventListener,
      addEventOptions
    );
    removeListener(
      doc,
      'touchmove',
      this._onMouseMove as EventListener,
      addEventOptions
    );
    if (this._willAddMouseDown) {
      clearTimeout(this._willAddMouseDown);
    }
    this._willAddMouseDown = setTimeout(() => {
      // Wait 400ms before rebinding mousedown to prevent double triggers
      // from touch devices
      addListener(
        this.upperCanvasEl,
        `${eventTypePrefix}down`,
        this._onMouseDown as EventListener
      );
      this._willAddMouseDown = 0;
    }, 400) as unknown as number;
  }

  /**
   * @private
   * @param {Event} e Event object fired on mouseup
   */
  _onMouseUp(e: TPointerEvent) {
    this.__onMouseUp(e);
    this._resetTransformEventData();
    const canvasElement = this.upperCanvasEl,
      eventTypePrefix = this._getEventPrefix();
    if (this._isMainEvent(e)) {
      const doc = getDocumentFromElement(this.upperCanvasEl);
      removeListener(
        doc,
        `${eventTypePrefix}up`,
        this._onMouseUp as EventListener
      );
      removeListener(
        doc,
        `${eventTypePrefix}move`,
        this._onMouseMove as EventListener,
        addEventOptions
      );
      addListener(
        canvasElement,
        `${eventTypePrefix}move`,
        this._onMouseMove as EventListener,
        addEventOptions
      );
    }
  }

  /**
   * @private
   * @param {Event} e Event object fired on mousemove
   */
  _onMouseMove(e: TPointerEvent) {
    const activeObject = this.getActiveObject();
    !this.allowTouchScrolling &&
      (!activeObject ||
        // a drag event sequence is started by the active object flagging itself on mousedown / mousedown:before
        // we must not prevent the event's default behavior in order for the window to start dragging
        (isFabricObjectWithDragSupport(activeObject) &&
          !activeObject.shouldStartDragging())) &&
      e.preventDefault &&
      e.preventDefault();
    this.__onMouseMove(e);
  }

  /**
   * @private
   */
  _onResize() {
    this.calcOffset();
    this._resetTransformEventData();
  }

  /**
   * Decides whether the canvas should be redrawn in mouseup and mousedown events.
   * @private
   * @param {Object} target
   */
  _shouldRender(target: FabricObject | undefined) {
    const activeObject = this.getActiveObject();

    // if just one of them is available or if they are both but are different objects
    if (
      !!activeObject !== !!target ||
      (activeObject && target && activeObject !== target)
    ) {
      // this covers: switch of target, from target to no target, selection of target
      // multiSelection with key and mouse
      return true;
    } else if (isInteractiveTextObject(activeObject)) {
      // if we mouse up/down over a editing textbox a cursor change,
      // there is no need to re render
      return false;
    }
    return false;
  }

  /**
   * Method that defines the actions when mouse is released on canvas.
   * The method resets the currentTransform parameters, store the image corner
   * position in the image object and render the canvas on top.
   * @private
   * @param {Event} e Event object fired on mouseup
   */
  __onMouseUp(e: TPointerEvent) {
    const transform = this._currentTransform;
    this._cacheTransformEventData(e);
    const target = this._target;
    const isClick = this._isClick;
    this._handleEvent(e, 'up:before');
    // if right/middle click just fire events and return
    // target undefined will make the _handleEvent search the target
    if (checkClick(e, RIGHT_CLICK)) {
      if (this.fireRightClick) {
        this._handleEvent(e, 'up', RIGHT_CLICK, isClick);
      }
      return;
    }

    if (checkClick(e, MIDDLE_CLICK)) {
      if (this.fireMiddleClick) {
        this._handleEvent(e, 'up', MIDDLE_CLICK, isClick);
      }
      this._resetTransformEventData();
      return;
    }

    if (this.isDrawingMode && this._isCurrentlyDrawing) {
      this._onMouseUpInDrawingMode(e);
      return;
    }

    if (!this._isMainEvent(e)) {
      return;
    }
    let shouldRender = false;
    if (transform) {
      this._finalizeCurrentTransform(e);
      shouldRender = transform.actionPerformed;
    }
    if (!isClick) {
      const targetWasActive = target === this._activeObject;
      this.handleSelection(e);
      if (!shouldRender) {
        shouldRender =
          this._shouldRender(target) ||
          (!targetWasActive && target === this._activeObject);
      }
    }
    let pointer, corner;
    if (target) {
      corner = target._findTargetCorner(
        this.getHTMLPointFromEvent(e),
        isTouchEvent(e)
      );
      if (
        target.selectable &&
        target !== this._activeObject &&
        target.activeOn === 'up'
      ) {
        this.setActiveObject(target, e);
        shouldRender = true;
      } else {
        const control = target.controls[corner as string];
        const mouseUpHandler =
          control && control.getMouseUpHandler(e, target, control);
        if (mouseUpHandler) {
          pointer = this.getCanvasPointFromEvent(e);
          mouseUpHandler(e, transform!, pointer.x, pointer.y);
        }
      }
      target.isMoving = false;
    }
    // if we are ending up a transform on a different control or a new object
    // fire the original mouse up from the corner that started the transform
    if (
      transform &&
      (transform.target !== target || transform.corner !== corner)
    ) {
      const originalControl =
          transform.target && transform.target.controls[transform.corner],
        originalMouseUpHandler =
          originalControl &&
          originalControl.getMouseUpHandler(
            e,
            transform.target,
            originalControl
          );
      pointer = pointer || this.getCanvasPointFromEvent(e);
      originalMouseUpHandler &&
        originalMouseUpHandler(e, transform, pointer.x, pointer.y);
    }
    this._setCursorFromEvent(e, target);
    this._handleEvent(e, 'up', LEFT_CLICK, isClick);
    this._groupSelector = null;
    this._currentTransform = null;
    // reset the target information about which corner is selected
    target && (target.__corner = undefined);
    if (shouldRender) {
      this.requestRenderAll();
    } else if (
      !isClick &&
      !(
        isInteractiveTextObject(this._activeObject) &&
        this._activeObject.isEditing
      )
    ) {
      this.renderTop();
    }
  }

  _basicEventHandler<T extends keyof (CanvasEvents | ObjectEvents)>(
    eventType: T,
    options: (CanvasEvents & ObjectEvents)[T]
  ) {
    const { target, subTargets = [] } = options as {
      target?: FabricObject;
      subTargets: FabricObject[];
    };
    this.fire(eventType, options);
    target && target.fire(eventType, options);
    for (let i = 0; i < subTargets.length; i++) {
      subTargets[i].fire(eventType, options);
    }
    return options;
  }

  /**
   * @private
   * Handle event firing for target and subtargets
   * @param {Event} e event from mouse
   * @param {String} eventType event to fire (up, down or move)
   * @param {fabric.Object} targetObj receiving event
   * @param {Number} [button] button used in the event 1 = left, 2 = middle, 3 = right
   * @param {Boolean} isClick for left button only, indicates that the mouse up happened without move.
   */
  _handleEvent(
    e: TPointerEvent,
    eventType: TPointerEventNames,
    button = LEFT_CLICK,
    isClick = false
  ) {
    const target = this._target,
      targets = this.targets || [],
      options: TPointerEventInfo = {
        e: e,
        target: target,
        subTargets: targets,
        button,
        isClick,
<<<<<<< HEAD
        pointer: this.getHTMLPointFromEvent(e),
        absolutePointer: this.getCanvasPointFromEvent(e),
=======
        pointer: this.getPointer(e, true),
        absolutePointer: this.getPointer(e),
>>>>>>> 0287646c
        transform: this._currentTransform,
      };
    if (eventType === 'up') {
      options.currentTarget = this.findTarget(e);
      options.currentSubTargets = this.targets;
    }
    this.fire(`mouse:${eventType}`, options);
    // this may be a little be more complicated of what we want to handle
    target && target.fire(`mouse${eventType}`, options);
    for (let i = 0; i < targets.length; i++) {
      targets[i].fire(`mouse${eventType}`, options);
    }
  }

  /**
   * End the current transform.
   * You don't usually need to call this method unless you are interrupting a user initiated transform
   * because of some other event ( a press of key combination, or something that block the user UX )
   * @param {Event} [e] send the mouse event that generate the finalize down, so it can be used in the event
   */
  endCurrentTransform(e: TPointerEvent) {
    const transform = this._currentTransform;
    this._finalizeCurrentTransform(e);
    if (transform && transform.target) {
      // this could probably go inside _finalizeCurrentTransform
      transform.target.isMoving = false;
    }
    this._currentTransform = null;
  }

  /**
   * @private
   * @param {Event} e send the mouse event that generate the finalize down, so it can be used in the event
   */
  _finalizeCurrentTransform(e: TPointerEvent) {
    const transform = this._currentTransform!,
      target = transform.target,
      options = {
        e,
        target,
        transform,
        action: transform.action,
      };

    if (target._scaling) {
      target._scaling = false;
    }

    target.setCoords();

    if (transform.actionPerformed) {
      this.fire('object:modified', options);
      target.fire('modified', options);
    }
  }

  /**
   * @private
   * @param {Event} e Event object fired on mousedown
   */
  _onMouseDownInDrawingMode(e: TPointerEvent) {
    this._isCurrentlyDrawing = true;
    if (this.getActiveObject()) {
      this.discardActiveObject(e);
      this.requestRenderAll();
    }
<<<<<<< HEAD
    const pointer = this.getCanvasPointFromEvent(e);
=======
    // this is an absolute pointer, the naming is wrong
    const pointer = this.getPointer(e);
>>>>>>> 0287646c
    this.freeDrawingBrush &&
      this.freeDrawingBrush.onMouseDown(pointer, { e, pointer });
    this._handleEvent(e, 'down');
  }

  /**
   * @private
   * @param {Event} e Event object fired on mousemove
   */
  _onMouseMoveInDrawingMode(e: TPointerEvent) {
    if (this._isCurrentlyDrawing) {
      const pointer = this.getCanvasPointFromEvent(e);
      this.freeDrawingBrush &&
        this.freeDrawingBrush.onMouseMove(pointer, {
          e,
          // this is an absolute pointer, the naming is wrong
          pointer,
        });
    }
    this.setCursor(this.freeDrawingCursor);
    this._handleEvent(e, 'move');
  }

  /**
   * @private
   * @param {Event} e Event object fired on mouseup
   */
  _onMouseUpInDrawingMode(e: TPointerEvent) {
    const pointer = this.getCanvasPointFromEvent(e);
    if (this.freeDrawingBrush) {
      this._isCurrentlyDrawing = !!this.freeDrawingBrush.onMouseUp({
        e: e,
<<<<<<< HEAD
        pointer,
=======
        // this is an absolute pointer, the naming is wrong
        pointer: pointer,
>>>>>>> 0287646c
      });
    } else {
      this._isCurrentlyDrawing = false;
    }
    this._handleEvent(e, 'up');
  }

  /**
   * Method that defines the actions when mouse is clicked on canvas.
   * The method inits the currentTransform parameters and renders all the
   * canvas so the current image can be placed on the top canvas and the rest
   * in on the container one.
   * @private
   * @param {Event} e Event object fired on mousedown
   */
  __onMouseDown(e: TPointerEvent) {
    this._isClick = true;
    this._cacheTransformEventData(e);
    this._handleEvent(e, 'down:before');
    let target: FabricObject | undefined = this._target;
    // if right click just fire events
    if (checkClick(e, RIGHT_CLICK)) {
      if (this.fireRightClick) {
        this._handleEvent(e, 'down', RIGHT_CLICK);
      }
      return;
    }

    if (checkClick(e, MIDDLE_CLICK)) {
      if (this.fireMiddleClick) {
        this._handleEvent(e, 'down', MIDDLE_CLICK);
      }
      return;
    }

    if (this.isDrawingMode) {
      this._onMouseDownInDrawingMode(e);
      return;
    }

    if (!this._isMainEvent(e)) {
      return;
    }

    // ignore if some object is being transformed at this moment
    if (this._currentTransform) {
      return;
    }

    let shouldRender = this._shouldRender(target);
    let grouped = false;
    if (this.handleMultiSelection(e, target)) {
      // active object might have changed while grouping
      target = this._activeObject;
      grouped = true;
      shouldRender = true;
    } else if (this._shouldClearSelection(e, target)) {
      this.discardActiveObject(e);
    }
    // we start a group selector rectangle if
    // selection is enabled
    // and there is no target, or the following 3 conditions are satisfied:
    // target is not selectable ( otherwise we selected it )
    // target is not editing
    // target is not already selected ( otherwise we drag )
    if (
      this.selection &&
      (!target ||
        (!target.selectable &&
          !(target as IText).isEditing &&
          target !== this._activeObject))
    ) {
      const p = this.getCanvasPointFromEvent(e);
      this._groupSelector = {
        x: p.x,
        y: p.y,
        deltaY: 0,
        deltaX: 0,
      };
    }

    if (target) {
      const alreadySelected = target === this._activeObject;
      if (target.selectable && target.activeOn === 'down') {
        this.setActiveObject(target, e);
      }
      const corner = target._findTargetCorner(
        this.getHTMLPointFromEvent(e),
        isTouchEvent(e)
      );
      if (target === this._activeObject && (corner || !grouped)) {
        this._setupCurrentTransform(e, target, alreadySelected);
        const control = target.controls[corner],
          pointer = this.getCanvasPointFromEvent(e),
          mouseDownHandler =
            control && control.getMouseDownHandler(e, target, control);
        if (mouseDownHandler) {
          mouseDownHandler(e, this._currentTransform!, pointer.x, pointer.y);
        }
      }
    }
    //  we clear `_objectsToRender` in case of a change in order to repopulate it at rendering
    //  run before firing the `down` event to give the dev a chance to populate it themselves
    shouldRender && (this._objectsToRender = undefined);
    this._handleEvent(e, 'down');
    // we must renderAll so that we update the visuals
    shouldRender && this.requestRenderAll();
  }

  /**
   * reset cache form common information needed during event processing
   * @private
   */
  _resetTransformEventData() {
    this._target = undefined;
    this._pointer = undefined;
    this._absolutePointer = undefined;
  }

  /**
   * Cache common information needed during event processing
   * @private
   * @param {Event} e Event object fired on event
   */
  _cacheTransformEventData(e: TPointerEvent) {
    // reset in order to avoid stale caching
    this._resetTransformEventData();
    this._pointer = this.getHTMLPointFromEvent(e);
    this._absolutePointer = sendPointToPlane(
      this._pointer,
      undefined,
      this.viewportTransform
    );
    this._target = this._currentTransform
      ? this._currentTransform.target
      : this.findTarget(e);
  }

  /**
   * @private
   */
  _beforeTransform(e: TPointerEvent) {
    const t = this._currentTransform!;
    this.fire('before:transform', {
      e,
      transform: t,
    });
  }

  /**
   * Method that defines the actions when mouse is hovering the canvas.
   * The currentTransform parameter will define whether the user is rotating/scaling/translating
   * an image or neither of them (only hovering). A group selection is also possible and would cancel
   * all any other type of action.
   * In case of an image transformation only the top canvas will be rendered.
   * @private
   * @param {Event} e Event object fired on mousemove
   */
  __onMouseMove(e: TPointerEvent) {
    this._isClick = false;
    this._handleEvent(e, 'move:before');
    this._cacheTransformEventData(e);

    if (this.isDrawingMode) {
      this._onMouseMoveInDrawingMode(e);
      return;
    }

    if (!this._isMainEvent(e)) {
      return;
    }

    const groupSelector = this._groupSelector;

    // We initially clicked in an empty area, so we draw a box for multiple selection
    if (groupSelector) {
      const pointer = this.getCanvasPointFromEvent(e);

      groupSelector.deltaX = pointer.x - groupSelector.x;
      groupSelector.deltaY = pointer.y - groupSelector.y;

      this.renderTop();
    } else if (!this._currentTransform) {
      const target = this.findTarget(e);
      this._setCursorFromEvent(e, target);
      this._fireOverOutEvents(e, target);
    } else {
      this._transformObject(e);
    }
    this.textEditingManager.onMouseMove(e);
    this._handleEvent(e, 'move');
    this._resetTransformEventData();
  }

  /**
   * Manage the mouseout, mouseover events for the fabric object on the canvas
   * @param {Fabric.Object} target the target where the target from the mousemove event
   * @param {Event} e Event object fired on mousemove
   * @private
   */
  _fireOverOutEvents(e: TPointerEvent, target?: FabricObject) {
    const _hoveredTarget = this._hoveredTarget,
      _hoveredTargets = this._hoveredTargets,
      targets = this.targets,
      length = Math.max(_hoveredTargets.length, targets.length);

    this.fireSyntheticInOutEvents('mouse', {
      e,
      target,
      oldTarget: _hoveredTarget,
      fireCanvas: true,
    });
    for (let i = 0; i < length; i++) {
      this.fireSyntheticInOutEvents('mouse', {
        e,
        target: targets[i],
        oldTarget: _hoveredTargets[i],
      });
    }
    this._hoveredTarget = target;
    this._hoveredTargets = this.targets.concat();
  }

  /**
   * Manage the dragEnter, dragLeave events for the fabric objects on the canvas
   * @param {Fabric.Object} target the target where the target from the onDrag event
   * @param {Object} data Event object fired on dragover
   * @private
   */
  _fireEnterLeaveEvents(target: FabricObject | undefined, data: DragEventData) {
    const draggedoverTarget = this._draggedoverTarget,
      _hoveredTargets = this._hoveredTargets,
      targets = this.targets,
      length = Math.max(_hoveredTargets.length, targets.length);

    this.fireSyntheticInOutEvents('drag', {
      ...data,
      target,
      oldTarget: draggedoverTarget,
      fireCanvas: true,
    });
    for (let i = 0; i < length; i++) {
      this.fireSyntheticInOutEvents('drag', {
        ...data,
        target: targets[i],
        oldTarget: _hoveredTargets[i],
      });
    }
    this._draggedoverTarget = target;
  }

  /**
   * Manage the synthetic in/out events for the fabric objects on the canvas
   * @param {Fabric.Object} target the target where the target from the supported events
   * @param {Object} data Event object fired
   * @param {Object} config configuration for the function to work
   * @param {String} config.targetName property on the canvas where the old target is stored
   * @param {String} [config.canvasEvtOut] name of the event to fire at canvas level for out
   * @param {String} config.evtOut name of the event to fire for out
   * @param {String} [config.canvasEvtIn] name of the event to fire at canvas level for in
   * @param {String} config.evtIn name of the event to fire for in
   * @private
   */
  fireSyntheticInOutEvents<T extends keyof TSyntheticEventContext>(
    type: T,
    {
      target,
      oldTarget,
      fireCanvas,
      e,
      ...data
    }: TSyntheticEventContext[T] & {
      target?: FabricObject;
      oldTarget?: FabricObject;
      fireCanvas?: boolean;
    }
  ) {
    const { targetIn, targetOut, canvasIn, canvasOut } =
      syntheticEventConfig[type];
    const targetChanged = oldTarget !== target;

    if (oldTarget && targetChanged) {
      const outOpt = {
        ...data,
        e,
        target: oldTarget,
        nextTarget: target,
        isClick: false,
<<<<<<< HEAD
        pointer: this.getHTMLPointFromEvent(e),
        absolutePointer: this.getCanvasPointFromEvent(e),
=======
        pointer: this.getPointer(e, true),
        absolutePointer: this.getPointer(e),
>>>>>>> 0287646c
      };
      fireCanvas && this.fire(canvasIn, outOpt);
      oldTarget.fire(targetOut, outOpt);
    }
    if (target && targetChanged) {
      const inOpt: TPointerEventInfo = {
        ...data,
        e,
        target,
        previousTarget: oldTarget,
        isClick: false,
<<<<<<< HEAD
        pointer: this.getHTMLPointFromEvent(e),
        absolutePointer: this.getCanvasPointFromEvent(e),
=======
        pointer: this.getPointer(e, true),
        absolutePointer: this.getPointer(e),
>>>>>>> 0287646c
      };
      fireCanvas && this.fire(canvasOut, inOpt);
      target.fire(targetIn, inOpt);
    }
  }

  /**
   * Method that defines actions when an Event Mouse Wheel
   * @param {Event} e Event object fired on mouseup
   */
  __onMouseWheel(e: TPointerEvent) {
    this._cacheTransformEventData(e);
    this._handleEvent(e, 'wheel');
    this._resetTransformEventData();
  }

  /**
   * @private
   * @param {Event} e Event fired on mousemove
   */
  _transformObject(e: TPointerEvent) {
    const pointer = this.getCanvasPointFromEvent(e),
      transform = this._currentTransform!,
      target = transform.target,
      //  transform pointer to target's containing coordinate plane
      //  both pointer and object should agree on every point
      localPointer = target.group
        ? sendPointToPlane(
            pointer,
            undefined,
            target.group.calcTransformMatrix()
          )
        : pointer;
    // seems used only here.
    // @TODO: investigate;
    transform.reset = false;
    transform.shiftKey = e.shiftKey;
    transform.altKey = !!this.centeredKey && e[this.centeredKey];

    this._performTransformAction(e, transform, localPointer);
    transform.actionPerformed && this.requestRenderAll();
  }

  /**
   * @private
   */
  _performTransformAction(
    e: TPointerEvent,
    transform: Transform,
    pointer: Point
  ) {
    const x = pointer.x,
      y = pointer.y,
      action = transform.action,
      actionHandler = transform.actionHandler;
    let actionPerformed = false;
    // this object could be created from the function in the control handlers

    if (actionHandler) {
      actionPerformed = actionHandler(e, transform, x, y);
    }
    if (action === 'drag' && actionPerformed) {
      transform.target.isMoving = true;
      this.setCursor(transform.target.moveCursor || this.moveCursor);
    }
    transform.actionPerformed = transform.actionPerformed || actionPerformed;
  }

  /**
   * Sets the cursor depending on where the canvas is being hovered.
   * Note: very buggy in Opera
   * @param {Event} e Event object
   * @param {Object} target Object that the mouse is hovering, if so.
   */
  _setCursorFromEvent(e: TPointerEvent, target?: FabricObject) {
    if (!target) {
      this.setCursor(this.defaultCursor);
      return;
    }
    let hoverCursor = target.hoverCursor || this.hoverCursor;
    const activeSelection =
        this._activeObject === this._activeSelection
          ? this._activeObject
          : null,
      // only show proper corner when group selection is not active
      corner =
        (!activeSelection || target.group !== activeSelection) &&
        // here we call findTargetCorner always with undefined for the touch parameter.
        // we assume that if you are using a cursor you do not need to interact with
        // the bigger touch area.
        target._findTargetCorner(this.getHTMLPointFromEvent(e));

    if (!corner) {
      if ((target as Group).subTargetCheck) {
        // hoverCursor should come from top-most subTarget,
        // so we walk the array backwards
        this.targets
          .concat()
          .reverse()
          .map((_target) => {
            hoverCursor = _target.hoverCursor || hoverCursor;
          });
      }
      this.setCursor(hoverCursor);
    } else {
      const control = target.controls[corner];
      this.setCursor(control.cursorStyleHandler(e, control, target));
    }
  }

  /**
   * ## Handles multiple selection
   * - toggles `target` selection (selects/deselects `target` if it isn't/is selected respectively)
   * - sets the active object in case it is not set or in case there is a single active object left under active selection.
   * ---
   * - If the active object is the active selection we add/remove `target` from it
   * - If not, add the active object and `target` to the active selection and make it the active object.
   * @private
   * @param {TPointerEvent} e Event object
   * @param {FabricObject} target target of event to select/deselect
   * @returns true if grouping occurred
   */
  protected handleMultiSelection(e: TPointerEvent, target?: FabricObject) {
    const activeObject = this._activeObject;
    const activeSelection = this._activeSelection;
    const isAS = activeObject === activeSelection;
    if (
      // check if an active object exists on canvas and if the user is pressing the `selectionKey` while canvas supports multi selection.
      !!activeObject &&
      this._isSelectionKeyPressed(e) &&
      this.selection &&
      // on top of that the user also has to hit a target that is selectable.
      !!target &&
      target.selectable &&
      // group target and active object only if they are different objects
      // else we try to find a subtarget of `ActiveSelection`
      (activeObject !== target || isAS) &&
      //  make sure `activeObject` and `target` aren't ancestors of each other in case `activeObject` is not `ActiveSelection`
      // if it is then we want to remove `target` from it
      (isAS ||
        (!target.isDescendantOf(activeObject) &&
          !activeObject.isDescendantOf(target))) &&
      //  target accepts selection
      !target.onSelect({ e }) &&
      // make sure we are not on top of a control
      !activeObject.getActiveControl()
    ) {
      if (isAS) {
        const prevActiveObjects =
          activeSelection.getObjects() as FabricObject[];
        if (target === activeSelection) {
          const pointer = this.getHTMLPointFromEvent(e);
          target =
            // first search active objects for a target to remove
            this.searchPossibleTargets(prevActiveObjects, pointer) ||
            //  if not found, search under active selection for a target to add
            // `prevActiveObjects` will be searched but we already know they will not be found
            this.searchPossibleTargets(this._objects, pointer);
          // if nothing is found bail out
          if (!target || !target.selectable) {
            return false;
          }
        }
        if (target.group === activeSelection) {
          // `target` is part of active selection => remove it
          activeSelection.remove(target);
          this._hoveredTarget = target;
          this._hoveredTargets = [...this.targets];
          if (activeSelection.size() === 1) {
            // activate last remaining object
            this._setActiveObject(activeSelection.item(0) as FabricObject, e);
          }
        } else {
          //  `target` isn't part of active selection => add it
          activeSelection.multiSelectAdd(target);
          this._hoveredTarget = activeSelection;
          this._hoveredTargets = [...this.targets];
        }
        this._fireSelectionEvents(prevActiveObjects, e);
      } else {
        isInteractiveTextObject(activeObject) && activeObject.exitEditing();
        // add the active object and the target to the active selection and set it as the active object
        activeSelection.multiSelectAdd(activeObject, target);
        this._hoveredTarget = activeSelection;
        // ISSUE 4115: should we consider subTargets here?
        // this._hoveredTargets = [];
        // this._hoveredTargets = this.targets.concat();
        this._setActiveObject(activeSelection, e);
        this._fireSelectionEvents([activeObject], e);
      }
      return true;
    }
    return false;
  }

  /**
   * ## Handles selection
   * - selects objects that are contained in (and possibly intersecting) the selection bounding box
   * - sets the active object
   * ---
   * runs on mouse up
   */
  protected handleSelection(e: TPointerEvent) {
    if (!this.selection || !this._groupSelector) {
      return false;
    }
    const { x, y, deltaX, deltaY } = this._groupSelector,
      point1 = new Point(x, y),
      point2 = point1.add(new Point(deltaX, deltaY)),
      tl = point1.min(point2),
      br = point1.max(point2),
      size = br.subtract(tl),
      isClick = point1.eq(point2);

    const collectedObjects = this.collectObjects(
      {
        left: tl.x,
        top: tl.y,
        width: size.x,
        height: size.y,
      },
      { includeIntersecting: !this.selectionFullyContained }
    ) as FabricObject[];

    const objects = isClick
      ? collectedObjects[0]
        ? [collectedObjects[0]]
        : []
      : collectedObjects.length > 1
      ? collectedObjects.filter((object) => !object.onSelect({ e })).reverse()
      : collectedObjects;

    // set active object
    if (objects.length === 1) {
      // set as active object
      this.setActiveObject(objects[0], e);
    } else if (objects.length > 1) {
      // add to active selection and make it the active object
      this._activeSelection.add(...objects);
      this.setActiveObject(this._activeSelection, e);
    }

    // cleanup
    this._groupSelector = null;
    return true;
  }

  /**
   * @override clear {@link textEditingManager}
   */
  clear() {
    this.textEditingManager.clear();
    super.clear();
  }

  /**
   * @override clear {@link textEditingManager}
   */
  destroy() {
    this.removeListeners();
    this.textEditingManager.dispose();
    super.destroy();
  }
}<|MERGE_RESOLUTION|>--- conflicted
+++ resolved
@@ -245,13 +245,8 @@
     const shared = {
       e,
       isClick: false,
-<<<<<<< HEAD
       pointer: this.getHTMLPointFromEvent(e),
       absolutePointer: this.getCanvasPointFromEvent(e),
-=======
-      pointer: this.getPointer(e, true),
-      absolutePointer: this.getPointer(e),
->>>>>>> 0287646c
     };
     this.fire('mouse:out', { ...shared, target });
     this._hoveredTarget = undefined;
@@ -278,13 +273,8 @@
       this.fire('mouse:over', {
         e,
         isClick: false,
-<<<<<<< HEAD
         pointer: this.getHTMLPointFromEvent(e),
         absolutePointer: this.getCanvasPointFromEvent(e),
-=======
-        pointer: this.getPointer(e, true),
-        absolutePointer: this.getPointer(e),
->>>>>>> 0287646c
       });
       this._hoveredTarget = undefined;
       this._hoveredTargets = [];
@@ -522,12 +512,8 @@
       target,
       subTargets: targets,
       dragSource: this._dragSource,
-<<<<<<< HEAD
       pointer: this.getHTMLPointFromEvent(e),
-=======
-      pointer: this.getPointer(e, true),
-      absolutePointer: this.getPointer(e),
->>>>>>> 0287646c
+      absolutePointer: this.getCanvasPointFromEvent(e),
     });
     //  will be set by the drop target
     options.didDrop = false;
@@ -945,13 +931,8 @@
         subTargets: targets,
         button,
         isClick,
-<<<<<<< HEAD
         pointer: this.getHTMLPointFromEvent(e),
         absolutePointer: this.getCanvasPointFromEvent(e),
-=======
-        pointer: this.getPointer(e, true),
-        absolutePointer: this.getPointer(e),
->>>>>>> 0287646c
         transform: this._currentTransform,
       };
     if (eventType === 'up') {
@@ -1018,12 +999,7 @@
       this.discardActiveObject(e);
       this.requestRenderAll();
     }
-<<<<<<< HEAD
     const pointer = this.getCanvasPointFromEvent(e);
-=======
-    // this is an absolute pointer, the naming is wrong
-    const pointer = this.getPointer(e);
->>>>>>> 0287646c
     this.freeDrawingBrush &&
       this.freeDrawingBrush.onMouseDown(pointer, { e, pointer });
     this._handleEvent(e, 'down');
@@ -1056,12 +1032,8 @@
     if (this.freeDrawingBrush) {
       this._isCurrentlyDrawing = !!this.freeDrawingBrush.onMouseUp({
         e: e,
-<<<<<<< HEAD
+        // this is an absolute pointer, the naming is wrong
         pointer,
-=======
-        // this is an absolute pointer, the naming is wrong
-        pointer: pointer,
->>>>>>> 0287646c
       });
     } else {
       this._isCurrentlyDrawing = false;
@@ -1350,13 +1322,8 @@
         target: oldTarget,
         nextTarget: target,
         isClick: false,
-<<<<<<< HEAD
         pointer: this.getHTMLPointFromEvent(e),
         absolutePointer: this.getCanvasPointFromEvent(e),
-=======
-        pointer: this.getPointer(e, true),
-        absolutePointer: this.getPointer(e),
->>>>>>> 0287646c
       };
       fireCanvas && this.fire(canvasIn, outOpt);
       oldTarget.fire(targetOut, outOpt);
@@ -1368,13 +1335,8 @@
         target,
         previousTarget: oldTarget,
         isClick: false,
-<<<<<<< HEAD
         pointer: this.getHTMLPointFromEvent(e),
         absolutePointer: this.getCanvasPointFromEvent(e),
-=======
-        pointer: this.getPointer(e, true),
-        absolutePointer: this.getPointer(e),
->>>>>>> 0287646c
       };
       fireCanvas && this.fire(canvasOut, inOpt);
       target.fire(targetIn, inOpt);
