--- conflicted
+++ resolved
@@ -790,24 +790,9 @@
 
     // if right/middle click just fire events and return
     // target undefined will make the _handleEvent search the target
-<<<<<<< HEAD
     if ((e as MouseEvent).button) {
       this[FIRE_CLICK_EVENT_MAP[(e as MouseEvent).button as 1 | 2]] &&
         this._handleEvent(e, 'up');
-
-=======
-    if (checkClick(e, RIGHT_CLICK)) {
-      if (this.fireRightClick) {
-        this._handleEvent(e, 'up', RIGHT_CLICK);
-      }
-      return;
-    }
-
-    if (checkClick(e, MIDDLE_CLICK)) {
-      if (this.fireMiddleClick) {
-        this._handleEvent(e, 'up', MIDDLE_CLICK);
-      }
->>>>>>> 526216a0
       this._resetTransformEventData();
       return;
     }
@@ -923,28 +908,14 @@
    * Handle event firing for target and subtargets
    * @param {TPointerEvent} e event from mouse
    * @param {TPointerEventNames} eventType
-<<<<<<< HEAD
    */
   _handleEvent<T extends TPointerEventNames>(e: TPointerEvent, eventType: T) {
-=======
-   * @param {Number} [button] button used in the event 1 = left, 2 = middle, 3 = right
-   */
-  _handleEvent<T extends TPointerEventNames>(
-    e: TPointerEvent,
-    eventType: T,
-    button = LEFT_CLICK
-  ) {
->>>>>>> 526216a0
     const target = this._target,
       targets = this.targets || [],
       options: CanvasEvents[`mouse:${T}`] = {
         e,
         target,
         subTargets: targets,
-<<<<<<< HEAD
-=======
-        button,
->>>>>>> 526216a0
         pointer: this.getPointer(e, true),
         absolutePointer: this.getPointer(e),
         transform: this._currentTransform,
