--- conflicted
+++ resolved
@@ -120,7 +120,7 @@
    * @type FabricObject
    * @private
    */
-  declare private _dropTarget: FabricObject<ObjectEvents> | undefined;
+  private declare _dropTarget: FabricObject<ObjectEvents> | undefined;
 
   declare currentTarget?: FabricObject;
 
@@ -134,11 +134,9 @@
    */
   declare _previousPointer: Point;
 
-<<<<<<< HEAD
   private _isClick: boolean;
-=======
+
   textEditingManager = new TextEditingManager();
->>>>>>> ef40c0b0
 
   /**
    * Adds mouse listeners to canvas
