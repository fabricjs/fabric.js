import { dragHandler } from '../controls/drag';
import { getActionFromCorner } from '../controls/util';
import { Point } from '../Point';
import { FabricObject } from '../shapes/Object/FabricObject';
import type {
  CanvasEvents,
  ModifierKey,
  TOptionalModifierKey,
  TPointerEvent,
  Transform,
} from '../EventTypeDefs';
import {
  addTransformToObject,
  resetObjectTransform,
  saveObjectTransform,
} from '../util/misc/objectTransforms';
import type { TCanvasSizeOptions } from './StaticCanvas';
import { StaticCanvas } from './StaticCanvas';
<<<<<<< HEAD
import { isCollection } from '../Collection';
import { invertTransform, transformPoint } from '../util/misc/matrix';
=======
import { isCollection } from '../util/typeAssertions';
>>>>>>> 7d0e39dd
import { isTransparent } from '../util/misc/isTransparent';
import type {
  TMat2D,
  TOriginX,
  TOriginY,
  TSize,
  TSVGReviver,
} from '../typedefs';
import { degreesToRadians } from '../util/misc/radiansDegreesConversion';
import { getPointer, isTouchEvent } from '../util/dom_event';
import type { IText } from '../shapes/IText/IText';
import type { BaseBrush } from '../brushes/BaseBrush';
import { pick } from '../util/misc/pick';
import { sendPointToPlane } from '../util/misc/planeChange';
import { ActiveSelection } from '../shapes/ActiveSelection';
import { createCanvasElement } from '../util';
import { CanvasDOMManager } from './DOMManagers/CanvasDOMManager';
import { BOTTOM, CENTER, LEFT, RIGHT, TOP } from '../constants';
import type { CanvasOptions, TCanvasOptions } from './CanvasOptions';
import { canvasDefaults } from './CanvasOptions';

/**
 * Canvas class
 * @class Canvas
 * @extends StaticCanvas
 * @tutorial {@link http://fabricjs.com/fabric-intro-part-1#canvas}
 *
 * @fires object:modified at the end of a transform
 * @fires object:rotating while an object is being rotated from the control
 * @fires object:scaling while an object is being scaled by controls
 * @fires object:moving while an object is being dragged
 * @fires object:skewing while an object is being skewed from the controls
 *
 * @fires before:transform before a transform is is started
 * @fires before:selection:cleared
 * @fires selection:cleared
 * @fires selection:updated
 * @fires selection:created
 *
 * @fires path:created after a drawing operation ends and the path is added
 * @fires mouse:down
 * @fires mouse:move
 * @fires mouse:up
 * @fires mouse:down:before  on mouse down, before the inner fabric logic runs
 * @fires mouse:move:before on mouse move, before the inner fabric logic runs
 * @fires mouse:up:before on mouse up, before the inner fabric logic runs
 * @fires mouse:over
 * @fires mouse:out
 * @fires mouse:dblclick whenever a native dbl click event fires on the canvas.
 *
 * @fires dragover
 * @fires dragenter
 * @fires dragleave
 * @fires drag:enter object drag enter
 * @fires drag:leave object drag leave
 * @fires drop:before before drop event. Prepare for the drop event (same native event).
 * @fires drop
 * @fires drop:after after drop event. Run logic on canvas after event has been accepted/declined (same native event).
 * @example
 * let a: fabric.Object, b: fabric.Object;
 * let flag = false;
 * canvas.add(a, b);
 * a.on('drop:before', opt => {
 *  //  we want a to accept the drop even though it's below b in the stack
 *  flag = this.canDrop(opt.e);
 * });
 * b.canDrop = function(e) {
 *  !flag && this.draggableTextDelegate.canDrop(e);
 * }
 * b.on('dragover', opt => b.set('fill', opt.dropTarget === b ? 'pink' : 'black'));
 * a.on('drop', opt => {
 *  opt.e.defaultPrevented  //  drop occurred
 *  opt.didDrop             //  drop occurred on canvas
 *  opt.target              //  drop target
 *  opt.target !== a && a.set('text', 'I lost');
 * });
 * canvas.on('drop:after', opt => {
 *  //  inform user who won
 *  if(!opt.e.defaultPrevented) {
 *    // no winners
 *  }
 *  else if(!opt.didDrop) {
 *    //  my objects didn't win, some other lucky object
 *  }
 *  else {
 *    //  we have a winner it's opt.target!!
 *  }
 * })
 *
 * @fires after:render at the end of the render process, receives the context in the callback
 * @fires before:render at start the render process, receives the context in the callback
 *
 * @fires contextmenu:before
 * @fires contextmenu
 * @example
 * let handler;
 * targets.forEach(target => {
 *   target.on('contextmenu:before', opt => {
 *     //  decide which target should handle the event before canvas hijacks it
 *     if (someCaseHappens && opt.targets.includes(target)) {
 *       handler = target;
 *     }
 *   });
 *   target.on('contextmenu', opt => {
 *     //  do something fantastic
 *   });
 * });
 * canvas.on('contextmenu', opt => {
 *   if (!handler) {
 *     //  no one takes responsibility, it's always left to me
 *     //  let's show them how it's done!
 *   }
 * });
 *
 */
export class SelectableCanvas<EventSpec extends CanvasEvents = CanvasEvents>
  extends StaticCanvas<EventSpec>
  implements Omit<CanvasOptions, 'enablePointerEvents'>
{
  declare _objects: FabricObject[];

  // transform config
  declare uniformScaling: boolean;
  declare uniScaleKey: TOptionalModifierKey;
  declare centeredScaling: boolean;
  declare centeredRotation: boolean;
  declare centeredKey: TOptionalModifierKey;
  declare altActionKey: TOptionalModifierKey;

  // selection config
  declare selection: boolean;
  declare selectionKey: TOptionalModifierKey | ModifierKey[];
  declare altSelectionKey: TOptionalModifierKey;
  declare selectionColor: string;
  declare selectionDashArray: number[];
  declare selectionBorderColor: string;
  declare selectionLineWidth: number;
  declare selectionFullyContained: boolean;

  // cursors
  declare hoverCursor: CSSStyleDeclaration['cursor'];
  declare moveCursor: CSSStyleDeclaration['cursor'];
  declare defaultCursor: CSSStyleDeclaration['cursor'];
  declare freeDrawingCursor: CSSStyleDeclaration['cursor'];
  declare notAllowedCursor: CSSStyleDeclaration['cursor'];

  declare containerClass: string;

  // target find config
  declare perPixelTargetFind: boolean;
  declare targetFindTolerance: number;
  declare skipTargetFind: boolean;

  /**
   * When true, mouse events on canvas (mousedown/mousemove/mouseup) result in free drawing.
   * After mousedown, mousemove creates a shape,
   * and then mouseup finalizes it and adds an instance of `fabric.Path` onto canvas.
   * @tutorial {@link http://fabricjs.com/fabric-intro-part-4#free_drawing}
   * @type Boolean
   * @default
   */
  declare isDrawingMode: boolean;

  declare preserveObjectStacking: boolean;

  // event config
  declare stopContextMenu: boolean;
  declare fireRightClick: boolean;
  declare fireMiddleClick: boolean;

  /**
   * Keep track of the subTargets for Mouse Events
   * @type FabricObject[]
   */
  targets: FabricObject[] = [];

  /**
   * Keep track of the hovered target
   * @type FabricObject | null
   * @private
   */
  declare _hoveredTarget?: FabricObject;

  /**
   * hold the list of nested targets hovered
   * @type FabricObject[]
   * @private
   */
  _hoveredTargets: FabricObject[] = [];

  /**
   * hold the list of objects to render
   * @type FabricObject[]
   * @private
   */
  _objectsToRender?: FabricObject[];

  /**
   * hold a reference to a data structure that contains information
   * on the current on going transform
   * @type
   * @private
   */
  _currentTransform: Transform | null = null;

  /**
   * hold a reference to a data structure used to track the selection
   * box on canvas drag
   * on the current on going transform
   * @type
   * @private
   */
  protected _groupSelector: {
    x: number;
    y: number;
    deltaX: number;
    deltaY: number;
  } | null = null;

  /**
   * internal flag used to understand if the context top requires a cleanup
   * in case this is true, the contextTop will be cleared at the next render
   * @type boolean
   * @private
   */
  contextTopDirty = false;

  /**
   * During a mouse event we may need the pointer multiple times in multiple functions.
   * _absolutePointer holds a reference to the pointer in fabricCanvas/design coordinates that is valid for the event
   * lifespan. Every fabricJS mouse event create and delete the cache every time
   * We do this because there are some HTML DOM inspection functions to get the actual pointer coordinates
   * @type {Point}
   */
  protected declare _absolutePointer?: Point;

  /**
   * During a mouse event we may need the pointer multiple times in multiple functions.
   * _pointer holds a reference to the pointer in html coordinates that is valid for the event
   * lifespan. Every fabricJS mouse event create and delete the cache every time
   * We do this because there are some HTML DOM inspection functions to get the actual pointer coordinates
   * @type {Point}
   */
  protected declare _pointer?: Point;

  /**
   * During a mouse event we may need the target multiple times in multiple functions.
   * _target holds a reference to the target that is valid for the event
   * lifespan. Every fabricJS mouse event create and delete the cache every time
   * @type {FabricObject}
   */
  protected declare _target?: FabricObject;

  static ownDefaults: Record<string, any> = canvasDefaults;

  static getDefaults(): Record<string, any> {
    return { ...super.getDefaults(), ...SelectableCanvas.ownDefaults };
  }

  declare elements: CanvasDOMManager;
  get upperCanvasEl() {
    return this.elements.upper?.el;
  }
  get contextTop() {
    return this.elements.upper?.ctx;
  }
  get wrapperEl() {
    return this.elements.container;
  }
  private declare pixelFindCanvasEl: HTMLCanvasElement;
  private declare pixelFindContext: CanvasRenderingContext2D;

  protected declare _isCurrentlyDrawing: boolean;
  declare freeDrawingBrush?: BaseBrush;
  declare _activeObject?: FabricObject;
  protected _activeSelection: ActiveSelection;

  constructor(
    el?: string | HTMLCanvasElement,
    { activeSelection = new ActiveSelection(), ...options }: TCanvasOptions = {}
  ) {
    super(el, options);
    this._activeSelection = activeSelection;
    this._activeSelection.set('canvas', this);
    this._activeSelection.setCoords();
  }

  protected initElements(el?: string | HTMLCanvasElement) {
    this.elements = new CanvasDOMManager(el, {
      allowTouchScrolling: this.allowTouchScrolling,
      containerClass: this.containerClass,
    });
    this._createCacheCanvas();
  }

  /**
   * @private
   * @param {FabricObject} obj Object that was added
   */
  _onObjectAdded(obj: FabricObject) {
    this._objectsToRender = undefined;
    super._onObjectAdded(obj);
  }

  /**
   * @private
   * @param {FabricObject} obj Object that was removed
   */
  _onObjectRemoved(obj: FabricObject) {
    this._objectsToRender = undefined;
    // removing active object should fire "selection:cleared" events
    if (obj === this._activeObject) {
      this.fire('before:selection:cleared', { deselected: [obj] });
      this._discardActiveObject();
      this.fire('selection:cleared', { deselected: [obj] });
      obj.fire('deselected', {
        target: obj,
      });
    }
    if (obj === this._hoveredTarget) {
      this._hoveredTarget = undefined;
      this._hoveredTargets = [];
    }
    super._onObjectRemoved(obj);
  }

  _onStackOrderChanged() {
    this._objectsToRender = undefined;
    super._onStackOrderChanged();
  }

  /**
   * Divides objects in two groups, one to render immediately
   * and one to render as activeGroup.
   * @return {Array} objects to render immediately and pushes the other in the activeGroup.
   */
  _chooseObjectsToRender(): FabricObject[] {
    const activeObject = this._activeObject;
    return !this.preserveObjectStacking && activeObject
      ? this._objects
          .filter((object) => !object.group && object !== activeObject)
          .concat(activeObject)
      : this._objects;
  }

  /**
   * Renders both the top canvas and the secondary container canvas.
   */
  renderAll() {
    this.cancelRequestedRender();
    if (this.destroyed) {
      return;
    }
    if (this.contextTopDirty && !this._groupSelector && !this.isDrawingMode) {
      this.clearContext(this.contextTop);
      this.contextTopDirty = false;
    }
    if (this.hasLostContext) {
      this.renderTopLayer(this.contextTop);
      this.hasLostContext = false;
    }
    !this._objectsToRender &&
      (this._objectsToRender = this._chooseObjectsToRender());
    this.renderCanvas(this.getContext(), this._objectsToRender);
  }

  /**
   * text selection is rendered by the active text instance during the rendering cycle
   */
  renderTopLayer(ctx: CanvasRenderingContext2D): void {
    ctx.save();
    if (this.isDrawingMode && this._isCurrentlyDrawing) {
      this.freeDrawingBrush && this.freeDrawingBrush._render();
      this.contextTopDirty = true;
    }
    // we render the top context - last object
    if (this.selection && this._groupSelector) {
      this._drawSelection(ctx);
      this.contextTopDirty = true;
    }
    ctx.restore();
  }

  /**
   * Method to render only the top canvas.
   * Also used to render the group selection box.
   * Does not render text selection.
   */
  renderTop() {
    const ctx = this.contextTop;
    this.clearContext(ctx);
    this.renderTopLayer(ctx);
    // todo: how do i know if the after:render is for the top or normal contex?
    this.fire('after:render', { ctx });
  }

  /**
   * Set the canvas tolerance value for pixel taret find.
   * Use only integer numbers.
   * @private
   */
  setTargetFindTolerance(value: number) {
    value = Math.round(value);
    this.targetFindTolerance = value;
    const retina = this.getRetinaScaling();
    const size = Math.ceil((value * 2 + 1) * retina);
    this.pixelFindCanvasEl.width = this.pixelFindCanvasEl.height = size;
    this.pixelFindContext.scale(retina, retina);
  }

  /**
   * Returns true if object is transparent at a certain location
   * Clarification: this is `is target transparent at location X or are controls there`
   * @TODO this seems dumb that we treat controls with transparency. we can find controls
   * programmatically without painting them, the cache canvas optimization is always valid
   * @param {FabricObject} target Object to check
   * @param {Number} x Left coordinate in viewport space
   * @param {Number} y Top coordinate in viewport space
   * @return {Boolean}
   */
  isTargetTransparent(target: FabricObject, x: number, y: number): boolean {
    const tolerance = this.targetFindTolerance;
    const ctx = this.pixelFindContext;
    this.clearContext(ctx);
    ctx.save();
    ctx.translate(-x + tolerance, -y + tolerance);
    ctx.transform(...this.viewportTransform);
    const selectionBgc = target.selectionBackgroundColor;
    target.selectionBackgroundColor = '';
    target.render(ctx);
    target.selectionBackgroundColor = selectionBgc;
    ctx.restore();
    // our canvas is square, and made around tolerance.
    // so tolerance in this case also represent the center of the canvas.
    const enhancedTolerance = Math.round(tolerance * this.getRetinaScaling());
    return isTransparent(
      ctx,
      enhancedTolerance,
      enhancedTolerance,
      enhancedTolerance
    );
  }

  /**
   * takes an event and determines if selection key has been pressed
   * @private
   * @param {TPointerEvent} e Event object
   */
  _isSelectionKeyPressed(e: TPointerEvent): boolean {
    const sKey = this.selectionKey;
    if (!sKey) {
      return false;
    }
    if (Array.isArray(sKey)) {
      return !!sKey.find((key) => !!key && e[key] === true);
    } else {
      return e[sKey];
    }
  }

  /**
   * @private
   * @param {TPointerEvent} e Event object
   * @param {FabricObject} target
   */
  _shouldClearSelection(
    e: TPointerEvent,
    target?: FabricObject
  ): target is undefined {
    const activeObjects = this.getActiveObjects(),
      activeObject = this._activeObject;

    return !!(
      !target ||
      (target &&
        activeObject &&
        activeObjects.length > 1 &&
        activeObjects.indexOf(target) === -1 &&
        activeObject !== target &&
        !this._isSelectionKeyPressed(e)) ||
      (target && !target.evented) ||
      (target && !target.selectable && activeObject && activeObject !== target)
    );
  }

  /**
   * This method will take in consideration a modifier key pressed and the control we are
   * about to drag, and try to guess the anchor point ( origin ) of the transormation.
   * This should be really in the realm of controls, and we should remove specific code for legacy
   * embedded actions.
   * @TODO this probably deserve discussion/rediscovery and change/refactor
   * @private
   * @deprecated
   * @param {FabricObject} target
   * @param {string} action
   * @param {boolean} altKey
   * @returns {boolean} true if the transformation should be centered
   */
  private _shouldCenterTransform(
    target: FabricObject,
    action: string,
    modifierKeyPressed: boolean
  ) {
    if (!target) {
      return;
    }

    let centerTransform;

    if (
      action === 'scale' ||
      action === 'scaleX' ||
      action === 'scaleY' ||
      action === 'resizing'
    ) {
      centerTransform = this.centeredScaling || target.centeredScaling;
    } else if (action === 'rotate') {
      centerTransform = this.centeredRotation || target.centeredRotation;
    }

    return centerTransform ? !modifierKeyPressed : modifierKeyPressed;
  }

  /**
   * Given the control clicked, determine the origin of the transform.
   * This is bad because controls can totally have custom names
   * should disappear before release 4.0
   * @private
   * @deprecated
   */
  _getOriginFromCorner(
    target: FabricObject,
    controlName: string
  ): { x: TOriginX; y: TOriginY } {
    const origin = {
      x: target.originX,
      y: target.originY,
    };
    // is a left control ?
    if (['ml', 'tl', 'bl'].includes(controlName)) {
      origin.x = RIGHT;
      // is a right control ?
    } else if (['mr', 'tr', 'br'].includes(controlName)) {
      origin.x = LEFT;
    }
    // is a top control ?
    if (['tl', 'mt', 'tr'].includes(controlName)) {
      origin.y = BOTTOM;
      // is a bottom control ?
    } else if (['bl', 'mb', 'br'].includes(controlName)) {
      origin.y = TOP;
    }
    return origin;
  }

  /**
   * @private
   * @param {Event} e Event object
   * @param {FaricObject} target
   */
  _setupCurrentTransform(
    e: TPointerEvent,
    target: FabricObject,
    alreadySelected: boolean
  ): void {
    if (!target) {
      return;
    }
    const pointer = target.group
      ? // transform pointer to target's containing coordinate plane
        sendPointToPlane(
          this.getScenePoint(e),
          undefined,
          target.group.calcTransformMatrix()
        )
      : this.getScenePoint(e);
    const corner = target.getActiveControl() || '',
      control = !!corner && target.controls[corner],
      actionHandler =
        alreadySelected && control
          ? control.getActionHandler(e, target, control)?.bind(control)
          : dragHandler,
      action = getActionFromCorner(alreadySelected, corner, e, target),
      origin = this._getOriginFromCorner(target, corner),
      altKey = e[this.centeredKey as ModifierKey],
      /**
       * relative to target's containing coordinate plane
       * both agree on every point
       **/
      transform: Transform = {
        target: target,
        action: action,
        actionHandler,
        actionPerformed: false,
        corner,
        scaleX: target.scaleX,
        scaleY: target.scaleY,
        skewX: target.skewX,
        skewY: target.skewY,
        offsetX: pointer.x - target.left,
        offsetY: pointer.y - target.top,
        originX: origin.x,
        originY: origin.y,
        ex: pointer.x,
        ey: pointer.y,
        lastX: pointer.x,
        lastY: pointer.y,
        theta: degreesToRadians(target.angle),
        width: target.width,
        height: target.height,
        shiftKey: e.shiftKey,
        altKey: altKey,
        original: {
          ...saveObjectTransform(target),
          originX: origin.x,
          originY: origin.y,
        },
      };

    if (this._shouldCenterTransform(target, action, altKey)) {
      transform.originX = CENTER;
      transform.originY = CENTER;
    }
    this._currentTransform = transform;
    // @ts-expect-error this method exists in the subclass - should be moved or declared as abstract
    this._beforeTransform(e);
  }

  /**
   * Set the cursor type of the canvas element
   * @param {String} value Cursor type of the canvas element.
   * @see http://www.w3.org/TR/css3-ui/#cursor
   */
  setCursor(value: CSSStyleDeclaration['cursor']): void {
    this.upperCanvasEl.style.cursor = value;
  }

  /**
   * @private
   * @param {CanvasRenderingContext2D} ctx to draw the selection on
   */
  _drawSelection(ctx: CanvasRenderingContext2D): void {
    const { x, y, deltaX, deltaY } = this._groupSelector!,
      start = new Point(x, y).transform(this.viewportTransform),
      extent = new Point(x + deltaX, y + deltaY).transform(
        this.viewportTransform
      ),
      strokeOffset = this.selectionLineWidth / 2;
    let minX = Math.min(start.x, extent.x),
      minY = Math.min(start.y, extent.y),
      maxX = Math.max(start.x, extent.x),
      maxY = Math.max(start.y, extent.y);

    if (this.selectionColor) {
      ctx.fillStyle = this.selectionColor;
      ctx.fillRect(minX, minY, maxX - minX, maxY - minY);
    }

    if (!this.selectionLineWidth || !this.selectionBorderColor) {
      return;
    }
    ctx.lineWidth = this.selectionLineWidth;
    ctx.strokeStyle = this.selectionBorderColor;

    minX += strokeOffset;
    minY += strokeOffset;
    maxX -= strokeOffset;
    maxY -= strokeOffset;
    // selection border
    // @TODO: is _setLineDash still necessary on modern canvas?
    FabricObject.prototype._setLineDash.call(
      this,
      ctx,
      this.selectionDashArray
    );
    ctx.strokeRect(minX, minY, maxX - minX, maxY - minY);
  }

  /**
   * Method that determines what object we are clicking on
   * 11/09/2018 TODO: would be cool if findTarget could discern between being a full target
   * or the outside part of the corner.
   * @param {Event} e mouse event
   * @return {FabricObject | null} the target found
   */
  findTarget(e: TPointerEvent): FabricObject | undefined {
    if (this.skipTargetFind) {
      return undefined;
    }

    const pointer = this.getViewportPoint(e),
      activeObject = this._activeObject,
      aObjects = this.getActiveObjects();

    this.targets = [];

    if (activeObject && aObjects.length >= 1) {
      if (activeObject._findTargetCorner(pointer, isTouchEvent(e))) {
        // if we hit the corner of the active object, let's return that.
        return activeObject;
      } else if (
        aObjects.length > 1 &&
        // check pointer is over active selection and possibly perform `subTargetCheck`
        this.searchPossibleTargets([activeObject], pointer)
      ) {
        // active selection does not select sub targets like normal groups
        return activeObject;
      } else if (
        activeObject === this.searchPossibleTargets([activeObject], pointer)
      ) {
        // active object is not an active selection
        if (!this.preserveObjectStacking) {
          return activeObject;
        } else {
          const subTargets = this.targets;
          this.targets = [];
          const target = this.searchPossibleTargets(this._objects, pointer);
          if (
            e[this.altSelectionKey as ModifierKey] &&
            target &&
            target !== activeObject
          ) {
            // alt selection: select active object even though it is not the top most target
            // restore targets
            this.targets = subTargets;
            return activeObject;
          }
          return target;
        }
      }
    }

    return this.searchPossibleTargets(this._objects, pointer);
  }

  /**
   * Checks point is inside the object.
   * @param {FabricObject} obj Object to test against
   * @param {Object} [pointer] point from viewport.
   * @return {Boolean} true if point is contained within an area of given object
   * @private
   */
  _checkTarget(obj: FabricObject, pointer: Point): boolean {
    if (
      obj &&
      obj.visible &&
      obj.evented &&
      obj.containsPoint(
        sendPointToPlane(pointer, undefined, this.viewportTransform),
        true
      )
    ) {
      if (
        (this.perPixelTargetFind || obj.perPixelTargetFind) &&
        !(obj as unknown as IText).isEditing
      ) {
        if (!this.isTargetTransparent(obj, pointer.x, pointer.y)) {
          return true;
        }
      } else {
        return true;
      }
    }
    return false;
  }

  /**
   * Internal Function used to search inside objects an object that contains pointer in bounding box or that contains pointerOnCanvas when painted
   * @param {Array} [objects] objects array to look into
   * @param {Object} [pointer] x,y object of point coordinates we want to check.
   * @return {FabricObject} **top most object from given `objects`** that contains pointer
   * @private
   */
  _searchPossibleTargets(
    objects: FabricObject[],
    pointer: Point
  ): FabricObject | undefined {
    // Cache all targets where their bounding box contains point.
    let i = objects.length;
    // Do not check for currently grouped objects, since we check the parent group itself.
    // until we call this function specifically to search inside the activeGroup
    while (i--) {
      const target = objects[i];
      if (this._checkTarget(target, pointer)) {
        if (isCollection(target) && target.subTargetCheck) {
          const subTarget = this._searchPossibleTargets(
            target._objects as FabricObject[],
            pointer
          );
          subTarget && this.targets.push(subTarget);
        }
        return target;
      }
    }
  }

  /**
   * Function used to search inside objects an object that contains pointer in bounding box or that contains pointerOnCanvas when painted
   * @see {@link _searchPossibleTargets}
   * @param {FabricObject[]} [objects] objects array to look into
   * @param {Point} [pointer] coordinates from viewport to check.
   * @return {FabricObject} **top most object on screen** that contains pointer
   */
  searchPossibleTargets(
    objects: FabricObject[],
    pointer: Point
  ): FabricObject | undefined {
    const target = this._searchPossibleTargets(objects, pointer);
    // if we found something in this.targets, and the group is interactive, return that subTarget
    // TODO: reverify why interactive. the target should be returned always, but selected only
    // if interactive.
    return target &&
      isCollection(target) &&
      target.interactive &&
      this.targets[0]
      ? this.targets[0]
      : target;
  }

  /**
   * @returns point existing in the same plane as the {@link HTMLCanvasElement},
   * `(0, 0)` being the top left corner of the {@link HTMLCanvasElement}.
   * This means that changes to the {@link viewportTransform} do not change the values of the point
   * and it remains unchanged from the viewer's perspective.
   *
   * @example
   * const scenePoint = sendPointToPlane(
   *  this.getViewportPoint(e),
   *  undefined,
   *  canvas.viewportTransform
   * );
   *
   */
  getViewportPoint(e: TPointerEvent) {
    if (this._pointer) {
      return this._pointer;
    }
    return this.getPointer(e, true);
  }

  /**
   * @returns point existing in the scene (the same plane as the plane {@link FabricObject#getCenterPoint} exists in).
   * This means that changes to the {@link viewportTransform} do not change the values of the point,
   * however, from the viewer's perspective, the point is changed.
   *
   * @example
   * const viewportPoint = sendPointToPlane(
   *  this.getScenePoint(e),
   *  canvas.viewportTransform
   * );
   *
   */
  getScenePoint(e: TPointerEvent) {
    if (this._absolutePointer) {
      return this._absolutePointer;
    }
    return this.getPointer(e);
  }

  /**
   * Returns pointer relative to canvas.
   *
   * @deprecated This method is deprecated since v6 to protect you from misuse.
   * Use {@link getViewportPoint} or {@link getScenePoint} instead.
   *
   * @param {Event} e
   * @param {Boolean} [fromViewport] whether to return the point from the viewport or in the scene
   * @return {Point}
   */
  getPointer(e: TPointerEvent, fromViewport = false): Point {
    const upperCanvasEl = this.upperCanvasEl,
      bounds = upperCanvasEl.getBoundingClientRect();
    let pointer = getPointer(e),
      boundsWidth = bounds.width || 0,
      boundsHeight = bounds.height || 0;

    if (!boundsWidth || !boundsHeight) {
      if (TOP in bounds && BOTTOM in bounds) {
        boundsHeight = Math.abs(bounds.top - bounds.bottom);
      }
      if (RIGHT in bounds && LEFT in bounds) {
        boundsWidth = Math.abs(bounds.right - bounds.left);
      }
    }

    this.calcOffset();
    pointer.x = pointer.x - this._offset.left;
    pointer.y = pointer.y - this._offset.top;
    if (!fromViewport) {
      pointer = sendPointToPlane(pointer, undefined, this.viewportTransform);
    }

    const retinaScaling = this.getRetinaScaling();
    if (retinaScaling !== 1) {
      pointer.x /= retinaScaling;
      pointer.y /= retinaScaling;
    }

    // If bounds are not available (i.e. not visible), do not apply scale.
    const cssScale =
      boundsWidth === 0 || boundsHeight === 0
        ? new Point(1, 1)
        : new Point(
            upperCanvasEl.width / boundsWidth,
            upperCanvasEl.height / boundsHeight
          );

    return pointer.multiply(cssScale);
  }

  /**
   * Internal use only
   * @protected
   */
  protected _setDimensionsImpl(
    dimensions: TSize,
    options?: TCanvasSizeOptions
  ) {
    // @ts-expect-error this method exists in the subclass - should be moved or declared as abstract
    this._resetTransformEventData();
    super._setDimensionsImpl(dimensions, options);
    if (this._isCurrentlyDrawing) {
      this.freeDrawingBrush &&
        this.freeDrawingBrush._setBrushStyles(this.contextTop);
    }
  }

  protected _createCacheCanvas() {
    this.pixelFindCanvasEl = createCanvasElement();
    this.pixelFindContext = this.pixelFindCanvasEl.getContext('2d', {
      willReadFrequently: true,
    })!;
    this.setTargetFindTolerance(this.targetFindTolerance);
  }

  /**
   * Returns context of top canvas where interactions are drawn
   * @returns {CanvasRenderingContext2D}
   */
  getTopContext(): CanvasRenderingContext2D {
    return this.elements.upper.ctx;
  }

  /**
   * Returns context of canvas where object selection is drawn
   * @alias
   * @return {CanvasRenderingContext2D}
   */
  getSelectionContext(): CanvasRenderingContext2D {
    return this.elements.upper.ctx;
  }

  /**
   * Returns &lt;canvas> element on which object selection is drawn
   * @return {HTMLCanvasElement}
   */
  getSelectionElement(): HTMLCanvasElement {
    return this.elements.upper.el;
  }

  /**
   * Returns currently active object
   * @return {FabricObject | null} active object
   */
  getActiveObject(): FabricObject | undefined {
    return this._activeObject;
  }

  /**
   * Returns instance's active selection
   */
  getActiveSelection() {
    return this._activeSelection;
  }

  /**
   * Returns an array with the current selected objects
   * @return {FabricObject[]} active objects array
   */
  getActiveObjects(): FabricObject[] {
    const active = this._activeObject;
    if (active) {
      if (active === this._activeSelection) {
        return [...(active as ActiveSelection)._objects];
      } else {
        return [active];
      }
    }
    return [];
  }

  /**
   * @private
   * Compares the old activeObject with the current one and fires correct events
   * @param {FabricObject[]} oldObjects old activeObject
   * @param {TPointerEvent} e mouse event triggering the selection events
   */
  _fireSelectionEvents(oldObjects: FabricObject[], e?: TPointerEvent) {
    let somethingChanged = false,
      invalidate = false;
    const objects = this.getActiveObjects(),
      added: FabricObject[] = [],
      removed: FabricObject[] = [];

    oldObjects.forEach((target) => {
      if (!objects.includes(target)) {
        somethingChanged = true;
        target.fire('deselected', {
          e,
          target,
        });
        removed.push(target);
      }
    });

    objects.forEach((target) => {
      if (!oldObjects.includes(target)) {
        somethingChanged = true;
        target.fire('selected', {
          e,
          target,
        });
        added.push(target);
      }
    });

    if (oldObjects.length > 0 && objects.length > 0) {
      invalidate = true;
      somethingChanged &&
        this.fire('selection:updated', {
          e,
          selected: added,
          deselected: removed,
        });
    } else if (objects.length > 0) {
      invalidate = true;
      this.fire('selection:created', {
        e,
        selected: added,
      });
    } else if (oldObjects.length > 0) {
      invalidate = true;
      this.fire('selection:cleared', {
        e,
        deselected: removed,
      });
    }
    invalidate && (this._objectsToRender = undefined);
  }

  /**
   * Sets given object as the only active object on canvas
   * @param {FabricObject} object Object to set as an active one
   * @param {TPointerEvent} [e] Event (passed along when firing "object:selected")
   * @return {Boolean} true if the object has been selected
   */
  setActiveObject(object: FabricObject, e?: TPointerEvent) {
    // we can't inline this, since _setActiveObject will change what getActiveObjects returns
    const currentActives = this.getActiveObjects();
    const selected = this._setActiveObject(object, e);
    this._fireSelectionEvents(currentActives, e);
    return selected;
  }

  /**
   * This is supposed to be equivalent to setActiveObject but without firing
   * any event. There is commitment to have this stay this way.
   * This is the functional part of setActiveObject.
   * @param {Object} object to set as active
   * @param {Event} [e] Event (passed along when firing "object:selected")
   * @return {Boolean} true if the object has been selected
   */
  _setActiveObject(object: FabricObject, e?: TPointerEvent) {
    if (this._activeObject === object) {
      return false;
    }
    if (!this._discardActiveObject(e, object) && this._activeObject) {
      // refused to deselect
      return false;
    }
    if (object.onSelect({ e })) {
      return false;
    }
    this._activeObject = object;

    if (object instanceof ActiveSelection && this._activeSelection !== object) {
      this._activeSelection = object;
      object.set('canvas', this);
      object.setCoords();
    }

    return true;
  }

  /**
   * This is supposed to be equivalent to discardActiveObject but without firing
   * any selection events ( can still fire object transformation events ). There is commitment to have this stay this way.
   * This is the functional part of discardActiveObject.
   * @param {Event} [e] Event (passed along when firing "object:deselected")
   * @param {Object} object the next object to set as active, reason why we are discarding this
   * @return {Boolean} true if the active object has been discarded
   */
  _discardActiveObject(
    e?: TPointerEvent,
    object?: FabricObject
  ): this is { _activeObject: undefined } {
    const obj = this._activeObject;
    if (obj) {
      // onDeselect return TRUE to cancel selection;
      if (obj.onDeselect({ e, object })) {
        return false;
      }
      // clear active selection
      if (obj === this._activeSelection) {
        this._activeSelection.removeAll();
        resetObjectTransform(this._activeSelection);
      }
      if (this._currentTransform && this._currentTransform.target === obj) {
        // @ts-expect-error this method exists in the subclass - should be moved or declared as abstract
        this.endCurrentTransform(e);
      }
      this._activeObject = undefined;
      return true;
    }
    return false;
  }

  /**
   * Discards currently active object and fire events. If the function is called by fabric
   * as a consequence of a mouse event, the event is passed as a parameter and
   * sent to the fire function for the custom events. When used as a method the
   * e param does not have any application.
   * @param {event} e
   * @return {Boolean} true if the active object has been discarded
   */
  discardActiveObject(e?: TPointerEvent): this is { _activeObject: undefined } {
    const currentActives = this.getActiveObjects(),
      activeObject = this.getActiveObject();
    if (currentActives.length) {
      this.fire('before:selection:cleared', {
        e,
        deselected: [activeObject!],
      });
    }
    const discarded = this._discardActiveObject(e);
    this._fireSelectionEvents(currentActives, e);
    return discarded;
  }

  /**
   * Sets viewport transformation of this canvas instance
   * @param {Array} vpt a Canvas 2D API transform matrix
   */
  setViewportTransform(vpt: TMat2D) {
    super.setViewportTransform(vpt);
    const activeObject = this._activeObject;
    if (activeObject) {
      activeObject.setCoords();
    }
  }

  /**
   * @override clears active selection ref and interactive canvas elements and contexts
   */
  destroy() {
    // dispose of active selection
    const activeSelection = this._activeSelection;
    activeSelection.removeAll();
    // @ts-expect-error disposing
    this._activeSelection = undefined;
    activeSelection.dispose();

    super.destroy();

    // free resources

    // pixel find canvas
    // @ts-expect-error disposing
    this.pixelFindContext = null;
    // @ts-expect-error disposing
    this.pixelFindCanvasEl = undefined;
  }

  /**
   * Clears all contexts (background, main, top) of an instance
   */
  clear() {
    // discard active object and fire events
    this.discardActiveObject();
    // make sure we clear the active object in case it refused to be discarded
    this._activeObject = undefined;
    this.clearContext(this.contextTop);
    super.clear();
  }

  /**
   * Draws objects' controls (borders/controls)
   * @param {CanvasRenderingContext2D} ctx Context to render controls on
   */
  drawControls(ctx: CanvasRenderingContext2D) {
    const activeObject = this._activeObject;

    if (activeObject) {
      activeObject._renderControls(ctx);
    }
  }

  /**
   * @private
   */
  _toObject(
    instance: FabricObject,
    methodName: 'toObject' | 'toDatalessObject',
    propertiesToInclude: string[]
  ): Record<string, any> {
    // If the object is part of the current selection group, it should
    // be transformed appropriately
    // i.e. it should be serialised as it would appear if the selection group
    // were to be destroyed.
    const originalProperties = this._realizeGroupTransformOnObject(instance),
      object = super._toObject(instance, methodName, propertiesToInclude);
    //Undo the damage we did by changing all of its properties
    instance.set(originalProperties);
    return object;
  }

  /**
   * Realizes an object's group transformation on it
   * @private
   * @param {FabricObject} [instance] the object to transform (gets mutated)
   * @returns the original values of instance which were changed
   */
  _realizeGroupTransformOnObject(
    instance: FabricObject
  ): Partial<typeof instance> {
    if (
      instance.group &&
      instance.group === this._activeSelection &&
      this._activeObject === instance.group
    ) {
      const layoutProps = [
        'angle',
        'flipX',
        'flipY',
        LEFT,
        'scaleX',
        'scaleY',
        'skewX',
        'skewY',
        TOP,
      ] as (keyof typeof instance)[];
      const originalValues = pick<typeof instance>(instance, layoutProps);
      addTransformToObject(instance, this._activeObject.calcOwnMatrix());
      return originalValues;
    } else {
      return {};
    }
  }

  /**
   * @private
   */
  _setSVGObject(
    markup: string[],
    instance: FabricObject,
    reviver: TSVGReviver
  ) {
    // If the object is in a selection group, simulate what would happen to that
    // object when the group is deselected
    const originalProperties = this._realizeGroupTransformOnObject(instance);
    super._setSVGObject(markup, instance, reviver);
    instance.set(originalProperties);
  }
}<|MERGE_RESOLUTION|>--- conflicted
+++ resolved
@@ -16,12 +16,7 @@
 } from '../util/misc/objectTransforms';
 import type { TCanvasSizeOptions } from './StaticCanvas';
 import { StaticCanvas } from './StaticCanvas';
-<<<<<<< HEAD
 import { isCollection } from '../Collection';
-import { invertTransform, transformPoint } from '../util/misc/matrix';
-=======
-import { isCollection } from '../util/typeAssertions';
->>>>>>> 7d0e39dd
 import { isTransparent } from '../util/misc/isTransparent';
 import type {
   TMat2D,
