--- conflicted
+++ resolved
@@ -1,11 +1,7 @@
-<<<<<<< HEAD
 import type { BaseBrush } from '../brushes/BaseBrush';
-=======
-import { getDocument, getEnv } from '../env';
->>>>>>> fb9b2b69
 import { dragHandler } from '../controls/drag';
 import { getActionFromCorner } from '../controls/util';
-import { getEnv } from '../env';
+import { getDocument, getEnv } from '../env';
 import {
   CanvasEvents,
   ModifierKey,
@@ -26,16 +22,7 @@
   TSVGReviver,
 } from '../typedefs';
 import { getPointer, isTouchEvent } from '../util/dom_event';
-<<<<<<< HEAD
-import {
-  cleanUpJsdomNode,
-  makeElementUnselectable,
-  wrapElement,
-} from '../util/dom_misc';
-=======
-import type { IText } from '../shapes/IText/IText';
 import { makeElementUnselectable, wrapElement } from '../util/dom_misc';
->>>>>>> fb9b2b69
 import { setStyle } from '../util/dom_style';
 import { isTransparent } from '../util/misc/isTransparent';
 import { invertTransform, transformPoint } from '../util/misc/matrix';
