<<<<<<< HEAD
=======
import { getFabricDocument } from '../env';
>>>>>>> 02883490
import { dragHandler } from '../controls/drag';
import { getActionFromCorner } from '../controls/util';
import { Point } from '../Point';
import { FabricObject } from '../shapes/Object/FabricObject';
import type {
  CanvasEvents,
  ModifierKey,
  TOptionalModifierKey,
  TPointerEvent,
  Transform,
} from '../EventTypeDefs';
import {
  addTransformToObject,
  resetObjectTransform,
  saveObjectTransform,
} from '../util/misc/objectTransforms';
import { StaticCanvas } from './StaticCanvas';
import { isCollection } from '../util/typeAssertions';
import { invertTransform, transformPoint } from '../util/misc/matrix';
import { isTransparent } from '../util/misc/isTransparent';
import type {
  AssertKeys,
  TMat2D,
  TOriginX,
  TOriginY,
  TSize,
} from '../typedefs';
import { degreesToRadians } from '../util/misc/radiansDegreesConversion';
import { getPointer, isTouchEvent } from '../util/dom_event';
import type { IText } from '../shapes/IText/IText';
import type { BaseBrush } from '../brushes/BaseBrush';
import { pick } from '../util/misc/pick';
import type { TSVGReviver } from '../typedefs';
import { sendPointToPlane } from '../util/misc/planeChange';
import { ActiveSelection } from '../shapes/ActiveSelection';
<<<<<<< HEAD
=======
import type { TCanvasSizeOptions } from './StaticCanvas';
>>>>>>> 02883490
import { createCanvasElement } from '../util';
import { CanvasElements } from './ElementsManager/CanvasElements';
import { TCanvasSizeOptions } from './ElementsManager/types';

export const DefaultCanvasProperties = {
  uniformScaling: true,
  uniScaleKey: 'shiftKey',
  centeredScaling: false,
  centeredRotation: false,
  centeredKey: 'altKey',
  altActionKey: 'shiftKey',
  selection: true,
  selectionKey: 'shiftKey',
  selectionColor: 'rgba(100, 100, 255, 0.3)', // blue
  selectionDashArray: [],
  selectionBorderColor: 'rgba(255, 255, 255, 0.3)',
  selectionLineWidth: 1,
  selectionFullyContained: false,
  hoverCursor: 'move',
  moveCursor: 'move',
  defaultCursor: 'default',
  freeDrawingCursor: 'crosshair',
  notAllowedCursor: 'not-allowed',
  containerClass: 'canvas-container',
  perPixelTargetFind: false,
  targetFindTolerance: 0,
  skipTargetFind: false,
  preserveObjectStacking: false,
  stopContextMenu: false,
  fireRightClick: false,
  fireMiddleClick: false,
  enablePointerEvents: false,
};

/**
 * Canvas class
 * @class Canvas
 * @extends StaticCanvas
 * @tutorial {@link http://fabricjs.com/fabric-intro-part-1#canvas}
 *
 * @fires object:modified at the end of a transform
 * @fires object:rotating while an object is being rotated from the control
 * @fires object:scaling while an object is being scaled by controls
 * @fires object:moving while an object is being dragged
 * @fires object:skewing while an object is being skewed from the controls
 *
 * @fires before:transform before a transform is is started
 * @fires before:selection:cleared
 * @fires selection:cleared
 * @fires selection:updated
 * @fires selection:created
 *
 * @fires path:created after a drawing operation ends and the path is added
 * @fires mouse:down
 * @fires mouse:move
 * @fires mouse:up
 * @fires mouse:down:before  on mouse down, before the inner fabric logic runs
 * @fires mouse:move:before on mouse move, before the inner fabric logic runs
 * @fires mouse:up:before on mouse up, before the inner fabric logic runs
 * @fires mouse:over
 * @fires mouse:out
 * @fires mouse:dblclick whenever a native dbl click event fires on the canvas.
 *
 * @fires dragover
 * @fires dragenter
 * @fires dragleave
 * @fires drag:enter object drag enter
 * @fires drag:leave object drag leave
 * @fires drop:before before drop event. Prepare for the drop event (same native event).
 * @fires drop
 * @fires drop:after after drop event. Run logic on canvas after event has been accepted/declined (same native event).
 * @example
 * let a: fabric.Object, b: fabric.Object;
 * let flag = false;
 * canvas.add(a, b);
 * a.on('drop:before', opt => {
 *  //  we want a to accept the drop even though it's below b in the stack
 *  flag = this.canDrop(opt.e);
 * });
 * b.canDrop = function(e) {
 *  !flag && this.draggableTextDelegate.canDrop(e);
 * }
 * b.on('dragover', opt => b.set('fill', opt.dropTarget === b ? 'pink' : 'black'));
 * a.on('drop', opt => {
 *  opt.e.defaultPrevented  //  drop occurred
 *  opt.didDrop             //  drop occurred on canvas
 *  opt.target              //  drop target
 *  opt.target !== a && a.set('text', 'I lost');
 * });
 * canvas.on('drop:after', opt => {
 *  //  inform user who won
 *  if(!opt.e.defaultPrevented) {
 *    // no winners
 *  }
 *  else if(!opt.didDrop) {
 *    //  my objects didn't win, some other lucky object
 *  }
 *  else {
 *    //  we have a winner it's opt.target!!
 *  }
 * })
 *
 * @fires after:render at the end of the render process, receives the context in the callback
 * @fires before:render at start the render process, receives the context in the callback
 *
 * @fires contextmenu:before
 * @fires contextmenu
 * @example
 * let handler;
 * targets.forEach(target => {
 *   target.on('contextmenu:before', opt => {
 *     //  decide which target should handle the event before canvas hijacks it
 *     if (someCaseHappens && opt.targets.includes(target)) {
 *       handler = target;
 *     }
 *   });
 *   target.on('contextmenu', opt => {
 *     //  do something fantastic
 *   });
 * });
 * canvas.on('contextmenu', opt => {
 *   if (!handler) {
 *     //  no one takes responsibility, it's always left to me
 *     //  let's show them how it's done!
 *   }
 * });
 *
 */
export class SelectableCanvas<
  EventSpec extends CanvasEvents = CanvasEvents
> extends StaticCanvas<EventSpec> {
  declare _objects: FabricObject[];
  /**
   * When true, objects can be transformed by one side (unproportionally)
   * when dragged on the corners that normally would not do that.
   * @type Boolean
   * @default
   * @since fabric 4.0 // changed name and default value
   */
  declare uniformScaling: boolean;

  /**
   * Indicates which key switches uniform scaling.
   * values: 'altKey', 'shiftKey', 'ctrlKey'.
   * If `null` or 'none' or any other string that is not a modifier key
   * feature is disabled.
   * totally wrong named. this sounds like `uniform scaling`
   * if Canvas.uniformScaling is true, pressing this will set it to false
   * and viceversa.
   * @since 1.6.2
   * @type ModifierKey
   * @default
   */
  declare uniScaleKey: TOptionalModifierKey;

  /**
   * When true, objects use center point as the origin of scale transformation.
   * <b>Backwards incompatibility note:</b> This property replaces "centerTransform" (Boolean).
   * @since 1.3.4
   * @type Boolean
   * @default
   */
  declare centeredScaling: boolean;

  /**
   * When true, objects use center point as the origin of rotate transformation.
   * <b>Backwards incompatibility note:</b> This property replaces "centerTransform" (Boolean).
   * @since 1.3.4
   * @type Boolean
   * @default
   */
  declare centeredRotation: boolean;

  /**
   * Indicates which key enable centered Transform
   * values: 'altKey', 'shiftKey', 'ctrlKey'.
   * If `null` or 'none' or any other string that is not a modifier key
   * feature is disabled feature disabled.
   * @since 1.6.2
   * @type ModifierKey
   * @default
   */
  declare centeredKey: TOptionalModifierKey;

  /**
   * Indicates which key enable alternate action on corner
   * values: 'altKey', 'shiftKey', 'ctrlKey'.
   * If `null` or 'none' or any other string that is not a modifier key
   * feature is disabled feature disabled.
   * @since 1.6.2
   * @type ModifierKey
   * @default
   */
  declare altActionKey: TOptionalModifierKey;

  /**
   * Indicates that canvas is interactive. This property should not be changed.
   * @type Boolean
   * @default
   */
  interactive = true;

  /**
   * Indicates whether group selection should be enabled
   * @type Boolean
   * @default
   */
  declare selection: boolean;

  /**
   * Indicates which key or keys enable multiple click selection
   * Pass value as a string or array of strings
   * values: 'altKey', 'shiftKey', 'ctrlKey'.
   * If `null` or empty or containing any other string that is not a modifier key
   * feature is disabled.
   * @since 1.6.2
   * @type ModifierKey|ModifierKey[]
   * @default
   */
  declare selectionKey: TOptionalModifierKey | ModifierKey[];

  /**
   * Indicates which key enable alternative selection
   * in case of target overlapping with active object
   * values: 'altKey', 'shiftKey', 'ctrlKey'.
   * For a series of reason that come from the general expectations on how
   * things should work, this feature works only for preserveObjectStacking true.
   * If `null` or 'none' or any other string that is not a modifier key
   * feature is disabled.
   * @since 1.6.5
   * @type null|ModifierKey
   * @default
   */
  declare altSelectionKey: TOptionalModifierKey;

  /**
   * Color of selection
   * @type String
   * @default
   */
  declare selectionColor: string;

  /**
   * Default dash array pattern
   * If not empty the selection border is dashed
   * @type Array
   */
  declare selectionDashArray: number[];

  /**
   * Color of the border of selection (usually slightly darker than color of selection itself)
   * @type String
   * @default
   */
  declare selectionBorderColor: string;

  /**
   * Width of a line used in object/group selection
   * @type Number
   * @default
   */
  declare selectionLineWidth: number;

  /**
   * Select only shapes that are fully contained in the dragged selection rectangle.
   * @type Boolean
   * @default
   */
  declare selectionFullyContained: boolean;

  /**
   * Default cursor value used when hovering over an object on canvas
   * @type CSSStyleDeclaration['cursor']
   * @default move
   */
  declare hoverCursor: CSSStyleDeclaration['cursor'];

  /**
   * Default cursor value used when moving an object on canvas
   * @type CSSStyleDeclaration['cursor']
   * @default move
   */
  declare moveCursor: CSSStyleDeclaration['cursor'];

  /**
   * Default cursor value used for the entire canvas
   * @type String
   * @default default
   */
  declare defaultCursor: CSSStyleDeclaration['cursor'];

  /**
   * Cursor value used during free drawing
   * @type String
   * @default crosshair
   */
  declare freeDrawingCursor: CSSStyleDeclaration['cursor'];

  /**
   * Cursor value used for disabled elements ( corners with disabled action )
   * @type String
   * @since 2.0.0
   * @default not-allowed
   */
  declare notAllowedCursor: CSSStyleDeclaration['cursor'];

  /**
   * Default element class that's given to wrapper (div) element of canvas
   * @type String
   * @default
   */
  declare containerClass: string;

  /**
   * When true, object detection happens on per-pixel basis rather than on per-bounding-box
   * @type Boolean
   * @default
   */
  declare perPixelTargetFind: boolean;

  /**
   * Number of pixels around target pixel to tolerate (consider active) during object detection
   * @type Number
   * @default
   */
  declare targetFindTolerance: number;

  /**
   * When true, target detection is skipped. Target detection will return always undefined.
   * click selection won't work anymore, events will fire with no targets.
   * if something is selected before setting it to true, it will be deselected at the first click.
   * area selection will still work. check the `selection` property too.
   * if you deactivate both, you should look into staticCanvas.
   * @type Boolean
   * @default
   */
  declare skipTargetFind: boolean;

  /**
   * When true, mouse events on canvas (mousedown/mousemove/mouseup) result in free drawing.
   * After mousedown, mousemove creates a shape,
   * and then mouseup finalizes it and adds an instance of `fabric.Path` onto canvas.
   * @tutorial {@link http://fabricjs.com/fabric-intro-part-4#free_drawing}
   * @type Boolean
   * @default
   */
  declare isDrawingMode: boolean;

  /**
   * Indicates whether objects should remain in current stack position when selected.
   * When false objects are brought to top and rendered as part of the selection group
   * @type Boolean
   * @default
   */
  declare preserveObjectStacking: boolean;

  /**
   * Indicates if the right click on canvas can output the context menu or not
   * @type Boolean
   * @since 1.6.5
   * @default
   */
  declare stopContextMenu: boolean;

  /**
   * Indicates if the canvas can fire right click events
   * @type Boolean
   * @since 1.6.5
   * @default
   */
  declare fireRightClick: boolean;

  /**
   * Indicates if the canvas can fire middle click events
   * @type Boolean
   * @since 1.7.8
   * @default
   */
  declare fireMiddleClick: boolean;

  /**
   * Keep track of the subTargets for Mouse Events
   * @type FabricObject[]
   */
  targets: FabricObject[] = [];

  /**
   * Keep track of the hovered target
   * @type FabricObject | null
   * @private
   */
  declare _hoveredTarget?: FabricObject;

  /**
   * hold the list of nested targets hovered
   * @type FabricObject[]
   * @private
   */
  _hoveredTargets: FabricObject[] = [];

  /**
   * hold the list of objects to render
   * @type FabricObject[]
   * @private
   */
  _objectsToRender?: FabricObject[] = [];

  /**
   * hold a referenfce to a data structure that contains information
   * on the current on going transform
   * @type
   * @private
   */
  _currentTransform: Transform | null = null;

  /**
   * hold a reference to a data structure used to track the selection
   * box on canvas drag
   * on the current on going transform
   * @type
   * @private
   */
  protected _groupSelector: {
    x: number;
    y: number;
    deltaX: number;
    deltaY: number;
  } | null = null;

  /**
   * internal flag used to understand if the context top requires a cleanup
   * in case this is true, the contextTop will be cleared at the next render
   * @type boolean
   * @private
   */
  contextTopDirty = false;

  /**
   * During a mouse event we may need the pointer multiple times in multiple functions.
   * _absolutePointer holds a reference to the pointer in fabricCanvas/design coordinates that is valid for the event
   * lifespan. Every fabricJS mouse event create and delete the cache every time
   * We do this because there are some HTML DOM inspection functions to get the actual pointer coordinates
   * @type {Point}
   */
  protected declare _absolutePointer?: Point;

  /**
   * During a mouse event we may need the pointer multiple times in multiple functions.
   * _pointer holds a reference to the pointer in html coordinates that is valid for the event
   * lifespan. Every fabricJS mouse event create and delete the cache every time
   * We do this because there are some HTML DOM inspection functions to get the actual pointer coordinates
   * @type {Point}
   */
  protected declare _pointer?: Point;

  /**
   * During a mouse event we may need the target multiple times in multiple functions.
   * _target holds a reference to the target that is valid for the event
   * lifespan. Every fabricJS mouse event create and delete the cache every time
   * @type {FabricObject}
   */
  protected declare _target?: FabricObject;

  static ownDefaults: Record<string, any> = DefaultCanvasProperties;

  static getDefaults(): Record<string, any> {
    return { ...super.getDefaults(), ...SelectableCanvas.ownDefaults };
  }

<<<<<<< HEAD
  declare elements: CanvasElements;
  get upperCanvasEl() {
    return this.elements.upper.el;
  }
  get contextTop() {
    return this.elements.upper.ctx;
  }
  get wrapperEl() {
    return this.elements.container;
  }
  private declare pixelFindCanvasEl: HTMLCanvasElement;
  private declare pixelFindContext: CanvasRenderingContext2D;
=======
  declare upperCanvasEl: HTMLCanvasElement;
  declare contextTop: CanvasRenderingContext2D;
  declare wrapperEl: HTMLDivElement;
  protected declare pixelFindCanvasEl: HTMLCanvasElement;
  protected declare pixelFindContext: CanvasRenderingContext2D;
>>>>>>> 02883490

  protected declare _isCurrentlyDrawing: boolean;
  declare freeDrawingBrush?: BaseBrush;
  declare _activeObject?: FabricObject;
  protected readonly _activeSelection: ActiveSelection;

  constructor(el: string | HTMLCanvasElement, options = {}) {
    super(el, options);
    this._activeSelection = new ActiveSelection([], { canvas: this });
  }

  protected initElements(el: string | HTMLCanvasElement) {
    this.elements = new CanvasElements(el, {
      allowTouchScrolling: this.allowTouchScrolling,
    });
  }

  /**
   * @private
   * @param {FabricObject} obj Object that was added
   */
  _onObjectAdded(obj: FabricObject) {
    this._objectsToRender = undefined;
    super._onObjectAdded(obj);
  }

  /**
   * @private
   * @param {FabricObject} obj Object that was removed
   */
  _onObjectRemoved(obj: FabricObject) {
    this._objectsToRender = undefined;
    // removing active object should fire "selection:cleared" events
    if (obj === this._activeObject) {
      this.fire('before:selection:cleared', { deselected: [obj] });
      this._discardActiveObject();
      this.fire('selection:cleared', { deselected: [obj] });
      obj.fire('deselected', {
        target: obj,
      });
    }
    if (obj === this._hoveredTarget) {
      this._hoveredTarget = undefined;
      this._hoveredTargets = [];
    }
    super._onObjectRemoved(obj);
  }

  /**
   * Divides objects in two groups, one to render immediately
   * and one to render as activeGroup.
   * @return {Array} objects to render immediately and pushes the other in the activeGroup.
   */
  _chooseObjectsToRender(): FabricObject[] {
    const activeObject = this._activeObject;
    return !this.preserveObjectStacking && activeObject
      ? this._objects
          .filter((object) => !object.group && object !== activeObject)
          .concat(activeObject)
      : this._objects;
  }

  /**
   * Renders both the top canvas and the secondary container canvas.
   */
  renderAll() {
    this.cancelRequestedRender();
    if (this.destroyed) {
      return;
    }
    if (this.contextTopDirty && !this._groupSelector && !this.isDrawingMode) {
      this.clearContext(this.contextTop);
      this.contextTopDirty = false;
    }
    if (this.hasLostContext) {
      this.renderTopLayer(this.contextTop);
      this.hasLostContext = false;
    }
    !this._objectsToRender &&
      (this._objectsToRender = this._chooseObjectsToRender());
    this.renderCanvas(this.getContext(), this._objectsToRender);
  }

  /**
   * text selection is rendered by the active text instance during the rendering cycle
   */
  renderTopLayer(ctx: CanvasRenderingContext2D): void {
    ctx.save();
    if (this.isDrawingMode && this._isCurrentlyDrawing) {
      this.freeDrawingBrush && this.freeDrawingBrush._render();
      this.contextTopDirty = true;
    }
    // we render the top context - last object
    if (this.selection && this._groupSelector) {
      this._drawSelection(ctx);
      this.contextTopDirty = true;
    }
    ctx.restore();
  }

  /**
   * Method to render only the top canvas.
   * Also used to render the group selection box.
   * Does not render text selection.
   */
  renderTop() {
    const ctx = this.contextTop;
    this.clearContext(ctx);
    this.renderTopLayer(ctx);
    // todo: how do i know if the after:render is for the top or normal contex?
    this.fire('after:render', { ctx });
  }

  /**
   * Given a pointer on the canvas with a viewport applied,
   * find out the pointer in object coordinates
   * @private
   */
  _normalizePointer(object: FabricObject, pointer: Point): Point {
    return transformPoint(
      this.restorePointerVpt(pointer),
      invertTransform(object.calcTransformMatrix())
    );
  }

  /**
   * Set the canvas tolerance value for pixel taret find.
   * Use only integer numbers.
   * @private
   */
  setTargetFindTolerance(value: number) {
    value = Math.round(value);
    this.targetFindTolerance = value;
    const retina = this.getRetinaScaling();
    const size = Math.ceil((value * 2 + 1) * retina);
    this.pixelFindCanvasEl.width = this.pixelFindCanvasEl.height = size;
    this.pixelFindContext.scale(retina, retina);
  }

  /**
   * Returns true if object is transparent at a certain location
   * Clarification: this is `is target transparent at location X or are controls there`
   * @TODO this seems dumb that we treat controls with transparency. we can find controls
   * programmatically without painting them, the cache canvas optimization is always valid
   * @param {FabricObject} target Object to check
   * @param {Number} x Left coordinate
   * @param {Number} y Top coordinate
   * @return {Boolean}
   */
  isTargetTransparent(target: FabricObject, x: number, y: number): boolean {
    const tolerance = this.targetFindTolerance;
    const ctx = this.pixelFindContext;
    this.clearContext(ctx);
    ctx.save();
    ctx.translate(-x + tolerance, -y + tolerance);
    ctx.transform(...this.viewportTransform);
    const selectionBgc = target.selectionBackgroundColor;
    target.selectionBackgroundColor = '';
    target.render(ctx);
    target.selectionBackgroundColor = selectionBgc;
    ctx.restore();
    // our canvas is square, and made around tolerance.
    // so tolerance in this case also represent the center of the canvas.
    const enhancedTolerance = Math.round(tolerance * this.getRetinaScaling());
    return isTransparent(
      ctx,
      enhancedTolerance,
      enhancedTolerance,
      enhancedTolerance
    );
  }

  /**
   * takes an event and determines if selection key has been pressed
   * @private
   * @param {TPointerEvent} e Event object
   */
  _isSelectionKeyPressed(e: TPointerEvent): boolean {
    const sKey = this.selectionKey;
    if (!sKey) {
      return false;
    }
    if (Array.isArray(sKey)) {
      return !!sKey.find((key) => !!key && e[key] === true);
    } else {
      return e[sKey];
    }
  }

  /**
   * @private
   * @param {TPointerEvent} e Event object
   * @param {FabricObject} target
   */
  _shouldClearSelection(
    e: TPointerEvent,
    target?: FabricObject
  ): target is undefined {
    const activeObjects = this.getActiveObjects(),
      activeObject = this._activeObject;

    return !!(
      !target ||
      (target &&
        activeObject &&
        activeObjects.length > 1 &&
        activeObjects.indexOf(target) === -1 &&
        activeObject !== target &&
        !this._isSelectionKeyPressed(e)) ||
      (target && !target.evented) ||
      (target && !target.selectable && activeObject && activeObject !== target)
    );
  }

  /**
   * This method will take in consideration a modifier key pressed and the control we are
   * about to drag, and try to guess the anchor point ( origin ) of the transormation.
   * This should be really in the realm of controls, and we should remove specific code for legacy
   * embedded actions.
   * @TODO this probably deserve discussion/rediscovery and change/refactor
   * @private
   * @deprecated
   * @param {FabricObject} target
   * @param {string} action
   * @param {boolean} altKey
   * @returns {boolean} true if the transformation should be centered
   */
  private _shouldCenterTransform(
    target: FabricObject,
    action: string,
    modifierKeyPressed: boolean
  ) {
    if (!target) {
      return;
    }

    let centerTransform;

    if (
      action === 'scale' ||
      action === 'scaleX' ||
      action === 'scaleY' ||
      action === 'resizing'
    ) {
      centerTransform = this.centeredScaling || target.centeredScaling;
    } else if (action === 'rotate') {
      centerTransform = this.centeredRotation || target.centeredRotation;
    }

    return centerTransform ? !modifierKeyPressed : modifierKeyPressed;
  }

  /**
   * Given the control clicked, determine the origin of the transform.
   * This is bad because controls can totally have custom names
   * should disappear before release 4.0
   * @private
   * @deprecated
   */
  _getOriginFromCorner(
    target: FabricObject,
    controlName: string
  ): { x: TOriginX; y: TOriginY } {
    const origin = {
      x: target.originX,
      y: target.originY,
    };
    // is a left control ?
    if (['ml', 'tl', 'bl'].includes(controlName)) {
      origin.x = 'right';
      // is a right control ?
    } else if (['mr', 'tr', 'br'].includes(controlName)) {
      origin.x = 'left';
    }
    // is a top control ?
    if (['tl', 'mt', 'tr'].includes(controlName)) {
      origin.y = 'bottom';
      // is a bottom control ?
    } else if (['bl', 'mb', 'br'].includes(controlName)) {
      origin.y = 'top';
    }
    return origin;
  }

  /**
   * @private
   * @param {Event} e Event object
   * @param {FaricObject} target
   */
  _setupCurrentTransform(
    e: TPointerEvent,
    target: FabricObject,
    alreadySelected: boolean
  ): void {
    if (!target) {
      return;
    }
    const pointer = target.group
      ? // transform pointer to target's containing coordinate plane
        sendPointToPlane(
          this.getPointer(e),
          undefined,
          target.group.calcTransformMatrix()
        )
      : this.getPointer(e);
    const corner = target.__corner || '',
      control = !!corner && target.controls[corner],
      actionHandler =
        alreadySelected && control
          ? control.getActionHandler(e, target, control)
          : dragHandler,
      action = getActionFromCorner(alreadySelected, corner, e, target),
      origin = this._getOriginFromCorner(target, corner),
      altKey = e[this.centeredKey as ModifierKey],
      /**
       * relative to target's containing coordinate plane
       * both agree on every point
       **/
      transform: Transform = {
        target: target,
        action: action,
        actionHandler,
        actionPerformed: false,
        corner,
        scaleX: target.scaleX,
        scaleY: target.scaleY,
        skewX: target.skewX,
        skewY: target.skewY,
        offsetX: pointer.x - target.left,
        offsetY: pointer.y - target.top,
        originX: origin.x,
        originY: origin.y,
        ex: pointer.x,
        ey: pointer.y,
        lastX: pointer.x,
        lastY: pointer.y,
        theta: degreesToRadians(target.angle),
        width: target.width,
        height: target.height,
        shiftKey: e.shiftKey,
        altKey: altKey,
        original: {
          ...saveObjectTransform(target),
          originX: origin.x,
          originY: origin.y,
        },
      };

    if (this._shouldCenterTransform(target, action, altKey)) {
      transform.originX = 'center';
      transform.originY = 'center';
    }
    this._currentTransform = transform;
    // @ts-ignore
    this._beforeTransform(e);
  }

  /**
   * Set the cursor type of the canvas element
   * @param {String} value Cursor type of the canvas element.
   * @see http://www.w3.org/TR/css3-ui/#cursor
   */
  setCursor(value: CSSStyleDeclaration['cursor']): void {
    this.upperCanvasEl.style.cursor = value;
  }

  /**
   * @private
   * @param {CanvasRenderingContext2D} ctx to draw the selection on
   */
  _drawSelection(ctx: CanvasRenderingContext2D): void {
    const { x, y, deltaX, deltaY } = this._groupSelector!,
      start = new Point(x, y).transform(this.viewportTransform),
      extent = new Point(x + deltaX, y + deltaY).transform(
        this.viewportTransform
      ),
      strokeOffset = this.selectionLineWidth / 2;
    let minX = Math.min(start.x, extent.x),
      minY = Math.min(start.y, extent.y),
      maxX = Math.max(start.x, extent.x),
      maxY = Math.max(start.y, extent.y);

    if (this.selectionColor) {
      ctx.fillStyle = this.selectionColor;
      ctx.fillRect(minX, minY, maxX - minX, maxY - minY);
    }

    if (!this.selectionLineWidth || !this.selectionBorderColor) {
      return;
    }
    ctx.lineWidth = this.selectionLineWidth;
    ctx.strokeStyle = this.selectionBorderColor;

    minX += strokeOffset;
    minY += strokeOffset;
    maxX -= strokeOffset;
    maxY -= strokeOffset;
    // selection border
    // @TODO: is _setLineDash still necessary on modern canvas?
    FabricObject.prototype._setLineDash.call(
      this,
      ctx,
      this.selectionDashArray
    );
    ctx.strokeRect(minX, minY, maxX - minX, maxY - minY);
  }

  /**
   * Method that determines what object we are clicking on
   * 11/09/2018 TODO: would be cool if findTarget could discern between being a full target
   * or the outside part of the corner.
   * @param {Event} e mouse event
   * @return {FabricObject | null} the target found
   */
  findTarget(e: TPointerEvent): FabricObject | undefined {
    if (this.skipTargetFind) {
      return undefined;
    }

    const pointer = this.getPointer(e, true),
      activeObject = this._activeObject,
      aObjects = this.getActiveObjects();

    this.targets = [];

    if (activeObject && aObjects.length >= 1) {
      if (activeObject._findTargetCorner(pointer, isTouchEvent(e))) {
        // if we hit the corner of the active object, let's return that.
        return activeObject;
      } else if (
        aObjects.length > 1 &&
        // check pointer is over active selection and possibly perform `subTargetCheck`
        this.searchPossibleTargets([activeObject], pointer)
      ) {
        // active selection does not select sub targets like normal groups
        return activeObject;
      } else if (
        activeObject === this.searchPossibleTargets([activeObject], pointer)
      ) {
        // active object is not an active selection
        if (!this.preserveObjectStacking) {
          return activeObject;
        } else {
          const subTargets = this.targets;
          this.targets = [];
          const target = this.searchPossibleTargets(this._objects, pointer);
          if (
            e[this.altSelectionKey as ModifierKey] &&
            target &&
            target !== activeObject
          ) {
            // alt selection: select active object even though it is not the top most target
            // restore targets
            this.targets = subTargets;
            return activeObject;
          }
          return target;
        }
      }
    }

    return this.searchPossibleTargets(this._objects, pointer);
  }

  /**
   * Checks point is inside the object.
   * @param {Object} [pointer] x,y object of point coordinates we want to check.
   * @param {FabricObject} obj Object to test against
   * @param {Object} [globalPointer] x,y object of point coordinates relative to canvas used to search per pixel target.
   * @return {Boolean} true if point is contained within an area of given object
   * @private
   */
  _checkTarget(
    pointer: Point,
    obj: FabricObject,
    globalPointer: Point
  ): boolean {
    if (
      obj &&
      obj.visible &&
      obj.evented &&
      // http://www.geog.ubc.ca/courses/klink/gis.notes/ncgia/u32.html
      // http://idav.ucdavis.edu/~okreylos/TAship/Spring2000/PointInPolygon.html
      obj.containsPoint(pointer)
    ) {
      if (
        (this.perPixelTargetFind || obj.perPixelTargetFind) &&
        !(obj as unknown as IText).isEditing
      ) {
        if (!this.isTargetTransparent(obj, globalPointer.x, globalPointer.y)) {
          return true;
        }
      } else {
        return true;
      }
    }
    return false;
  }

  /**
   * Internal Function used to search inside objects an object that contains pointer in bounding box or that contains pointerOnCanvas when painted
   * @param {Array} [objects] objects array to look into
   * @param {Object} [pointer] x,y object of point coordinates we want to check.
   * @return {FabricObject} **top most object from given `objects`** that contains pointer
   * @private
   */
  _searchPossibleTargets(
    objects: FabricObject[],
    pointer: Point
  ): FabricObject | undefined {
    // Cache all targets where their bounding box contains point.
    let target,
      i = objects.length;
    // Do not check for currently grouped objects, since we check the parent group itself.
    // until we call this function specifically to search inside the activeGroup
    while (i--) {
      const objToCheck = objects[i];
      const pointerToUse = objToCheck.group
        ? this._normalizePointer(objToCheck.group, pointer)
        : pointer;
      if (this._checkTarget(pointerToUse, objToCheck, pointer)) {
        target = objects[i];
        if (isCollection(target) && target.subTargetCheck) {
          const subTarget = this._searchPossibleTargets(
            target._objects as FabricObject[],
            pointer
          );
          subTarget && this.targets.push(subTarget);
        }
        break;
      }
    }
    return target;
  }

  /**
   * Function used to search inside objects an object that contains pointer in bounding box or that contains pointerOnCanvas when painted
   * @see {@link fabric.Canvas#_searchPossibleTargets}
   * @param {FabricObject[]} [objects] objects array to look into
   * @param {Object} [pointer] x,y object of point coordinates we want to check.
   * @return {FabricObject} **top most object on screen** that contains pointer
   */
  searchPossibleTargets(
    objects: FabricObject[],
    pointer: Point
  ): FabricObject | undefined {
    const target = this._searchPossibleTargets(objects, pointer);
    // if we found something in this.targets, and the group is interactive, return that subTarget
    // TODO: reverify why interactive. the target should be returned always, but selected only
    // if interactive.
    return target &&
      isCollection(target) &&
      target.interactive &&
      this.targets[0]
      ? this.targets[0]
      : target;
  }

  /**
   * Returns pointer coordinates without the effect of the viewport
   * @param {Object} pointer with "x" and "y" number values in canvas HTML coordinates
   * @return {Object} object with "x" and "y" number values in fabricCanvas coordinates
   */
  restorePointerVpt(pointer: Point): Point {
    return pointer.transform(invertTransform(this.viewportTransform));
  }

  /**
   * Returns pointer coordinates relative to canvas.
   * Can return coordinates with or without viewportTransform.
   * ignoreVpt false gives back coordinates that represent
   * the point clicked on canvas element.
   * ignoreVpt true gives back coordinates after being processed
   * by the viewportTransform ( sort of coordinates of what is displayed
   * on the canvas where you are clicking.
   * ignoreVpt true = HTMLElement coordinates relative to top,left
   * ignoreVpt false, default = fabric space coordinates, the same used for shape position
   * To interact with your shapes top and left you want to use ignoreVpt true
   * most of the time, while ignoreVpt false will give you coordinates
   * compatible with the object.oCoords system.
   * of the time.
   * @param {Event} e
   * @param {Boolean} ignoreVpt
   * @return {Point}
   */
  getPointer(e: TPointerEvent, ignoreVpt = false): Point {
    // return cached values if we are in the event processing chain
    if (this._absolutePointer && !ignoreVpt) {
      return this._absolutePointer;
    }
    if (this._pointer && ignoreVpt) {
      return this._pointer;
    }

    const upperCanvasEl = this.upperCanvasEl,
      bounds = upperCanvasEl.getBoundingClientRect();
    let pointer = getPointer(e),
      boundsWidth = bounds.width || 0,
      boundsHeight = bounds.height || 0;

    if (!boundsWidth || !boundsHeight) {
      if ('top' in bounds && 'bottom' in bounds) {
        boundsHeight = Math.abs(bounds.top - bounds.bottom);
      }
      if ('right' in bounds && 'left' in bounds) {
        boundsWidth = Math.abs(bounds.right - bounds.left);
      }
    }

    this.calcOffset();
    pointer.x = pointer.x - this._offset.left;
    pointer.y = pointer.y - this._offset.top;
    if (!ignoreVpt) {
      pointer = this.restorePointerVpt(pointer);
    }

    const retinaScaling = this.getRetinaScaling();
    if (retinaScaling !== 1) {
      pointer.x /= retinaScaling;
      pointer.y /= retinaScaling;
    }

    // If bounds are not available (i.e. not visible), do not apply scale.
    const cssScale =
      boundsWidth === 0 || boundsHeight === 0
        ? new Point(1, 1)
        : new Point(
            upperCanvasEl.width / boundsWidth,
            upperCanvasEl.height / boundsHeight
          );

    return pointer.multiply(cssScale);
  }

  /**
   * Internal use only
   * @protected
   */
  protected _setDimensionsImpl(
    dimensions: TSize,
    options?: TCanvasSizeOptions
  ) {
    // @ts-ignore
    this._resetTransformEventData();
    super._setDimensionsImpl(dimensions, options);
    if (this._isCurrentlyDrawing) {
      this.freeDrawingBrush &&
        this.freeDrawingBrush._setBrushStyles(this.contextTop);
    }
  }

  protected _createCacheCanvas() {
    this.pixelFindCanvasEl = createCanvasElement();
    this.pixelFindContext = this.pixelFindCanvasEl.getContext('2d', {
      willReadFrequently: true,
    })!;
    this.setTargetFindTolerance(this.targetFindTolerance);
  }

  /**
   * Returns context of top canvas where interactions are drawn
   * @returns {CanvasRenderingContext2D}
   */
  getTopContext(): CanvasRenderingContext2D {
    return this.elements.upper.ctx;
  }

  /**
   * Returns context of canvas where object selection is drawn
   * @alias
   * @return {CanvasRenderingContext2D}
   */
  getSelectionContext(): CanvasRenderingContext2D {
    return this.elements.upper.ctx;
  }

  /**
   * Returns &lt;canvas> element on which object selection is drawn
   * @return {HTMLCanvasElement}
   */
  getSelectionElement(): HTMLCanvasElement {
    return this.elements.upper.el;
  }

  /**
   * Returns currently active object
   * @return {FabricObject | null} active object
   */
  getActiveObject(): FabricObject | undefined {
    return this._activeObject;
  }

  /**
   * Returns instance's active selection
   */
  getActiveSelection() {
    return this._activeSelection;
  }

  /**
   * Returns an array with the current selected objects
   * @return {FabricObject[]} active objects array
   */
  getActiveObjects(): FabricObject[] {
    const active = this._activeObject;
    if (active) {
      if (active === this._activeSelection) {
        return [...(active as ActiveSelection)._objects];
      } else {
        return [active];
      }
    }
    return [];
  }

  /**
   * @private
   * Compares the old activeObject with the current one and fires correct events
   * @param {FabricObject[]} oldObjects old activeObject
   * @param {TPointerEvent} e mouse event triggering the selection events
   */
  _fireSelectionEvents(oldObjects: FabricObject[], e?: TPointerEvent) {
    let somethingChanged = false,
      invalidate = false;
    const objects = this.getActiveObjects(),
      added: FabricObject[] = [],
      removed: FabricObject[] = [];

    oldObjects.forEach((target) => {
      if (!objects.includes(target)) {
        somethingChanged = true;
        target.fire('deselected', {
          e,
          target,
        });
        removed.push(target);
      }
    });

    objects.forEach((target) => {
      if (!oldObjects.includes(target)) {
        somethingChanged = true;
        target.fire('selected', {
          e,
          target,
        });
        added.push(target);
      }
    });

    if (oldObjects.length > 0 && objects.length > 0) {
      invalidate = true;
      somethingChanged &&
        this.fire('selection:updated', {
          e,
          selected: added,
          deselected: removed,
        });
    } else if (objects.length > 0) {
      invalidate = true;
      this.fire('selection:created', {
        e,
        selected: added,
      });
    } else if (oldObjects.length > 0) {
      invalidate = true;
      this.fire('selection:cleared', {
        e,
        deselected: removed,
      });
    }
    invalidate && (this._objectsToRender = undefined);
  }

  /**
   * Sets given object as the only active object on canvas
   * @param {FabricObject} object Object to set as an active one
   * @param {TPointerEvent} [e] Event (passed along when firing "object:selected")
   * @return {Boolean} true if the object has been selected
   */
  setActiveObject(
    object: FabricObject,
    e?: TPointerEvent
  ): this is AssertKeys<this, '_activeObject'> {
    // we can't inline this, since _setActiveObject will change what getActiveObjects returns
    const currentActives = this.getActiveObjects();
    const selected = this._setActiveObject(object, e);
    this._fireSelectionEvents(currentActives, e);
    return selected;
  }

  /**
   * This is supposed to be equivalent to setActiveObject but without firing
   * any event. There is commitment to have this stay this way.
   * This is the functional part of setActiveObject.
   * @param {Object} object to set as active
   * @param {Event} [e] Event (passed along when firing "object:selected")
   * @return {Boolean} true if the object has been selected
   */
  _setActiveObject(
    object: FabricObject,
    e?: TPointerEvent
  ): this is AssertKeys<this, '_activeObject'> {
    if (this._activeObject === object) {
      return false;
    }
    if (!this._discardActiveObject(e, object) && this._activeObject) {
      // refused to deselect
      return false;
    }
    if (object.onSelect({ e })) {
      return false;
    }
    this._activeObject = object;

    return true;
  }

  /**
   * This is supposed to be equivalent to discardActiveObject but without firing
   * any selection events ( can still fire object transformation events ). There is commitment to have this stay this way.
   * This is the functional part of discardActiveObject.
   * @param {Event} [e] Event (passed along when firing "object:deselected")
   * @param {Object} object the next object to set as active, reason why we are discarding this
   * @return {Boolean} true if the active object has been discarded
   */
  _discardActiveObject(
    e?: TPointerEvent,
    object?: FabricObject
  ): this is { _activeObject: undefined } {
    const obj = this._activeObject;
    if (obj) {
      // onDeselect return TRUE to cancel selection;
      if (obj.onDeselect({ e, object })) {
        return false;
      }
      // clear active selection
      if (obj === this._activeSelection) {
        this._activeSelection.removeAll();
        resetObjectTransform(this._activeSelection);
      }
      if (this._currentTransform && this._currentTransform.target === obj) {
        // @ts-ignore
        this.endCurrentTransform(e);
      }
      this._activeObject = undefined;
      return true;
    }
    return false;
  }

  /**
   * Discards currently active object and fire events. If the function is called by fabric
   * as a consequence of a mouse event, the event is passed as a parameter and
   * sent to the fire function for the custom events. When used as a method the
   * e param does not have any application.
   * @param {event} e
   * @return {Boolean} true if the active object has been discarded
   */
  discardActiveObject(e?: TPointerEvent): this is { _activeObject: undefined } {
    const currentActives = this.getActiveObjects(),
      activeObject = this.getActiveObject();
    if (currentActives.length) {
      this.fire('before:selection:cleared', {
        e,
        deselected: [activeObject!],
      });
    }
    const discarded = this._discardActiveObject(e);
    this._fireSelectionEvents(currentActives, e);
    return discarded;
  }

  /**
   * Sets viewport transformation of this canvas instance
   * @param {Array} vpt a Canvas 2D API transform matrix
   */
  setViewportTransform(vpt: TMat2D) {
    super.setViewportTransform(vpt);
    const activeObject = this._activeObject;
    if (activeObject) {
      activeObject.setCoords();
    }
  }

  protected cleanupDOM(): void {
    const wrapperEl = this.wrapperEl!,
      lowerCanvasEl = this.lowerCanvasEl!,
      upperCanvasEl = this.upperCanvasEl!;
    super.cleanupDOM();
    wrapperEl.removeChild(upperCanvasEl);
    wrapperEl.removeChild(lowerCanvasEl);
    if (wrapperEl.parentNode) {
      wrapperEl.parentNode.replaceChild(lowerCanvasEl, wrapperEl);
    }
  }

  /**
   * @override clears active selection ref and interactive canvas elements and contexts
   */
  destroy() {
    // dispose of active selection
    const activeSelection = this._activeSelection!;
    activeSelection.removeAll();
    // @ts-expect-error disposing
    this._activeSelection = undefined;
    activeSelection.dispose();

    super.destroy();

    // free resources

<<<<<<< HEAD
=======
    // top canvas
    // @ts-expect-error disposing
    this.contextTop = null;
    // @ts-expect-error disposing
    this.upperCanvasEl = undefined;

>>>>>>> 02883490
    // pixel find canvas
    // @ts-expect-error disposing
    this.pixelFindContext = null;
    // @ts-expect-error disposing
    this.pixelFindCanvasEl = undefined;
<<<<<<< HEAD
=======

    // @ts-expect-error disposing
    this.wrapperEl = undefined;
>>>>>>> 02883490
  }

  /**
   * Clears all contexts (background, main, top) of an instance
   */
  clear() {
    // discard active object and fire events
    this.discardActiveObject();
    // make sure we clear the active object in case it refused to be discarded
    this._activeObject = undefined;
    this.clearContext(this.contextTop);
    super.clear();
  }

  /**
   * Draws objects' controls (borders/controls)
   * @param {CanvasRenderingContext2D} ctx Context to render controls on
   */
  drawControls(ctx: CanvasRenderingContext2D) {
    const activeObject = this._activeObject;

    if (activeObject) {
      activeObject._renderControls(ctx);
    }
  }

  /**
   * @private
   */
  _toObject(
    instance: FabricObject,
    methodName: 'toObject' | 'toDatalessObject',
    propertiesToInclude: string[]
  ): Record<string, any> {
    // If the object is part of the current selection group, it should
    // be transformed appropriately
    // i.e. it should be serialised as it would appear if the selection group
    // were to be destroyed.
    const originalProperties = this._realizeGroupTransformOnObject(instance),
      object = super._toObject(instance, methodName, propertiesToInclude);
    //Undo the damage we did by changing all of its properties
    instance.set(originalProperties);
    return object;
  }

  /**
   * Realizes an object's group transformation on it
   * @private
   * @param {FabricObject} [instance] the object to transform (gets mutated)
   * @returns the original values of instance which were changed
   */
  _realizeGroupTransformOnObject(
    instance: FabricObject
  ): Partial<typeof instance> {
    if (
      instance.group &&
      instance.group === this._activeSelection &&
      this._activeObject === instance.group
    ) {
      const layoutProps = [
        'angle',
        'flipX',
        'flipY',
        'left',
        'scaleX',
        'scaleY',
        'skewX',
        'skewY',
        'top',
      ] as (keyof typeof instance)[];
      const originalValues = pick<typeof instance>(instance, layoutProps);
      addTransformToObject(instance, this._activeObject.calcOwnMatrix());
      return originalValues;
    } else {
      return {};
    }
  }

  /**
   * @private
   */
  _setSVGObject(
    markup: string[],
    instance: FabricObject,
    reviver: TSVGReviver
  ) {
    // If the object is in a selection group, simulate what would happen to that
    // object when the group is deselected
    const originalProperties = this._realizeGroupTransformOnObject(instance);
    super._setSVGObject(markup, instance, reviver);
    instance.set(originalProperties);
  }
}<|MERGE_RESOLUTION|>--- conflicted
+++ resolved
@@ -1,7 +1,3 @@
-<<<<<<< HEAD
-=======
-import { getFabricDocument } from '../env';
->>>>>>> 02883490
 import { dragHandler } from '../controls/drag';
 import { getActionFromCorner } from '../controls/util';
 import { Point } from '../Point';
@@ -37,13 +33,9 @@
 import type { TSVGReviver } from '../typedefs';
 import { sendPointToPlane } from '../util/misc/planeChange';
 import { ActiveSelection } from '../shapes/ActiveSelection';
-<<<<<<< HEAD
-=======
-import type { TCanvasSizeOptions } from './StaticCanvas';
->>>>>>> 02883490
 import { createCanvasElement } from '../util';
 import { CanvasElements } from './ElementsManager/CanvasElements';
-import { TCanvasSizeOptions } from './ElementsManager/types';
+import type { TCanvasSizeOptions } from './ElementsManager/types';
 
 export const DefaultCanvasProperties = {
   uniformScaling: true,
@@ -510,7 +502,6 @@
     return { ...super.getDefaults(), ...SelectableCanvas.ownDefaults };
   }
 
-<<<<<<< HEAD
   declare elements: CanvasElements;
   get upperCanvasEl() {
     return this.elements.upper.el;
@@ -523,13 +514,6 @@
   }
   private declare pixelFindCanvasEl: HTMLCanvasElement;
   private declare pixelFindContext: CanvasRenderingContext2D;
-=======
-  declare upperCanvasEl: HTMLCanvasElement;
-  declare contextTop: CanvasRenderingContext2D;
-  declare wrapperEl: HTMLDivElement;
-  protected declare pixelFindCanvasEl: HTMLCanvasElement;
-  protected declare pixelFindContext: CanvasRenderingContext2D;
->>>>>>> 02883490
 
   protected declare _isCurrentlyDrawing: boolean;
   declare freeDrawingBrush?: BaseBrush;
@@ -1415,18 +1399,6 @@
     }
   }
 
-  protected cleanupDOM(): void {
-    const wrapperEl = this.wrapperEl!,
-      lowerCanvasEl = this.lowerCanvasEl!,
-      upperCanvasEl = this.upperCanvasEl!;
-    super.cleanupDOM();
-    wrapperEl.removeChild(upperCanvasEl);
-    wrapperEl.removeChild(lowerCanvasEl);
-    if (wrapperEl.parentNode) {
-      wrapperEl.parentNode.replaceChild(lowerCanvasEl, wrapperEl);
-    }
-  }
-
   /**
    * @override clears active selection ref and interactive canvas elements and contexts
    */
@@ -1442,26 +1414,11 @@
 
     // free resources
 
-<<<<<<< HEAD
-=======
-    // top canvas
-    // @ts-expect-error disposing
-    this.contextTop = null;
-    // @ts-expect-error disposing
-    this.upperCanvasEl = undefined;
-
->>>>>>> 02883490
     // pixel find canvas
     // @ts-expect-error disposing
     this.pixelFindContext = null;
     // @ts-expect-error disposing
     this.pixelFindCanvasEl = undefined;
-<<<<<<< HEAD
-=======
-
-    // @ts-expect-error disposing
-    this.wrapperEl = undefined;
->>>>>>> 02883490
   }
 
   /**
