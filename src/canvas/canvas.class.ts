<<<<<<< HEAD
import { fabric } from '../../HEADER';
import type { BaseBrush } from '../brushes/base_brush.class';
import { dragHandler, getActionFromCorner } from '../controls/actions';
=======
import { getEnv } from '../env';
import { dragHandler } from '../controls/drag';
import { getActionFromCorner } from '../controls/util';
import { Point } from '../point.class';
import { FabricObject } from '../shapes/Object/FabricObject';
>>>>>>> e5dc0d2f
import {
  CanvasEvents,
  ModifierKey,
  TOptionalModifierKey,
  TPointerEvent,
  Transform,
} from '../EventTypeDefs';
import { TSVGReviver } from '../mixins/object.svg_export';
import { Point } from '../point.class';
import type { IText } from '../shapes/itext.class';
import { FabricObject } from '../shapes/Object/FabricObject';
import type { Textbox } from '../shapes/textbox.class';
import { AssertKeys, TMat2D, TOriginX, TOriginY, TSize } from '../typedefs';
import { getPointer, isTouchEvent } from '../util/dom_event';
import {
  cleanUpJsdomNode,
  makeElementUnselectable,
  wrapElement,
} from '../util/dom_misc';
import { setStyle } from '../util/dom_style';
import { isTransparent } from '../util/misc/isTransparent';
import { invertTransform, transformPoint } from '../util/misc/matrix';
import {
  addTransformToObject,
  saveObjectTransform,
} from '../util/misc/objectTransforms';
import { pick } from '../util/misc/pick';
import { sendPointToPlane } from '../util/misc/planeChange';
import { degreesToRadians } from '../util/misc/radiansDegreesConversion';
import {
  isActiveSelection,
  isCollection,
  isFabricObjectCached,
  isInteractiveTextObject,
} from '../util/types';
<<<<<<< HEAD
import { StaticCanvas, TCanvasSizeOptions } from './static_canvas.class';
=======
import { invertTransform, transformPoint } from '../util/misc/matrix';
import { isTransparent } from '../util/misc/isTransparent';
import { TMat2D, TOriginX, TOriginY, TSize } from '../typedefs';
import { degreesToRadians } from '../util/misc/radiansDegreesConversion';
import { getPointer, isTouchEvent } from '../util/dom_event';
import type { IText } from '../shapes/itext.class';
import {
  cleanUpJsdomNode,
  makeElementUnselectable,
  wrapElement,
} from '../util/dom_misc';
import { setStyle } from '../util/dom_style';
import type { BaseBrush } from '../brushes/base_brush.class';
import type { Textbox } from '../shapes/textbox.class';
import { pick } from '../util/misc/pick';
import { TSVGReviver } from '../typedefs';
import { sendPointToPlane } from '../util/misc/planeChange';
>>>>>>> e5dc0d2f

type TDestroyedCanvas = Omit<
  SelectableCanvas<CanvasEvents>,
  | 'contextTop'
  | 'contextCache'
  | 'lowerCanvasEl'
  | 'upperCanvasEl'
  | 'cacheCanvasEl'
  | 'wrapperEl'
> & {
  wrapperEl?: HTMLDivElement;
  cacheCanvasEl?: HTMLCanvasElement;
  upperCanvasEl?: HTMLCanvasElement;
  lowerCanvasEl?: HTMLCanvasElement;
  contextCache?: CanvasRenderingContext2D | null;
  contextTop?: CanvasRenderingContext2D | null;
};

/**
 * Canvas class
 * @class Canvas
 * @extends StaticCanvas
 * @tutorial {@link http://fabricjs.com/fabric-intro-part-1#canvas}
 *
 * @fires object:modified at the end of a transform or any change when statefull is true
 * @fires object:rotating while an object is being rotated from the control
 * @fires object:scaling while an object is being scaled by controls
 * @fires object:moving while an object is being dragged
 * @fires object:skewing while an object is being skewed from the controls
 *
 * @fires before:transform before a transform is is started
 * @fires before:selection:cleared
 * @fires selection:cleared
 * @fires selection:updated
 * @fires selection:created
 *
 * @fires interaction:completed after a drawing operation ends
 *
 * @fires mouse:down
 * @fires mouse:move
 * @fires mouse:up
 * @fires mouse:down:before  on mouse down, before the inner fabric logic runs
 * @fires mouse:move:before on mouse move, before the inner fabric logic runs
 * @fires mouse:up:before on mouse up, before the inner fabric logic runs
 * @fires mouse:over
 * @fires mouse:out
 * @fires mouse:dblclick whenever a native dbl click event fires on the canvas.
 *
 * @fires dragover
 * @fires dragenter
 * @fires dragleave
 * @fires drag:enter object drag enter
 * @fires drag:leave object drag leave
 * @fires drop:before before drop event. Prepare for the drop event (same native event).
 * @fires drop
 * @fires drop:after after drop event. Run logic on canvas after event has been accepted/declined (same native event).
 * @example
 * let a: fabric.Object, b: fabric.Object;
 * let flag = false;
 * canvas.add(a, b);
 * a.on('drop:before', opt => {
 *  //  we want a to accept the drop even though it's below b in the stack
 *  flag = this.canDrop(opt.e);
 * });
 * b.canDrop = function(e) {
 *  !flag && this.callSuper('canDrop', e);
 * }
 * b.on('dragover', opt => b.set('fill', opt.dropTarget === b ? 'pink' : 'black'));
 * a.on('drop', opt => {
 *  opt.e.defaultPrevented  //  drop occurred
 *  opt.didDrop             //  drop occurred on canvas
 *  opt.target              //  drop target
 *  opt.target !== a && a.set('text', 'I lost');
 * });
 * canvas.on('drop:after', opt => {
 *  //  inform user who won
 *  if(!opt.e.defaultPrevented) {
 *    // no winners
 *  }
 *  else if(!opt.didDrop) {
 *    //  my objects didn't win, some other lucky object
 *  }
 *  else {
 *    //  we have a winner it's opt.target!!
 *  }
 * })
 *
 * @fires after:render at the end of the render process, receives the context in the callback
 * @fires before:render at start the render process, receives the context in the callback
 *
 * @fires contextmenu:before
 * @fires contextmenu
 * @example
 * let handler;
 * targets.forEach(target => {
 *   target.on('contextmenu:before', opt => {
 *     //  decide which target should handle the event before canvas hijacks it
 *     if (someCaseHappens && opt.targets.includes(target)) {
 *       handler = target;
 *     }
 *   });
 *   target.on('contextmenu', opt => {
 *     //  do something fantastic
 *   });
 * });
 * canvas.on('contextmenu', opt => {
 *   if (!handler) {
 *     //  no one takes responsibility, it's always left to me
 *     //  let's show them how it's done!
 *   }
 * });
 *
 */
export class SelectableCanvas<
  EventSpec extends CanvasEvents = CanvasEvents
> extends StaticCanvas<EventSpec> {
  /**
   * When true, objects can be transformed by one side (unproportionally)
   * when dragged on the corners that normally would not do that.
   * @type Boolean
   * @default
   * @since fabric 4.0 // changed name and default value
   */
  uniformScaling: boolean;

  /**
   * Indicates which key switches uniform scaling.
   * values: 'altKey', 'shiftKey', 'ctrlKey'.
   * If `null` or 'none' or any other string that is not a modifier key
   * feature is disabled.
   * totally wrong named. this sounds like `uniform scaling`
   * if Canvas.uniformScaling is true, pressing this will set it to false
   * and viceversa.
   * @since 1.6.2
   * @type ModifierKey
   * @default
   */
  uniScaleKey: TOptionalModifierKey;

  /**
   * When true, objects use center point as the origin of scale transformation.
   * <b>Backwards incompatibility note:</b> This property replaces "centerTransform" (Boolean).
   * @since 1.3.4
   * @type Boolean
   * @default
   */
  centeredScaling: boolean;

  /**
   * When true, objects use center point as the origin of rotate transformation.
   * <b>Backwards incompatibility note:</b> This property replaces "centerTransform" (Boolean).
   * @since 1.3.4
   * @type Boolean
   * @default
   */
  centeredRotation: boolean;

  /**
   * Indicates which key enable centered Transform
   * values: 'altKey', 'shiftKey', 'ctrlKey'.
   * If `null` or 'none' or any other string that is not a modifier key
   * feature is disabled feature disabled.
   * @since 1.6.2
   * @type ModifierKey
   * @default
   */
  centeredKey: TOptionalModifierKey;

  /**
   * Indicates which key enable alternate action on corner
   * values: 'altKey', 'shiftKey', 'ctrlKey'.
   * If `null` or 'none' or any other string that is not a modifier key
   * feature is disabled feature disabled.
   * @since 1.6.2
   * @type ModifierKey
   * @default
   */
  altActionKey: TOptionalModifierKey;

  /**
   * Indicates that canvas is interactive. This property should not be changed.
   * @type Boolean
   * @default
   */
  interactive = true;

  /**
   * Indicates whether group selection should be enabled
   * @type Boolean
   * @default
   */
  selection: boolean;

  /**
   * Indicates which key or keys enable multiple click selection
   * Pass value as a string or array of strings
   * values: 'altKey', 'shiftKey', 'ctrlKey'.
   * If `null` or empty or containing any other string that is not a modifier key
   * feature is disabled.
   * @since 1.6.2
   * @type ModifierKey|ModifierKey[]
   * @default
   */
  selectionKey: TOptionalModifierKey | ModifierKey[];

  /**
   * Indicates which key enable alternative selection
   * in case of target overlapping with active object
   * values: 'altKey', 'shiftKey', 'ctrlKey'.
   * For a series of reason that come from the general expectations on how
   * things should work, this feature works only for preserveObjectStacking true.
   * If `null` or 'none' or any other string that is not a modifier key
   * feature is disabled.
   * @since 1.6.5
   * @type null|ModifierKey
   * @default
   */
  altSelectionKey: TOptionalModifierKey;

  /**
   * Color of selection
   * @type String
   * @default
   */
  selectionColor: string;

  /**
   * Default dash array pattern
   * If not empty the selection border is dashed
   * @type Array
   */
  selectionDashArray: number[];

  /**
   * Color of the border of selection (usually slightly darker than color of selection itself)
   * @type String
   * @default
   */
  selectionBorderColor: string;

  /**
   * Width of a line used in object/group selection
   * @type Number
   * @default
   */
  selectionLineWidth: number;

  /**
   * Select only shapes that are fully contained in the dragged selection rectangle.
   * @type Boolean
   * @default
   */
  selectionFullyContained: boolean;

  /**
   * Default cursor value used when hovering over an object on canvas
   * @type CSSStyleDeclaration['cursor']
   * @default move
   */
  hoverCursor: CSSStyleDeclaration['cursor'];

  /**
   * Default cursor value used when moving an object on canvas
   * @type CSSStyleDeclaration['cursor']
   * @default move
   */
  moveCursor: CSSStyleDeclaration['cursor'];

  /**
   * Default cursor value used for the entire canvas
   * @type String
   * @default default
   */
  defaultCursor: CSSStyleDeclaration['cursor'];

  /**
   * Cursor value used during free drawing
   * @type String
   * @default crosshair
   */
  freeDrawingCursor: CSSStyleDeclaration['cursor'];

  /**
   * Cursor value used for disabled elements ( corners with disabled action )
   * @type String
   * @since 2.0.0
   * @default not-allowed
   */
  notAllowedCursor: CSSStyleDeclaration['cursor'];

  /**
   * Default element class that's given to wrapper (div) element of canvas
   * @type String
   * @default
   */
  containerClass: string;

  /**
   * When true, object detection happens on per-pixel basis rather than on per-bounding-box
   * @type Boolean
   * @default
   */
  perPixelTargetFind: boolean;

  /**
   * Number of pixels around target pixel to tolerate (consider active) during object detection
   * @type Number
   * @default
   */
  targetFindTolerance: number;

  /**
   * When true, target detection is skipped. Target detection will return always undefined.
   * click selection won't work anymore, events will fire with no targets.
   * if something is selected before setting it to true, it will be deselected at the first click.
   * area selection will still work. check the `selection` property too.
   * if you deactivate both, you should look into staticCanvas.
   * @type Boolean
   * @default
   */
  skipTargetFind: boolean;

  /**
   * When true, mouse events on canvas (mousedown/mousemove/mouseup) result in free drawing.
   * After mousedown, mousemove creates a shape,
   * and then mouseup finalizes it and adds an instance of `fabric.Path` onto canvas.
   * @tutorial {@link http://fabricjs.com/fabric-intro-part-4#free_drawing}
   * @type Boolean
   * @default
   */
  isDrawingMode: boolean;

  /**
   * Indicates whether objects should remain in current stack position when selected.
   * When false objects are brought to top and rendered as part of the selection group
   * @type Boolean
   * @default
   */
  preserveObjectStacking: boolean;

  /**
   * Indicates if the right click on canvas can output the context menu or not
   * @type Boolean
   * @since 1.6.5
   * @default
   */
  stopContextMenu: boolean;

  /**
   * Indicates if the canvas can fire right click events
   * @type Boolean
   * @since 1.6.5
   * @default
   */
  fireRightClick: boolean;

  /**
   * Indicates if the canvas can fire middle click events
   * @type Boolean
   * @since 1.7.8
   * @default
   */
  fireMiddleClick: boolean;

  /**
   * Keep track of the subTargets for Mouse Events
   * @type FabricObject[]
   */
  targets: FabricObject[] = [];

  /**
   * Keep track of the hovered target
   * @type FabricObject | null
   * @private
   */
  _hoveredTarget?: FabricObject;

  /**
   * hold the list of nested targets hovered
   * @type FabricObject[]
   * @private
   */
  _hoveredTargets: FabricObject[] = [];

  /**
   * hold the list of objects to render
   * @type FabricObject[]
   * @private
   */
  _objectsToRender?: FabricObject[] = [];

  /**
   * hold a referenfce to a data structure that contains information
   * on the current on going transform
   * @type
   * @private
   */
  _currentTransform: Transform | null = null;

  /**
   * hold a reference to a data structure used to track the selecion
   * box on canvas drag
   * on the current on going transform
   * @type
   * @private
   */
  _groupSelector: any = null;

  /**
   * internal flag used to understand if the context top requires a cleanup
   * in case this is true, the contextTop will be cleared at the next render
   * @type boolean
   * @private
   */
  contextTopDirty = false;

  /**
   * a reference to the context of an additional canvas that is used for scratch operations
   * @TODOL This is created automatically when needed, while it shouldn't. is probably not even often needed
   * and is a memory waste. We should either have one that gets added/deleted
   * @type CanvasRenderingContext2D
   * @private
   */
  contextCache: CanvasRenderingContext2D;

  /**
   * During a mouse event we may need the pointer multiple times in multiple functions.
   * _absolutePointer holds a reference to the pointer in fabricCanvas/design coordinates that is valid for the event
   * lifespan. Every fabricJS mouse event create and delete the cache every time
   * We do this because there are some HTML DOM inspection functions to get the actual pointer coordinates
   * @type {Point}
   */
  protected _absolutePointer?: Point;

  /**
   * During a mouse event we may need the pointer multiple times in multiple functions.
   * _pointer holds a reference to the pointer in html coordinates that is valid for the event
   * lifespan. Every fabricJS mouse event create and delete the cache every time
   * We do this because there are some HTML DOM inspection functions to get the actual pointer coordinates
   * @type {Point}
   */
  protected _pointer?: Point;

  /**
   * During a mouse event we may need the target multiple times in multiple functions.
   * _target holds a reference to the target that is valid for the event
   * lifespan. Every fabricJS mouse event create and delete the cache every time
   * @type {FabricObject}
   */
  protected _target?: FabricObject;

  upperCanvasEl: HTMLCanvasElement;
  contextTop: CanvasRenderingContext2D;
  wrapperEl: HTMLDivElement;
  cacheCanvasEl: HTMLCanvasElement;
  shouldClearContextTop: boolean;
  freeDrawingBrush?: BaseBrush;
  _activeObject?: FabricObject;
  _hasITextHandlers?: boolean;
  _iTextInstances: (IText | Textbox)[];

  /**
   * Constructor
   * @param {HTMLCanvasElement | String} el canvas element to initialize instance on
   * @param {Object} [options] Options object
   * @return {Object} thisArg
   */
  constructor(el: string | HTMLCanvasElement, options = {}) {
    super(el, options);
  }

  _init(el: string | HTMLCanvasElement, options = {}) {
    this.renderAndResetBound = this.renderAndReset.bind(this);
    this.requestRenderAllBound = this.requestRenderAll.bind(this);
    this._initStatic(el, options);
    this._applyCanvasStyle(this.lowerCanvasEl);
    this._initWrapperElement();
    this._createUpperCanvas();
    // @ts-ignore
    this._initEventListeners();
    this._isRetinaScaling() && this._initRetinaScaling();
    this.calcOffset();
    this._createCacheCanvas();
  }

  /**
   * @private
   */
  _initRetinaScaling() {
    super._initRetinaScaling();
    this.__initRetinaScaling(this.upperCanvasEl, this.contextTop);
  }

  /**
   * @private
   * @param {FabricObject} obj Object that was added
   */
  _onObjectAdded(obj: FabricObject) {
    this._objectsToRender = undefined;
    super._onObjectAdded(obj);
  }

  /**
   * @private
   * @param {FabricObject} obj Object that was removed
   */
  _onObjectRemoved(obj: FabricObject) {
    this._objectsToRender = undefined;
    // removing active object should fire "selection:cleared" events
    if (obj === this._activeObject) {
      this.fire('before:selection:cleared', { deselected: [obj] });
      this._discardActiveObject();
      this.fire('selection:cleared', { deselected: [obj] });
      obj.fire('deselected', {
        target: obj,
      });
    }
    if (obj === this._hoveredTarget) {
      this._hoveredTarget = undefined;
      this._hoveredTargets = [];
    }
    super._onObjectRemoved(obj);
  }

  /**
   * Divides objects in two groups, one to render immediately
   * and one to render as activeGroup.
   * @return {Array} objects to render immediately and pushes the other in the activeGroup.
   */
  _chooseObjectsToRender(): FabricObject[] {
    const activeObjects = this.getActiveObjects();
    let objsToRender, activeGroupObjects;

    if (!this.preserveObjectStacking && activeObjects.length > 1) {
      objsToRender = [];
      activeGroupObjects = [];
      for (let i = 0, length = this._objects.length; i < length; i++) {
        const object = this._objects[i];
        if (activeObjects.indexOf(object) === -1) {
          objsToRender.push(object);
        } else {
          activeGroupObjects.push(object);
        }
      }
      if (activeObjects.length > 1 && isCollection(this._activeObject)) {
        this._activeObject._objects = activeGroupObjects;
      }
      objsToRender.push(...activeGroupObjects);
    }
    //  in case a single object is selected render it's entire parent above the other objects
    else if (!this.preserveObjectStacking && activeObjects.length === 1) {
      const target = activeObjects[0],
        ancestors = target.getAncestors(true);
      const topAncestor = (
        ancestors.length === 0 ? target : ancestors.pop()
      ) as FabricObject;
      objsToRender = this._objects.slice();
      const index = objsToRender.indexOf(topAncestor);
      index > -1 && objsToRender.splice(objsToRender.indexOf(topAncestor), 1);
      objsToRender.push(topAncestor);
    } else {
      objsToRender = this._objects;
    }
    return objsToRender;
  }

  /**
   * Renders both the top canvas and the secondary container canvas.
   */
  renderAll() {
    this.cancelRequestedRender();
    if (this.destroyed) {
      return;
    }
    if (
      (this.contextTopDirty && !this._groupSelector && !this.isDrawingMode) ||
      this.shouldClearContextTop
    ) {
      this.clearContext(this.contextTop);
      this.contextTopDirty = false;
      if (this.shouldClearContextTop) {
        // in case we are rendering a requested render state might have changed
        // so we render top layer to sync visuals
        this.hasLostContext = true;
        this.shouldClearContextTop = false;
      }
    }
    if (this.hasLostContext) {
      this.renderTopLayer(this.contextTop);
      this.hasLostContext = false;
    }
    !this._objectsToRender &&
      (this._objectsToRender = this._chooseObjectsToRender());
    this.renderCanvas(this.contextContainer, this._objectsToRender);
  }

  renderTopLayer(ctx: CanvasRenderingContext2D): void {
    ctx.save();
    if (this.isCurrentlyDrawing()) {
      this.freeDrawingBrush!.render();
      this.contextTopDirty = true;
    }
    // we render the top context - last object
    if (this.selection && this._groupSelector) {
      this._drawSelection(ctx);
      this.contextTopDirty = true;
    }
    ctx.restore();
  }

  /**
   * Method to render only the top canvas.
   * Also used to render the group selection box.
   */
  renderTop() {
    const ctx = this.contextTop;
    this.clearContext(ctx);
    this.renderTopLayer(ctx);
    // todo: how do i know if the after:render is for the top or normal contex?
    this.fire('after:render', { ctx });
  }

  /**
   * Given a pointer on the canvas with a viewport applied,
   * find out the opinter in
   * @private
   */
  _normalizePointer(object: FabricObject, pointer: Point): Point {
    return transformPoint(
      this.restorePointerVpt(pointer),
      invertTransform(object.calcTransformMatrix())
    );
  }

  /**
   * Returns true if object is transparent at a certain location
   * Clarification: this is `is target transparent at location X or are controls there`
   * @TODO this seems dumb that we treat controls with transparency. we can find controls
   * programmatically without painting them, the cache canvas optimization is always valid
   * @param {FabricObject} target Object to check
   * @param {Number} x Left coordinate
   * @param {Number} y Top coordinate
   * @return {Boolean}
   */
  isTargetTransparent(target: FabricObject, x: number, y: number): boolean {
    // in case the target is the activeObject, we cannot execute this optimization
    // because we need to draw controls too.
    if (isFabricObjectCached(target) && target !== this._activeObject) {
      // optimizatio: we can reuse the cache
      const normalizedPointer = this._normalizePointer(target, new Point(x, y)),
        targetRelativeX = Math.max(
          target.cacheTranslationX + normalizedPointer.x * target.zoomX,
          0
        ),
        targetRelativeY = Math.max(
          target.cacheTranslationY + normalizedPointer.y * target.zoomY,
          0
        );

      return isTransparent(
        target._cacheContext,
        Math.round(targetRelativeX),
        Math.round(targetRelativeY),
        this.targetFindTolerance
      );
    }

    const ctx = this.contextCache,
      originalColor = target.selectionBackgroundColor,
      v = this.viewportTransform;

    target.selectionBackgroundColor = '';

    this.clearContext(ctx);

    ctx.save();
    ctx.transform(v[0], v[1], v[2], v[3], v[4], v[5]);
    target.render(ctx);
    ctx.restore();

    target.selectionBackgroundColor = originalColor;

    return isTransparent(ctx, x, y, this.targetFindTolerance);
  }

  /**
   * takes an event and determines if selection key has been pressed
   * @private
   * @param {TPointerEvent} e Event object
   */
  _isSelectionKeyPressed(e: TPointerEvent): boolean {
    const sKey = this.selectionKey;
    if (!sKey) {
      return false;
    }
    if (Array.isArray(sKey)) {
      return !!sKey.find((key) => !!key && e[key] === true);
    } else {
      return e[sKey];
    }
  }

  /**
   * @private
   * @param {TPointerEvent} e Event object
   * @param {FabricObject} target
   */
  _shouldClearSelection(e: TPointerEvent, target?: FabricObject): boolean {
    const activeObjects = this.getActiveObjects(),
      activeObject = this._activeObject;

    return !!(
      !target ||
      (target &&
        activeObject &&
        activeObjects.length > 1 &&
        activeObjects.indexOf(target) === -1 &&
        activeObject !== target &&
        !this._isSelectionKeyPressed(e)) ||
      (target && !target.evented) ||
      (target && !target.selectable && activeObject && activeObject !== target)
    );
  }

  /**
   * This method will take in consideration a modifier key pressed and the control we are
   * about to drag, and try to guess the anchor point ( origin ) of the transormation.
   * This should be really in the realm of controls, and we should remove specific code for legacy
   * embedded actions.
   * @TODO this probably deserve discussion/rediscovery and change/refactor
   * @private
   * @deprecated
   * @param {FabricObject} target
   * @param {string} action
   * @param {boolean} altKey
   * @returns {boolean} true if the transformation should be centered
   */
  private _shouldCenterTransform(
    target: FabricObject,
    action: string,
    modifierKeyPressed: boolean
  ) {
    if (!target) {
      return;
    }

    let centerTransform;

    if (
      action === 'scale' ||
      action === 'scaleX' ||
      action === 'scaleY' ||
      action === 'resizing'
    ) {
      centerTransform = this.centeredScaling || target.centeredScaling;
    } else if (action === 'rotate') {
      centerTransform = this.centeredRotation || target.centeredRotation;
    }

    return centerTransform ? !modifierKeyPressed : modifierKeyPressed;
  }

  /**
   * Given the control clicked, determine the origin of the transform.
   * This is bad because controls can totally have custom names
   * should disappear before release 4.0
   * @private
   * @deprecated
   */
  _getOriginFromCorner(
    target: FabricObject,
    controlName: string
  ): { x: TOriginX; y: TOriginY } {
    const origin = {
      x: target.originX,
      y: target.originY,
    };
    // is a left control ?
    if (['ml', 'tl', 'bl'].includes(controlName)) {
      origin.x = 'right';
      // is a right control ?
    } else if (['mr', 'tr', 'br'].includes(controlName)) {
      origin.x = 'left';
    }
    // is a top control ?
    if (['tl', 'mt', 'tr'].includes(controlName)) {
      origin.y = 'bottom';
      // is a bottom control ?
    } else if (['bl', 'mb', 'br'].includes(controlName)) {
      origin.y = 'top';
    }
    return origin;
  }

  /**
   * @private
   * @param {Event} e Event object
   * @param {FaricObject} target
   */
  _setupCurrentTransform(
    e: TPointerEvent,
    target: FabricObject,
    alreadySelected: boolean
  ): void {
    if (!target) {
      return;
    }
    const pointer = target.group
      ? // transform pointer to target's containing coordinate plane
        sendPointToPlane(
          this.getPointer(e),
          undefined,
          target.group.calcTransformMatrix()
        )
      : this.getPointer(e);
    const corner = target.__corner || '',
      control = target.controls[corner],
      actionHandler =
        alreadySelected && corner
          ? control.getActionHandler(e, target, control)
          : dragHandler,
      action = getActionFromCorner(alreadySelected, corner, e, target),
      origin = this._getOriginFromCorner(target, corner),
      altKey = e[this.centeredKey as ModifierKey],
      /**
       * relative to target's containing coordinate plane
       * both agree on every point
       **/
      transform: Transform = {
        target: target,
        action: action,
        actionHandler,
        actionPerformed: false,
        corner,
        scaleX: target.scaleX,
        scaleY: target.scaleY,
        skewX: target.skewX,
        skewY: target.skewY,
        offsetX: pointer.x - target.left,
        offsetY: pointer.y - target.top,
        originX: origin.x,
        originY: origin.y,
        ex: pointer.x,
        ey: pointer.y,
        lastX: pointer.x,
        lastY: pointer.y,
        theta: degreesToRadians(target.angle),
        width: target.width,
        height: target.height,
        shiftKey: e.shiftKey,
        altKey: altKey,
        original: {
          ...saveObjectTransform(target),
          originX: origin.x,
          originY: origin.y,
        },
      };

    if (this._shouldCenterTransform(target, action, altKey)) {
      transform.originX = 'center';
      transform.originY = 'center';
    }
    this._currentTransform = transform;
    // @ts-ignore
    this._beforeTransform(e);
  }

  /**
   * Set the cursor type of the canvas element
   * @param {String} value Cursor type of the canvas element.
   * @see http://www.w3.org/TR/css3-ui/#cursor
   */
  setCursor(value: CSSStyleDeclaration['cursor']): void {
    this.upperCanvasEl.style.cursor = value;
  }

  /**
   * @private
   * @param {CanvasRenderingContext2D} ctx to draw the selection on
   */
  _drawSelection(ctx: CanvasRenderingContext2D): void {
    const { ex, ey, left, top } = this._groupSelector,
      start = new Point(ex, ey).transform(this.viewportTransform),
      extent = new Point(ex + left, ey + top).transform(this.viewportTransform),
      strokeOffset = this.selectionLineWidth / 2;
    let minX = Math.min(start.x, extent.x),
      minY = Math.min(start.y, extent.y),
      maxX = Math.max(start.x, extent.x),
      maxY = Math.max(start.y, extent.y);

    if (this.selectionColor) {
      ctx.fillStyle = this.selectionColor;
      ctx.fillRect(minX, minY, maxX - minX, maxY - minY);
    }

    if (!this.selectionLineWidth || !this.selectionBorderColor) {
      return;
    }
    ctx.lineWidth = this.selectionLineWidth;
    ctx.strokeStyle = this.selectionBorderColor;

    minX += strokeOffset;
    minY += strokeOffset;
    maxX -= strokeOffset;
    maxY -= strokeOffset;
    // selection border
    // @TODO: is _setLineDash still necessary on modern canvas?
    FabricObject.prototype._setLineDash.call(
      this,
      ctx,
      this.selectionDashArray
    );
    ctx.strokeRect(minX, minY, maxX - minX, maxY - minY);
  }

  /**
   * Method that determines what object we are clicking on
   * the skipGroup parameter is for internal use, is needed for shift+click action
   * 11/09/2018 TODO: would be cool if findTarget could discern between being a full target
   * or the outside part of the corner.
   * @param {Event} e mouse event
   * @param {Boolean} skipGroup when true, activeGroup is skipped and only objects are traversed through
   * @return {FabricObject | null} the target found
   */
  findTarget(e: TPointerEvent, skipGroup = false): FabricObject | undefined {
    if (this.skipTargetFind) {
      return undefined;
    }

    const pointer = this.getPointer(e, true),
      activeObject = this._activeObject,
      aObjects = this.getActiveObjects(),
      isTouch = isTouchEvent(e),
      shouldLookForActive =
        (aObjects.length > 1 && !skipGroup) || aObjects.length === 1;

    // first check current group (if one exists)
    // active group does not check sub targets like normal groups.
    // if active group just exits.
    this.targets = [];

    // if we hit the corner of an activeObject, let's return that.
    if (
      // ts doesn't get that if shouldLookForActive is true, activeObject exists
      activeObject &&
      shouldLookForActive &&
      activeObject._findTargetCorner(pointer, isTouch)
    ) {
      return activeObject;
    }
    if (
      aObjects.length > 1 &&
      isActiveSelection(activeObject) &&
      !skipGroup &&
      this.searchPossibleTargets([activeObject], pointer)
    ) {
      return activeObject;
    }

    let activeTarget;
    let activeTargetSubs: FabricObject[] = [];
    if (
      // ts doesn't get that if aObjects has one object, activeObject exists
      activeObject &&
      aObjects.length === 1 &&
      activeObject === this.searchPossibleTargets([activeObject], pointer)
    ) {
      if (!this.preserveObjectStacking) {
        return activeObject;
      } else {
        activeTarget = activeObject;
        activeTargetSubs = this.targets;
        this.targets = [];
      }
    }
    const target = this.searchPossibleTargets(this._objects, pointer);
    if (
      e[this.altSelectionKey as ModifierKey] &&
      target &&
      activeTarget &&
      target !== activeTarget
    ) {
      this.targets = activeTargetSubs;
      return activeTarget;
    }
    return target;
  }

  /**
   * Checks point is inside the object.
   * @param {Object} [pointer] x,y object of point coordinates we want to check.
   * @param {FabricObject} obj Object to test against
   * @param {Object} [globalPointer] x,y object of point coordinates relative to canvas used to search per pixel target.
   * @return {Boolean} true if point is contained within an area of given object
   * @private
   */
  _checkTarget(
    pointer: Point,
    obj: FabricObject,
    globalPointer: Point
  ): boolean {
    if (
      obj &&
      obj.visible &&
      obj.evented &&
      // http://www.geog.ubc.ca/courses/klink/gis.notes/ncgia/u32.html
      // http://idav.ucdavis.edu/~okreylos/TAship/Spring2000/PointInPolygon.html
      obj.containsPoint(pointer)
    ) {
      if (
        (this.perPixelTargetFind || obj.perPixelTargetFind) &&
        !(obj as unknown as IText).isEditing
      ) {
        if (!this.isTargetTransparent(obj, globalPointer.x, globalPointer.y)) {
          return true;
        }
      } else {
        return true;
      }
    }
    return false;
  }

  /**
   * Internal Function used to search inside objects an object that contains pointer in bounding box or that contains pointerOnCanvas when painted
   * @param {Array} [objects] objects array to look into
   * @param {Object} [pointer] x,y object of point coordinates we want to check.
   * @return {FabricObject} **top most object from given `objects`** that contains pointer
   * @private
   */
  _searchPossibleTargets(
    objects: FabricObject[],
    pointer: Point
  ): FabricObject | undefined {
    // Cache all targets where their bounding box contains point.
    let target,
      i = objects.length;
    // Do not check for currently grouped objects, since we check the parent group itself.
    // until we call this function specifically to search inside the activeGroup
    while (i--) {
      const objToCheck = objects[i];
      const pointerToUse = objToCheck.group
        ? this._normalizePointer(objToCheck.group, pointer)
        : pointer;
      if (this._checkTarget(pointerToUse, objToCheck, pointer)) {
        target = objects[i];
        if (isCollection(target) && target.subTargetCheck) {
          const subTarget = this._searchPossibleTargets(
            target._objects,
            pointer
          );
          subTarget && this.targets.push(subTarget);
        }
        break;
      }
    }
    return target;
  }

  /**
   * Function used to search inside objects an object that contains pointer in bounding box or that contains pointerOnCanvas when painted
   * @see {@link fabric.Canvas#_searchPossibleTargets}
   * @param {FabricObject[]} [objects] objects array to look into
   * @param {Object} [pointer] x,y object of point coordinates we want to check.
   * @return {FabricObject} **top most object on screen** that contains pointer
   */
  searchPossibleTargets(
    objects: FabricObject[],
    pointer: Point
  ): FabricObject | undefined {
    const target = this._searchPossibleTargets(objects, pointer);
    // if we found something in this.targets, and the group is interactive, return that subTarget
    // TODO: reverify why interactive. the target should be returned always, but selected only
    // if interactive.
    return target &&
      isCollection(target) &&
      target.interactive &&
      this.targets[0]
      ? this.targets[0]
      : target;
  }

  /**
   * Returns pointer coordinates without the effect of the viewport
   * @param {Object} pointer with "x" and "y" number values in canvas HTML coordinates
   * @return {Object} object with "x" and "y" number values in fabricCanvas coordinates
   */
  restorePointerVpt(pointer: Point): Point {
    return pointer.transform(invertTransform(this.viewportTransform));
  }

  /**
   * Returns pointer coordinates relative to canvas.
   * Can return coordinates with or without viewportTransform.
   * ignoreVpt false gives back coordinates that represent
   * the point clicked on canvas element.
   * ignoreVpt true gives back coordinates after being processed
   * by the viewportTransform ( sort of coordinates of what is displayed
   * on the canvas where you are clicking.
   * ignoreVpt true = HTMLElement coordinates relative to top,left
   * ignoreVpt false, default = fabric space coordinates, the same used for shape position
   * To interact with your shapes top and left you want to use ignoreVpt true
   * most of the time, while ignoreVpt false will give you coordinates
   * compatible with the object.oCoords system.
   * of the time.
   * @param {Event} e
   * @param {Boolean} ignoreVpt
   * @return {Point}
   */
  getPointer(e: TPointerEvent, ignoreVpt = false): Point {
    // return cached values if we are in the event processing chain
    if (this._absolutePointer && !ignoreVpt) {
      return this._absolutePointer;
    }
    if (this._pointer && ignoreVpt) {
      return this._pointer;
    }

    const upperCanvasEl = this.upperCanvasEl,
      bounds = upperCanvasEl.getBoundingClientRect();
    let pointer = getPointer(e),
      boundsWidth = bounds.width || 0,
      boundsHeight = bounds.height || 0;

    if (!boundsWidth || !boundsHeight) {
      if ('top' in bounds && 'bottom' in bounds) {
        boundsHeight = Math.abs(bounds.top - bounds.bottom);
      }
      if ('right' in bounds && 'left' in bounds) {
        boundsWidth = Math.abs(bounds.right - bounds.left);
      }
    }

    this.calcOffset();
    pointer.x = pointer.x - this._offset.left;
    pointer.y = pointer.y - this._offset.top;
    if (!ignoreVpt) {
      pointer = this.restorePointerVpt(pointer);
    }

    const retinaScaling = this.getRetinaScaling();
    if (retinaScaling !== 1) {
      pointer.x /= retinaScaling;
      pointer.y /= retinaScaling;
    }

    // If bounds are not available (i.e. not visible), do not apply scale.
    const cssScale =
      boundsWidth === 0 || boundsHeight === 0
        ? new Point(1, 1)
        : new Point(
            upperCanvasEl.width / boundsWidth,
            upperCanvasEl.height / boundsHeight
          );

    return pointer.multiply(cssScale);
  }

  /**
   * Sets dimensions (width, height) of this canvas instance. when options.cssOnly flag active you should also supply the unit of measure (px/%/em)
   * @param {Object}        dimensions                    Object with width/height properties
   * @param {Number|String} [dimensions.width]            Width of canvas element
   * @param {Number|String} [dimensions.height]           Height of canvas element
   * @param {Object}        [options]                     Options object
   * @param {Boolean}       [options.backstoreOnly=false] Set the given dimensions only as canvas backstore dimensions
   * @param {Boolean}       [options.cssOnly=false]       Set the given dimensions only as css dimensions
   * @return {Canvas} thisArg
   */
  setDimensions(dimensions: TSize, options?: TCanvasSizeOptions) {
    // @ts-ignore
    this._resetTransformEventData();
    super.setDimensions(dimensions, options);
    if (this.isCurrentlyDrawing()) {
      this.freeDrawingBrush!._setBrushStyles(this.contextTop);
    }
  }

  /**
   * Helper for setting width/height
   * @private
   * @param {String} prop property (width|height)
   * @param {Number} value value to set property to
   */
  _setBackstoreDimension(prop: keyof TSize, value: number) {
    super._setBackstoreDimension(prop, value);
    this.upperCanvasEl[prop] = value;
    this.cacheCanvasEl[prop] = value;
  }

  /**
   * Helper for setting css width/height
   * @private
   * @param {String} prop property (width|height)
   * @param {String} value value to set property to
   */
  _setCssDimension(prop: keyof TSize, value: string) {
    super._setCssDimension(prop, value);
    this.upperCanvasEl.style[prop] = value;
    this.wrapperEl.style[prop] = value;
  }

  /**
   * @private
   * @throws {CANVAS_INIT_ERROR} If canvas can not be initialized
   */
  _createUpperCanvas() {
    const lowerCanvasEl = this.lowerCanvasEl;

    // if there is no upperCanvas (most common case) we create one.
    if (!this.upperCanvasEl) {
      this.upperCanvasEl = this._createCanvasElement();
    }
    const upperCanvasEl = this.upperCanvasEl;
    // we assign the same classname of the lowerCanvas
    upperCanvasEl.className = lowerCanvasEl.className;
    // but then we remove the lower-canvas specific className
    upperCanvasEl.classList.remove('lower-canvas');
    // we add the specific upper-canvas class
    upperCanvasEl.classList.add('upper-canvas');
    upperCanvasEl.setAttribute('data-fabric', 'top');
    this.wrapperEl.appendChild(upperCanvasEl);
    upperCanvasEl.style.cssText = lowerCanvasEl.style.cssText;
    this._applyCanvasStyle(upperCanvasEl);
    upperCanvasEl.setAttribute('draggable', 'true');
    this.contextTop = upperCanvasEl.getContext(
      '2d'
    ) as CanvasRenderingContext2D;
  }

  /**
   * @private
   */
  _createCacheCanvas() {
    this.cacheCanvasEl = this._createCanvasElement();
    this.cacheCanvasEl.setAttribute('width', `${this.width}`);
    this.cacheCanvasEl.setAttribute('height', `${this.height}`);
    this.contextCache = this.cacheCanvasEl.getContext(
      '2d'
    ) as CanvasRenderingContext2D;
  }

  /**
   * @private
   */
  _initWrapperElement() {
    if (this.wrapperEl) {
      return;
    }
    const container = getEnv().document.createElement('div');
    container.classList.add(this.containerClass);
    this.wrapperEl = wrapElement(this.lowerCanvasEl, container);
    this.wrapperEl.setAttribute('data-fabric', 'wrapper');
    setStyle(this.wrapperEl, {
      width: `${this.width}px`,
      height: `${this.height}px`,
      position: 'relative',
    });
    makeElementUnselectable(this.wrapperEl);
  }

  /**
   * @private
   * @param {HTMLCanvasElement} element canvas element to apply styles on
   */
  _applyCanvasStyle(element: HTMLCanvasElement) {
    const width = this.width || element.width,
      height = this.height || element.height;

    setStyle(element, {
      position: 'absolute',
      width: width + 'px',
      height: height + 'px',
      left: 0,
      top: 0,
      'touch-action': this.allowTouchScrolling ? 'manipulation' : 'none',
      '-ms-touch-action': this.allowTouchScrolling ? 'manipulation' : 'none',
    });
    element.width = width;
    element.height = height;
    makeElementUnselectable(element);
  }

  /**
   * Returns context of top canvas where interactions are drawn
   * @returns {CanvasRenderingContext2D}
   */
  getTopContext(): CanvasRenderingContext2D {
    return this.contextTop;
  }

  /**
   * Returns context of canvas where object selection is drawn
   * @alias
   * @return {CanvasRenderingContext2D}
   */
  getSelectionContext(): CanvasRenderingContext2D {
    return this.contextTop;
  }

  /**
   * Returns &lt;canvas> element on which object selection is drawn
   * @return {HTMLCanvasElement}
   */
  getSelectionElement(): HTMLCanvasElement {
    return this.upperCanvasEl;
  }

  isCurrentlyDrawing(): this is AssertKeys<this, 'freeDrawingBrush'> {
    return !!(this.isDrawingMode && this.freeDrawingBrush?.active);
  }

  /**
   * Returns currently active object
   * @return {FabricObject | null} active object
   */
  getActiveObject(): FabricObject | undefined {
    return this._activeObject;
  }

  /**
   * Returns an array with the current selected objects
   * @return {FabricObject[]} active objects array
   */
  getActiveObjects(): FabricObject[] {
    const active = this._activeObject;
    if (active) {
      if (isActiveSelection(active)) {
        return [...active._objects];
      } else {
        return [active];
      }
    }
    return [];
  }

  /**
   * @private
   * Compares the old activeObject with the current one and fires correct events
   * @param {FabricObject[]} oldObjects old activeObject
   * @param {TPointerEvent} e mouse event triggering the selection events
   */
  _fireSelectionEvents(oldObjects: FabricObject[], e?: TPointerEvent) {
    let somethingChanged = false,
      invalidate = false;
    const objects = this.getActiveObjects(),
      added: FabricObject[] = [],
      removed: FabricObject[] = [];

    oldObjects.forEach((target) => {
      if (!objects.includes(target)) {
        somethingChanged = true;
        target.fire('deselected', {
          e,
          target,
        });
        removed.push(target);
      }
    });

    objects.forEach((target) => {
      if (!oldObjects.includes(target)) {
        somethingChanged = true;
        target.fire('selected', {
          e,
          target,
        });
        added.push(target);
      }
    });

    if (oldObjects.length > 0 && objects.length > 0) {
      invalidate = true;
      somethingChanged &&
        this.fire('selection:updated', {
          e,
          selected: added,
          deselected: removed,
        });
    } else if (objects.length > 0) {
      invalidate = true;
      this.fire('selection:created', {
        e,
        selected: added,
      });
    } else if (oldObjects.length > 0) {
      invalidate = true;
      this.fire('selection:cleared', {
        e,
        deselected: removed,
      });
    }
    invalidate && (this._objectsToRender = undefined);
  }

  /**
   * Sets given object as the only active object on canvas
   * @param {FabricObject} object Object to set as an active one
   * @param {TPointerEvent} [e] Event (passed along when firing "object:selected")
   * @chainable
   */
  setActiveObject(object: FabricObject, e?: TPointerEvent) {
    // we can't inline this, since _setActiveObject will change what getActiveObjects returns
    const currentActives = this.getActiveObjects();
    this._setActiveObject(object, e);
    this._fireSelectionEvents(currentActives, e);
  }

  /**
   * This is a private method for now.
   * This is supposed to be equivalent to setActiveObject but without firing
   * any event. There is commitment to have this stay this way.
   * This is the functional part of setActiveObject.
   * @private
   * @param {Object} object to set as active
   * @param {Event} [e] Event (passed along when firing "object:selected")
   * @return {Boolean} true if the selection happened
   */
  _setActiveObject(object: FabricObject, e?: TPointerEvent) {
    if (this._activeObject === object) {
      return false;
    }
    if (!this._discardActiveObject(e, object)) {
      return false;
    }
    if (object.onSelect({ e })) {
      return false;
    }
    this._activeObject = object;
    return true;
  }

  /**
   * This is a private method for now.
   * This is supposed to be equivalent to discardActiveObject but without firing
   * any selection events ( can still fire object transformation events ). There is commitment to have this stay this way.
   * This is the functional part of discardActiveObject.
   * @param {Event} [e] Event (passed along when firing "object:deselected")
   * @param {Object} object the next object to set as active, reason why we are discarding this
   * @return {Boolean} true if the selection happened
   * @private
   */
  _discardActiveObject(e?: TPointerEvent, object?: FabricObject) {
    const obj = this._activeObject;
    if (obj) {
      // onDeselect return TRUE to cancel selection;
      if (obj.onDeselect({ e, object })) {
        return false;
      }
      if (this._currentTransform && this._currentTransform.target === obj) {
        // @ts-ignore
        this.endCurrentTransform(e);
      }
      this._activeObject = undefined;
    }
    return true;
  }

  /**
   * Discards currently active object and fire events. If the function is called by fabric
   * as a consequence of a mouse event, the event is passed as a parameter and
   * sent to the fire function for the custom events. When used as a method the
   * e param does not have any application.
   * @param {event} e
   * @chainable
   */
  discardActiveObject(e?: TPointerEvent) {
    const currentActives = this.getActiveObjects(),
      activeObject = this.getActiveObject();
    if (currentActives.length) {
      this.fire('before:selection:cleared', {
        e,
        deselected: [activeObject!],
      });
    }
    this._discardActiveObject(e);
    this._fireSelectionEvents(currentActives, e);
  }

  /**
   * Clears the canvas element, disposes objects, removes all event listeners and frees resources
   *
   * **CAUTION**:
   *
   * This method is **UNSAFE**.
   * You may encounter a race condition using it if there's a requested render.
   * Call this method only if you are sure rendering has settled.
   * Consider using {@link dispose} as it is **SAFE**
   *
   * @private
   */
  destroy(this: TDestroyedCanvas) {
    const wrapperEl = this.wrapperEl as HTMLDivElement,
      lowerCanvasEl = this.lowerCanvasEl!,
      upperCanvasEl = this.upperCanvasEl!,
      cacheCanvasEl = this.cacheCanvasEl!;
    // @ts-ignore
    this.removeListeners();
    super.destroy();
    wrapperEl.removeChild(upperCanvasEl);
    wrapperEl.removeChild(lowerCanvasEl);
    this._iTextInstances = [];
    this.contextCache = null;
    this.contextTop = null;
    cleanUpJsdomNode(upperCanvasEl);
    this.upperCanvasEl = undefined;
    cleanUpJsdomNode(cacheCanvasEl);
    this.cacheCanvasEl = undefined;
    if (wrapperEl.parentNode) {
      wrapperEl.parentNode.replaceChild(lowerCanvasEl, wrapperEl);
    }
    this.wrapperEl = undefined;
  }

  /**
   * Clears all contexts (background, main, top) of an instance
   */
  clear() {
    // this.discardActiveGroup();
    this.discardActiveObject();
    this.clearContext(this.contextTop);
    if (this._hasITextHandlers) {
      // @ts-ignore
      this.off('mouse:up', this._mouseUpITextHandler);
      this._iTextInstances = [];
      this._hasITextHandlers = false;
    }
    super.clear();
  }

  /**
   * Draws objects' controls (borders/controls)
   * @param {CanvasRenderingContext2D} ctx Context to render controls on
   */
  drawControls(ctx: CanvasRenderingContext2D) {
    const activeObject = this._activeObject;

    if (activeObject) {
      activeObject._renderControls(ctx);
    }
  }

  /**
   * @private
   */
  _toObject(
    instance: FabricObject,
    methodName: 'toObject' | 'toDatalessObject',
    propertiesToInclude: string[]
  ): Record<string, any> {
    // If the object is part of the current selection group, it should
    // be transformed appropriately
    // i.e. it should be serialised as it would appear if the selection group
    // were to be destroyed.
    const originalProperties = this._realizeGroupTransformOnObject(instance),
      object = super._toObject(instance, methodName, propertiesToInclude);
    //Undo the damage we did by changing all of its properties
    instance.set(originalProperties);
    return object;
  }

  /**
   * Realises an object's group transformation on it
   * @private
   * @param {FabricObject} [instance] the object to transform (gets mutated)
   * @returns the original values of instance which were changed
   */
  _realizeGroupTransformOnObject(
    instance: FabricObject
  ): Partial<typeof instance> {
    if (
      instance.group &&
      isActiveSelection(instance.group) &&
      this._activeObject === instance.group
    ) {
      const layoutProps = [
        'angle',
        'flipX',
        'flipY',
        'left',
        'scaleX',
        'scaleY',
        'skewX',
        'skewY',
        'top',
      ] as (keyof typeof instance)[];
      const originalValues = pick<typeof instance>(instance, layoutProps);
      addTransformToObject(instance, this._activeObject.calcOwnMatrix());
      return originalValues;
    } else {
      return {};
    }
  }

  /**
   * @private
   */
  _setSVGObject(
    markup: string[],
    instance: FabricObject,
    reviver: TSVGReviver
  ) {
    // If the object is in a selection group, simulate what would happen to that
    // object when the group is deselected
    const originalProperties = this._realizeGroupTransformOnObject(instance);
    super._setSVGObject(markup, instance, reviver);
    instance.set(originalProperties);
  }

  setViewportTransform(vpt: TMat2D) {
    if (
      this.renderOnAddRemove &&
      isInteractiveTextObject(this._activeObject) &&
      this._activeObject.isEditing
    ) {
      this._activeObject.clearContextTop();
    }
    super.setViewportTransform(vpt);
  }
}

Object.assign(SelectableCanvas.prototype, {
  uniformScaling: true,
  uniScaleKey: 'shiftKey',
  centeredScaling: false,
  centeredRotation: false,
  centeredKey: 'altKey',
  altActionKey: 'shiftKey',
  selection: true,
  selectionKey: 'shiftKey',
  altSelectionKey: null,
  selectionColor: 'rgba(100, 100, 255, 0.3)', // blue
  selectionDashArray: [],
  selectionBorderColor: 'rgba(255, 255, 255, 0.3)',
  selectionLineWidth: 1,
  selectionFullyContained: false,
  hoverCursor: 'move',
  moveCursor: 'move',
  defaultCursor: 'default',
  freeDrawingCursor: 'crosshair',
  notAllowedCursor: 'not-allowed',
  containerClass: 'canvas-container',
  perPixelTargetFind: false,
  targetFindTolerance: 0,
  skipTargetFind: false,
  preserveObjectStacking: false,
  stopContextMenu: false,
  fireRightClick: false,
  fireMiddleClick: false,
  enablePointerEvents: false,
});<|MERGE_RESOLUTION|>--- conflicted
+++ resolved
@@ -1,14 +1,7 @@
-<<<<<<< HEAD
-import { fabric } from '../../HEADER';
 import type { BaseBrush } from '../brushes/base_brush.class';
-import { dragHandler, getActionFromCorner } from '../controls/actions';
-=======
-import { getEnv } from '../env';
 import { dragHandler } from '../controls/drag';
 import { getActionFromCorner } from '../controls/util';
-import { Point } from '../point.class';
-import { FabricObject } from '../shapes/Object/FabricObject';
->>>>>>> e5dc0d2f
+import { getEnv } from '../env';
 import {
   CanvasEvents,
   ModifierKey,
@@ -36,7 +29,6 @@
   saveObjectTransform,
 } from '../util/misc/objectTransforms';
 import { pick } from '../util/misc/pick';
-import { sendPointToPlane } from '../util/misc/planeChange';
 import { degreesToRadians } from '../util/misc/radiansDegreesConversion';
 import {
   isActiveSelection,
@@ -44,30 +36,10 @@
   isFabricObjectCached,
   isInteractiveTextObject,
 } from '../util/types';
-<<<<<<< HEAD
 import { StaticCanvas, TCanvasSizeOptions } from './static_canvas.class';
-=======
-import { invertTransform, transformPoint } from '../util/misc/matrix';
-import { isTransparent } from '../util/misc/isTransparent';
-import { TMat2D, TOriginX, TOriginY, TSize } from '../typedefs';
-import { degreesToRadians } from '../util/misc/radiansDegreesConversion';
-import { getPointer, isTouchEvent } from '../util/dom_event';
-import type { IText } from '../shapes/itext.class';
-import {
-  cleanUpJsdomNode,
-  makeElementUnselectable,
-  wrapElement,
-} from '../util/dom_misc';
-import { setStyle } from '../util/dom_style';
-import type { BaseBrush } from '../brushes/base_brush.class';
-import type { Textbox } from '../shapes/textbox.class';
-import { pick } from '../util/misc/pick';
-import { TSVGReviver } from '../typedefs';
-import { sendPointToPlane } from '../util/misc/planeChange';
->>>>>>> e5dc0d2f
 
 type TDestroyedCanvas = Omit<
-  SelectableCanvas<CanvasEvents>,
+  StaticCanvas,
   | 'contextTop'
   | 'contextCache'
   | 'lowerCanvasEl'
