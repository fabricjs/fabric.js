import { getEnv } from '../env';
import { dragHandler } from '../controls/drag';
import { getActionFromCorner } from '../controls/util';
import { Point } from '../point.class';
import { FabricObject } from '../shapes/Object/FabricObject';
import {
  CanvasEvents,
  ModifierKey,
  TOptionalModifierKey,
  TPointerEvent,
  Transform,
} from '../EventTypeDefs';
import {
  addTransformToObject,
  saveObjectTransform,
} from '../util/misc/objectTransforms';
import { StaticCanvas, TCanvasSizeOptions } from './static_canvas.class';
import {
  isActiveSelection,
  isCollection,
  isFabricObjectCached,
} from '../util/types';
import { invertTransform, transformPoint } from '../util/misc/matrix';
import { isTransparent } from '../util/misc/isTransparent';
import { TOriginX, TOriginY, TSize } from '../typedefs';
import { degreesToRadians } from '../util/misc/radiansDegreesConversion';
import { getPointer, isTouchEvent } from '../util/dom_event';
import type { IText } from '../shapes/itext.class';
import {
  cleanUpJsdomNode,
  makeElementUnselectable,
  wrapElement,
} from '../util/dom_misc';
import { setStyle } from '../util/dom_style';
import type { BaseBrush } from '../brushes/base_brush.class';
import type { Textbox } from '../shapes/textbox.class';
import { pick } from '../util/misc/pick';
import { TSVGReviver } from '../typedefs';
import { sendPointToPlane } from '../util/misc/planeChange';

type TDestroyedCanvas = Omit<
  SelectableCanvas<CanvasEvents>,
  | 'contextTop'
  | 'contextCache'
  | 'lowerCanvasEl'
  | 'upperCanvasEl'
  | 'cacheCanvasEl'
  | 'wrapperEl'
> & {
  wrapperEl?: HTMLDivElement;
  cacheCanvasEl?: HTMLCanvasElement;
  upperCanvasEl?: HTMLCanvasElement;
  lowerCanvasEl?: HTMLCanvasElement;
  contextCache?: CanvasRenderingContext2D | null;
  contextTop?: CanvasRenderingContext2D | null;
};

/**
 * Canvas class
 * @class Canvas
 * @extends StaticCanvas
 * @tutorial {@link http://fabricjs.com/fabric-intro-part-1#canvas}
 *
 * @fires object:modified at the end of a transform
 * @fires object:rotating while an object is being rotated from the control
 * @fires object:scaling while an object is being scaled by controls
 * @fires object:moving while an object is being dragged
 * @fires object:skewing while an object is being skewed from the controls
 *
 * @fires before:transform before a transform is is started
 * @fires before:selection:cleared
 * @fires selection:cleared
 * @fires selection:updated
 * @fires selection:created
 *
 * @fires path:created after a drawing operation ends and the path is added
 * @fires mouse:down
 * @fires mouse:move
 * @fires mouse:up
 * @fires mouse:down:before  on mouse down, before the inner fabric logic runs
 * @fires mouse:move:before on mouse move, before the inner fabric logic runs
 * @fires mouse:up:before on mouse up, before the inner fabric logic runs
 * @fires mouse:over
 * @fires mouse:out
 * @fires mouse:dblclick whenever a native dbl click event fires on the canvas.
 *
 * @fires dragover
 * @fires dragenter
 * @fires dragleave
 * @fires drag:enter object drag enter
 * @fires drag:leave object drag leave
 * @fires drop:before before drop event. Prepare for the drop event (same native event).
 * @fires drop
 * @fires drop:after after drop event. Run logic on canvas after event has been accepted/declined (same native event).
 * @example
 * let a: fabric.Object, b: fabric.Object;
 * let flag = false;
 * canvas.add(a, b);
 * a.on('drop:before', opt => {
 *  //  we want a to accept the drop even though it's below b in the stack
 *  flag = this.canDrop(opt.e);
 * });
 * b.canDrop = function(e) {
 *  !flag && this.callSuper('canDrop', e);
 * }
 * b.on('dragover', opt => b.set('fill', opt.dropTarget === b ? 'pink' : 'black'));
 * a.on('drop', opt => {
 *  opt.e.defaultPrevented  //  drop occurred
 *  opt.didDrop             //  drop occurred on canvas
 *  opt.target              //  drop target
 *  opt.target !== a && a.set('text', 'I lost');
 * });
 * canvas.on('drop:after', opt => {
 *  //  inform user who won
 *  if(!opt.e.defaultPrevented) {
 *    // no winners
 *  }
 *  else if(!opt.didDrop) {
 *    //  my objects didn't win, some other lucky object
 *  }
 *  else {
 *    //  we have a winner it's opt.target!!
 *  }
 * })
 *
 * @fires after:render at the end of the render process, receives the context in the callback
 * @fires before:render at start the render process, receives the context in the callback
 *
 * @fires contextmenu:before
 * @fires contextmenu
 * @example
 * let handler;
 * targets.forEach(target => {
 *   target.on('contextmenu:before', opt => {
 *     //  decide which target should handle the event before canvas hijacks it
 *     if (someCaseHappens && opt.targets.includes(target)) {
 *       handler = target;
 *     }
 *   });
 *   target.on('contextmenu', opt => {
 *     //  do something fantastic
 *   });
 * });
 * canvas.on('contextmenu', opt => {
 *   if (!handler) {
 *     //  no one takes responsibility, it's always left to me
 *     //  let's show them how it's done!
 *   }
 * });
 *
 */
export class SelectableCanvas<
  EventSpec extends CanvasEvents = CanvasEvents
> extends StaticCanvas<EventSpec> {
  /**
   * When true, objects can be transformed by one side (unproportionally)
   * when dragged on the corners that normally would not do that.
   * @type Boolean
   * @default
   * @since fabric 4.0 // changed name and default value
   */
  declare uniformScaling: boolean;

  /**
   * Indicates which key switches uniform scaling.
   * values: 'altKey', 'shiftKey', 'ctrlKey'.
   * If `null` or 'none' or any other string that is not a modifier key
   * feature is disabled.
   * totally wrong named. this sounds like `uniform scaling`
   * if Canvas.uniformScaling is true, pressing this will set it to false
   * and viceversa.
   * @since 1.6.2
   * @type ModifierKey
   * @default
   */
  declare uniScaleKey: TOptionalModifierKey;

  /**
   * When true, objects use center point as the origin of scale transformation.
   * <b>Backwards incompatibility note:</b> This property replaces "centerTransform" (Boolean).
   * @since 1.3.4
   * @type Boolean
   * @default
   */
  declare centeredScaling: boolean;

  /**
   * When true, objects use center point as the origin of rotate transformation.
   * <b>Backwards incompatibility note:</b> This property replaces "centerTransform" (Boolean).
   * @since 1.3.4
   * @type Boolean
   * @default
   */
  declare centeredRotation: boolean;

  /**
   * Indicates which key enable centered Transform
   * values: 'altKey', 'shiftKey', 'ctrlKey'.
   * If `null` or 'none' or any other string that is not a modifier key
   * feature is disabled feature disabled.
   * @since 1.6.2
   * @type ModifierKey
   * @default
   */
  declare centeredKey: TOptionalModifierKey;

  /**
   * Indicates which key enable alternate action on corner
   * values: 'altKey', 'shiftKey', 'ctrlKey'.
   * If `null` or 'none' or any other string that is not a modifier key
   * feature is disabled feature disabled.
   * @since 1.6.2
   * @type ModifierKey
   * @default
   */
  declare altActionKey: TOptionalModifierKey;

  /**
   * Indicates that canvas is interactive. This property should not be changed.
   * @type Boolean
   * @default
   */
  interactive = true;

  /**
   * Indicates whether group selection should be enabled
   * @type Boolean
   * @default
   */
  declare selection: boolean;

  /**
   * Indicates which key or keys enable multiple click selection
   * Pass value as a string or array of strings
   * values: 'altKey', 'shiftKey', 'ctrlKey'.
   * If `null` or empty or containing any other string that is not a modifier key
   * feature is disabled.
   * @since 1.6.2
   * @type ModifierKey|ModifierKey[]
   * @default
   */
  declare selectionKey: TOptionalModifierKey | ModifierKey[];

  /**
   * Indicates which key enable alternative selection
   * in case of target overlapping with active object
   * values: 'altKey', 'shiftKey', 'ctrlKey'.
   * For a series of reason that come from the general expectations on how
   * things should work, this feature works only for preserveObjectStacking true.
   * If `null` or 'none' or any other string that is not a modifier key
   * feature is disabled.
   * @since 1.6.5
   * @type null|ModifierKey
   * @default
   */
  declare altSelectionKey: TOptionalModifierKey;

  /**
   * Color of selection
   * @type String
   * @default
   */
  declare selectionColor: string;

  /**
   * Default dash array pattern
   * If not empty the selection border is dashed
   * @type Array
   */
  declare selectionDashArray: number[];

  /**
   * Color of the border of selection (usually slightly darker than color of selection itself)
   * @type String
   * @default
   */
  declare selectionBorderColor: string;

  /**
   * Width of a line used in object/group selection
   * @type Number
   * @default
   */
  declare selectionLineWidth: number;

  /**
   * Select only shapes that are fully contained in the dragged selection rectangle.
   * @type Boolean
   * @default
   */
  declare selectionFullyContained: boolean;

  /**
   * Default cursor value used when hovering over an object on canvas
   * @type CSSStyleDeclaration['cursor']
   * @default move
   */
  declare hoverCursor: CSSStyleDeclaration['cursor'];

  /**
   * Default cursor value used when moving an object on canvas
   * @type CSSStyleDeclaration['cursor']
   * @default move
   */
  declare moveCursor: CSSStyleDeclaration['cursor'];

  /**
   * Default cursor value used for the entire canvas
   * @type String
   * @default default
   */
  declare defaultCursor: CSSStyleDeclaration['cursor'];

  /**
   * Cursor value used during free drawing
   * @type String
   * @default crosshair
   */
  declare freeDrawingCursor: CSSStyleDeclaration['cursor'];

  /**
   * Cursor value used for disabled elements ( corners with disabled action )
   * @type String
   * @since 2.0.0
   * @default not-allowed
   */
  declare notAllowedCursor: CSSStyleDeclaration['cursor'];

  /**
   * Default element class that's given to wrapper (div) element of canvas
   * @type String
   * @default
   */
  declare containerClass: string;

  /**
   * When true, object detection happens on per-pixel basis rather than on per-bounding-box
   * @type Boolean
   * @default
   */
  declare perPixelTargetFind: boolean;

  /**
   * Number of pixels around target pixel to tolerate (consider active) during object detection
   * @type Number
   * @default
   */
  declare targetFindTolerance: number;

  /**
   * When true, target detection is skipped. Target detection will return always undefined.
   * click selection won't work anymore, events will fire with no targets.
   * if something is selected before setting it to true, it will be deselected at the first click.
   * area selection will still work. check the `selection` property too.
   * if you deactivate both, you should look into staticCanvas.
   * @type Boolean
   * @default
   */
  declare skipTargetFind: boolean;

  /**
   * When true, mouse events on canvas (mousedown/mousemove/mouseup) result in free drawing.
   * After mousedown, mousemove creates a shape,
   * and then mouseup finalizes it and adds an instance of `fabric.Path` onto canvas.
   * @tutorial {@link http://fabricjs.com/fabric-intro-part-4#free_drawing}
   * @type Boolean
   * @default
   */
  declare isDrawingMode: boolean;

  /**
   * Indicates whether objects should remain in current stack position when selected.
   * When false objects are brought to top and rendered as part of the selection group
   * @type Boolean
   * @default
   */
  declare preserveObjectStacking: boolean;

  /**
   * Indicates if the right click on canvas can output the context menu or not
   * @type Boolean
   * @since 1.6.5
   * @default
   */
  declare stopContextMenu: boolean;

  /**
   * Indicates if the canvas can fire right click events
   * @type Boolean
   * @since 1.6.5
   * @default
   */
  declare fireRightClick: boolean;

  /**
   * Indicates if the canvas can fire middle click events
   * @type Boolean
   * @since 1.7.8
   * @default
   */
  declare fireMiddleClick: boolean;

  /**
   * Keep track of the subTargets for Mouse Events
   * @type FabricObject[]
   */
  targets: FabricObject[] = [];

  /**
   * Keep track of the hovered target
   * @type FabricObject | null
   * @private
   */
  declare _hoveredTarget?: FabricObject;

  /**
   * hold the list of nested targets hovered
   * @type FabricObject[]
   * @private
   */
  _hoveredTargets: FabricObject[] = [];

  /**
   * hold the list of objects to render
   * @type FabricObject[]
   * @private
   */
  _objectsToRender?: FabricObject[] = [];

  /**
   * hold a referenfce to a data structure that contains information
   * on the current on going transform
   * @type
   * @private
   */
  _currentTransform: Transform | null = null;

  /**
   * hold a reference to a data structure used to track the selecion
   * box on canvas drag
   * on the current on going transform
   * @type
   * @private
   */
  _groupSelector: any = null;

  /**
   * internal flag used to understand if the context top requires a cleanup
   * in case this is true, the contextTop will be cleared at the next render
   * @type boolean
   * @private
   */
  contextTopDirty = false;

  /**
   * a reference to the context of an additional canvas that is used for scratch operations
   * @TODOL This is created automatically when needed, while it shouldn't. is probably not even often needed
   * and is a memory waste. We should either have one that gets added/deleted
   * @type CanvasRenderingContext2D
   * @private
   */
  declare contextCache: CanvasRenderingContext2D;

  /**
   * During a mouse event we may need the pointer multiple times in multiple functions.
   * _absolutePointer holds a reference to the pointer in fabricCanvas/design coordinates that is valid for the event
   * lifespan. Every fabricJS mouse event create and delete the cache every time
   * We do this because there are some HTML DOM inspection functions to get the actual pointer coordinates
   * @type {Point}
   */
  protected declare _absolutePointer?: Point;

  /**
   * During a mouse event we may need the pointer multiple times in multiple functions.
   * _pointer holds a reference to the pointer in html coordinates that is valid for the event
   * lifespan. Every fabricJS mouse event create and delete the cache every time
   * We do this because there are some HTML DOM inspection functions to get the actual pointer coordinates
   * @type {Point}
   */
  protected declare _pointer?: Point;

  /**
   * During a mouse event we may need the target multiple times in multiple functions.
   * _target holds a reference to the target that is valid for the event
   * lifespan. Every fabricJS mouse event create and delete the cache every time
   * @type {FabricObject}
   */
<<<<<<< HEAD
  protected _target?: FabricObject;

  upperCanvasEl: HTMLCanvasElement;
  contextTop: CanvasRenderingContext2D;
  wrapperEl: HTMLDivElement;
  cacheCanvasEl: HTMLCanvasElement;
  protected _isCurrentlyDrawing: boolean;
  freeDrawingBrush?: BaseBrush;
  _activeObject?: FabricObject;

=======
  protected declare _target?: FabricObject;

  declare upperCanvasEl: HTMLCanvasElement;
  declare contextTop: CanvasRenderingContext2D;
  declare wrapperEl: HTMLDivElement;
  declare cacheCanvasEl: HTMLCanvasElement;
  protected declare _isCurrentlyDrawing: boolean;
  declare freeDrawingBrush?: BaseBrush;
  declare _activeObject?: FabricObject;
  declare _hasITextHandlers?: boolean;
  declare _iTextInstances: (IText | Textbox)[];
>>>>>>> fa697ac0
  /**
   * Constructor
   * @param {HTMLCanvasElement | String} el canvas element to initialize instance on
   * @param {Object} [options] Options object
   * @return {Object} thisArg
   */
  constructor(el: string | HTMLCanvasElement, options = {}) {
    super(el, options);
  }

  _init(el: string | HTMLCanvasElement, options = {}) {
    this.renderAndResetBound = this.renderAndReset.bind(this);
    this.requestRenderAllBound = this.requestRenderAll.bind(this);
    this._initStatic(el, options);
    this._applyCanvasStyle(this.lowerCanvasEl);
    this._initWrapperElement();
    this._createUpperCanvas();
    // @ts-ignore
    this._initEventListeners();
    this._isRetinaScaling() && this._initRetinaScaling();
    this.calcOffset();
    this._createCacheCanvas();
  }

  /**
   * @private
   */
  _initRetinaScaling() {
    super._initRetinaScaling();
    this.__initRetinaScaling(this.upperCanvasEl, this.contextTop);
  }

  /**
   * @private
   * @param {FabricObject} obj Object that was added
   */
  _onObjectAdded(obj: FabricObject) {
    this._objectsToRender = undefined;
    super._onObjectAdded(obj);
  }

  /**
   * @private
   * @param {FabricObject} obj Object that was removed
   */
  _onObjectRemoved(obj: FabricObject) {
    this._objectsToRender = undefined;
    // removing active object should fire "selection:cleared" events
    if (obj === this._activeObject) {
      this.fire('before:selection:cleared', { deselected: [obj] });
      this._discardActiveObject();
      this.fire('selection:cleared', { deselected: [obj] });
      obj.fire('deselected', {
        target: obj,
      });
    }
    if (obj === this._hoveredTarget) {
      this._hoveredTarget = undefined;
      this._hoveredTargets = [];
    }
    super._onObjectRemoved(obj);
  }

  /**
   * Divides objects in two groups, one to render immediately
   * and one to render as activeGroup.
   * @return {Array} objects to render immediately and pushes the other in the activeGroup.
   */
  _chooseObjectsToRender(): FabricObject[] {
    const activeObjects = this.getActiveObjects();
    let objsToRender, activeGroupObjects;

    if (!this.preserveObjectStacking && activeObjects.length > 1) {
      objsToRender = [];
      activeGroupObjects = [];
      for (let i = 0, length = this._objects.length; i < length; i++) {
        const object = this._objects[i];
        if (activeObjects.indexOf(object) === -1) {
          objsToRender.push(object);
        } else {
          activeGroupObjects.push(object);
        }
      }
      if (activeObjects.length > 1 && isCollection(this._activeObject)) {
        this._activeObject._objects = activeGroupObjects;
      }
      objsToRender.push(...activeGroupObjects);
    }
    //  in case a single object is selected render it's entire parent above the other objects
    else if (!this.preserveObjectStacking && activeObjects.length === 1) {
      const target = activeObjects[0],
        ancestors = target.getAncestors(true);
      const topAncestor = (
        ancestors.length === 0 ? target : ancestors.pop()
      ) as FabricObject;
      objsToRender = this._objects.slice();
      const index = objsToRender.indexOf(topAncestor);
      index > -1 && objsToRender.splice(objsToRender.indexOf(topAncestor), 1);
      objsToRender.push(topAncestor);
    } else {
      objsToRender = this._objects;
    }
    return objsToRender;
  }

  /**
   * Renders both the top canvas and the secondary container canvas.
   */
  renderAll() {
    this.cancelRequestedRender();
    if (this.destroyed) {
      return;
    }
    if (this.contextTopDirty && !this._groupSelector && !this.isDrawingMode) {
      this.clearContext(this.contextTop);
      this.contextTopDirty = false;
    }
    if (this.hasLostContext) {
      this.renderTopLayer(this.contextTop);
      this.hasLostContext = false;
    }
    !this._objectsToRender &&
      (this._objectsToRender = this._chooseObjectsToRender());
    this.renderCanvas(this.contextContainer, this._objectsToRender);
  }

  renderTopLayer(ctx: CanvasRenderingContext2D): void {
    ctx.save();
    if (this.isDrawingMode && this._isCurrentlyDrawing) {
      this.freeDrawingBrush && this.freeDrawingBrush._render();
      this.contextTopDirty = true;
    }
    // we render the top context - last object
    if (this.selection && this._groupSelector) {
      this._drawSelection(ctx);
      this.contextTopDirty = true;
    }
    ctx.restore();
  }

  /**
   * Method to render only the top canvas.
   * Also used to render the group selection box.
   */
  renderTop() {
    const ctx = this.contextTop;
    this.clearContext(ctx);
    this.renderTopLayer(ctx);
    // todo: how do i know if the after:render is for the top or normal contex?
    this.fire('after:render', { ctx });
  }

  /**
   * Given a pointer on the canvas with a viewport applied,
   * find out the opinter in
   * @private
   */
  _normalizePointer(object: FabricObject, pointer: Point): Point {
    return transformPoint(
      this.restorePointerVpt(pointer),
      invertTransform(object.calcTransformMatrix())
    );
  }

  /**
   * Returns true if object is transparent at a certain location
   * Clarification: this is `is target transparent at location X or are controls there`
   * @TODO this seems dumb that we treat controls with transparency. we can find controls
   * programmatically without painting them, the cache canvas optimization is always valid
   * @param {FabricObject} target Object to check
   * @param {Number} x Left coordinate
   * @param {Number} y Top coordinate
   * @return {Boolean}
   */
  isTargetTransparent(target: FabricObject, x: number, y: number): boolean {
    // in case the target is the activeObject, we cannot execute this optimization
    // because we need to draw controls too.
    if (isFabricObjectCached(target) && target !== this._activeObject) {
      // optimizatio: we can reuse the cache
      const normalizedPointer = this._normalizePointer(target, new Point(x, y)),
        targetRelativeX = Math.max(
          target.cacheTranslationX + normalizedPointer.x * target.zoomX,
          0
        ),
        targetRelativeY = Math.max(
          target.cacheTranslationY + normalizedPointer.y * target.zoomY,
          0
        );

      return isTransparent(
        target._cacheContext,
        Math.round(targetRelativeX),
        Math.round(targetRelativeY),
        this.targetFindTolerance
      );
    }

    const ctx = this.contextCache,
      originalColor = target.selectionBackgroundColor,
      v = this.viewportTransform;

    target.selectionBackgroundColor = '';

    this.clearContext(ctx);

    ctx.save();
    ctx.transform(v[0], v[1], v[2], v[3], v[4], v[5]);
    target.render(ctx);
    ctx.restore();

    target.selectionBackgroundColor = originalColor;

    return isTransparent(ctx, x, y, this.targetFindTolerance);
  }

  /**
   * takes an event and determines if selection key has been pressed
   * @private
   * @param {TPointerEvent} e Event object
   */
  _isSelectionKeyPressed(e: TPointerEvent): boolean {
    const sKey = this.selectionKey;
    if (!sKey) {
      return false;
    }
    if (Array.isArray(sKey)) {
      return !!sKey.find((key) => !!key && e[key] === true);
    } else {
      return e[sKey];
    }
  }

  /**
   * @private
   * @param {TPointerEvent} e Event object
   * @param {FabricObject} target
   */
  _shouldClearSelection(e: TPointerEvent, target?: FabricObject): boolean {
    const activeObjects = this.getActiveObjects(),
      activeObject = this._activeObject;

    return !!(
      !target ||
      (target &&
        activeObject &&
        activeObjects.length > 1 &&
        activeObjects.indexOf(target) === -1 &&
        activeObject !== target &&
        !this._isSelectionKeyPressed(e)) ||
      (target && !target.evented) ||
      (target && !target.selectable && activeObject && activeObject !== target)
    );
  }

  /**
   * This method will take in consideration a modifier key pressed and the control we are
   * about to drag, and try to guess the anchor point ( origin ) of the transormation.
   * This should be really in the realm of controls, and we should remove specific code for legacy
   * embedded actions.
   * @TODO this probably deserve discussion/rediscovery and change/refactor
   * @private
   * @deprecated
   * @param {FabricObject} target
   * @param {string} action
   * @param {boolean} altKey
   * @returns {boolean} true if the transformation should be centered
   */
  private _shouldCenterTransform(
    target: FabricObject,
    action: string,
    modifierKeyPressed: boolean
  ) {
    if (!target) {
      return;
    }

    let centerTransform;

    if (
      action === 'scale' ||
      action === 'scaleX' ||
      action === 'scaleY' ||
      action === 'resizing'
    ) {
      centerTransform = this.centeredScaling || target.centeredScaling;
    } else if (action === 'rotate') {
      centerTransform = this.centeredRotation || target.centeredRotation;
    }

    return centerTransform ? !modifierKeyPressed : modifierKeyPressed;
  }

  /**
   * Given the control clicked, determine the origin of the transform.
   * This is bad because controls can totally have custom names
   * should disappear before release 4.0
   * @private
   * @deprecated
   */
  _getOriginFromCorner(
    target: FabricObject,
    controlName: string
  ): { x: TOriginX; y: TOriginY } {
    const origin = {
      x: target.originX,
      y: target.originY,
    };
    // is a left control ?
    if (['ml', 'tl', 'bl'].includes(controlName)) {
      origin.x = 'right';
      // is a right control ?
    } else if (['mr', 'tr', 'br'].includes(controlName)) {
      origin.x = 'left';
    }
    // is a top control ?
    if (['tl', 'mt', 'tr'].includes(controlName)) {
      origin.y = 'bottom';
      // is a bottom control ?
    } else if (['bl', 'mb', 'br'].includes(controlName)) {
      origin.y = 'top';
    }
    return origin;
  }

  /**
   * @private
   * @param {Event} e Event object
   * @param {FaricObject} target
   */
  _setupCurrentTransform(
    e: TPointerEvent,
    target: FabricObject,
    alreadySelected: boolean
  ): void {
    if (!target) {
      return;
    }
    const pointer = target.group
      ? // transform pointer to target's containing coordinate plane
        sendPointToPlane(
          this.getPointer(e),
          undefined,
          target.group.calcTransformMatrix()
        )
      : this.getPointer(e);
    const corner = target.__corner || '',
      control = target.controls[corner],
      actionHandler =
        alreadySelected && corner
          ? control.getActionHandler(e, target, control)
          : dragHandler,
      action = getActionFromCorner(alreadySelected, corner, e, target),
      origin = this._getOriginFromCorner(target, corner),
      altKey = e[this.centeredKey as ModifierKey],
      /**
       * relative to target's containing coordinate plane
       * both agree on every point
       **/
      transform: Transform = {
        target: target,
        action: action,
        actionHandler,
        actionPerformed: false,
        corner,
        scaleX: target.scaleX,
        scaleY: target.scaleY,
        skewX: target.skewX,
        skewY: target.skewY,
        offsetX: pointer.x - target.left,
        offsetY: pointer.y - target.top,
        originX: origin.x,
        originY: origin.y,
        ex: pointer.x,
        ey: pointer.y,
        lastX: pointer.x,
        lastY: pointer.y,
        theta: degreesToRadians(target.angle),
        width: target.width,
        height: target.height,
        shiftKey: e.shiftKey,
        altKey: altKey,
        original: {
          ...saveObjectTransform(target),
          originX: origin.x,
          originY: origin.y,
        },
      };

    if (this._shouldCenterTransform(target, action, altKey)) {
      transform.originX = 'center';
      transform.originY = 'center';
    }
    this._currentTransform = transform;
    // @ts-ignore
    this._beforeTransform(e);
  }

  /**
   * Set the cursor type of the canvas element
   * @param {String} value Cursor type of the canvas element.
   * @see http://www.w3.org/TR/css3-ui/#cursor
   */
  setCursor(value: CSSStyleDeclaration['cursor']): void {
    this.upperCanvasEl.style.cursor = value;
  }

  /**
   * @private
   * @param {CanvasRenderingContext2D} ctx to draw the selection on
   */
  _drawSelection(ctx: CanvasRenderingContext2D): void {
    const { ex, ey, left, top } = this._groupSelector,
      start = new Point(ex, ey).transform(this.viewportTransform),
      extent = new Point(ex + left, ey + top).transform(this.viewportTransform),
      strokeOffset = this.selectionLineWidth / 2;
    let minX = Math.min(start.x, extent.x),
      minY = Math.min(start.y, extent.y),
      maxX = Math.max(start.x, extent.x),
      maxY = Math.max(start.y, extent.y);

    if (this.selectionColor) {
      ctx.fillStyle = this.selectionColor;
      ctx.fillRect(minX, minY, maxX - minX, maxY - minY);
    }

    if (!this.selectionLineWidth || !this.selectionBorderColor) {
      return;
    }
    ctx.lineWidth = this.selectionLineWidth;
    ctx.strokeStyle = this.selectionBorderColor;

    minX += strokeOffset;
    minY += strokeOffset;
    maxX -= strokeOffset;
    maxY -= strokeOffset;
    // selection border
    // @TODO: is _setLineDash still necessary on modern canvas?
    FabricObject.prototype._setLineDash.call(
      this,
      ctx,
      this.selectionDashArray
    );
    ctx.strokeRect(minX, minY, maxX - minX, maxY - minY);
  }

  /**
   * Method that determines what object we are clicking on
   * the skipGroup parameter is for internal use, is needed for shift+click action
   * 11/09/2018 TODO: would be cool if findTarget could discern between being a full target
   * or the outside part of the corner.
   * @param {Event} e mouse event
   * @param {Boolean} skipGroup when true, activeGroup is skipped and only objects are traversed through
   * @return {FabricObject | null} the target found
   */
  findTarget(e: TPointerEvent, skipGroup = false): FabricObject | undefined {
    if (this.skipTargetFind) {
      return undefined;
    }

    const pointer = this.getPointer(e, true),
      activeObject = this._activeObject,
      aObjects = this.getActiveObjects(),
      isTouch = isTouchEvent(e),
      shouldLookForActive =
        (aObjects.length > 1 && !skipGroup) || aObjects.length === 1;

    // first check current group (if one exists)
    // active group does not check sub targets like normal groups.
    // if active group just exits.
    this.targets = [];

    // if we hit the corner of an activeObject, let's return that.
    if (
      // ts doesn't get that if shouldLookForActive is true, activeObject exists
      activeObject &&
      shouldLookForActive &&
      activeObject._findTargetCorner(pointer, isTouch)
    ) {
      return activeObject;
    }
    if (
      aObjects.length > 1 &&
      isActiveSelection(activeObject) &&
      !skipGroup &&
      this.searchPossibleTargets([activeObject], pointer)
    ) {
      return activeObject;
    }

    let activeTarget;
    let activeTargetSubs: FabricObject[] = [];
    if (
      // ts doesn't get that if aObjects has one object, activeObject exists
      activeObject &&
      aObjects.length === 1 &&
      activeObject === this.searchPossibleTargets([activeObject], pointer)
    ) {
      if (!this.preserveObjectStacking) {
        return activeObject;
      } else {
        activeTarget = activeObject;
        activeTargetSubs = this.targets;
        this.targets = [];
      }
    }
    const target = this.searchPossibleTargets(this._objects, pointer);
    if (
      e[this.altSelectionKey as ModifierKey] &&
      target &&
      activeTarget &&
      target !== activeTarget
    ) {
      this.targets = activeTargetSubs;
      return activeTarget;
    }
    return target;
  }

  /**
   * Checks point is inside the object.
   * @param {Object} [pointer] x,y object of point coordinates we want to check.
   * @param {FabricObject} obj Object to test against
   * @param {Object} [globalPointer] x,y object of point coordinates relative to canvas used to search per pixel target.
   * @return {Boolean} true if point is contained within an area of given object
   * @private
   */
  _checkTarget(
    pointer: Point,
    obj: FabricObject,
    globalPointer: Point
  ): boolean {
    if (
      obj &&
      obj.visible &&
      obj.evented &&
      // http://www.geog.ubc.ca/courses/klink/gis.notes/ncgia/u32.html
      // http://idav.ucdavis.edu/~okreylos/TAship/Spring2000/PointInPolygon.html
      obj.containsPoint(pointer)
    ) {
      if (
        (this.perPixelTargetFind || obj.perPixelTargetFind) &&
        !(obj as unknown as IText).isEditing
      ) {
        if (!this.isTargetTransparent(obj, globalPointer.x, globalPointer.y)) {
          return true;
        }
      } else {
        return true;
      }
    }
    return false;
  }

  /**
   * Internal Function used to search inside objects an object that contains pointer in bounding box or that contains pointerOnCanvas when painted
   * @param {Array} [objects] objects array to look into
   * @param {Object} [pointer] x,y object of point coordinates we want to check.
   * @return {FabricObject} **top most object from given `objects`** that contains pointer
   * @private
   */
  _searchPossibleTargets(
    objects: FabricObject[],
    pointer: Point
  ): FabricObject | undefined {
    // Cache all targets where their bounding box contains point.
    let target,
      i = objects.length;
    // Do not check for currently grouped objects, since we check the parent group itself.
    // until we call this function specifically to search inside the activeGroup
    while (i--) {
      const objToCheck = objects[i];
      const pointerToUse = objToCheck.group
        ? this._normalizePointer(objToCheck.group, pointer)
        : pointer;
      if (this._checkTarget(pointerToUse, objToCheck, pointer)) {
        target = objects[i];
        if (isCollection(target) && target.subTargetCheck) {
          const subTarget = this._searchPossibleTargets(
            target._objects,
            pointer
          );
          subTarget && this.targets.push(subTarget);
        }
        break;
      }
    }
    return target;
  }

  /**
   * Function used to search inside objects an object that contains pointer in bounding box or that contains pointerOnCanvas when painted
   * @see {@link fabric.Canvas#_searchPossibleTargets}
   * @param {FabricObject[]} [objects] objects array to look into
   * @param {Object} [pointer] x,y object of point coordinates we want to check.
   * @return {FabricObject} **top most object on screen** that contains pointer
   */
  searchPossibleTargets(
    objects: FabricObject[],
    pointer: Point
  ): FabricObject | undefined {
    const target = this._searchPossibleTargets(objects, pointer);
    // if we found something in this.targets, and the group is interactive, return that subTarget
    // TODO: reverify why interactive. the target should be returned always, but selected only
    // if interactive.
    return target &&
      isCollection(target) &&
      target.interactive &&
      this.targets[0]
      ? this.targets[0]
      : target;
  }

  /**
   * Returns pointer coordinates without the effect of the viewport
   * @param {Object} pointer with "x" and "y" number values in canvas HTML coordinates
   * @return {Object} object with "x" and "y" number values in fabricCanvas coordinates
   */
  restorePointerVpt(pointer: Point): Point {
    return pointer.transform(invertTransform(this.viewportTransform));
  }

  /**
   * Returns pointer coordinates relative to canvas.
   * Can return coordinates with or without viewportTransform.
   * ignoreVpt false gives back coordinates that represent
   * the point clicked on canvas element.
   * ignoreVpt true gives back coordinates after being processed
   * by the viewportTransform ( sort of coordinates of what is displayed
   * on the canvas where you are clicking.
   * ignoreVpt true = HTMLElement coordinates relative to top,left
   * ignoreVpt false, default = fabric space coordinates, the same used for shape position
   * To interact with your shapes top and left you want to use ignoreVpt true
   * most of the time, while ignoreVpt false will give you coordinates
   * compatible with the object.oCoords system.
   * of the time.
   * @param {Event} e
   * @param {Boolean} ignoreVpt
   * @return {Point}
   */
  getPointer(e: TPointerEvent, ignoreVpt = false): Point {
    // return cached values if we are in the event processing chain
    if (this._absolutePointer && !ignoreVpt) {
      return this._absolutePointer;
    }
    if (this._pointer && ignoreVpt) {
      return this._pointer;
    }

    const upperCanvasEl = this.upperCanvasEl,
      bounds = upperCanvasEl.getBoundingClientRect();
    let pointer = getPointer(e),
      boundsWidth = bounds.width || 0,
      boundsHeight = bounds.height || 0;

    if (!boundsWidth || !boundsHeight) {
      if ('top' in bounds && 'bottom' in bounds) {
        boundsHeight = Math.abs(bounds.top - bounds.bottom);
      }
      if ('right' in bounds && 'left' in bounds) {
        boundsWidth = Math.abs(bounds.right - bounds.left);
      }
    }

    this.calcOffset();
    pointer.x = pointer.x - this._offset.left;
    pointer.y = pointer.y - this._offset.top;
    if (!ignoreVpt) {
      pointer = this.restorePointerVpt(pointer);
    }

    const retinaScaling = this.getRetinaScaling();
    if (retinaScaling !== 1) {
      pointer.x /= retinaScaling;
      pointer.y /= retinaScaling;
    }

    // If bounds are not available (i.e. not visible), do not apply scale.
    const cssScale =
      boundsWidth === 0 || boundsHeight === 0
        ? new Point(1, 1)
        : new Point(
            upperCanvasEl.width / boundsWidth,
            upperCanvasEl.height / boundsHeight
          );

    return pointer.multiply(cssScale);
  }

  /**
   * Sets dimensions (width, height) of this canvas instance. when options.cssOnly flag active you should also supply the unit of measure (px/%/em)
   * @param {Object}        dimensions                    Object with width/height properties
   * @param {Number|String} [dimensions.width]            Width of canvas element
   * @param {Number|String} [dimensions.height]           Height of canvas element
   * @param {Object}        [options]                     Options object
   * @param {Boolean}       [options.backstoreOnly=false] Set the given dimensions only as canvas backstore dimensions
   * @param {Boolean}       [options.cssOnly=false]       Set the given dimensions only as css dimensions
   * @return {Canvas} thisArg
   */
  setDimensions(dimensions: TSize, options?: TCanvasSizeOptions) {
    // @ts-ignore
    this._resetTransformEventData();
    super.setDimensions(dimensions, options);
    if (this._isCurrentlyDrawing) {
      this.freeDrawingBrush &&
        this.freeDrawingBrush._setBrushStyles(this.contextTop);
    }
  }

  /**
   * Helper for setting width/height
   * @private
   * @param {String} prop property (width|height)
   * @param {Number} value value to set property to
   */
  _setBackstoreDimension(prop: keyof TSize, value: number) {
    super._setBackstoreDimension(prop, value);
    this.upperCanvasEl[prop] = value;
    this.cacheCanvasEl[prop] = value;
  }

  /**
   * Helper for setting css width/height
   * @private
   * @param {String} prop property (width|height)
   * @param {String} value value to set property to
   */
  _setCssDimension(prop: keyof TSize, value: string) {
    super._setCssDimension(prop, value);
    this.upperCanvasEl.style[prop] = value;
    this.wrapperEl.style[prop] = value;
  }

  /**
   * @private
   * @throws {CANVAS_INIT_ERROR} If canvas can not be initialized
   */
  _createUpperCanvas() {
    const lowerCanvasEl = this.lowerCanvasEl;

    // if there is no upperCanvas (most common case) we create one.
    if (!this.upperCanvasEl) {
      this.upperCanvasEl = this._createCanvasElement();
    }
    const upperCanvasEl = this.upperCanvasEl;
    // we assign the same classname of the lowerCanvas
    upperCanvasEl.className = lowerCanvasEl.className;
    // but then we remove the lower-canvas specific className
    upperCanvasEl.classList.remove('lower-canvas');
    // we add the specific upper-canvas class
    upperCanvasEl.classList.add('upper-canvas');
    upperCanvasEl.setAttribute('data-fabric', 'top');
    this.wrapperEl.appendChild(upperCanvasEl);
    upperCanvasEl.style.cssText = lowerCanvasEl.style.cssText;
    this._applyCanvasStyle(upperCanvasEl);
    upperCanvasEl.setAttribute('draggable', 'true');
    this.contextTop = upperCanvasEl.getContext(
      '2d'
    ) as CanvasRenderingContext2D;
  }

  /**
   * @private
   */
  _createCacheCanvas() {
    this.cacheCanvasEl = this._createCanvasElement();
    this.cacheCanvasEl.setAttribute('width', `${this.width}`);
    this.cacheCanvasEl.setAttribute('height', `${this.height}`);
    this.contextCache = this.cacheCanvasEl.getContext(
      '2d'
    ) as CanvasRenderingContext2D;
  }

  /**
   * @private
   */
  _initWrapperElement() {
    if (this.wrapperEl) {
      return;
    }
    const container = getEnv().document.createElement('div');
    container.classList.add(this.containerClass);
    this.wrapperEl = wrapElement(this.lowerCanvasEl, container);
    this.wrapperEl.setAttribute('data-fabric', 'wrapper');
    setStyle(this.wrapperEl, {
      width: `${this.width}px`,
      height: `${this.height}px`,
      position: 'relative',
    });
    makeElementUnselectable(this.wrapperEl);
  }

  /**
   * @private
   * @param {HTMLCanvasElement} element canvas element to apply styles on
   */
  _applyCanvasStyle(element: HTMLCanvasElement) {
    const width = this.width || element.width,
      height = this.height || element.height;

    setStyle(element, {
      position: 'absolute',
      width: width + 'px',
      height: height + 'px',
      left: 0,
      top: 0,
      'touch-action': this.allowTouchScrolling ? 'manipulation' : 'none',
      '-ms-touch-action': this.allowTouchScrolling ? 'manipulation' : 'none',
    });
    element.width = width;
    element.height = height;
    makeElementUnselectable(element);
  }

  /**
   * Returns context of top canvas where interactions are drawn
   * @returns {CanvasRenderingContext2D}
   */
  getTopContext(): CanvasRenderingContext2D {
    return this.contextTop;
  }

  /**
   * Returns context of canvas where object selection is drawn
   * @alias
   * @return {CanvasRenderingContext2D}
   */
  getSelectionContext(): CanvasRenderingContext2D {
    return this.contextTop;
  }

  /**
   * Returns &lt;canvas> element on which object selection is drawn
   * @return {HTMLCanvasElement}
   */
  getSelectionElement(): HTMLCanvasElement {
    return this.upperCanvasEl;
  }

  /**
   * Returns currently active object
   * @return {FabricObject | null} active object
   */
  getActiveObject(): FabricObject | undefined {
    return this._activeObject;
  }

  /**
   * Returns an array with the current selected objects
   * @return {FabricObject[]} active objects array
   */
  getActiveObjects(): FabricObject[] {
    const active = this._activeObject;
    if (active) {
      if (isActiveSelection(active)) {
        return [...active._objects];
      } else {
        return [active];
      }
    }
    return [];
  }

  /**
   * @private
   * Compares the old activeObject with the current one and fires correct events
   * @param {FabricObject[]} oldObjects old activeObject
   * @param {TPointerEvent} e mouse event triggering the selection events
   */
  _fireSelectionEvents(oldObjects: FabricObject[], e?: TPointerEvent) {
    let somethingChanged = false,
      invalidate = false;
    const objects = this.getActiveObjects(),
      added: FabricObject[] = [],
      removed: FabricObject[] = [];

    oldObjects.forEach((target) => {
      if (!objects.includes(target)) {
        somethingChanged = true;
        target.fire('deselected', {
          e,
          target,
        });
        removed.push(target);
      }
    });

    objects.forEach((target) => {
      if (!oldObjects.includes(target)) {
        somethingChanged = true;
        target.fire('selected', {
          e,
          target,
        });
        added.push(target);
      }
    });

    if (oldObjects.length > 0 && objects.length > 0) {
      invalidate = true;
      somethingChanged &&
        this.fire('selection:updated', {
          e,
          selected: added,
          deselected: removed,
        });
    } else if (objects.length > 0) {
      invalidate = true;
      this.fire('selection:created', {
        e,
        selected: added,
      });
    } else if (oldObjects.length > 0) {
      invalidate = true;
      this.fire('selection:cleared', {
        e,
        deselected: removed,
      });
    }
    invalidate && (this._objectsToRender = undefined);
  }

  /**
   * Sets given object as the only active object on canvas
   * @param {FabricObject} object Object to set as an active one
   * @param {TPointerEvent} [e] Event (passed along when firing "object:selected")
   * @chainable
   */
  setActiveObject(object: FabricObject, e?: TPointerEvent) {
    // we can't inline this, since _setActiveObject will change what getActiveObjects returns
    const currentActives = this.getActiveObjects();
    this._setActiveObject(object, e);
    this._fireSelectionEvents(currentActives, e);
  }

  /**
   * This is a private method for now.
   * This is supposed to be equivalent to setActiveObject but without firing
   * any event. There is commitment to have this stay this way.
   * This is the functional part of setActiveObject.
   * @private
   * @param {Object} object to set as active
   * @param {Event} [e] Event (passed along when firing "object:selected")
   * @return {Boolean} true if the selection happened
   */
  _setActiveObject(object: FabricObject, e?: TPointerEvent) {
    if (this._activeObject === object) {
      return false;
    }
    if (!this._discardActiveObject(e, object)) {
      return false;
    }
    if (object.onSelect({ e })) {
      return false;
    }
    this._activeObject = object;
    return true;
  }

  /**
   * This is a private method for now.
   * This is supposed to be equivalent to discardActiveObject but without firing
   * any selection events ( can still fire object transformation events ). There is commitment to have this stay this way.
   * This is the functional part of discardActiveObject.
   * @param {Event} [e] Event (passed along when firing "object:deselected")
   * @param {Object} object the next object to set as active, reason why we are discarding this
   * @return {Boolean} true if the selection happened
   * @private
   */
  _discardActiveObject(e?: TPointerEvent, object?: FabricObject) {
    const obj = this._activeObject;
    if (obj) {
      // onDeselect return TRUE to cancel selection;
      if (obj.onDeselect({ e, object })) {
        return false;
      }
      if (this._currentTransform && this._currentTransform.target === obj) {
        // @ts-ignore
        this.endCurrentTransform(e);
      }
      this._activeObject = undefined;
    }
    return true;
  }

  /**
   * Discards currently active object and fire events. If the function is called by fabric
   * as a consequence of a mouse event, the event is passed as a parameter and
   * sent to the fire function for the custom events. When used as a method the
   * e param does not have any application.
   * @param {event} e
   * @chainable
   */
  discardActiveObject(e?: TPointerEvent) {
    const currentActives = this.getActiveObjects(),
      activeObject = this.getActiveObject();
    if (currentActives.length) {
      this.fire('before:selection:cleared', {
        e,
        deselected: [activeObject!],
      });
    }
    this._discardActiveObject(e);
    this._fireSelectionEvents(currentActives, e);
  }

  /**
   * Clears the canvas element, disposes objects, removes all event listeners and frees resources
   *
   * **CAUTION**:
   *
   * This method is **UNSAFE**.
   * You may encounter a race condition using it if there's a requested render.
   * Call this method only if you are sure rendering has settled.
   * Consider using {@link dispose} as it is **SAFE**
   *
   * @private
   */
  destroy(this: TDestroyedCanvas) {
    const wrapperEl = this.wrapperEl as HTMLDivElement,
      lowerCanvasEl = this.lowerCanvasEl!,
      upperCanvasEl = this.upperCanvasEl!,
      cacheCanvasEl = this.cacheCanvasEl!;
    // @ts-ignore
    this.removeListeners();
    super.destroy();
    wrapperEl.removeChild(upperCanvasEl);
    wrapperEl.removeChild(lowerCanvasEl);
    this.contextCache = null;
    this.contextTop = null;
    cleanUpJsdomNode(upperCanvasEl);
    this.upperCanvasEl = undefined;
    cleanUpJsdomNode(cacheCanvasEl);
    this.cacheCanvasEl = undefined;
    if (wrapperEl.parentNode) {
      wrapperEl.parentNode.replaceChild(lowerCanvasEl, wrapperEl);
    }
    this.wrapperEl = undefined;
  }

  /**
   * Clears all contexts (background, main, top) of an instance
   */
  clear() {
    // this.discardActiveGroup();
    this.discardActiveObject();
    this.clearContext(this.contextTop);
    super.clear();
  }

  /**
   * Draws objects' controls (borders/controls)
   * @param {CanvasRenderingContext2D} ctx Context to render controls on
   */
  drawControls(ctx: CanvasRenderingContext2D) {
    const activeObject = this._activeObject;

    if (activeObject) {
      activeObject._renderControls(ctx);
    }
  }

  /**
   * @private
   */
  _toObject(
    instance: FabricObject,
    methodName: 'toObject' | 'toDatalessObject',
    propertiesToInclude: string[]
  ): Record<string, any> {
    // If the object is part of the current selection group, it should
    // be transformed appropriately
    // i.e. it should be serialised as it would appear if the selection group
    // were to be destroyed.
    const originalProperties = this._realizeGroupTransformOnObject(instance),
      object = super._toObject(instance, methodName, propertiesToInclude);
    //Undo the damage we did by changing all of its properties
    instance.set(originalProperties);
    return object;
  }

  /**
   * Realises an object's group transformation on it
   * @private
   * @param {FabricObject} [instance] the object to transform (gets mutated)
   * @returns the original values of instance which were changed
   */
  _realizeGroupTransformOnObject(
    instance: FabricObject
  ): Partial<typeof instance> {
    if (
      instance.group &&
      isActiveSelection(instance.group) &&
      this._activeObject === instance.group
    ) {
      const layoutProps = [
        'angle',
        'flipX',
        'flipY',
        'left',
        'scaleX',
        'scaleY',
        'skewX',
        'skewY',
        'top',
      ] as (keyof typeof instance)[];
      const originalValues = pick<typeof instance>(instance, layoutProps);
      addTransformToObject(instance, this._activeObject.calcOwnMatrix());
      return originalValues;
    } else {
      return {};
    }
  }

  /**
   * @private
   */
  _setSVGObject(
    markup: string[],
    instance: FabricObject,
    reviver: TSVGReviver
  ) {
    // If the object is in a selection group, simulate what would happen to that
    // object when the group is deselected
    const originalProperties = this._realizeGroupTransformOnObject(instance);
    super._setSVGObject(markup, instance, reviver);
    instance.set(originalProperties);
  }
}

Object.assign(SelectableCanvas.prototype, {
  uniformScaling: true,
  uniScaleKey: 'shiftKey',
  centeredScaling: false,
  centeredRotation: false,
  centeredKey: 'altKey',
  altActionKey: 'shiftKey',
  selection: true,
  selectionKey: 'shiftKey',
  altSelectionKey: null,
  selectionColor: 'rgba(100, 100, 255, 0.3)', // blue
  selectionDashArray: [],
  selectionBorderColor: 'rgba(255, 255, 255, 0.3)',
  selectionLineWidth: 1,
  selectionFullyContained: false,
  hoverCursor: 'move',
  moveCursor: 'move',
  defaultCursor: 'default',
  freeDrawingCursor: 'crosshair',
  notAllowedCursor: 'not-allowed',
  containerClass: 'canvas-container',
  perPixelTargetFind: false,
  targetFindTolerance: 0,
  skipTargetFind: false,
  preserveObjectStacking: false,
  stopContextMenu: false,
  fireRightClick: false,
  fireMiddleClick: false,
  enablePointerEvents: false,
});<|MERGE_RESOLUTION|>--- conflicted
+++ resolved
@@ -485,18 +485,6 @@
    * lifespan. Every fabricJS mouse event create and delete the cache every time
    * @type {FabricObject}
    */
-<<<<<<< HEAD
-  protected _target?: FabricObject;
-
-  upperCanvasEl: HTMLCanvasElement;
-  contextTop: CanvasRenderingContext2D;
-  wrapperEl: HTMLDivElement;
-  cacheCanvasEl: HTMLCanvasElement;
-  protected _isCurrentlyDrawing: boolean;
-  freeDrawingBrush?: BaseBrush;
-  _activeObject?: FabricObject;
-
-=======
   protected declare _target?: FabricObject;
 
   declare upperCanvasEl: HTMLCanvasElement;
@@ -506,9 +494,6 @@
   protected declare _isCurrentlyDrawing: boolean;
   declare freeDrawingBrush?: BaseBrush;
   declare _activeObject?: FabricObject;
-  declare _hasITextHandlers?: boolean;
-  declare _iTextInstances: (IText | Textbox)[];
->>>>>>> fa697ac0
   /**
    * Constructor
    * @param {HTMLCanvasElement | String} el canvas element to initialize instance on
