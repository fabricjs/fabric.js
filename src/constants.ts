//@ts-nocheck
export const halfPI = Math.PI / 2;

export const iMatrix = Object.freeze([1, 0, 0, 1, 0, 0]);
export const DEFAULT_SVG_FONT_SIZE = 16;

/* "magic number" for bezier approximations of arcs (http://itc.ktu.lt/itc354/Riskus354.pdf) */
export const kRect = 1 - 0.5522847498;
<<<<<<< HEAD
export const PiBy180 = Math.PI / 180;
=======
>>>>>>> 82ffc254
<|MERGE_RESOLUTION|>--- conflicted
+++ resolved
@@ -1,12 +1,8 @@
 //@ts-nocheck
 export const halfPI = Math.PI / 2;
-
+export const PiBy180 = Math.PI / 180;
 export const iMatrix = Object.freeze([1, 0, 0, 1, 0, 0]);
 export const DEFAULT_SVG_FONT_SIZE = 16;
 
 /* "magic number" for bezier approximations of arcs (http://itc.ktu.lt/itc354/Riskus354.pdf) */
-export const kRect = 1 - 0.5522847498;
-<<<<<<< HEAD
-export const PiBy180 = Math.PI / 180;
-=======
->>>>>>> 82ffc254
+export const kRect = 1 - 0.5522847498;