--- conflicted
+++ resolved
@@ -123,12 +123,6 @@
      * @return {fabric.Point}
      */
     multiply: function (that) {
-<<<<<<< HEAD
-      if (!(that instanceof fabric.Point)) {
-        throw new Error('deprecated, migrate to fabric.Point#scalarMultiply');
-      }
-=======
->>>>>>> 7e563c72
       return new Point(this.x * that.x, this.y * that.y);
     },
 
