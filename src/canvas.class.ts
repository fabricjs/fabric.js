import { fabric } from '../HEADER';
import { dragHandler, getActionFromCorner } from './controls/actions';
import { Point } from './point.class';
import { FabricObject } from './shapes/Object/FabricObject';
import {
  CanvasEvents,
  ModifierKey,
  TOptionalModifierKey,
  TPointerEvent,
  Transform,
} from './EventTypeDefs';
import {
  addTransformToObject,
  saveObjectTransform,
} from './util/misc/objectTransforms';
import { StaticCanvas, TCanvasSizeOptions } from './static_canvas.class';
import {
  isActiveSelection,
  isCollection,
  isFabricObjectCached,
  isInteractiveTextObject,
} from './util/types';
import { invertTransform, transformPoint } from './util/misc/matrix';
import { isTransparent } from './util/misc/isTransparent';
import { TMat2D, TOriginX, TOriginY, TSize } from './typedefs';
import { degreesToRadians } from './util/misc/radiansDegreesConversion';
import { getPointer, isTouchEvent } from './util/dom_event';
import type { IText } from './shapes/itext.class';
import {
  cleanUpJsdomNode,
  makeElementUnselectable,
  wrapElement,
} from './util/dom_misc';
import { setStyle } from './util/dom_style';
import type { BaseBrush } from './brushes/base_brush.class';
import type { Textbox } from './shapes/textbox.class';
import { pick } from './util/misc/pick';
import { TSVGReviver } from './mixins/object.svg_export';
<<<<<<< HEAD
import { InteractiveFabricObject } from './shapes/Object/InteractiveObject';
import { sendPointToPlane } from './util/misc/planeChange';
=======
>>>>>>> 51fde66a

type TDestroyedCanvas = Omit<
  Canvas<CanvasEvents>,
  | 'contextTop'
  | 'contextCache'
  | 'lowerCanvasEl'
  | 'upperCanvasEl'
  | 'cacheCanvasEl'
  | 'wrapperEl'
> & {
  wrapperEl?: HTMLDivElement;
  cacheCanvasEl?: HTMLCanvasElement;
  upperCanvasEl?: HTMLCanvasElement;
  lowerCanvasEl?: HTMLCanvasElement;
  contextCache?: CanvasRenderingContext2D | null;
  contextTop?: CanvasRenderingContext2D | null;
};

/**
 * Canvas class
 * @class Canvas
 * @extends StaticCanvas
 * @tutorial {@link http://fabricjs.com/fabric-intro-part-1#canvas}
 * @see {@link fabric.Canvas#initialize} for constructor definition
 *
 * @fires object:modified at the end of a transform or any change when statefull is true
 * @fires object:rotating while an object is being rotated from the control
 * @fires object:scaling while an object is being scaled by controls
 * @fires object:moving while an object is being dragged
 * @fires object:skewing while an object is being skewed from the controls
 *
 * @fires before:transform before a transform is is started
 * @fires before:selection:cleared
 * @fires selection:cleared
 * @fires selection:updated
 * @fires selection:created
 *
 * @fires path:created after a drawing operation ends and the path is added
 * @fires mouse:down
 * @fires mouse:move
 * @fires mouse:up
 * @fires mouse:down:before  on mouse down, before the inner fabric logic runs
 * @fires mouse:move:before on mouse move, before the inner fabric logic runs
 * @fires mouse:up:before on mouse up, before the inner fabric logic runs
 * @fires mouse:over
 * @fires mouse:out
 * @fires mouse:dblclick whenever a native dbl click event fires on the canvas.
 *
 * @fires dragover
 * @fires dragenter
 * @fires dragleave
 * @fires drag:enter object drag enter
 * @fires drag:leave object drag leave
 * @fires drop:before before drop event. Prepare for the drop event (same native event).
 * @fires drop
 * @fires drop:after after drop event. Run logic on canvas after event has been accepted/declined (same native event).
 * @example
 * let a: fabric.Object, b: fabric.Object;
 * let flag = false;
 * canvas.add(a, b);
 * a.on('drop:before', opt => {
 *  //  we want a to accept the drop even though it's below b in the stack
 *  flag = this.canDrop(opt.e);
 * });
 * b.canDrop = function(e) {
 *  !flag && this.callSuper('canDrop', e);
 * }
 * b.on('dragover', opt => b.set('fill', opt.dropTarget === b ? 'pink' : 'black'));
 * a.on('drop', opt => {
 *  opt.e.defaultPrevented  //  drop occured
 *  opt.didDrop             //  drop occured on canvas
 *  opt.target              //  drop target
 *  opt.target !== a && a.set('text', 'I lost');
 * });
 * canvas.on('drop:after', opt => {
 *  //  inform user who won
 *  if(!opt.e.defaultPrevented) {
 *    // no winners
 *  }
 *  else if(!opt.didDrop) {
 *    //  my objects didn't win, some other lucky object
 *  }
 *  else {
 *    //  we have a winner it's opt.target!!
 *  }
 * })
 *
 * @fires after:render at the end of the render process, receives the context in the callback
 * @fires before:render at start the render process, receives the context in the callback
 *
 * @fires contextmenu:before
 * @fires contextmenu
 * @example
 * let handler;
 * targets.forEach(target => {
 *   target.on('contextmenu:before', opt => {
 *     //  decide which target should handle the event before canvas hijacks it
 *     if (someCaseHappens && opt.targets.includes(target)) {
 *       handler = target;
 *     }
 *   });
 *   target.on('contextmenu', opt => {
 *     //  do something fantastic
 *   });
 * });
 * canvas.on('contextmenu', opt => {
 *   if (!handler) {
 *     //  no one takes responsibility, it's always left to me
 *     //  let's show them how it's done!
 *   }
 * });
 *
 */
export class Canvas<
  EventSpec extends CanvasEvents = CanvasEvents
> extends StaticCanvas<EventSpec> {
  /**
   * When true, objects can be transformed by one side (unproportionally)
   * when dragged on the corners that normally would not do that.
   * @type Boolean
   * @default
   * @since fabric 4.0 // changed name and default value
   */
  uniformScaling: boolean;

  /**
   * Indicates which key switches uniform scaling.
   * values: 'altKey', 'shiftKey', 'ctrlKey'.
   * If `null` or 'none' or any other string that is not a modifier key
   * feature is disabled.
   * totally wrong named. this sounds like `uniform scaling`
   * if Canvas.uniformScaling is true, pressing this will set it to false
   * and viceversa.
   * @since 1.6.2
   * @type ModifierKey
   * @default
   */
  uniScaleKey: TOptionalModifierKey;

  /**
   * When true, objects use center point as the origin of scale transformation.
   * <b>Backwards incompatibility note:</b> This property replaces "centerTransform" (Boolean).
   * @since 1.3.4
   * @type Boolean
   * @default
   */
  centeredScaling: boolean;

  /**
   * When true, objects use center point as the origin of rotate transformation.
   * <b>Backwards incompatibility note:</b> This property replaces "centerTransform" (Boolean).
   * @since 1.3.4
   * @type Boolean
   * @default
   */
  centeredRotation: boolean;

  /**
   * Indicates which key enable centered Transform
   * values: 'altKey', 'shiftKey', 'ctrlKey'.
   * If `null` or 'none' or any other string that is not a modifier key
   * feature is disabled feature disabled.
   * @since 1.6.2
   * @type ModifierKey
   * @default
   */
  centeredKey: TOptionalModifierKey;

  /**
   * Indicates which key enable alternate action on corner
   * values: 'altKey', 'shiftKey', 'ctrlKey'.
   * If `null` or 'none' or any other string that is not a modifier key
   * feature is disabled feature disabled.
   * @since 1.6.2
   * @type ModifierKey
   * @default
   */
  altActionKey: TOptionalModifierKey;

  /**
   * Indicates that canvas is interactive. This property should not be changed.
   * @type Boolean
   * @default
   */
  interactive = true;

  /**
   * Indicates whether group selection should be enabled
   * @type Boolean
   * @default
   */
  selection: boolean;

  /**
   * Indicates which key or keys enable multiple click selection
   * Pass value as a string or array of strings
   * values: 'altKey', 'shiftKey', 'ctrlKey'.
   * If `null` or empty or containing any other string that is not a modifier key
   * feature is disabled.
   * @since 1.6.2
   * @type ModifierKey|ModifierKey[]
   * @default
   */
  selectionKey: TOptionalModifierKey | ModifierKey[];

  /**
   * Indicates which key enable alternative selection
   * in case of target overlapping with active object
   * values: 'altKey', 'shiftKey', 'ctrlKey'.
   * For a series of reason that come from the general expectations on how
   * things should work, this feature works only for preserveObjectStacking true.
   * If `null` or 'none' or any other string that is not a modifier key
   * feature is disabled.
   * @since 1.6.5
   * @type null|ModifierKey
   * @default
   */
  altSelectionKey: TOptionalModifierKey;

  /**
   * Color of selection
   * @type String
   * @default
   */
  selectionColor: string;

  /**
   * Default dash array pattern
   * If not empty the selection border is dashed
   * @type Array
   */
  selectionDashArray: number[];

  /**
   * Color of the border of selection (usually slightly darker than color of selection itself)
   * @type String
   * @default
   */
  selectionBorderColor: string;

  /**
   * Width of a line used in object/group selection
   * @type Number
   * @default
   */
  selectionLineWidth: number;

  /**
   * Select only shapes that are fully contained in the dragged selection rectangle.
   * @type Boolean
   * @default
   */
  selectionFullyContained: boolean;

  /**
   * Default cursor value used when hovering over an object on canvas
<<<<<<< HEAD
   * @type CSSStyleDeclaration['cursor']
   * @default move
   */
  hoverCursor: CSSStyleDeclaration['cursor'];

  /**
   * Default cursor value used when moving an object on canvas
   * @type CSSStyleDeclaration['cursor']
   * @default move
   */
  moveCursor: CSSStyleDeclaration['cursor'];
=======
   * @type String
   * @default
   */
  hoverCursor: string;

  /**
   * Default cursor value used when moving an object on canvas
   * @type String
   * @default
   */
  moveCursor: string;
>>>>>>> 51fde66a

  /**
   * Default cursor value used for the entire canvas
   * @type String
<<<<<<< HEAD
   * @default default
   */
  defaultCursor: CSSStyleDeclaration['cursor'];
=======
   * @default
   */
  defaultCursor: string;
>>>>>>> 51fde66a

  /**
   * Cursor value used during free drawing
   * @type String
   * @default crosshair
   */
<<<<<<< HEAD
  freeDrawingCursor: CSSStyleDeclaration['cursor'];
=======
  freeDrawingCursor: string;
>>>>>>> 51fde66a

  /**
   * Cursor value used for disabled elements ( corners with disabled action )
   * @type String
   * @since 2.0.0
   * @default not-allowed
   */
<<<<<<< HEAD
  notAllowedCursor: CSSStyleDeclaration['cursor'];
=======
  notAllowedCursor: string;
>>>>>>> 51fde66a

  /**
   * Default element class that's given to wrapper (div) element of canvas
   * @type String
   * @default
   */
  containerClass: string;

  /**
   * When true, object detection happens on per-pixel basis rather than on per-bounding-box
   * @type Boolean
   * @default
   */
  perPixelTargetFind: boolean;

  /**
   * Number of pixels around target pixel to tolerate (consider active) during object detection
   * @type Number
   * @default
   */
  targetFindTolerance: number;

  /**
   * When true, target detection is skipped. Target detection will return always undefined.
   * click selection won't work anymore, events will fire with no targets.
   * if something is selected before setting it to true, it will be deselected at the first click.
   * area selection will still work. check the `selection` property too.
   * if you deactivate both, you should look into staticCanvas.
   * @type Boolean
   * @default
   */
  skipTargetFind: boolean;

  /**
   * When true, mouse events on canvas (mousedown/mousemove/mouseup) result in free drawing.
   * After mousedown, mousemove creates a shape,
   * and then mouseup finalizes it and adds an instance of `fabric.Path` onto canvas.
   * @tutorial {@link http://fabricjs.com/fabric-intro-part-4#free_drawing}
   * @type Boolean
   * @default
   */
  isDrawingMode: boolean;

  /**
   * Indicates whether objects should remain in current stack position when selected.
   * When false objects are brought to top and rendered as part of the selection group
   * @type Boolean
   * @default
   */
  preserveObjectStacking: boolean;

  /**
   * Indicates if the right click on canvas can output the context menu or not
   * @type Boolean
   * @since 1.6.5
   * @default
   */
  stopContextMenu: boolean;

  /**
   * Indicates if the canvas can fire right click events
   * @type Boolean
   * @since 1.6.5
   * @default
   */
  fireRightClick: boolean;

  /**
   * Indicates if the canvas can fire middle click events
   * @type Boolean
   * @since 1.7.8
   * @default
   */
  fireMiddleClick: boolean;

  /**
   * Keep track of the subTargets for Mouse Events
   * @type FabricObject[]
   */
  targets: FabricObject[] = [];

  /**
<<<<<<< HEAD
   * Keep track of the hovered target
   * @type FabricObject | null
   * @private
   */
  _hoveredTarget: FabricObject | null = null;

  /**
   * hold the list of nested targets hovered
   * @type FabricObject[]
   * @private
   */
  _hoveredTargets: FabricObject[] = [];

  /**
   * hold the list of objects to render
   * @type FabricObject[]
   * @private
   */
  _objectsToRender?: FabricObject[] = [];

  /**
   * hold a referenfce to a data structure that contains information
   * on the current on going transform
   * @type
   * @private
   */
  _currentTransform: Transform | null = null;

  /**
   * hold a reference to a data structure used to track the selecion
   * box on canvas drag
=======
   * When the option is enabled, PointerEvent is used instead of TPointerEvent.
   * @type Boolean
   * @default
   */
  enablePointerEvents: boolean;

  /**
   * Keep track of the hovered target
   * @type FabricObject | null
   * @private
   */
  _hoveredTarget: FabricObject | null = null;

  /**
   * hold the list of nested targets hovered
   * @type FabricObject[]
   * @private
   */
  _hoveredTargets: FabricObject[] = [];

  /**
   * hold the list of objects to render
   * @type FabricObject[]
   * @private
   */
  _objectsToRender?: FabricObject[] = [];

  /**
   * hold a referenfce to a data structure that contains information
>>>>>>> 51fde66a
   * on the current on going transform
   * @type
   * @private
   */
<<<<<<< HEAD
  _groupSelector: any = null;

  /**
   * internal flag used to understand if the context top requires a cleanup
   * in case this is true, the contextTop will be cleared at the next render
   * @type boolean
   * @private
   */
  contextTopDirty = false;

  /**
   * a reference to the context of an additional canvas that is used for scratch operations
   * @TODOL This is created automatically when needed, while it shouldn't. is probably not even often needed
   * and is a memory waste. We should either have one that gets added/deleted
   * @type CanvasRenderingContext2D
   * @private
   */
  contextCache: CanvasRenderingContext2D;

  /**
   * During a mouse event we may need the pointer multiple times in multiple functions.
   * _absolutePointer holds a reference to the pointer in fabricCanvas/design coordinates that is valid for the event
   * lifespan. Every fabricJS mouse event create and delete the cache every time
   * We do this because there are some HTML DOM inspection functions to get the actual pointer coordinates
   * @type {Point}
   */
  protected _absolutePointer?: Point;

  /**
   * During a mouse event we may need the pointer multiple times in multiple functions.
   * _pointer holds a reference to the pointer in html coordinates that is valid for the event
   * lifespan. Every fabricJS mouse event create and delete the cache every time
   * We do this because there are some HTML DOM inspection functions to get the actual pointer coordinates
   * @type {Point}
   */
  protected _pointer?: Point;

  /**
   * During a mouse event we may need the target multiple times in multiple functions.
   * _target holds a reference to the target that is valid for the event
   * lifespan. Every fabricJS mouse event create and delete the cache every time
   * @type {InteractiveFabricObject}
   */
  protected _target?: InteractiveFabricObject;
=======
  _currentTransform: Transform | null = null;

  /**
   * hold a reference to a data structure used to track the selecion
   * box on canvas drag
   * on the current on going transform
   * @type
   * @private
   */
  _groupSelector: any = null;

  /**
   * internal flag used to understand if the context top requires a cleanup
   * in case this is true, the contextTop will be cleared at the next render
   * @type boolean
   * @private
   */
  contextTopDirty = false;

  /**
   * a reference to the context of an additional canvas that is used for scratch operations
   * @TODOL This is created automatically when needed, while it shouldn't. is probably not even often needed
   * and is a memory waste. We should either have one that gets added/deleted
   * @type CanvasRenderingContext2D
   * @private
   */
  contextCache: CanvasRenderingContext2D;

  /**
   * During a mouse event we may need the pointer multiple times in multiple functions.
   * _absolutePointer holds a reference to the pointer in coordinates that is valide for the event
   * lifespan. Every fabricJS mouse event create and delete the cache every time
   * We do this because there are some HTML DOM inspection functions to get the actual pointer coordinates
   */
  _absolutePointer?: Point;

  /**
   * During a mouse event we may need the pointer multiple times in multiple functions.
   * _pointer holds a reference to the pointer in coordinates that is valide for the event
   * lifespan. Every fabricJS mouse event create and delete the cache every time
   * We do this because there are some HTML DOM inspection functions to get the actual pointer coordinates
   */
  _pointer?: Point;
>>>>>>> 51fde66a

  upperCanvasEl: HTMLCanvasElement;
  contextTop: CanvasRenderingContext2D;
  wrapperEl: HTMLDivElement;
  cacheCanvasEl: HTMLCanvasElement;
  protected _isCurrentlyDrawing: boolean;
  freeDrawingBrush?: BaseBrush;
  _activeObject: FabricObject | null;
  _hasITextHandlers?: boolean;
  _iTextInstances: (IText | Textbox)[];
  /**
   * Constructor
   * @param {HTMLCanvasElement | String} el &lt;canvas> element to initialize instance on
   * @param {Object} [options] Options object
   * @return {Object} thisArg
   */
  constructor(el: string | HTMLCanvasElement, options = {}) {
    super(el, options);
  }

  _init(el: string | HTMLCanvasElement, options = {}) {
    this.renderAndResetBound = this.renderAndReset.bind(this);
    this.requestRenderAllBound = this.requestRenderAll.bind(this);
    this._initStatic(el, options);
    this._applyCanvasStyle(this.lowerCanvasEl);
    this._initWrapperElement();
    this._createUpperCanvas();
    // @ts-ignore
    this._initEventListeners();
    this._initRetinaScaling();
    this.calcOffset();
    this._createCacheCanvas();
  }

  /**
   * @private
   */
  _initRetinaScaling() {
    super._initRetinaScaling();
    this.__initRetinaScaling(this.upperCanvasEl, this.contextTop);
  }

  /**
   * @private
   * @param {FabricObject} obj Object that was added
   */
  _onObjectAdded(obj: FabricObject) {
    this._objectsToRender = undefined;
    super._onObjectAdded(obj);
  }

  /**
   * @private
   * @param {FabricObject} obj Object that was removed
   */
  _onObjectRemoved(obj: FabricObject) {
    this._objectsToRender = undefined;
    // removing active object should fire "selection:cleared" events
    if (obj === this._activeObject) {
      this.fire('before:selection:cleared', { deselected: [obj] });
      this._discardActiveObject();
      this.fire('selection:cleared', { deselected: [obj] });
      obj.fire('deselected', {
        target: obj,
      });
    }
    if (obj === this._hoveredTarget) {
      this._hoveredTarget = null;
      this._hoveredTargets = [];
    }
    super._onObjectRemoved(obj);
  }

  /**
   * Divides objects in two groups, one to render immediately
   * and one to render as activeGroup.
   * @return {Array} objects to render immediately and pushes the other in the activeGroup.
   */
  _chooseObjectsToRender(): FabricObject[] {
    const activeObjects = this.getActiveObjects();
    let objsToRender, activeGroupObjects;

    if (!this.preserveObjectStacking && activeObjects.length > 1) {
      objsToRender = [];
      activeGroupObjects = [];
      for (let i = 0, length = this._objects.length; i < length; i++) {
        const object = this._objects[i];
        if (activeObjects.indexOf(object) === -1) {
          objsToRender.push(object);
        } else {
          activeGroupObjects.push(object);
        }
      }
      if (activeObjects.length > 1 && isCollection(this._activeObject)) {
        this._activeObject._objects = activeGroupObjects;
      }
      objsToRender.push(...activeGroupObjects);
    }
    //  in case a single object is selected render it's entire parent above the other objects
    else if (!this.preserveObjectStacking && activeObjects.length === 1) {
      const target = activeObjects[0],
        ancestors = target.getAncestors(true);
      const topAncestor = (
        ancestors.length === 0 ? target : ancestors.pop()
      ) as FabricObject;
      objsToRender = this._objects.slice();
      const index = objsToRender.indexOf(topAncestor);
      index > -1 && objsToRender.splice(objsToRender.indexOf(topAncestor), 1);
      objsToRender.push(topAncestor);
    } else {
      objsToRender = this._objects;
    }
    return objsToRender;
  }

  /**
   * Renders both the top canvas and the secondary container canvas.
   */
  renderAll() {
    this.cancelRequestedRender();
    if (this.destroyed) {
      return;
    }
    if (this.contextTopDirty && !this._groupSelector && !this.isDrawingMode) {
      this.clearContext(this.contextTop);
      this.contextTopDirty = false;
    }
    if (this.hasLostContext) {
      this.renderTopLayer(this.contextTop);
      this.hasLostContext = false;
    }
    !this._objectsToRender &&
      (this._objectsToRender = this._chooseObjectsToRender());
    this.renderCanvas(this.contextContainer, this._objectsToRender);
  }

  renderTopLayer(ctx: CanvasRenderingContext2D): void {
    ctx.save();
    if (this.isDrawingMode && this._isCurrentlyDrawing) {
      this.freeDrawingBrush && this.freeDrawingBrush._render();
      this.contextTopDirty = true;
    }
    // we render the top context - last object
    if (this.selection && this._groupSelector) {
      this._drawSelection(ctx);
      this.contextTopDirty = true;
    }
    ctx.restore();
  }

  /**
   * Method to render only the top canvas.
   * Also used to render the group selection box.
   */
  renderTop() {
    const ctx = this.contextTop;
    this.clearContext(ctx);
    this.renderTopLayer(ctx);
    // todo: how do i know if the after:render is for the top or normal contex?
    this.fire('after:render', { ctx });
  }

  /**
   * Given a pointer on the canvas with a viewport applied,
   * find out the opinter in
   * @private
   */
  _normalizePointer(object: FabricObject, pointer: Point): Point {
    return transformPoint(
      this.restorePointerVpt(pointer),
      invertTransform(object.calcTransformMatrix())
    );
  }

  /**
   * Returns true if object is transparent at a certain location
   * Clarification: this is `is target transparent at location X or are controls there`
   * @TODO this seems dumb that we treat controls with transparency. we can find controls
   * programmatically without painting them, the cache canvas optimization is always valid
   * @param {FabricObject} target Object to check
   * @param {Number} x Left coordinate
   * @param {Number} y Top coordinate
   * @return {Boolean}
   */
  isTargetTransparent(target: FabricObject, x: number, y: number): boolean {
    // in case the target is the activeObject, we cannot execute this optimization
    // because we need to draw controls too.
    if (isFabricObjectCached(target) && target !== this._activeObject) {
      // optimizatio: we can reuse the cache
      const normalizedPointer = this._normalizePointer(target, new Point(x, y)),
        targetRelativeX = Math.max(
          target.cacheTranslationX + normalizedPointer.x * target.zoomX,
          0
        ),
        targetRelativeY = Math.max(
          target.cacheTranslationY + normalizedPointer.y * target.zoomY,
          0
        );

      return isTransparent(
        target._cacheContext,
        Math.round(targetRelativeX),
        Math.round(targetRelativeY),
        this.targetFindTolerance
      );
    }

    const ctx = this.contextCache,
      originalColor = target.selectionBackgroundColor,
      v = this.viewportTransform;

    target.selectionBackgroundColor = '';

    this.clearContext(ctx);

    ctx.save();
    ctx.transform(v[0], v[1], v[2], v[3], v[4], v[5]);
    target.render(ctx);
    ctx.restore();

    target.selectionBackgroundColor = originalColor;

    return isTransparent(ctx, x, y, this.targetFindTolerance);
  }

  /**
   * takes an event and determines if selection key has been pressed
   * @private
   * @param {TPointerEvent} e Event object
   */
  _isSelectionKeyPressed(e: TPointerEvent): boolean {
    const sKey = this.selectionKey;
    if (!sKey) {
      return false;
    }
    if (Array.isArray(sKey)) {
      return !!sKey.find((key) => !!key && e[key] === true);
    } else {
      return e[sKey];
    }
  }

  /**
   * @private
   * @param {TPointerEvent} e Event object
   * @param {FabricObject} target
   */
  _shouldClearSelection(e: TPointerEvent, target: FabricObject): boolean {
    const activeObjects = this.getActiveObjects(),
      activeObject = this._activeObject;

    return !!(
      !target ||
      (target &&
        activeObject &&
        activeObjects.length > 1 &&
        activeObjects.indexOf(target) === -1 &&
        activeObject !== target &&
        !this._isSelectionKeyPressed(e)) ||
      (target && !target.evented) ||
      (target && !target.selectable && activeObject && activeObject !== target)
    );
  }

  /**
<<<<<<< HEAD
   * This method will take in consideration a modifier key pressed and the control we are
   * about to drag, and try to guess the anchor point ( origin ) of the transormation.
   * This should be really in the realm of controls, and we should remove specific code for legacy
   * embedded actions.
   * @TODO this probably deserve discussion/rediscovery and change/refactor
   * @private
   * @deprecated
=======
   * This is an internal method to decide if given the action and the modifier key pressed
   * the transformation should with the object center as origin
   * centeredScaling from object can't override centeredScaling from canvas.
   * this should be fixed, since object setting should take precedence over canvas.
   * also this should be something that will be migrated in the control properties.
   * as ability to define the origin of the transformation that the control provide.
   * @TODO this probably deserve discussion/rediscovery and change/refactor
   * @private
>>>>>>> 51fde66a
   * @param {FabricObject} target
   * @param {string} action
   * @param {boolean} altKey
   * @returns {boolean} true if the transformation should be centered
   */
<<<<<<< HEAD
  private _shouldCenterTransform(
=======
  _shouldCenterTransform(
>>>>>>> 51fde66a
    target: FabricObject,
    action: string,
    modifierKeyPressed: boolean
  ) {
    if (!target) {
      return;
    }

    let centerTransform;

    if (
      action === 'scale' ||
      action === 'scaleX' ||
      action === 'scaleY' ||
      action === 'resizing'
    ) {
      centerTransform = this.centeredScaling || target.centeredScaling;
    } else if (action === 'rotate') {
      centerTransform = this.centeredRotation || target.centeredRotation;
    }

    return centerTransform ? !modifierKeyPressed : modifierKeyPressed;
  }

  /**
   * Given the control clicked, determine the origin of the transform.
   * This is bad because controls can totally have custom names
   * should disappear before release 4.0
   * @private
   * @deprecated
   */
  _getOriginFromCorner(
    target: FabricObject,
    controlName: string
  ): { x: TOriginX; y: TOriginY } {
    const origin = {
      x: target.originX,
      y: target.originY,
    };
    // is a left control ?
    if (['ml', 'tl', 'bl'].includes(controlName)) {
      origin.x = 'right';
      // is a right control ?
    } else if (['mr', 'tr', 'br'].includes(controlName)) {
      origin.x = 'left';
    }
    // is a top control ?
    if (['tl', 'mt', 'tr'].includes(controlName)) {
      origin.y = 'bottom';
      // is a bottom control ?
    } else if (['bl', 'mb', 'br'].includes(controlName)) {
      origin.y = 'top';
    }
    return origin;
  }

  /**
   * @private
   * @param {Event} e Event object
   * @param {FaricObject} target
   */
  _setupCurrentTransform(
    e: TPointerEvent,
    target: FabricObject,
    alreadySelected: boolean
  ): void {
    if (!target) {
      return;
    }
    let pointer = this.getPointer(e);
    if (target.group) {
      // transform pointer to target's containing coordinate plane
      // should we use send point to plane?
<<<<<<< HEAD
      pointer = sendPointToPlane(undefined, target.group.calcTransformMatrix());
=======
      pointer = pointer.transform(
        invertTransform(target.group.calcTransformMatrix())
      );
>>>>>>> 51fde66a
    }
    const corner = target.__corner || '',
      control = target.controls[corner],
      actionHandler =
        alreadySelected && corner
          ? control.getActionHandler(e, target, control)
          : dragHandler,
      action = getActionFromCorner(alreadySelected, corner, e, target),
      origin = this._getOriginFromCorner(target, corner),
      altKey = e[this.centeredKey as ModifierKey],
      /**
       * relative to target's containing coordinate plane
       * both agree on every point
       **/
      transform: Transform = {
        target: target,
        action: action,
        actionHandler: actionHandler,
        corner,
        scaleX: target.scaleX,
        scaleY: target.scaleY,
        skewX: target.skewX,
        skewY: target.skewY,
        offsetX: pointer.x - target.left,
        offsetY: pointer.y - target.top,
        originX: origin.x,
        originY: origin.y,
        ex: pointer.x,
        ey: pointer.y,
        lastX: pointer.x,
        lastY: pointer.y,
        theta: degreesToRadians(target.angle),
        width: target.width,
        height: target.height,
        shiftKey: e.shiftKey,
        altKey: altKey,
        original: {
          ...saveObjectTransform(target),
          originX: origin.x,
          originY: origin.y,
        },
      };

    if (this._shouldCenterTransform(target, action, altKey)) {
      transform.originX = 'center';
      transform.originY = 'center';
    }
    this._currentTransform = transform;
    // @ts-ignore
    this._beforeTransform(e);
  }

  /**
   * Set the cursor type of the canvas element
   * @param {String} value Cursor type of the canvas element.
   * @see http://www.w3.org/TR/css3-ui/#cursor
   */
  setCursor(value: CSSStyleDeclaration['cursor']): void {
    this.upperCanvasEl.style.cursor = value;
  }

  /**
   * @private
   * @param {CanvasRenderingContext2D} ctx to draw the selection on
   */
  _drawSelection(ctx: CanvasRenderingContext2D): void {
    const { ex, ey, left, top } = this._groupSelector,
      start = new Point(ex, ey).transform(this.viewportTransform),
      extent = new Point(ex + left, ey + top).transform(this.viewportTransform),
      strokeOffset = this.selectionLineWidth / 2;
    let minX = Math.min(start.x, extent.x),
      minY = Math.min(start.y, extent.y),
      maxX = Math.max(start.x, extent.x),
      maxY = Math.max(start.y, extent.y);

    if (this.selectionColor) {
      ctx.fillStyle = this.selectionColor;
      ctx.fillRect(minX, minY, maxX - minX, maxY - minY);
    }

    if (!this.selectionLineWidth || !this.selectionBorderColor) {
      return;
    }
    ctx.lineWidth = this.selectionLineWidth;
    ctx.strokeStyle = this.selectionBorderColor;

    minX += strokeOffset;
    minY += strokeOffset;
    maxX -= strokeOffset;
    maxY -= strokeOffset;
    // selection border
    // @TODO: is _setLineDash still necessary on modern canvas?
    FabricObject.prototype._setLineDash.call(
      this,
      ctx,
      this.selectionDashArray
    );
    ctx.strokeRect(minX, minY, maxX - minX, maxY - minY);
  }

  /**
   * Method that determines what object we are clicking on
   * the skipGroup parameter is for internal use, is needed for shift+click action
   * 11/09/2018 TODO: would be cool if findTarget could discern between being a full target
   * or the outside part of the corner.
   * @param {Event} e mouse event
   * @param {Boolean} skipGroup when true, activeGroup is skipped and only objects are traversed through
   * @return {FabricObject | null} the target found
   */
<<<<<<< HEAD
  findTarget(e: TPointerEvent, skipGroup = false): FabricObject | null {
=======
  findTarget(e: TPointerEvent, skipGroup: boolean): FabricObject | null {
>>>>>>> 51fde66a
    if (this.skipTargetFind) {
      return null;
    }

    const pointer = this.getPointer(e, true),
      activeObject = this._activeObject,
      aObjects = this.getActiveObjects(),
      isTouch = isTouchEvent(e),
      shouldLookForActive =
        (aObjects.length > 1 && !skipGroup) || aObjects.length === 1;

    // first check current group (if one exists)
    // active group does not check sub targets like normal groups.
    // if active group just exits.
    this.targets = [];

    // if we hit the corner of an activeObject, let's return that.
    if (
      // ts doesn't get that if shouldLookForActive is true, activeObject exists
      activeObject &&
      shouldLookForActive &&
      activeObject._findTargetCorner(pointer, isTouch)
    ) {
      return activeObject;
    }
    if (
      aObjects.length > 1 &&
      isActiveSelection(activeObject) &&
      !skipGroup &&
      this.searchPossibleTargets([activeObject], pointer)
    ) {
      return activeObject;
    }

    let activeTarget;
    let activeTargetSubs: FabricObject[] = [];
    if (
      // ts doesn't get that if aObjects has one object, activeObject exists
      activeObject &&
      aObjects.length === 1 &&
      activeObject === this.searchPossibleTargets([activeObject], pointer)
    ) {
      if (!this.preserveObjectStacking) {
        return activeObject;
      } else {
        activeTarget = activeObject;
        activeTargetSubs = this.targets;
        this.targets = [];
      }
    }
    const target = this.searchPossibleTargets(this._objects, pointer);
    if (
      e[this.altSelectionKey as ModifierKey] &&
      target &&
      activeTarget &&
      target !== activeTarget
    ) {
      this.targets = activeTargetSubs;
      return activeTarget;
    }
    return target;
  }

  /**
   * Checks point is inside the object.
   * @param {Object} [pointer] x,y object of point coordinates we want to check.
   * @param {FabricObject} obj Object to test against
   * @param {Object} [globalPointer] x,y object of point coordinates relative to canvas used to search per pixel target.
   * @return {Boolean} true if point is contained within an area of given object
   * @private
   */
  _checkTarget(
    pointer: Point,
    obj: FabricObject,
    globalPointer: Point
  ): boolean {
    if (
      obj &&
      obj.visible &&
      obj.evented &&
      // http://www.geog.ubc.ca/courses/klink/gis.notes/ncgia/u32.html
      // http://idav.ucdavis.edu/~okreylos/TAship/Spring2000/PointInPolygon.html
      obj.containsPoint(pointer)
    ) {
      if (
        (this.perPixelTargetFind || obj.perPixelTargetFind) &&
        !(obj as unknown as IText).isEditing
      ) {
        if (!this.isTargetTransparent(obj, globalPointer.x, globalPointer.y)) {
          return true;
        }
      } else {
        return true;
      }
    }
    return false;
  }

  /**
   * Internal Function used to search inside objects an object that contains pointer in bounding box or that contains pointerOnCanvas when painted
   * @param {Array} [objects] objects array to look into
   * @param {Object} [pointer] x,y object of point coordinates we want to check.
   * @return {FabricObject} **top most object from given `objects`** that contains pointer
   * @private
   */
  _searchPossibleTargets(
    objects: FabricObject[],
    pointer: Point
  ): FabricObject | null {
    // Cache all targets where their bounding box contains point.
    let target = null,
      i = objects.length;
    // Do not check for currently grouped objects, since we check the parent group itself.
    // until we call this function specifically to search inside the activeGroup
    while (i--) {
      const objToCheck = objects[i];
      const pointerToUse = objToCheck.group
        ? this._normalizePointer(objToCheck.group, pointer)
        : pointer;
      if (this._checkTarget(pointerToUse, objToCheck, pointer)) {
        target = objects[i];
        if (isCollection(target) && target.subTargetCheck) {
          const subTarget = this._searchPossibleTargets(
            target._objects,
            pointer
          );
          subTarget && this.targets.push(subTarget);
        }
        break;
      }
    }
    return target;
  }

  /**
   * Function used to search inside objects an object that contains pointer in bounding box or that contains pointerOnCanvas when painted
   * @see {@link fabric.Canvas#_searchPossibleTargets}
   * @param {FabricObject[]} [objects] objects array to look into
   * @param {Object} [pointer] x,y object of point coordinates we want to check.
   * @return {FabricObject} **top most object on screen** that contains pointer
   */
  searchPossibleTargets(objects: FabricObject[], pointer: Point) {
    const target = this._searchPossibleTargets(objects, pointer);
    // if we found something in this.targets, and the group is interactive, return that subTarget
    // TODO: reverify why interactive. the target should be returned always, but selected only
    // if interactive.
    return target &&
      isCollection(target) &&
      target.interactive &&
      this.targets[0]
      ? this.targets[0]
      : target;
  }

  /**
   * Returns pointer coordinates without the effect of the viewport
   * @param {Object} pointer with "x" and "y" number values in canvas HTML coordinates
   * @return {Object} object with "x" and "y" number values in fabricCanvas coordinates
   */
  restorePointerVpt(pointer: Point): Point {
    return pointer.transform(invertTransform(this.viewportTransform));
  }

  /**
   * Returns pointer coordinates relative to canvas.
   * Can return coordinates with or without viewportTransform.
   * ignoreVpt false gives back coordinates that represent
   * the point clicked on canvas element.
   * ignoreVpt true gives back coordinates after being processed
   * by the viewportTransform ( sort of coordinates of what is displayed
   * on the canvas where you are clicking.
   * ignoreVpt true = HTMLElement coordinates relative to top,left
   * ignoreVpt false, default = fabric space coordinates, the same used for shape position
   * To interact with your shapes top and left you want to use ignoreVpt true
   * most of the time, while ignoreVpt false will give you coordinates
   * compatible with the object.oCoords system.
   * of the time.
   * @param {Event} e
   * @param {Boolean} ignoreVpt
   * @return {Point}
   */
  getPointer(e: TPointerEvent, ignoreVpt = false): Point {
    // return cached values if we are in the event processing chain
    if (this._absolutePointer && !ignoreVpt) {
      return this._absolutePointer;
    }
    if (this._pointer && ignoreVpt) {
      return this._pointer;
    }

    const upperCanvasEl = this.upperCanvasEl,
      bounds = upperCanvasEl.getBoundingClientRect();
    let pointer = getPointer(e),
      boundsWidth = bounds.width || 0,
      boundsHeight = bounds.height || 0;

    if (!boundsWidth || !boundsHeight) {
      if ('top' in bounds && 'bottom' in bounds) {
        boundsHeight = Math.abs(bounds.top - bounds.bottom);
      }
      if ('right' in bounds && 'left' in bounds) {
        boundsWidth = Math.abs(bounds.right - bounds.left);
      }
    }

    this.calcOffset();
    pointer.x = pointer.x - this._offset.left;
    pointer.y = pointer.y - this._offset.top;
    if (!ignoreVpt) {
      pointer = this.restorePointerVpt(pointer);
    }

    const retinaScaling = this.getRetinaScaling();
    if (retinaScaling !== 1) {
      pointer.x /= retinaScaling;
      pointer.y /= retinaScaling;
    }

    // If bounds are not available (i.e. not visible), do not apply scale.
    const cssScale =
      boundsWidth === 0 || boundsHeight === 0
        ? new Point(1, 1)
        : new Point(
            upperCanvasEl.width / boundsWidth,
            upperCanvasEl.height / boundsHeight
          );

    return pointer.multiply(cssScale);
  }

  /**
   * Sets dimensions (width, height) of this canvas instance. when options.cssOnly flag active you should also supply the unit of measure (px/%/em)
   * @param {Object}        dimensions                    Object with width/height properties
   * @param {Number|String} [dimensions.width]            Width of canvas element
   * @param {Number|String} [dimensions.height]           Height of canvas element
   * @param {Object}        [options]                     Options object
   * @param {Boolean}       [options.backstoreOnly=false] Set the given dimensions only as canvas backstore dimensions
   * @param {Boolean}       [options.cssOnly=false]       Set the given dimensions only as css dimensions
   * @return {Canvas} thisArg
   */
  setDimensions(dimensions: TSize, options?: TCanvasSizeOptions) {
    // @ts-ignore
    this._resetTransformEventData();
    super.setDimensions(dimensions, options);
    if (this._isCurrentlyDrawing) {
      this.freeDrawingBrush &&
        this.freeDrawingBrush._setBrushStyles(this.contextTop);
    }
  }

  /**
   * Helper for setting width/height
   * @private
   * @param {String} prop property (width|height)
   * @param {Number} value value to set property to
   */
  _setBackstoreDimension(prop: keyof TSize, value: number) {
    super._setBackstoreDimension(prop, value);
    this.upperCanvasEl[prop] = value;
    this.cacheCanvasEl[prop] = value;
  }

  /**
   * Helper for setting css width/height
   * @private
   * @param {String} prop property (width|height)
   * @param {String} value value to set property to
   */
  _setCssDimension(prop: keyof TSize, value: string) {
    super._setCssDimension(prop, value);
    this.upperCanvasEl.style[prop] = value;
    this.wrapperEl.style[prop] = value;
  }

  /**
   * @private
   * @throws {CANVAS_INIT_ERROR} If canvas can not be initialized
   */
  _createUpperCanvas() {
    const lowerCanvasEl = this.lowerCanvasEl;

    // if there is no upperCanvas (most common case) we create one.
    if (!this.upperCanvasEl) {
      this.upperCanvasEl = this._createCanvasElement();
    }
    const upperCanvasEl = this.upperCanvasEl;
    // we assign the same classname of the lowerCanvas
    upperCanvasEl.className = lowerCanvasEl.className;
    // but then we remove the lower-canvas specific className
    upperCanvasEl.classList.remove('lower-canvas');
    // we add the specific upper-canvas class
    upperCanvasEl.classList.add('upper-canvas');
    upperCanvasEl.setAttribute('data-fabric', 'top');
    this.wrapperEl.appendChild(upperCanvasEl);
    upperCanvasEl.style.cssText = lowerCanvasEl.style.cssText;
    this._applyCanvasStyle(upperCanvasEl);
    upperCanvasEl.setAttribute('draggable', 'true');
    this.contextTop = upperCanvasEl.getContext(
      '2d'
    ) as CanvasRenderingContext2D;
  }

  /**
   * @private
   */
  _createCacheCanvas() {
    this.cacheCanvasEl = this._createCanvasElement();
    this.cacheCanvasEl.setAttribute('width', `${this.width}`);
    this.cacheCanvasEl.setAttribute('height', `${this.height}`);
    this.contextCache = this.cacheCanvasEl.getContext(
      '2d'
    ) as CanvasRenderingContext2D;
  }

  /**
   * @private
   */
  _initWrapperElement() {
    if (this.wrapperEl) {
      return;
    }
    const container = fabric.document.createElement('div');
    container.classList.add(this.containerClass);
    this.wrapperEl = wrapElement(this.lowerCanvasEl, container);
    this.wrapperEl.setAttribute('data-fabric', 'wrapper');
    setStyle(this.wrapperEl, {
<<<<<<< HEAD
      width: `${this.width}px`,
      height: `${this.height}px`,
=======
      width: this.width + 'px',
      height: this.height + 'px',
>>>>>>> 51fde66a
      position: 'relative',
    });
    makeElementUnselectable(this.wrapperEl);
  }

  /**
   * @private
   * @param {HTMLCanvasElement} element canvas element to apply styles on
   */
  _applyCanvasStyle(element: HTMLCanvasElement) {
    const width = this.width || element.width,
      height = this.height || element.height;

    setStyle(element, {
      position: 'absolute',
      width: width + 'px',
      height: height + 'px',
      left: 0,
      top: 0,
      'touch-action': this.allowTouchScrolling ? 'manipulation' : 'none',
      '-ms-touch-action': this.allowTouchScrolling ? 'manipulation' : 'none',
    });
    element.width = width;
    element.height = height;
    makeElementUnselectable(element);
  }

  /**
   * Returns context of top canvas where interactions are drawn
   * @returns {CanvasRenderingContext2D}
   */
  getTopContext(): CanvasRenderingContext2D {
    return this.contextTop;
  }

  /**
   * Returns context of canvas where object selection is drawn
   * @alias
   * @return {CanvasRenderingContext2D}
   */
  getSelectionContext(): CanvasRenderingContext2D {
    return this.contextTop;
  }

  /**
   * Returns &lt;canvas> element on which object selection is drawn
   * @return {HTMLCanvasElement}
   */
  getSelectionElement(): HTMLCanvasElement {
    return this.upperCanvasEl;
  }

  /**
   * Returns currently active object
   * @return {FabricObject | null} active object
   */
<<<<<<< HEAD
  getActiveObject(): InteractiveFabricObject | null {
=======
  getActiveObject(): FabricObject | null {
>>>>>>> 51fde66a
    return this._activeObject;
  }

  /**
   * Returns an array with the current selected objects
   * @return {FabricObject[]} active objects array
   */
<<<<<<< HEAD
  getActiveObjects(): InteractiveFabricObject[] {
    const active = this._activeObject;
    if (active) {
      if (isActiveSelection(active)) {
        return [...active._objects];
=======
  getActiveObjects(): FabricObject[] {
    const active = this._activeObject;
    if (active) {
      if (isActiveSelection(active)) {
        return active._objects.slice(0);
>>>>>>> 51fde66a
      } else {
        return [active];
      }
    }
    return [];
  }

  /**
   * @private
   * Compares the old activeObject with the current one and fires correct events
   * @param {FabricObject[]} oldObjects old activeObject
   * @param {TPointerEvent} e mouse event triggering the selection events
   */
<<<<<<< HEAD
  _fireSelectionEvents(oldObjects: InteractiveFabricObject[], e?: TPointerEvent) {
    let somethingChanged = false,
      invalidate = false;
    const objects = this.getActiveObjects(),
      added: InteractiveFabricObject[] = [],
      removed: InteractiveFabricObject[] = [];
=======
  _fireSelectionEvents(oldObjects: FabricObject[], e?: TPointerEvent) {
    let somethingChanged = false,
      invalidate = false;
    const objects = this.getActiveObjects(),
      added: FabricObject[] = [],
      removed: FabricObject[] = [];
>>>>>>> 51fde66a

    oldObjects.forEach((target) => {
      if (!objects.includes(target)) {
        somethingChanged = true;
        target.fire('deselected', {
          e,
          target,
        });
        removed.push(target);
      }
    });

    objects.forEach((target) => {
      if (!oldObjects.includes(target)) {
        somethingChanged = true;
        target.fire('selected', {
          e,
          target,
        });
        added.push(target);
      }
    });

    if (oldObjects.length > 0 && objects.length > 0) {
      invalidate = true;
      somethingChanged &&
        this.fire('selection:updated', {
          e,
          selected: added,
          deselected: removed,
        });
    } else if (objects.length > 0) {
      invalidate = true;
      this.fire('selection:created', {
        e,
        selected: added,
      });
    } else if (oldObjects.length > 0) {
      invalidate = true;
      this.fire('selection:cleared', {
        e,
        deselected: removed,
      });
    }
    invalidate && (this._objectsToRender = undefined);
  }

  /**
   * Sets given object as the only active object on canvas
   * @param {FabricObject} object Object to set as an active one
   * @param {TPointerEvent} [e] Event (passed along when firing "object:selected")
   * @chainable
   */
  setActiveObject(object: FabricObject, e?: TPointerEvent) {
    // we can't inline this, since _setActiveObject will change what getActiveObjects returns
    const currentActives = this.getActiveObjects();
    this._setActiveObject(object, e);
    this._fireSelectionEvents(currentActives, e);
  }

  /**
   * This is a private method for now.
   * This is supposed to be equivalent to setActiveObject but without firing
   * any event. There is commitment to have this stay this way.
   * This is the functional part of setActiveObject.
   * @private
   * @param {Object} object to set as active
   * @param {Event} [e] Event (passed along when firing "object:selected")
   * @return {Boolean} true if the selection happened
   */
  _setActiveObject(object: FabricObject, e?: TPointerEvent) {
    if (this._activeObject === object) {
      return false;
    }
    if (!this._discardActiveObject(e, object)) {
      return false;
    }
    if (object.onSelect({ e })) {
      return false;
    }
    this._activeObject = object;
    return true;
  }

  /**
   * This is a private method for now.
   * This is supposed to be equivalent to discardActiveObject but without firing
   * any selection events ( can still fire object transformation events ). There is commitment to have this stay this way.
   * This is the functional part of discardActiveObject.
   * @param {Event} [e] Event (passed along when firing "object:deselected")
   * @param {Object} object the next object to set as active, reason why we are discarding this
   * @return {Boolean} true if the selection happened
   * @private
   */
  _discardActiveObject(e?: TPointerEvent, object?: FabricObject) {
    const obj = this._activeObject;
    if (obj) {
      // onDeselect return TRUE to cancel selection;
<<<<<<< HEAD
      if (obj.onDeselect({ e, object })) {
=======
      if (obj.onDeselect({ e: e, object })) {
>>>>>>> 51fde66a
        return false;
      }
      if (this._currentTransform && this._currentTransform.target === obj) {
        // @ts-ignore
        this.endCurrentTransform(e);
      }
      this._activeObject = null;
    }
    return true;
  }

  /**
   * Discards currently active object and fire events. If the function is called by fabric
   * as a consequence of a mouse event, the event is passed as a parameter and
   * sent to the fire function for the custom events. When used as a method the
   * e param does not have any application.
   * @param {event} e
   * @chainable
   */
  discardActiveObject(e?: TPointerEvent) {
    const currentActives = this.getActiveObjects(),
      activeObject = this.getActiveObject();
    if (currentActives.length) {
      this.fire('before:selection:cleared', {
        e,
        deselected: [activeObject],
      });
    }
    this._discardActiveObject(e);
    this._fireSelectionEvents(currentActives, e);
  }

  /**
   * Clears the canvas element, disposes objects, removes all event listeners and frees resources
   *
   * **CAUTION**:
   *
   * This method is **UNSAFE**.
   * You may encounter a race condition using it if there's a requested render.
   * Call this method only if you are sure rendering has settled.
   * Consider using {@link dispose} as it is **SAFE**
   *
   * @private
   */
  destroy(this: TDestroyedCanvas) {
    const wrapperEl = this.wrapperEl as HTMLDivElement,
<<<<<<< HEAD
      lowerCanvasEl = this.lowerCanvasEl!,
      upperCanvasEl = this.upperCanvasEl!,
      cacheCanvasEl = this.cacheCanvasEl!;
=======
      lowerCanvasEl = this.lowerCanvasEl as HTMLCanvasElement,
      upperCanvasEl = this.upperCanvasEl as HTMLCanvasElement,
      cacheCanvasEl = this.cacheCanvasEl as HTMLCanvasElement;
>>>>>>> 51fde66a
    // @ts-ignore
    this.removeListeners();
    super.destroy();
    wrapperEl.removeChild(upperCanvasEl);
    wrapperEl.removeChild(lowerCanvasEl);
    this.contextCache = null;
    this.contextTop = null;
    cleanUpJsdomNode(upperCanvasEl);
    this.upperCanvasEl = undefined;
    cleanUpJsdomNode(cacheCanvasEl);
    this.cacheCanvasEl = undefined;
    if (wrapperEl.parentNode) {
      wrapperEl.parentNode.replaceChild(lowerCanvasEl, wrapperEl);
    }
    this.wrapperEl = undefined;
  }

  /**
   * Clears all contexts (background, main, top) of an instance
   */
  clear() {
    // this.discardActiveGroup();
    this.discardActiveObject();
    this.clearContext(this.contextTop);
    if (this._hasITextHandlers) {
      // @ts-ignore
      this.off('mouse:up', this._mouseUpITextHandler);
      this._iTextInstances = [];
      this._hasITextHandlers = false;
    }
    super.clear();
  }

  /**
   * Draws objects' controls (borders/controls)
   * @param {CanvasRenderingContext2D} ctx Context to render controls on
   */
  drawControls(ctx: CanvasRenderingContext2D) {
    const activeObject = this._activeObject;

    if (activeObject) {
      activeObject._renderControls(ctx);
    }
  }

  /**
   * @private
   */
  _toObject(
    instance: FabricObject,
    methodName: 'toObject' | 'toDatalessObject',
    propertiesToInclude: string[]
  ): Record<string, any> {
    // If the object is part of the current selection group, it should
    // be transformed appropriately
    // i.e. it should be serialised as it would appear if the selection group
    // were to be destroyed.
    const originalProperties = this._realizeGroupTransformOnObject(instance),
      object = super._toObject(instance, methodName, propertiesToInclude);
    //Undo the damage we did by changing all of its properties
    instance.set(originalProperties);
    return object;
  }

  /**
   * Realises an object's group transformation on it
   * @private
   * @param {FabricObject} [instance] the object to transform (gets mutated)
   * @returns the original values of instance which were changed
   */
  _realizeGroupTransformOnObject(
    instance: FabricObject
  ): Partial<typeof instance> {
    if (
      instance.group &&
      isActiveSelection(instance.group) &&
      this._activeObject === instance.group
    ) {
      const layoutProps = [
        'angle',
        'flipX',
        'flipY',
        'left',
        'scaleX',
        'scaleY',
        'skewX',
        'skewY',
        'top',
      ] as (keyof typeof instance)[];
      const originalValues = pick<typeof instance>(instance, layoutProps);
      addTransformToObject(instance, this._activeObject.calcOwnMatrix());
      return originalValues;
    } else {
      return {};
    }
  }

  /**
   * @private
   */
  _setSVGObject(
    markup: string[],
    instance: FabricObject,
    reviver: TSVGReviver
  ) {
<<<<<<< HEAD
    // If the object is in a selection group, simulate what would happen to that
    // object when the group is deselected
=======
    //If the object is in a selection group, simulate what would happen to that
    //object when the group is deselected
>>>>>>> 51fde66a
    const originalProperties = this._realizeGroupTransformOnObject(instance);
    super._setSVGObject(markup, instance, reviver);
    instance.set(originalProperties);
  }

  setViewportTransform(vpt: TMat2D) {
    if (
      this.renderOnAddRemove &&
      isInteractiveTextObject(this._activeObject) &&
      this._activeObject.isEditing
    ) {
      this._activeObject.clearContextTop();
    }
    super.setViewportTransform(vpt);
  }
}

Object.assign(Canvas.prototype, {
  uniformScaling: true,
  uniScaleKey: 'shiftKey',
  centeredScaling: false,
  centeredRotation: false,
  centeredKey: 'altKey',
  altActionKey: 'shiftKey',
  selection: true,
  selectionKey: 'shiftKey',
  altSelectionKey: null,
  selectionColor: 'rgba(100, 100, 255, 0.3)', // blue
  selectionDashArray: [],
  selectionBorderColor: 'rgba(255, 255, 255, 0.3)',
  selectionLineWidth: 1,
  selectionFullyContained: false,
  hoverCursor: 'move',
  moveCursor: 'move',
  defaultCursor: 'default',
  freeDrawingCursor: 'crosshair',
  notAllowedCursor: 'not-allowed',
  containerClass: 'canvas-container',
  perPixelTargetFind: false,
  targetFindTolerance: 0,
  skipTargetFind: false,
  preserveObjectStacking: false,
  stopContextMenu: false,
  fireRightClick: false,
  fireMiddleClick: false,
  enablePointerEvents: false,
});

fabric.Canvas = Canvas;<|MERGE_RESOLUTION|>--- conflicted
+++ resolved
@@ -36,11 +36,9 @@
 import type { Textbox } from './shapes/textbox.class';
 import { pick } from './util/misc/pick';
 import { TSVGReviver } from './mixins/object.svg_export';
-<<<<<<< HEAD
 import { InteractiveFabricObject } from './shapes/Object/InteractiveObject';
 import { sendPointToPlane } from './util/misc/planeChange';
-=======
->>>>>>> 51fde66a
+
 
 type TDestroyedCanvas = Omit<
   Canvas<CanvasEvents>,
@@ -297,7 +295,6 @@
 
   /**
    * Default cursor value used when hovering over an object on canvas
-<<<<<<< HEAD
    * @type CSSStyleDeclaration['cursor']
    * @default move
    */
@@ -309,43 +306,21 @@
    * @default move
    */
   moveCursor: CSSStyleDeclaration['cursor'];
-=======
-   * @type String
-   * @default
-   */
-  hoverCursor: string;
-
-  /**
-   * Default cursor value used when moving an object on canvas
-   * @type String
-   * @default
-   */
-  moveCursor: string;
->>>>>>> 51fde66a
 
   /**
    * Default cursor value used for the entire canvas
    * @type String
-<<<<<<< HEAD
    * @default default
    */
   defaultCursor: CSSStyleDeclaration['cursor'];
-=======
-   * @default
-   */
-  defaultCursor: string;
->>>>>>> 51fde66a
 
   /**
    * Cursor value used during free drawing
    * @type String
    * @default crosshair
    */
-<<<<<<< HEAD
   freeDrawingCursor: CSSStyleDeclaration['cursor'];
-=======
-  freeDrawingCursor: string;
->>>>>>> 51fde66a
+
 
   /**
    * Cursor value used for disabled elements ( corners with disabled action )
@@ -353,11 +328,7 @@
    * @since 2.0.0
    * @default not-allowed
    */
-<<<<<<< HEAD
   notAllowedCursor: CSSStyleDeclaration['cursor'];
-=======
-  notAllowedCursor: string;
->>>>>>> 51fde66a
 
   /**
    * Default element class that's given to wrapper (div) element of canvas
@@ -440,7 +411,6 @@
   targets: FabricObject[] = [];
 
   /**
-<<<<<<< HEAD
    * Keep track of the hovered target
    * @type FabricObject | null
    * @private
@@ -472,42 +442,10 @@
   /**
    * hold a reference to a data structure used to track the selecion
    * box on canvas drag
-=======
-   * When the option is enabled, PointerEvent is used instead of TPointerEvent.
-   * @type Boolean
-   * @default
-   */
-  enablePointerEvents: boolean;
-
-  /**
-   * Keep track of the hovered target
-   * @type FabricObject | null
-   * @private
-   */
-  _hoveredTarget: FabricObject | null = null;
-
-  /**
-   * hold the list of nested targets hovered
-   * @type FabricObject[]
-   * @private
-   */
-  _hoveredTargets: FabricObject[] = [];
-
-  /**
-   * hold the list of objects to render
-   * @type FabricObject[]
-   * @private
-   */
-  _objectsToRender?: FabricObject[] = [];
-
-  /**
-   * hold a referenfce to a data structure that contains information
->>>>>>> 51fde66a
    * on the current on going transform
    * @type
    * @private
    */
-<<<<<<< HEAD
   _groupSelector: any = null;
 
   /**
@@ -552,51 +490,6 @@
    * @type {InteractiveFabricObject}
    */
   protected _target?: InteractiveFabricObject;
-=======
-  _currentTransform: Transform | null = null;
-
-  /**
-   * hold a reference to a data structure used to track the selecion
-   * box on canvas drag
-   * on the current on going transform
-   * @type
-   * @private
-   */
-  _groupSelector: any = null;
-
-  /**
-   * internal flag used to understand if the context top requires a cleanup
-   * in case this is true, the contextTop will be cleared at the next render
-   * @type boolean
-   * @private
-   */
-  contextTopDirty = false;
-
-  /**
-   * a reference to the context of an additional canvas that is used for scratch operations
-   * @TODOL This is created automatically when needed, while it shouldn't. is probably not even often needed
-   * and is a memory waste. We should either have one that gets added/deleted
-   * @type CanvasRenderingContext2D
-   * @private
-   */
-  contextCache: CanvasRenderingContext2D;
-
-  /**
-   * During a mouse event we may need the pointer multiple times in multiple functions.
-   * _absolutePointer holds a reference to the pointer in coordinates that is valide for the event
-   * lifespan. Every fabricJS mouse event create and delete the cache every time
-   * We do this because there are some HTML DOM inspection functions to get the actual pointer coordinates
-   */
-  _absolutePointer?: Point;
-
-  /**
-   * During a mouse event we may need the pointer multiple times in multiple functions.
-   * _pointer holds a reference to the pointer in coordinates that is valide for the event
-   * lifespan. Every fabricJS mouse event create and delete the cache every time
-   * We do this because there are some HTML DOM inspection functions to get the actual pointer coordinates
-   */
-  _pointer?: Point;
->>>>>>> 51fde66a
 
   upperCanvasEl: HTMLCanvasElement;
   contextTop: CanvasRenderingContext2D;
@@ -862,7 +755,6 @@
   }
 
   /**
-<<<<<<< HEAD
    * This method will take in consideration a modifier key pressed and the control we are
    * about to drag, and try to guess the anchor point ( origin ) of the transormation.
    * This should be really in the realm of controls, and we should remove specific code for legacy
@@ -870,26 +762,12 @@
    * @TODO this probably deserve discussion/rediscovery and change/refactor
    * @private
    * @deprecated
-=======
-   * This is an internal method to decide if given the action and the modifier key pressed
-   * the transformation should with the object center as origin
-   * centeredScaling from object can't override centeredScaling from canvas.
-   * this should be fixed, since object setting should take precedence over canvas.
-   * also this should be something that will be migrated in the control properties.
-   * as ability to define the origin of the transformation that the control provide.
-   * @TODO this probably deserve discussion/rediscovery and change/refactor
-   * @private
->>>>>>> 51fde66a
    * @param {FabricObject} target
    * @param {string} action
    * @param {boolean} altKey
    * @returns {boolean} true if the transformation should be centered
    */
-<<<<<<< HEAD
   private _shouldCenterTransform(
-=======
-  _shouldCenterTransform(
->>>>>>> 51fde66a
     target: FabricObject,
     action: string,
     modifierKeyPressed: boolean
@@ -963,13 +841,7 @@
     if (target.group) {
       // transform pointer to target's containing coordinate plane
       // should we use send point to plane?
-<<<<<<< HEAD
       pointer = sendPointToPlane(undefined, target.group.calcTransformMatrix());
-=======
-      pointer = pointer.transform(
-        invertTransform(target.group.calcTransformMatrix())
-      );
->>>>>>> 51fde66a
     }
     const corner = target.__corner || '',
       control = target.controls[corner],
@@ -1079,11 +951,7 @@
    * @param {Boolean} skipGroup when true, activeGroup is skipped and only objects are traversed through
    * @return {FabricObject | null} the target found
    */
-<<<<<<< HEAD
   findTarget(e: TPointerEvent, skipGroup = false): FabricObject | null {
-=======
-  findTarget(e: TPointerEvent, skipGroup: boolean): FabricObject | null {
->>>>>>> 51fde66a
     if (this.skipTargetFind) {
       return null;
     }
@@ -1410,13 +1278,8 @@
     this.wrapperEl = wrapElement(this.lowerCanvasEl, container);
     this.wrapperEl.setAttribute('data-fabric', 'wrapper');
     setStyle(this.wrapperEl, {
-<<<<<<< HEAD
       width: `${this.width}px`,
       height: `${this.height}px`,
-=======
-      width: this.width + 'px',
-      height: this.height + 'px',
->>>>>>> 51fde66a
       position: 'relative',
     });
     makeElementUnselectable(this.wrapperEl);
@@ -1473,11 +1336,7 @@
    * Returns currently active object
    * @return {FabricObject | null} active object
    */
-<<<<<<< HEAD
   getActiveObject(): InteractiveFabricObject | null {
-=======
-  getActiveObject(): FabricObject | null {
->>>>>>> 51fde66a
     return this._activeObject;
   }
 
@@ -1485,19 +1344,11 @@
    * Returns an array with the current selected objects
    * @return {FabricObject[]} active objects array
    */
-<<<<<<< HEAD
   getActiveObjects(): InteractiveFabricObject[] {
     const active = this._activeObject;
     if (active) {
       if (isActiveSelection(active)) {
         return [...active._objects];
-=======
-  getActiveObjects(): FabricObject[] {
-    const active = this._activeObject;
-    if (active) {
-      if (isActiveSelection(active)) {
-        return active._objects.slice(0);
->>>>>>> 51fde66a
       } else {
         return [active];
       }
@@ -1511,21 +1362,12 @@
    * @param {FabricObject[]} oldObjects old activeObject
    * @param {TPointerEvent} e mouse event triggering the selection events
    */
-<<<<<<< HEAD
   _fireSelectionEvents(oldObjects: InteractiveFabricObject[], e?: TPointerEvent) {
     let somethingChanged = false,
       invalidate = false;
     const objects = this.getActiveObjects(),
       added: InteractiveFabricObject[] = [],
       removed: InteractiveFabricObject[] = [];
-=======
-  _fireSelectionEvents(oldObjects: FabricObject[], e?: TPointerEvent) {
-    let somethingChanged = false,
-      invalidate = false;
-    const objects = this.getActiveObjects(),
-      added: FabricObject[] = [],
-      removed: FabricObject[] = [];
->>>>>>> 51fde66a
 
     oldObjects.forEach((target) => {
       if (!objects.includes(target)) {
@@ -1624,11 +1466,7 @@
     const obj = this._activeObject;
     if (obj) {
       // onDeselect return TRUE to cancel selection;
-<<<<<<< HEAD
       if (obj.onDeselect({ e, object })) {
-=======
-      if (obj.onDeselect({ e: e, object })) {
->>>>>>> 51fde66a
         return false;
       }
       if (this._currentTransform && this._currentTransform.target === obj) {
@@ -1675,15 +1513,9 @@
    */
   destroy(this: TDestroyedCanvas) {
     const wrapperEl = this.wrapperEl as HTMLDivElement,
-<<<<<<< HEAD
       lowerCanvasEl = this.lowerCanvasEl!,
       upperCanvasEl = this.upperCanvasEl!,
       cacheCanvasEl = this.cacheCanvasEl!;
-=======
-      lowerCanvasEl = this.lowerCanvasEl as HTMLCanvasElement,
-      upperCanvasEl = this.upperCanvasEl as HTMLCanvasElement,
-      cacheCanvasEl = this.cacheCanvasEl as HTMLCanvasElement;
->>>>>>> 51fde66a
     // @ts-ignore
     this.removeListeners();
     super.destroy();
@@ -1789,13 +1621,8 @@
     instance: FabricObject,
     reviver: TSVGReviver
   ) {
-<<<<<<< HEAD
     // If the object is in a selection group, simulate what would happen to that
     // object when the group is deselected
-=======
-    //If the object is in a selection group, simulate what would happen to that
-    //object when the group is deselected
->>>>>>> 51fde66a
     const originalProperties = this._realizeGroupTransformOnObject(instance);
     super._setSVGObject(markup, instance, reviver);
     instance.set(originalProperties);
