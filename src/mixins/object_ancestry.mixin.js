--- conflicted
+++ resolved
@@ -24,11 +24,7 @@
   /**
    *
    * @typedef {fabric.Object[] | [...fabric.Object[], fabric.StaticCanvas]} Ancestors
-<<<<<<< HEAD
-   * 
-=======
    *
->>>>>>> 06de045e
    * @param {boolean} [strict] returns only ancestors that are objects (without canvas)
    * @returns {Ancestors} ancestors from bottom to top
    */
@@ -43,12 +39,6 @@
   },
 
   /**
-<<<<<<< HEAD
-   *
-   * @param {fabric.Object} other
-   * @param {boolean} [strict] finds only ancestors that are objects (without canvas)
-   * @returns {{ index: number, otherIndex: number, ancestors: Ancestors } | undefined} ancestors may include the passed objects if one is an ancestor of the other resulting in index of -1
-=======
    * Returns an object that represent the ancestry situation.
    * 
    * @typedef {object} AncestryComparison
@@ -60,37 +50,10 @@
    * @param {boolean} [strict] finds only ancestors that are objects (without canvas)
    * @returns {AncestryComparison | undefined}
    * 
->>>>>>> 06de045e
    */
   findCommonAncestors: function (other, strict) {
     if (this === other) {
       return {
-<<<<<<< HEAD
-        index: 0,
-        otherIndex: 0,
-        ancestors: this.getAncestors(strict)
-      };
-    }
-    else if (!other) {
-      return undefined;
-    }
-    var ancestors = this.getAncestors(strict);
-    ancestors.unshift(this);
-    var otherAncestors = other.getAncestors(strict);
-    otherAncestors.unshift(other);
-    for (var i = 0, ancestor; i < ancestors.length; i++) {
-      ancestor = ancestors[i];
-      for (var j = 0; j < otherAncestors.length; j++) {
-        if (ancestor === otherAncestors[j]) {
-          return {
-            index: i - 1,
-            otherIndex: j - 1,
-            ancestors: ancestors.slice(i)
-          };
-        }
-      }
-    }
-=======
         fork: [],
         otherFork: [],
         common: [this].concat(this.getAncestors(strict))
@@ -144,7 +107,6 @@
       otherFork: [other].concat(otherAncestors),
       common: []
     };
->>>>>>> 06de045e
   },
 
   /**
@@ -154,11 +116,7 @@
    * @returns {boolean}
    */
   hasCommonAncestors: function (other, strict) {
-<<<<<<< HEAD
-    return !!this.findCommonAncestors(other, strict);
-=======
     var commonAncestors = this.findCommonAncestors(other, strict);
     return commonAncestors && !!commonAncestors.ancestors.length;
->>>>>>> 06de045e
   }
 });