--- conflicted
+++ resolved
@@ -37,14 +37,9 @@
   /**
    *
    * @typedef {fabric.Object[] | [...fabric.Object[], fabric.StaticCanvas]} Ancestors
-<<<<<<< HEAD
    * 
    * Returns an array of ancestors **EXCLUDING** `ActiveSelection`
    * @param {boolean} [strict] returns only ancestors that are objects excluding canvas
-=======
-   *
-   * @param {boolean} [strict] returns only ancestors that are objects (without canvas)
->>>>>>> 2319d4fd
    * @returns {Ancestors} ancestors from bottom to top
    */
   getAncestors: function (strict) {
@@ -66,14 +61,9 @@
    * @property {Ancestors} otherFork ancestors that are of `other` only
    * 
    * @param {fabric.Object} other
-<<<<<<< HEAD
-   * @param {boolean} [strict] finds only ancestors that are objects excluding canvas
-   * @returns {{ index: number, otherIndex: number, ancestors: Ancestors } | undefined} ancestors may include the passed objects if one is an ancestor of the other resulting in index of -1
-=======
    * @param {boolean} [strict] finds only ancestors that are objects (without canvas)
    * @returns {AncestryComparison | undefined}
    * 
->>>>>>> 2319d4fd
    */
   findCommonAncestors: function (other, strict) {
     if (this === other) {
