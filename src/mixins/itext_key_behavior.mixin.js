fabric.util.object.extend(fabric.IText.prototype, /** @lends fabric.IText.prototype */ {

  /**
   * Initializes hidden textarea (needed to bring up keyboard in iOS)
   */
  initHiddenTextarea: function() {
    this.hiddenTextarea = fabric.document.createElement('textarea');
    this.hiddenTextarea.setAttribute('autocapitalize', 'off');
    var style = this._calcTextareaPosition();
<<<<<<< HEAD
    this.hiddenTextarea.style.cssText = 'position: absolute; top: ' + style.top + '; left: ' + style.left + '; z-index: 1;' +
      ' opacity: 1; width: 1px; height: 1px; font-size: 0px;';
    fabric.document.body.appendChild(this.hiddenTextarea);
=======
    this.hiddenTextarea.style.cssText = 'position: absolute; top: ' + style.top + '; left: ' + style.left + ';'
                                        + ' opacity: 0; width: 0px; height: 0px; z-index: -999;';
    if (this.canvas) {
      this.canvas.lowerCanvasEl.parentNode.appendChild(this.hiddenTextarea);
    }
>>>>>>> b979bd58

    fabric.util.addListener(this.hiddenTextarea, 'keydown', this.onKeyDown.bind(this));
    fabric.util.addListener(this.hiddenTextarea, 'keyup', this.onKeyUp.bind(this));
    fabric.util.addListener(this.hiddenTextarea, 'input', this.onInput.bind(this));
    fabric.util.addListener(this.hiddenTextarea, 'copy', this.copy.bind(this));
    fabric.util.addListener(this.hiddenTextarea, 'cut', this.cut.bind(this));
    fabric.util.addListener(this.hiddenTextarea, 'paste', this.paste.bind(this));
    fabric.util.addListener(this.hiddenTextarea, 'compositionstart', this.onCompositionStart.bind(this));
    fabric.util.addListener(this.hiddenTextarea, 'compositionupdate', this.onCompositionUpdate.bind(this));
    fabric.util.addListener(this.hiddenTextarea, 'compositionend', this.onCompositionEnd.bind(this));

    if (!this._clickHandlerInitialized && this.canvas) {
      fabric.util.addListener(this.canvas.upperCanvasEl, 'click', this.onClick.bind(this));
      this._clickHandlerInitialized = true;
    }
  },

  /**
   * @private
   */
  _keysMap: {
    9:  'exitEditing',
    27: 'exitEditing',
    13: 'insertNewline',
    33: 'moveCursorUp',
    34: 'moveCursorDown',
    35: 'moveCursorRight',
    36: 'moveCursorLeft',
    37: 'moveCursorLeft',
    38: 'moveCursorUp',
    39: 'moveCursorRight',
    40: 'moveCursorDown',
  },

  /**
   * @private
   */
  _ctrlKeysMapUp: {
    67: 'copy',
    88: 'cut'
  },

  /**
   * @private
   */
  _ctrlKeysMapDown: {
    65: 'selectAll'
  },

  onClick: function() {
    // No need to trigger click event here, focus is enough to have the keyboard appear on Android
    this.hiddenTextarea && this.hiddenTextarea.focus();
  },

  /**
   * Handles keyup event
   * @param {Event} e Event object
   */
  onKeyDown: function(e) {
    if (!this.isEditing) {
      return;
    }
    if (e.keyCode in this._keysMap) {
      this[this._keysMap[e.keyCode]](e);
    }
    else if ((e.keyCode in this._ctrlKeysMapDown) && (e.ctrlKey || e.metaKey)) {
      this[this._ctrlKeysMapDown[e.keyCode]](e);
    }
    else {
      return;
    }
    e.stopImmediatePropagation();
    e.preventDefault();
    if (e.keyCode >= 33 && e.keyCode <= 40) {
      // if i press an arrow key just update selection
      this.clearContextTop();
      this.renderCursorOrSelection();
    }
    else {
      this.canvas && this.canvas.renderAll();
    }
  },

  /**
   * Handles keyup event
   * We handle KeyUp because ie11 and edge have difficulties copy/pasting
   * if a copy/cut event fired, keyup is dismissed
   * @param {Event} e Event object
   */
  onKeyUp: function(e) {
    if (!this.isEditing || this._copyDone) {
      this._copyDone = false;
      return;
    }
    if ((e.keyCode in this._ctrlKeysMapUp) && (e.ctrlKey || e.metaKey)) {
      this[this._ctrlKeysMapUp[e.keyCode]](e);
    }
    else {
      return;
    }
    e.stopImmediatePropagation();
    e.preventDefault();
    this.canvas && this.canvas.renderAll();
  },

  /**
   * Handles onInput event
   * @param {Event} e Event object
   */
  onInput: function(e) {
    if (!this.isEditing) {
      return;
    }
    // var offset = this.selectionStart || 0,
    //     offsetEnd = this.selectionEnd || 0,
    //     textLength = this.text.length,
    //     newTextLength = this.hiddenTextarea.value.length,
    //     diff, charsToInsert, start;
    // if (newTextLength > textLength) {
    //   //we added some character
    //   start = this._selectionDirection === 'left' ? offsetEnd : offset;
    //   diff = newTextLength - textLength;
    //   charsToInsert = this.hiddenTextarea.value.slice(start, start + diff);
    // }
    // else {
    //   //we selected a portion of text and then input something else.
    //   //Internet explorer does not trigger this else
    //   diff = newTextLength - textLength + offsetEnd - offset;
    //   charsToInsert = this.hiddenTextarea.value.slice(offset, offset + diff);
    // }
    // this.insertChars(charsToInsert);
    this.updateFromTextArea();
    this.canvas && this.canvas.renderAll();
    e.stopPropagation();
  },

  /**
   * Composition start
   */
  onCompositionStart: function(e) {
    console.debug(e)
    this.inCompositionMode = true;
  },

  /**
   * Composition end
   */
  onCompositionEnd: function(e) {
    console.debug(e)
    this.inCompositionMode = false;
  },

  // /**
  //  * Composition update
  //  */
  onCompositionUpdate: function(e) {
    console.debug(e)
    this.compositionStart = e.target.selectionStart;
    this.compositionEnd = e.target.selectionEnd;
  //   var data = e.data;
  //   this.selectionStart = this.compositionStart;
  //   this.selectionEnd = this.selectionEnd === this.selectionStart ?
  //     this.compositionStart + this.prevCompositionLength : this.selectionEnd;
  //   this.insertChars(data, false);
  //   this.prevCompositionLength = data.length;
  },

  /**
   * Forward delete
   */
  forwardDelete: function(e) {
    if (this.selectionStart === this.selectionEnd) {
      if (this.selectionStart === this.text.length) {
        return;
      }
      this.moveCursorRight(e);
    }
    this.removeChars(e);
  },

  /**
   * Copies selected text
   * @param {Event} e Event object
   */
  copy: function(e) {
    if (this.selectionStart === this.selectionEnd) {
      //do not cut-copy if no selection
      return;
    }
    var selectedText = this.getSelectedText(),
        clipboardData = this._getClipboardData(e);

    // Check for backward compatibility with old browsers
    if (clipboardData) {
      clipboardData.setData('text', selectedText);
    }

    fabric.copiedText = selectedText;
    fabric.copiedTextStyle = this.getSelectionStyles(this.selectionStart, this.selectionEnd);
    e.stopImmediatePropagation();
    e.preventDefault();
    this._copyDone = true;
  },

  /**
   * Pastes text
   * @param {Event} e Event object
   */
  paste: function(e) {
    var copiedText = null,
        clipboardData = this._getClipboardData(e),
        useCopiedStyle = true;

    // Check for backward compatibility with old browsers
    if (clipboardData) {
      copiedText = clipboardData.getData('text').replace(/\r/g, '');
      if (!fabric.copiedTextStyle || fabric.copiedText !== copiedText) {
        useCopiedStyle = false;
      }
    }
    else {
      copiedText = fabric.copiedText;
    }

    if (copiedText) {
      this.insertChars(copiedText, useCopiedStyle);
    }
    e.stopImmediatePropagation();
    e.preventDefault();
  },

  /**
   * Cuts text
   * @param {Event} e Event object
   */
  cut: function(e) {
    if (this.selectionStart === this.selectionEnd) {
      return;
    }

    this.copy(e);
    this.removeChars(e);
  },

  /**
   * @private
   * @param {Event} e Event object
   * @return {Object} Clipboard data object
   */
  _getClipboardData: function(e) {
    return (e && e.clipboardData) || fabric.window.clipboardData;
  },

  /**
   * Finds the width in pixels before the cursor on the same line
   * @private
   * @param {Number} lineIndex
   * @param {Number} charIndex
   * @return {Number} widthBeforeCursor width before cursor
   */
  _getWidthBeforeCursor: function(lineIndex, charIndex) {
    var textBeforeCursor = this._textLines[lineIndex].slice(0, charIndex),
        widthOfLine = this.getLineWidth(lineIndex),
        widthBeforeCursor = this._getLineLeftOffset(widthOfLine), _char;

    for (var i = 0, len = textBeforeCursor.length; i < len; i++) {
      _char = textBeforeCursor[i];
      widthBeforeCursor += this._getWidthOfChar(_char, lineIndex, i);
    }
    return widthBeforeCursor;
  },

  /**
   * Gets start offset of a selection
   * @param {Event} e Event object
   * @param {Boolean} isRight
   * @return {Number}
   */
  getDownCursorOffset: function(e, isRight) {
    var selectionProp = this._getSelectionForOffset(e, isRight),
        cursorLocation = this.get2DCursorLocation(selectionProp),
        lineIndex = cursorLocation.lineIndex;
    // if on last line, down cursor goes to end of line
    if (lineIndex === this._textLines.length - 1 || e.metaKey || e.keyCode === 34) {
      // move to the end of a text
      return this.text.length - selectionProp;
    }
    var charIndex = cursorLocation.charIndex,
        widthBeforeCursor = this._getWidthBeforeCursor(lineIndex, charIndex),
        indexOnOtherLine = this._getIndexOnLine(lineIndex + 1, widthBeforeCursor),
        textAfterCursor = this._textLines[lineIndex].slice(charIndex);

    return textAfterCursor.length + indexOnOtherLine + 2;
  },

  /**
   * private
   * Helps finding if the offset should be counted from Start or End
   * @param {Event} e Event object
   * @param {Boolean} isRight
   * @return {Number}
   */
  _getSelectionForOffset: function(e, isRight) {
    if (e.shiftKey && this.selectionStart !== this.selectionEnd && isRight) {
      return this.selectionEnd;
    }
    else {
      return this.selectionStart;
    }
  },

  /**
   * @param {Event} e Event object
   * @param {Boolean} isRight
   * @return {Number}
   */
  getUpCursorOffset: function(e, isRight) {
    var selectionProp = this._getSelectionForOffset(e, isRight),
        cursorLocation = this.get2DCursorLocation(selectionProp),
        lineIndex = cursorLocation.lineIndex;
    if (lineIndex === 0 || e.metaKey || e.keyCode === 33) {
      // if on first line, up cursor goes to start of line
      return -selectionProp;
    }
    var charIndex = cursorLocation.charIndex,
        widthBeforeCursor = this._getWidthBeforeCursor(lineIndex, charIndex),
        indexOnOtherLine = this._getIndexOnLine(lineIndex - 1, widthBeforeCursor),
        textBeforeCursor = this._textLines[lineIndex].slice(0, charIndex);
    // return a negative offset
    return -this._textLines[lineIndex - 1].length + indexOnOtherLine - textBeforeCursor.length;
  },

  /**
   * find for a given width it founds the matching character.
   * @private
   */
  _getIndexOnLine: function(lineIndex, width) {

    var widthOfLine = this.getLineWidth(lineIndex),
        textOnLine = this._textLines[lineIndex],
        lineLeftOffset = this._getLineLeftOffset(widthOfLine),
        widthOfCharsOnLine = lineLeftOffset,
        indexOnLine = 0,
        foundMatch;

    for (var j = 0, jlen = textOnLine.length; j < jlen; j++) {

      var _char = textOnLine[j],
          widthOfChar = this._getWidthOfChar(_char, lineIndex, j);

      widthOfCharsOnLine += widthOfChar;

      if (widthOfCharsOnLine > width) {

        foundMatch = true;

        var leftEdge = widthOfCharsOnLine - widthOfChar,
            rightEdge = widthOfCharsOnLine,
            offsetFromLeftEdge = Math.abs(leftEdge - width),
            offsetFromRightEdge = Math.abs(rightEdge - width);

        indexOnLine = offsetFromRightEdge < offsetFromLeftEdge ? j : (j - 1);

        break;
      }
    }

    // reached end
    if (!foundMatch) {
      indexOnLine = textOnLine.length - 1;
    }

    return indexOnLine;
  },


  /**
   * Moves cursor down
   * @param {Event} e Event object
   */
  moveCursorDown: function(e) {
    if (this.selectionStart >= this.text.length && this.selectionEnd >= this.text.length) {
      return;
    }
    this._moveCursorUpOrDown('Down', e);
  },

  /**
   * Moves cursor up
   * @param {Event} e Event object
   */
  moveCursorUp: function(e) {
    if (this.selectionStart === 0 && this.selectionEnd === 0) {
      return;
    }
    this._moveCursorUpOrDown('Up', e);
  },

  /**
   * Moves cursor up or down, fires the events
   * @param {String} direction 'Up' or 'Down'
   * @param {Event} e Event object
   */
  _moveCursorUpOrDown: function(direction, e) {
    // getUpCursorOffset
    // getDownCursorOffset
    var action = 'get' + direction + 'CursorOffset',
        offset = this[action](e, this._selectionDirection === 'right');
    if (e.shiftKey) {
      this.moveCursorWithShift(offset);
    }
    else {
      this.moveCursorWithoutShift(offset);
    }
    if (offset !== 0) {
      this.setSelectionInBoundaries();
      this.abortCursorAnimation();
      this._currentCursorOpacity = 1;
      this.initDelayedCursor();
      this._fireSelectionChanged();
      this._updateTextarea();
    }
  },

  /**
   * Moves cursor with shift
   * @param {Number} offset
   */
  moveCursorWithShift: function(offset) {
    var newSelection = this._selectionDirection === 'left'
    ? this.selectionStart + offset
    : this.selectionEnd + offset;
    this.setSelectionStartEndWithShift(this.selectionStart, this.selectionEnd, newSelection);
    return offset !== 0;
  },

  /**
   * Moves cursor up without shift
   * @param {Number} offset
   */
  moveCursorWithoutShift: function(offset) {
    if (offset < 0) {
      this.selectionStart += offset;
      this.selectionEnd = this.selectionStart;
    }
    else {
      this.selectionEnd += offset;
      this.selectionStart = this.selectionEnd;
    }
    return offset !== 0;
  },

  /**
   * Moves cursor left
   * @param {Event} e Event object
   */
  moveCursorLeft: function(e) {
    if (this.selectionStart === 0 && this.selectionEnd === 0) {
      return;
    }
    this._moveCursorLeftOrRight('Left', e);
  },

  /**
   * @private
   * @return {Boolean} true if a change happened
   */
  _move: function(e, prop, direction) {
    var newValue;
    if (e.altKey) {
      newValue = this['findWordBoundary' + direction](this[prop]);
    }
    else if (e.metaKey || e.keyCode === 35 ||  e.keyCode === 36 ) {
      newValue = this['findLineBoundary' + direction](this[prop]);
    }
    else {
      this[prop] += direction === 'Left' ? -1 : 1;
      return true;
    }
    if (typeof newValue !== undefined && this[prop] !== newValue) {
      this[prop] = newValue;
      return true;
    }
  },

  /**
   * @private
   */
  _moveLeft: function(e, prop) {
    return this._move(e, prop, 'Left');
  },

  /**
   * @private
   */
  _moveRight: function(e, prop) {
    return this._move(e, prop, 'Right');
  },

  /**
   * Moves cursor left without keeping selection
   * @param {Event} e
   */
  moveCursorLeftWithoutShift: function(e) {
    var change = true;
    this._selectionDirection = 'left';

    // only move cursor when there is no selection,
    // otherwise we discard it, and leave cursor on same place
    if (this.selectionEnd === this.selectionStart && this.selectionStart !== 0) {
      change = this._moveLeft(e, 'selectionStart');

    }
    this.selectionEnd = this.selectionStart;
    return change;
  },

  /**
   * Moves cursor left while keeping selection
   * @param {Event} e
   */
  moveCursorLeftWithShift: function(e) {
    if (this._selectionDirection === 'right' && this.selectionStart !== this.selectionEnd) {
      return this._moveLeft(e, 'selectionEnd');
    }
    else if (this.selectionStart !== 0){
      this._selectionDirection = 'left';
      return this._moveLeft(e, 'selectionStart');
    }
  },

  /**
   * Moves cursor right
   * @param {Event} e Event object
   */
  moveCursorRight: function(e) {
    if (this.selectionStart >= this.text.length && this.selectionEnd >= this.text.length) {
      return;
    }
    this._moveCursorLeftOrRight('Right', e);
  },

  /**
   * Moves cursor right or Left, fires event
   * @param {String} direction 'Left', 'Right'
   * @param {Event} e Event object
   */
  _moveCursorLeftOrRight: function(direction, e) {
    var actionName = 'moveCursor' + direction + 'With';
    this._currentCursorOpacity = 1;

    if (e.shiftKey) {
      actionName += 'Shift';
    }
    else {
      actionName += 'outShift';
    }
    if (this[actionName](e)) {
      this.abortCursorAnimation();
      this.initDelayedCursor();
      this._fireSelectionChanged();
      this._updateTextarea();
    }
  },

  /**
   * Moves cursor right while keeping selection
   * @param {Event} e
   */
  moveCursorRightWithShift: function(e) {
    if (this._selectionDirection === 'left' && this.selectionStart !== this.selectionEnd) {
      return this._moveRight(e, 'selectionStart');
    }
    else if (this.selectionEnd !== this.text.length) {
      this._selectionDirection = 'right';
      return this._moveRight(e, 'selectionEnd');
    }
  },

  /**
   * Moves cursor right without keeping selection
   * @param {Event} e Event object
   */
  moveCursorRightWithoutShift: function(e) {
    var changed = true;
    this._selectionDirection = 'right';

    if (this.selectionStart === this.selectionEnd) {
      changed = this._moveRight(e, 'selectionStart');
      this.selectionEnd = this.selectionStart;
    }
    else {
      this.selectionStart = this.selectionEnd;
    }
    return changed;
  },

  /**
   * Removes characters selected by selection
   * @param {Event} e Event object
   */
  removeChars: function(e) {
    if (this.selectionStart === this.selectionEnd) {
      this._removeCharsNearCursor(e);
    }
    else {
      this._removeCharsFromTo(this.selectionStart, this.selectionEnd);
    }

    this.set('dirty', true);
    this.setSelectionEnd(this.selectionStart);

    this._removeExtraneousStyles();

    this.canvas && this.canvas.renderAll();

    this.setCoords();
    this.fire('changed');
    this.canvas && this.canvas.fire('text:changed', { target: this });
  },

  /**
   * @private
   * @param {Event} e Event object
   */
  _removeCharsNearCursor: function(e) {
    if (this.selectionStart === 0) {
      return;
    }
    if (e.metaKey) {
      // remove all till the start of current line
      var leftLineBoundary = this.findLineBoundaryLeft(this.selectionStart);

      this._removeCharsFromTo(leftLineBoundary, this.selectionStart);
      this.setSelectionStart(leftLineBoundary);
    }
    else if (e.altKey) {
      // remove all till the start of current word
      var leftWordBoundary = this.findWordBoundaryLeft(this.selectionStart);

      this._removeCharsFromTo(leftWordBoundary, this.selectionStart);
      this.setSelectionStart(leftWordBoundary);
    }
    else {
      this._removeSingleCharAndStyle(this.selectionStart);
      this.setSelectionStart(this.selectionStart - 1);
    }
  }
});<|MERGE_RESOLUTION|>--- conflicted
+++ resolved
@@ -6,18 +6,16 @@
   initHiddenTextarea: function() {
     this.hiddenTextarea = fabric.document.createElement('textarea');
     this.hiddenTextarea.setAttribute('autocapitalize', 'off');
+    this.hiddenTextarea.setAttribute('autocorrect', 'off');
+    this.hiddenTextarea.setAttribute('autocomplete', 'off');
+    this.hiddenTextarea.setAttribute('spellcheck', 'false');
+
     var style = this._calcTextareaPosition();
-<<<<<<< HEAD
-    this.hiddenTextarea.style.cssText = 'position: absolute; top: ' + style.top + '; left: ' + style.left + '; z-index: 1;' +
-      ' opacity: 1; width: 1px; height: 1px; font-size: 0px;';
-    fabric.document.body.appendChild(this.hiddenTextarea);
-=======
-    this.hiddenTextarea.style.cssText = 'position: absolute; top: ' + style.top + '; left: ' + style.left + ';'
-                                        + ' opacity: 0; width: 0px; height: 0px; z-index: -999;';
+    this.hiddenTextarea.style.cssText = 'position: absolute; top: ' + style.top + '; left: ' + style.left + '; z-index: -999;' +
+      ' opacity: 0; width: 0.1px; height: 0.1px; font-size: 0px; line-height: 0; paddingｰtop: ' + style.fontSize + ';';
     if (this.canvas) {
       this.canvas.lowerCanvasEl.parentNode.appendChild(this.hiddenTextarea);
     }
->>>>>>> b979bd58
 
     fabric.util.addListener(this.hiddenTextarea, 'keydown', this.onKeyDown.bind(this));
     fabric.util.addListener(this.hiddenTextarea, 'keyup', this.onKeyUp.bind(this));
@@ -77,7 +75,7 @@
    * @param {Event} e Event object
    */
   onKeyDown: function(e) {
-    if (!this.isEditing) {
+    if (!this.isEditing　|| this.inCompositionMode) {
       return;
     }
     if (e.keyCode in this._keysMap) {
@@ -108,7 +106,7 @@
    * @param {Event} e Event object
    */
   onKeyUp: function(e) {
-    if (!this.isEditing || this._copyDone) {
+    if (!this.isEditing || this._copyDone || this.inCompositionMode) {
       this._copyDone = false;
       return;
     }
@@ -131,6 +129,7 @@
     if (!this.isEditing) {
       return;
     }
+    console.log(e.target.selectionEnd - e.target.selectionStart)
     // var offset = this.selectionStart || 0,
     //     offsetEnd = this.selectionEnd || 0,
     //     textLength = this.text.length,
@@ -177,12 +176,7 @@
     console.debug(e)
     this.compositionStart = e.target.selectionStart;
     this.compositionEnd = e.target.selectionEnd;
-  //   var data = e.data;
-  //   this.selectionStart = this.compositionStart;
-  //   this.selectionEnd = this.selectionEnd === this.selectionStart ?
-  //     this.compositionStart + this.prevCompositionLength : this.selectionEnd;
-  //   this.insertChars(data, false);
-  //   this.prevCompositionLength = data.length;
+    this.updateTextareaPosition();
   },
 
   /**
