(function () {
  /** ERASER_START */

  /**
   * add `eraser` to enlivened props
   */
  fabric.Object.ENLIVEN_PROPS.push('eraser');

  var __drawClipPath = fabric.Object.prototype._drawClipPath;
  var _needsItsOwnCache = fabric.Object.prototype.needsItsOwnCache;
  var _toObject = fabric.Object.prototype.toObject;
  var _getSvgCommons = fabric.Object.prototype.getSvgCommons;
  var __createBaseClipPathSVGMarkup = fabric.Object.prototype._createBaseClipPathSVGMarkup;
  var __createBaseSVGMarkup = fabric.Object.prototype._createBaseSVGMarkup;
  /**
   * @fires erasing:end
   */
  fabric.util.object.extend(fabric.Object.prototype, {
    /**
     * Indicates whether this object can be erased by {@link fabric.EraserBrush}
     * The `deep` option introduces fine grained control over a group's `erasable` property.
     * When set to `deep` the eraser will erase nested objects if they are erasable, leaving the group and the other objects untouched.
     * When set to `true` the eraser will erase the entire group. Once the group changes the eraser is propagated to its children for proper functionality.
     * When set to `false` the eraser will leave all objects including the group untouched.
     * @tutorial {@link http://fabricjs.com/erasing#erasable_property}
     * @type boolean | 'deep'
     * @default true
     */
    erasable: true,

    /**
     * @tutorial {@link http://fabricjs.com/erasing#eraser}
     * @type fabric.Eraser
     */
    eraser: undefined,

    /**
     * @override
     * @returns Boolean
     */
    needsItsOwnCache: function () {
      return _needsItsOwnCache.call(this) || !!this.eraser;
    },

    /**
     * draw eraser above clip path
     * @override
     * @private
     * @param {CanvasRenderingContext2D} ctx
     */
    _drawClipPath: function (ctx) {
      __drawClipPath.call(this, ctx);
      if (this.eraser) {
        //  update eraser size to match instance
        var size = this._getNonTransformedDimensions();
        this.eraser.isType('eraser') && this.eraser.set({
          width: size.x,
          height: size.y
        });
        __drawClipPath.call(this, ctx, this.eraser);
      }
    },

    /**
     * Returns an object representation of an instance
     * @param {Array} [propertiesToInclude] Any properties that you might want to additionally include in the output
     * @return {Object} Object representation of an instance
     */
    toObject: function (propertiesToInclude) {
      var object = _toObject.call(this, ['erasable'].concat(propertiesToInclude));
      if (this.eraser && !this.eraser.excludeFromExport) {
        object.eraser = this.eraser.toObject(propertiesToInclude);
      }
      return object;
    },

    /* _TO_SVG_START_ */
    /**
     * Returns id attribute for svg output
     * @override
     * @return {String}
     */
    getSvgCommons: function () {
      return _getSvgCommons.call(this) + (this.eraser ? 'mask="url(#' + this.eraser.clipPathId + ')" ' : '');
    },

    /**
     * create svg markup for eraser
     * use <mask> to achieve erasing for svg, credit: https://travishorn.com/removing-parts-of-shapes-in-svg-b539a89e5649
     * must be called before object markup creation as it relies on the `clipPathId` property of the mask
     * @param {Function} [reviver]
     * @returns
     */
    _createEraserSVGMarkup: function (reviver) {
      if (this.eraser) {
        this.eraser.clipPathId = 'MASK_' + fabric.Object.__uid++;
        return [
          '<mask id="', this.eraser.clipPathId, '" >',
          this.eraser.toSVG(reviver),
          '</mask>', '\n'
        ].join('');
      }
      return '';
    },

    /**
     * @private
     */
    _createBaseClipPathSVGMarkup: function (objectMarkup, options) {
      return [
        this._createEraserSVGMarkup(options && options.reviver),
        __createBaseClipPathSVGMarkup.call(this, objectMarkup, options)
      ].join('');
    },

    /**
     * @private
     */
    _createBaseSVGMarkup: function (objectMarkup, options) {
      return [
        this._createEraserSVGMarkup(options && options.reviver),
        __createBaseSVGMarkup.call(this, objectMarkup, options)
      ].join('');
    }
    /* _TO_SVG_END_ */
  });

  var __restoreObjectsState = fabric.Group.prototype._restoreObjectsState;
  fabric.util.object.extend(fabric.Group.prototype, {
    /**
     * @private
     * @param {fabric.Path} path
     */
    _addEraserPathToObjects: function (path) {
      this._objects.forEach(function (object) {
        fabric.EraserBrush.prototype._addPathToObjectEraser.call(
          fabric.EraserBrush.prototype,
          object,
          path
        );
      });
    },

    /**
     * Applies the group's eraser to its objects
     * @tutorial {@link http://fabricjs.com/erasing#erasable_property}
     */
    applyEraserToObjects: function () {
      var _this = this, eraser = this.eraser;
      if (eraser) {
        delete this.eraser;
        var transform = _this.calcTransformMatrix();
        eraser.clone(function (eraser) {
          var clipPath = _this.clipPath;
          eraser.getObjects('path')
            .forEach(function (path) {
              //  first we transform the path from the group's coordinate system to the canvas'
              var originalTransform = fabric.util.multiplyTransformMatrices(
                transform,
                path.calcTransformMatrix()
              );
              fabric.util.applyTransformToObject(path, originalTransform);
              if (clipPath) {
                clipPath.clone(function (_clipPath) {
                  var eraserPath = fabric.EraserBrush.prototype.applyClipPathToPath.call(
                    fabric.EraserBrush.prototype,
                    path,
                    _clipPath,
                    transform
                  );
                  _this._addEraserPathToObjects(eraserPath);
                }, ['absolutePositioned', 'inverted']);
              }
              else {
                _this._addEraserPathToObjects(path);
              }
            });
        });
      }
    },

    /**
     * Propagate the group's eraser to its objects, crucial for proper functionality of the eraser within the group and nested objects.
     * @private
     */
    _restoreObjectsState: function () {
      this.erasable === true && this.applyEraserToObjects();
      return __restoreObjectsState.call(this);
    }
  });

  /**
   * An object's Eraser
   * @private
   * @class fabric.Eraser
   * @extends fabric.Group
   * @memberof fabric
   */
  fabric.Eraser = fabric.util.createClass(fabric.Group, {
    /**
     * @readonly
     * @static
     */
    type: 'eraser',

    /**
     * @default
     */
    originX: 'center',

    /**
     * @default
     */
    originY: 'center',

    drawObject: function (ctx) {
      ctx.save();
      ctx.fillStyle = 'black';
      ctx.fillRect(-this.width / 2, -this.height / 2, this.width, this.height);
      ctx.restore();
      this.callSuper('drawObject', ctx);
    },

    /**
     * eraser should retain size
     * dimensions should not change when paths are added or removed
     * handled by {@link fabric.Object#_drawClipPath}
     * @override
     * @private
     */
    _getBounds: function () {
      //  noop
    },

    /* _TO_SVG_START_ */
    /**
     * Returns svg representation of an instance
     * use <mask> to achieve erasing for svg, credit: https://travishorn.com/removing-parts-of-shapes-in-svg-b539a89e5649
     * for masking we need to add a white rect before all paths
     *
     * @param {Function} [reviver] Method for further parsing of svg representation.
     * @return {String} svg representation of an instance
     */
    _toSVG: function (reviver) {
      var svgString = ['<g ', 'COMMON_PARTS', ' >\n'];
      var x = -this.width / 2, y = -this.height / 2;
      var rectSvg = [
        '<rect ', 'fill="white" ',
        'x="', x, '" y="', y,
        '" width="', this.width, '" height="', this.height,
        '" />\n'
      ].join('');
      svgString.push('\t\t', rectSvg);
      for (var i = 0, len = this._objects.length; i < len; i++) {
        svgString.push('\t\t', this._objects[i].toSVG(reviver));
      }
      svgString.push('</g>\n');
      return svgString;
    },
    /* _TO_SVG_END_ */
  });

  /**
   * Returns {@link fabric.Eraser} instance from an object representation
   * @static
   * @memberOf fabric.Eraser
   * @param {Object} object Object to create an Eraser from
   * @param {Function} [callback] Callback to invoke when an eraser instance is created
   */
  fabric.Eraser.fromObject = function (object, callback) {
    var objects = object.objects;
<<<<<<< HEAD
    var enlivenProps = fabric.Object.ENLIVEN_PROPS.filter(function (key) { return !!object[key]; });
    fabric.util.enlivenObjects(objects, function (enlivenedObjects) {
      fabric.util.enlivenObjects(enlivenProps.map(function (key) { return object[key]; }), function (enlivedProps) {
        var options = fabric.util.object.clone(object, true);
        delete options.objects;
        enlivenProps.forEach(function (key, index) {
          options[key] = enlivedProps[index];
        });
=======
    fabric.util.enlivenObjects(objects, function (enlivenedObjects) {
      var options = fabric.util.object.clone(object, true);
      delete options.objects;
      fabric.util.enlivenObjectEnlivables(object, options, function () {
>>>>>>> daf28c9b
        callback && callback(new fabric.Eraser(enlivenedObjects, options, true));
      });
    });
  };

  var __renderOverlay = fabric.Canvas.prototype._renderOverlay;
  /**
   * @fires erasing:start
   * @fires erasing:end
   */
  fabric.util.object.extend(fabric.Canvas.prototype, {
    /**
     * Used by {@link #renderAll}
     * @returns boolean
     */
    isErasing: function () {
      return (
        this.isDrawingMode &&
        this.freeDrawingBrush &&
        this.freeDrawingBrush.type === 'eraser' &&
        this.freeDrawingBrush._isErasing
      );
    },

    /**
     * While erasing the brush clips out the erasing path from canvas
     * so we need to render it on top of canvas every render
     * @param {CanvasRenderingContext2D} ctx
     */
    _renderOverlay: function (ctx) {
      __renderOverlay.call(this, ctx);
      if (this.isErasing() && !this.freeDrawingBrush.inverted) {
        this.freeDrawingBrush._render();
      }
    }
  });

  /**
   * EraserBrush class
   * Supports selective erasing meaning that only erasable objects are affected by the eraser brush.
   * Supports **inverted** erasing meaning that the brush can "undo" erasing.
   *
   * In order to support selective erasing, the brush clips the entire canvas
   * and then draws all non-erasable objects over the erased path using a pattern brush so to speak (masking).
   * If brush is **inverted** there is no need to clip canvas. The brush draws all erasable objects without their eraser.
   * This achieves the desired effect of seeming to erase or unerase only erasable objects.
   * After erasing is done the created path is added to all intersected objects' `eraser` property.
   *
   * In order to update the EraserBrush call `preparePattern`.
   * It may come in handy when canvas changes during erasing (i.e animations) and you want the eraser to reflect the changes.
   *
   * @tutorial {@link http://fabricjs.com/erasing}
   * @class fabric.EraserBrush
   * @extends fabric.PencilBrush
   * @memberof fabric
   */
  fabric.EraserBrush = fabric.util.createClass(
    fabric.PencilBrush,
    /** @lends fabric.EraserBrush.prototype */ {
      type: 'eraser',

      /**
       * When set to `true` the brush will create a visual effect of undoing erasing
       */
      inverted: false,

      /**
       * @private
       */
      _isErasing: false,

      /**
       *
       * @private
       * @param {fabric.Object} object
       * @returns boolean
       */
      _isErasable: function (object) {
        return object.erasable !== false;
      },

      /**
       * @private
       * This is designed to support erasing a collection with both erasable and non-erasable objects.
       * Iterates over collections to allow nested selective erasing.
       * Prepares the pattern brush that will draw on the top context to achieve the desired visual effect.
       * If brush is **NOT** inverted render all non-erasable objects.
       * If brush is inverted render all erasable objects that have been erased with their clip path inverted.
       * This will render the erased parts as if they were not erased.
       *
       * @param {fabric.Collection} collection
       * @param {CanvasRenderingContext2D} ctx
       * @param {{ visibility: fabric.Object[], eraser: fabric.Object[], collection: fabric.Object[] }} restorationContext
       */
      _prepareCollectionTraversal: function (collection, ctx, restorationContext) {
        collection.forEachObject(function (obj) {
          if (obj.forEachObject && obj.erasable === 'deep') {
            //  traverse
            this._prepareCollectionTraversal(obj, ctx, restorationContext);
          }
          else if (!this.inverted && obj.erasable && obj.visible) {
            //  render only non-erasable objects
            obj.visible = false;
            collection.dirty = true;
            restorationContext.visibility.push(obj);
            restorationContext.collection.push(collection);
          }
          else if (this.inverted && obj.visible) {
            //  render only erasable objects that were erased
            if (obj.erasable && obj.eraser) {
              obj.eraser.inverted = true;
              obj.dirty = true;
              collection.dirty = true;
              restorationContext.eraser.push(obj);
              restorationContext.collection.push(collection);
            }
            else {
              obj.visible = false;
              collection.dirty = true;
              restorationContext.visibility.push(obj);
              restorationContext.collection.push(collection);
            }
          }
        }, this);
      },

      /**
       * Prepare the pattern for the erasing brush
       * This pattern will be drawn on the top context, achieving a visual effect of erasing only erasable objects
       * @todo decide how overlay color should behave when `inverted === true`, currently draws over it which is undesirable
       * @private
       */
      preparePattern: function () {
        if (!this._patternCanvas) {
          this._patternCanvas = fabric.util.createCanvasElement();
        }
        var canvas = this._patternCanvas;
        canvas.width = this.canvas.width;
        canvas.height = this.canvas.height;
        var patternCtx = canvas.getContext('2d');
        if (this.canvas._isRetinaScaling()) {
          var retinaScaling = this.canvas.getRetinaScaling();
          this.canvas.__initRetinaScaling(retinaScaling, canvas, patternCtx);
        }
        var backgroundImage = this.canvas.backgroundImage,
            bgErasable = backgroundImage && this._isErasable(backgroundImage),
            overlayImage = this.canvas.overlayImage,
            overlayErasable = overlayImage && this._isErasable(overlayImage);
        if (!this.inverted && ((backgroundImage && !bgErasable) || !!this.canvas.backgroundColor)) {
          if (bgErasable) { this.canvas.backgroundImage = undefined; }
          this.canvas._renderBackground(patternCtx);
          if (bgErasable) { this.canvas.backgroundImage = backgroundImage; }
        }
        else if (this.inverted && (backgroundImage && bgErasable)) {
          var color = this.canvas.backgroundColor;
          this.canvas.backgroundColor = undefined;
          this.canvas._renderBackground(patternCtx);
          this.canvas.backgroundColor = color;
        }
        patternCtx.save();
        patternCtx.transform.apply(patternCtx, this.canvas.viewportTransform);
        var restorationContext = { visibility: [], eraser: [], collection: [] };
        this._prepareCollectionTraversal(this.canvas, patternCtx, restorationContext);
        this.canvas._renderObjects(patternCtx, this.canvas._objects);
        restorationContext.visibility.forEach(function (obj) { obj.visible = true; });
        restorationContext.eraser.forEach(function (obj) {
          obj.eraser.inverted = false;
          obj.dirty = true;
        });
        restorationContext.collection.forEach(function (obj) { obj.dirty = true; });
        patternCtx.restore();
        if (!this.inverted && ((overlayImage && !overlayErasable) || !!this.canvas.overlayColor)) {
          if (overlayErasable) { this.canvas.overlayImage = undefined; }
          __renderOverlay.call(this.canvas, patternCtx);
          if (overlayErasable) { this.canvas.overlayImage = overlayImage; }
        }
        else if (this.inverted && (overlayImage && overlayErasable)) {
          var color = this.canvas.overlayColor;
          this.canvas.overlayColor = undefined;
          __renderOverlay.call(this.canvas, patternCtx);
          this.canvas.overlayColor = color;
        }
      },

      /**
       * Sets brush styles
       * @private
       * @param {CanvasRenderingContext2D} [ctx]
       */
      _setBrushStyles: function (ctx) {
        ctx = ctx || this.canvas.contextTop;
        this.callSuper('_setBrushStyles', ctx);
        ctx.strokeStyle = 'black';
      },

      /**
       * **Customiztion**
       *
       * if you need the eraser to update on each render (i.e animating during erasing) override this method by **adding** the following (performance may suffer):
       * @example
       * ```
       * if(ctx === this.canvas.contextTop) {
       *  this.preparePattern();
       * }
       * ```
       *
       * @override fabric.BaseBrush#_saveAndTransform
       * @param {CanvasRenderingContext2D} ctx
       */
      _saveAndTransform: function (ctx) {
        this.callSuper('_saveAndTransform', ctx);
        this._setBrushStyles(ctx);
        ctx.globalCompositeOperation = ctx === this.canvas.getContext() ? 'destination-out' : 'source-over';
      },

      /**
       * We indicate {@link fabric.PencilBrush} to repaint itself if necessary
       * @returns
       */
      needsFullRender: function () {
        return true;
      },

      /**
       *
       * @param {fabric.Point} pointer
       * @param {fabric.IEvent} options
       * @returns
       */
      onMouseDown: function (pointer, options) {
        if (!this.canvas._isMainEvent(options.e)) {
          return;
        }
        this._prepareForDrawing(pointer);
        // capture coordinates immediately
        // this allows to draw dots (when movement never occurs)
        this._captureDrawingPath(pointer);

        //  prepare for erasing
        this.preparePattern();
        this._isErasing = true;
        this.canvas.fire('erasing:start');
        this._render();
      },

      /**
       * Rendering Logic:
       * 1. Use brush to clip canvas by rendering it on top of canvas (unnecessary if `inverted === true`)
       * 2. Render brush with canvas pattern on top context
       *
       */
      _render: function () {
        var ctx;
        if (!this.inverted) {
          //  clip canvas
          ctx = this.canvas.getContext();
          this.callSuper('_render', ctx);
        }
        //  render brush and mask it with image of non erasables
        ctx = this.canvas.contextTop;
        this.canvas.clearContext(ctx);
        this.callSuper('_render', ctx);
        ctx.save();
        var t = this.canvas.getRetinaScaling(), s = 1 / t;
        ctx.scale(s, s);
        ctx.globalCompositeOperation = 'source-in';
        ctx.drawImage(this._patternCanvas, 0, 0);
        ctx.restore();
      },

      /**
       * Creates fabric.Path object
       * @override
       * @private
       * @param {(string|number)[][]} pathData Path data
       * @return {fabric.Path} Path to add on canvas
       * @returns
       */
      createPath: function (pathData) {
        var path = this.callSuper('createPath', pathData);
        path.globalCompositeOperation = this.inverted ? 'source-over' : 'destination-out';
        path.stroke = this.inverted ? 'white' : 'black';
        return path;
      },

      /**
       * Utility to apply a clip path to a path.
       * Used to preserve clipping on eraser paths in nested objects.
       * Called when a group has a clip path that should be applied to the path before applying erasing on the group's objects.
       * @param {fabric.Path} path The eraser path in canvas coordinate plane
       * @param {fabric.Object} clipPath The clipPath to apply to the path
       * @param {number[]} clipPathContainerTransformMatrix The transform matrix of the object that the clip path belongs to
       * @returns {fabric.Path} path with clip path
       */
      applyClipPathToPath: function (path, clipPath, clipPathContainerTransformMatrix) {
        var pathInvTransform = fabric.util.invertTransform(path.calcTransformMatrix()),
            clipPathTransform = clipPath.calcTransformMatrix(),
            transform = clipPath.absolutePositioned ?
              pathInvTransform :
              fabric.util.multiplyTransformMatrices(
                pathInvTransform,
                clipPathContainerTransformMatrix
              );
        //  when passing down a clip path it becomes relative to the parent
        //  so we transform it acoordingly and set `absolutePositioned` to false
        clipPath.absolutePositioned = false;
        fabric.util.applyTransformToObject(
          clipPath,
          fabric.util.multiplyTransformMatrices(
            transform,
            clipPathTransform
          )
        );
        //  We need to clip `path` with both `clipPath` and it's own clip path if existing (`path.clipPath`)
        //  so in turn `path` erases an object only where it overlaps with all it's clip paths, regardless of how many there are.
        //  this is done because both clip paths may have nested clip paths of their own (this method walks down a collection => this may reccur),
        //  so we can't assign one to the other's clip path property.
        path.clipPath = path.clipPath ? fabric.util.mergeClipPaths(clipPath, path.clipPath) : clipPath;
        return path;
      },

      /**
       * Utility to apply a clip path to a path.
       * Used to preserve clipping on eraser paths in nested objects.
       * Called when a group has a clip path that should be applied to the path before applying erasing on the group's objects.
       * @param {fabric.Path} path The eraser path
       * @param {fabric.Object} object The clipPath to apply to path belongs to object
       * @param {Function} callback Callback to be invoked with the cloned path after applying the clip path
       */
      clonePathWithClipPath: function (path, object, callback) {
        var objTransform = object.calcTransformMatrix();
        var clipPath = object.clipPath;
        var _this = this;
        path.clone(function (_path) {
          clipPath.clone(function (_clipPath) {
            callback(_this.applyClipPathToPath(_path, _clipPath, objTransform));
          }, ['absolutePositioned', 'inverted']);
        });
      },

      /**
       * Adds path to object's eraser, walks down object's descendants if necessary
       *
       * @fires erasing:end on object
       * @param {fabric.Object} obj
       * @param {fabric.Path} path
       */
      _addPathToObjectEraser: function (obj, path) {
        var _this = this;
        //  object is collection, i.e group
        if (obj.forEachObject && obj.erasable === 'deep') {
          var targets = obj._objects.filter(function (_obj) {
            return _obj.erasable;
          });
          if (targets.length > 0 && obj.clipPath) {
            this.clonePathWithClipPath(path, obj, function (_path) {
              targets.forEach(function (_obj) {
                _this._addPathToObjectEraser(_obj, _path);
              });
            });
          }
          else if (targets.length > 0) {
            targets.forEach(function (_obj) {
              _this._addPathToObjectEraser(_obj, path);
            });
          }
          return;
        }
        //  prepare eraser
        var eraser = obj.eraser;
        if (!eraser) {
          eraser = new fabric.Eraser();
          obj.eraser = eraser;
        }
        //  clone and add path
        path.clone(function (path) {
          // http://fabricjs.com/using-transformations
          var desiredTransform = fabric.util.multiplyTransformMatrices(
            fabric.util.invertTransform(
              obj.calcTransformMatrix()
            ),
            path.calcTransformMatrix()
          );
          fabric.util.applyTransformToObject(path, desiredTransform);
          eraser.addWithUpdate(path);
          obj.set('dirty', true);
          obj.fire('erasing:end', {
            path: path
          });
          if (obj.group && Array.isArray(_this.__subTargets)) {
            _this.__subTargets.push(obj);
          }
        });
      },

      /**
       * Add the eraser path to canvas drawables' clip paths
       *
       * @param {fabric.Canvas} source
       * @param {fabric.Canvas} path
       * @returns {Object} canvas drawables that were erased by the path
       */
      applyEraserToCanvas: function (path) {
        var canvas = this.canvas;
        var drawables = {};
        [
          'backgroundImage',
          'overlayImage',
        ].forEach(function (prop) {
          var drawable = canvas[prop];
          if (drawable && drawable.erasable) {
            this._addPathToObjectEraser(drawable, path);
            drawables[prop] = drawable;
          }
        }, this);
        return drawables;
      },

      /**
       * On mouseup after drawing the path on contextTop canvas
       * we use the points captured to create an new fabric path object
       * and add it to every intersected erasable object.
       */
      _finalizeAndAddPath: function () {
        var ctx = this.canvas.contextTop, canvas = this.canvas;
        ctx.closePath();
        if (this.decimate) {
          this._points = this.decimatePoints(this._points, this.decimate);
        }

        // clear
        canvas.clearContext(canvas.contextTop);
        this._isErasing = false;

        var pathData = this._points && this._points.length > 1 ?
          this.convertPointsToSVGPath(this._points) :
          null;
        if (!pathData || this._isEmptySVGPath(pathData)) {
          canvas.fire('erasing:end');
          // do not create 0 width/height paths, as they are
          // rendered inconsistently across browsers
          // Firefox 4, for example, renders a dot,
          // whereas Chrome 10 renders nothing
          canvas.requestRenderAll();
          return;
        }

        var path = this.createPath(pathData);
        //  needed for `intersectsWithObject`
        path.setCoords();
        //  commense event sequence
        canvas.fire('before:path:created', { path: path });

        // finalize erasing
        var drawables = this.applyEraserToCanvas(path);
        var _this = this;
        this.__subTargets = [];
        var targets = [];
        canvas.forEachObject(function (obj) {
          if (obj.erasable && obj.intersectsWithObject(path, true, true)) {
            _this._addPathToObjectEraser(obj, path);
            targets.push(obj);
          }
        });
        //  fire erasing:end
        canvas.fire('erasing:end', {
          path: path,
          targets: targets,
          subTargets: this.__subTargets,
          drawables: drawables
        });
        delete this.__subTargets;

        canvas.requestRenderAll();
        this._resetShadow();

        // fire event 'path' created
        canvas.fire('path:created', { path: path });
      }
    }
  );

  /** ERASER_END */
})();<|MERGE_RESOLUTION|>--- conflicted
+++ resolved
@@ -269,21 +269,10 @@
    */
   fabric.Eraser.fromObject = function (object, callback) {
     var objects = object.objects;
-<<<<<<< HEAD
-    var enlivenProps = fabric.Object.ENLIVEN_PROPS.filter(function (key) { return !!object[key]; });
-    fabric.util.enlivenObjects(objects, function (enlivenedObjects) {
-      fabric.util.enlivenObjects(enlivenProps.map(function (key) { return object[key]; }), function (enlivedProps) {
-        var options = fabric.util.object.clone(object, true);
-        delete options.objects;
-        enlivenProps.forEach(function (key, index) {
-          options[key] = enlivedProps[index];
-        });
-=======
     fabric.util.enlivenObjects(objects, function (enlivenedObjects) {
       var options = fabric.util.object.clone(object, true);
       delete options.objects;
       fabric.util.enlivenObjectEnlivables(object, options, function () {
->>>>>>> daf28c9b
         callback && callback(new fabric.Eraser(enlivenedObjects, options, true));
       });
     });
