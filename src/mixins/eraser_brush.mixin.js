--- conflicted
+++ resolved
@@ -29,34 +29,14 @@
     erasable: true,
 
     /**
-<<<<<<< HEAD
-     * @public
-     * @returns {fabric.Group | undefined}
-     */
-    getEraser: function () {
-      return this.clipPath && this.clipPath.eraser ? this.clipPath : undefined;
-    },
-
-    /**
-     * @public
-     * Get the object's actual clip path regardless of clipping done by erasing
-     * @returns {fabric.Object | undefined}
-=======
      * @tutorial {@link http://fabricjs.com/erasing#eraser}
      * @type fabric.Eraser
->>>>>>> a2a533d7
      */
     eraser: undefined,
 
     /**
-<<<<<<< HEAD
-     * @public
-     * Set the object's actual clip path regardless of clipping done by erasing
-     * @param {fabric.Object} [clipPath]
-=======
      * @override
      * @returns Boolean
->>>>>>> a2a533d7
      */
     needsItsOwnCache: function () {
       return _needsItsOwnCache.call(this) || !!this.eraser;
@@ -96,17 +76,9 @@
 
     /* _TO_SVG_START_ */
     /**
-<<<<<<< HEAD
-     * use <mask> to achieve erasing for svg
-     * credit: https://travishorn.com/removing-parts-of-shapes-in-svg-b539a89e5649
-     * @todo support inverted erasing
-     * @param {Function} reviver
-     * @returns {string} markup
-=======
      * Returns id attribute for svg output
      * @override
      * @return {String}
->>>>>>> a2a533d7
      */
     getSvgCommons: function () {
       return _getSvgCommons.call(this) + (this.eraser ? 'mask="url(#' + this.eraser.clipPathId + ')" ' : '');
