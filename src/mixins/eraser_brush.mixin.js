--- conflicted
+++ resolved
@@ -535,18 +535,7 @@
        *
        * @todo provide a better solution to https://github.com/fabricjs/fabric.js/issues/7984
        */
-<<<<<<< HEAD
       render: function () {
-        var ctx;
-        //  clip canvas
-        ctx = this.canvas.getContext();
-        this.callSuper('render', ctx);
-        //  render brush and mask it with pattern
-        ctx = this.canvas.contextTop;
-        this.canvas.clearContext(ctx);
-        this.callSuper('render', ctx);
-=======
-      _render: function () {
         var ctx, lineWidth = this.width;
         var t = this.canvas.getRetinaScaling(), s = 1 / t;
         //  clip canvas
@@ -555,18 +544,17 @@
         //  the issue's cause is unknown at time of writing (@ShaMan123 06/2022)
         if (lineWidth - this.erasingWidthAliasing > 0) {
           this.width = lineWidth - this.erasingWidthAliasing;
-          this.callSuper('_render', ctx);
+          this.callSuper('render', ctx);
           this.width = lineWidth;
         }
         //  render brush and mask it with pattern
         ctx = this.canvas.contextTop;
         this.canvas.clearContext(ctx);
->>>>>>> eb25d2b6
         ctx.save();
         ctx.scale(s, s);
         ctx.drawImage(this._patternCanvas, 0, 0);
         ctx.restore();
-        this.callSuper('_render', ctx);
+        this.callSuper('render', ctx);
       },
 
       /**
