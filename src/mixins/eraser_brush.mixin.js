(function () {
  /** ERASER_START */

  /**
   * add `eraser` to enlivened props
   */
  fabric.Object.ENLIVEN_PROPS.push('eraser');

  var __drawClipPath = fabric.Object.prototype._drawClipPath;
  var _needsItsOwnCache = fabric.Object.prototype.needsItsOwnCache;
  var _toObject = fabric.Object.prototype.toObject;
  var _getSvgCommons = fabric.Object.prototype.getSvgCommons;
  var __createBaseClipPathSVGMarkup = fabric.Object.prototype._createBaseClipPathSVGMarkup;
  var __createBaseSVGMarkup = fabric.Object.prototype._createBaseSVGMarkup;
  /**
   * @fires erasing:end
   */
  fabric.util.object.extend(fabric.Object.prototype, {
    /**
     * Indicates whether this object can be erased by {@link fabric.EraserBrush}
     * The `deep` option introduces fine grained control over a group's `erasable` property.
     * When set to `deep` the eraser will erase nested objects if they are erasable, leaving the group and the other objects untouched.
     * When set to `true` the eraser will erase the entire group. Once the group changes the eraser is propagated to its children for proper functionality.
     * When set to `false` the eraser will leave all objects including the group untouched.
     * @tutorial {@link http://fabricjs.com/erasing#erasable_property}
     * @type boolean | 'deep'
     * @default true
     */
    erasable: true,

    /**
     * @tutorial {@link http://fabricjs.com/erasing#eraser}
     * @type fabric.Eraser
     */
    eraser: undefined,

    /**
     * @override
     * @returns Boolean
     */
    needsItsOwnCache: function () {
      return _needsItsOwnCache.call(this) || !!this.eraser;
    },

    /**
     * draw eraser above clip path
     * @override
     * @private
<<<<<<< HEAD
     * @param {CanvasRenderingContext2D} ctx
=======
     * @param {CanvasRenderingContext2D} ctx 
     * @param {fabric.Object} clipPath
>>>>>>> 6a73507a
     */
    _drawClipPath: function (ctx, clipPath) {
      __drawClipPath.call(this, ctx, clipPath);
      if (this.eraser) {
        //  update eraser size to match instance
        var size = this._getNonTransformedDimensions();
        this.eraser.isType('eraser') && this.eraser.set({
          width: size.x,
          height: size.y
        });
        __drawClipPath.call(this, ctx, this.eraser);
      }
    },

    /**
     * Returns an object representation of an instance
     * @param {Array} [propertiesToInclude] Any properties that you might want to additionally include in the output
     * @return {Object} Object representation of an instance
     */
    toObject: function (propertiesToInclude) {
      var object = _toObject.call(this, ['erasable'].concat(propertiesToInclude));
      if (this.eraser && !this.eraser.excludeFromExport) {
        object.eraser = this.eraser.toObject(propertiesToInclude);
      }
      return object;
    },

    /* _TO_SVG_START_ */
    /**
     * Returns id attribute for svg output
     * @override
     * @return {String}
     */
    getSvgCommons: function () {
      return _getSvgCommons.call(this) + (this.eraser ? 'mask="url(#' + this.eraser.clipPathId + ')" ' : '');
    },

    /**
     * create svg markup for eraser
     * use <mask> to achieve erasing for svg, credit: https://travishorn.com/removing-parts-of-shapes-in-svg-b539a89e5649
     * must be called before object markup creation as it relies on the `clipPathId` property of the mask
     * @param {Function} [reviver]
     * @returns
     */
    _createEraserSVGMarkup: function (reviver) {
      if (this.eraser) {
        this.eraser.clipPathId = 'MASK_' + fabric.Object.__uid++;
        return [
          '<mask id="', this.eraser.clipPathId, '" >',
          this.eraser.toSVG(reviver),
          '</mask>', '\n'
        ].join('');
      }
      return '';
    },

    /**
     * @private
     */
    _createBaseClipPathSVGMarkup: function (objectMarkup, options) {
      return [
        this._createEraserSVGMarkup(options && options.reviver),
        __createBaseClipPathSVGMarkup.call(this, objectMarkup, options)
      ].join('');
    },

    /**
     * @private
     */
    _createBaseSVGMarkup: function (objectMarkup, options) {
      return [
        this._createEraserSVGMarkup(options && options.reviver),
        __createBaseSVGMarkup.call(this, objectMarkup, options)
      ].join('');
    }
    /* _TO_SVG_END_ */
  });

  var __restoreObjectsState = fabric.Group.prototype._restoreObjectsState;
  fabric.util.object.extend(fabric.Group.prototype, {
    /**
     * @private
     * @param {fabric.Path} path
     */
    _addEraserPathToObjects: function (path) {
      this._objects.forEach(function (object) {
        fabric.EraserBrush.prototype._addPathToObjectEraser.call(
          fabric.EraserBrush.prototype,
          object,
          path
        );
      });
    },

    /**
     * Applies the group's eraser to its objects
     * @tutorial {@link http://fabricjs.com/erasing#erasable_property}
     */
    applyEraserToObjects: function () {
      var _this = this, eraser = this.eraser;
      if (eraser) {
        delete this.eraser;
        var transform = _this.calcTransformMatrix();
        eraser.clone(function (eraser) {
          var clipPath = _this.clipPath;
          eraser.getObjects('path')
            .forEach(function (path) {
              //  first we transform the path from the group's coordinate system to the canvas'
              var originalTransform = fabric.util.multiplyTransformMatrices(
                transform,
                path.calcTransformMatrix()
              );
              fabric.util.applyTransformToObject(path, originalTransform);
              if (clipPath) {
                clipPath.clone(function (_clipPath) {
                  var eraserPath = fabric.EraserBrush.prototype.applyClipPathToPath.call(
                    fabric.EraserBrush.prototype,
                    path,
                    _clipPath,
                    transform
                  );
                  _this._addEraserPathToObjects(eraserPath);
                }, ['absolutePositioned', 'inverted']);
              }
              else {
                _this._addEraserPathToObjects(path);
              }
            });
        });
      }
    },

    /**
     * Propagate the group's eraser to its objects, crucial for proper functionality of the eraser within the group and nested objects.
     * @private
     */
    _restoreObjectsState: function () {
      this.erasable === true && this.applyEraserToObjects();
      return __restoreObjectsState.call(this);
    }
  });

  /**
   * An object's Eraser
   * @private
   * @class fabric.Eraser
   * @extends fabric.Group
   * @memberof fabric
   */
  fabric.Eraser = fabric.util.createClass(fabric.Group, {
    /**
     * @readonly
     * @static
     */
    type: 'eraser',

    /**
     * @default
     */
    originX: 'center',

    /**
     * @default
     */
    originY: 'center',

    drawObject: function (ctx) {
      ctx.save();
      ctx.fillStyle = 'black';
      ctx.fillRect(-this.width / 2, -this.height / 2, this.width, this.height);
      ctx.restore();
      this.callSuper('drawObject', ctx);
    },

    /**
     * eraser should retain size
     * dimensions should not change when paths are added or removed
     * handled by {@link fabric.Object#_drawClipPath}
     * @override
     * @private
     */
    _getBounds: function () {
      //  noop
    },

    /* _TO_SVG_START_ */
    /**
     * Returns svg representation of an instance
     * use <mask> to achieve erasing for svg, credit: https://travishorn.com/removing-parts-of-shapes-in-svg-b539a89e5649
     * for masking we need to add a white rect before all paths
     *
     * @param {Function} [reviver] Method for further parsing of svg representation.
     * @return {String} svg representation of an instance
     */
    _toSVG: function (reviver) {
      var svgString = ['<g ', 'COMMON_PARTS', ' >\n'];
      var x = -this.width / 2, y = -this.height / 2;
      var rectSvg = [
        '<rect ', 'fill="white" ',
        'x="', x, '" y="', y,
        '" width="', this.width, '" height="', this.height,
        '" />\n'
      ].join('');
      svgString.push('\t\t', rectSvg);
      for (var i = 0, len = this._objects.length; i < len; i++) {
        svgString.push('\t\t', this._objects[i].toSVG(reviver));
      }
      svgString.push('</g>\n');
      return svgString;
    },
    /* _TO_SVG_END_ */
  });

  /**
   * Returns {@link fabric.Eraser} instance from an object representation
   * @static
   * @memberOf fabric.Eraser
   * @param {Object} object Object to create an Eraser from
   * @param {Function} [callback] Callback to invoke when an eraser instance is created
   */
  fabric.Eraser.fromObject = function (object, callback) {
    var objects = object.objects;
    fabric.util.enlivenObjects(objects, function (enlivenedObjects) {
      var options = fabric.util.object.clone(object, true);
      delete options.objects;
      fabric.util.enlivenObjectEnlivables(object, options, function () {
        callback && callback(new fabric.Eraser(enlivenedObjects, options, true));
      });
    });
  };

  var __renderOverlay = fabric.Canvas.prototype._renderOverlay;
  /**
   * @fires erasing:start
   * @fires erasing:end
   */
  fabric.util.object.extend(fabric.Canvas.prototype, {
    /**
     * Used by {@link #renderAll}
     * @returns boolean
     */
    isErasing: function () {
      return (
        this.isDrawingMode &&
        this.freeDrawingBrush &&
        this.freeDrawingBrush.type === 'eraser' &&
        this.freeDrawingBrush._isErasing
      );
    },

    /**
     * While erasing the brush clips out the erasing path from canvas
     * so we need to render it on top of canvas every render
     * @param {CanvasRenderingContext2D} ctx
     */
    _renderOverlay: function (ctx) {
      __renderOverlay.call(this, ctx);
      if (this.isErasing() && !this.freeDrawingBrush.inverted) {
        this.freeDrawingBrush._render();
      }
    }
  });

  /**
   * EraserBrush class
   * Supports selective erasing meaning that only erasable objects are affected by the eraser brush.
   * Supports **inverted** erasing meaning that the brush can "undo" erasing.
   *
   * In order to support selective erasing, the brush clips the entire canvas
   * and then draws all non-erasable objects over the erased path using a pattern brush so to speak (masking).
   * If brush is **inverted** there is no need to clip canvas. The brush draws all erasable objects without their eraser.
   * This achieves the desired effect of seeming to erase or unerase only erasable objects.
   * After erasing is done the created path is added to all intersected objects' `eraser` property.
   *
   * In order to update the EraserBrush call `preparePattern`.
   * It may come in handy when canvas changes during erasing (i.e animations) and you want the eraser to reflect the changes.
   *
   * @tutorial {@link http://fabricjs.com/erasing}
   * @class fabric.EraserBrush
   * @extends fabric.PencilBrush
   * @memberof fabric
   */
  fabric.EraserBrush = fabric.util.createClass(
    fabric.PencilBrush,
    /** @lends fabric.EraserBrush.prototype */ {
      type: 'eraser',

      /**
       * When set to `true` the brush will create a visual effect of undoing erasing
       */
      inverted: false,

      /**
       * @private
       */
      _isErasing: false,

      /**
       *
       * @private
       * @param {fabric.Object} object
       * @returns boolean
       */
      _isErasable: function (object) {
        return object.erasable !== false;
      },

      /**
       * @private
       * This is designed to support erasing a collection with both erasable and non-erasable objects.
       * Iterates over collections to allow nested selective erasing.
       * Prepares the pattern brush that will draw on the top context to achieve the desired visual effect.
       * If brush is **NOT** inverted render all non-erasable objects.
       * If brush is inverted render all erasable objects that have been erased with their clip path inverted.
       * This will render the erased parts as if they were not erased.
       *
       * @param {fabric.Collection} collection
       * @param {CanvasRenderingContext2D} ctx
       * @param {{ visibility: fabric.Object[], eraser: fabric.Object[], collection: fabric.Object[] }} restorationContext
       */
      _prepareCollectionTraversal: function (collection, ctx, restorationContext) {
        collection.forEachObject(function (obj) {
          if (obj.forEachObject && obj.erasable === 'deep') {
            //  traverse
            this._prepareCollectionTraversal(obj, ctx, restorationContext);
          }
          else if (!this.inverted && obj.erasable && obj.visible) {
            //  render only non-erasable objects
            obj.visible = false;
            collection.dirty = true;
            restorationContext.visibility.push(obj);
            restorationContext.collection.push(collection);
          }
          else if (this.inverted && obj.visible) {
            //  render only erasable objects that were erased
            if (obj.erasable && obj.eraser) {
              obj.eraser.inverted = true;
              obj.dirty = true;
              collection.dirty = true;
              restorationContext.eraser.push(obj);
              restorationContext.collection.push(collection);
            }
            else {
              obj.visible = false;
              collection.dirty = true;
              restorationContext.visibility.push(obj);
              restorationContext.collection.push(collection);
            }
          }
        }, this);
      },

      /**
       * Prepare the pattern for the erasing brush
       * This pattern will be drawn on the top context, achieving a visual effect of erasing only erasable objects
       * @todo decide how overlay color should behave when `inverted === true`, currently draws over it which is undesirable
       * @private
       */
      preparePattern: function () {
        if (!this._patternCanvas) {
          this._patternCanvas = fabric.util.createCanvasElement();
        }
        var canvas = this._patternCanvas;
        canvas.width = this.canvas.width;
        canvas.height = this.canvas.height;
        var patternCtx = canvas.getContext('2d');
        if (this.canvas._isRetinaScaling()) {
          var retinaScaling = this.canvas.getRetinaScaling();
          this.canvas.__initRetinaScaling(retinaScaling, canvas, patternCtx);
        }
        var backgroundImage = this.canvas.backgroundImage,
            bgErasable = backgroundImage && this._isErasable(backgroundImage),
            overlayImage = this.canvas.overlayImage,
            overlayErasable = overlayImage && this._isErasable(overlayImage);
        if (!this.inverted && ((backgroundImage && !bgErasable) || !!this.canvas.backgroundColor)) {
          if (bgErasable) { this.canvas.backgroundImage = undefined; }
          this.canvas._renderBackground(patternCtx);
          if (bgErasable) { this.canvas.backgroundImage = backgroundImage; }
        }
        else if (this.inverted && (backgroundImage && bgErasable)) {
          var color = this.canvas.backgroundColor;
          this.canvas.backgroundColor = undefined;
          this.canvas._renderBackground(patternCtx);
          this.canvas.backgroundColor = color;
        }
        patternCtx.save();
        patternCtx.transform.apply(patternCtx, this.canvas.viewportTransform);
        var restorationContext = { visibility: [], eraser: [], collection: [] };
        this._prepareCollectionTraversal(this.canvas, patternCtx, restorationContext);
        this.canvas._renderObjects(patternCtx, this.canvas._objects);
        restorationContext.visibility.forEach(function (obj) { obj.visible = true; });
        restorationContext.eraser.forEach(function (obj) {
          obj.eraser.inverted = false;
          obj.dirty = true;
        });
        restorationContext.collection.forEach(function (obj) { obj.dirty = true; });
        patternCtx.restore();
        if (!this.inverted && ((overlayImage && !overlayErasable) || !!this.canvas.overlayColor)) {
          if (overlayErasable) { this.canvas.overlayImage = undefined; }
          __renderOverlay.call(this.canvas, patternCtx);
          if (overlayErasable) { this.canvas.overlayImage = overlayImage; }
        }
        else if (this.inverted && (overlayImage && overlayErasable)) {
          var color = this.canvas.overlayColor;
          this.canvas.overlayColor = undefined;
          __renderOverlay.call(this.canvas, patternCtx);
          this.canvas.overlayColor = color;
        }
      },

      /**
       * Sets brush styles
       * @private
       * @param {CanvasRenderingContext2D} [ctx]
       */
      _setBrushStyles: function (ctx) {
        ctx = ctx || this.canvas.contextTop;
        this.callSuper('_setBrushStyles', ctx);
        ctx.strokeStyle = 'black';
      },

      /**
       * **Customiztion**
       *
       * if you need the eraser to update on each render (i.e animating during erasing) override this method by **adding** the following (performance may suffer):
       * @example
       * ```
       * if(ctx === this.canvas.contextTop) {
       *  this.preparePattern();
       * }
       * ```
       *
       * @override fabric.BaseBrush#_saveAndTransform
       * @param {CanvasRenderingContext2D} ctx
       */
      _saveAndTransform: function (ctx) {
        this.callSuper('_saveAndTransform', ctx);
        this._setBrushStyles(ctx);
        ctx.globalCompositeOperation = ctx === this.canvas.getContext() ? 'destination-out' : 'source-over';
      },

      /**
       * We indicate {@link fabric.PencilBrush} to repaint itself if necessary
       * @returns
       */
      needsFullRender: function () {
        return true;
      },

      /**
       *
       * @param {fabric.Point} pointer
       * @param {fabric.IEvent} options
       * @returns
       */
      onMouseDown: function (pointer, options) {
        if (!this.canvas._isMainEvent(options.e)) {
          return;
        }
        this._prepareForDrawing(pointer);
        // capture coordinates immediately
        // this allows to draw dots (when movement never occurs)
        this._captureDrawingPath(pointer);

        //  prepare for erasing
        this.preparePattern();
        this._isErasing = true;
        this.canvas.fire('erasing:start');
        this._render();
      },

      /**
       * Rendering Logic:
       * 1. Use brush to clip canvas by rendering it on top of canvas (unnecessary if `inverted === true`)
       * 2. Render brush with canvas pattern on top context
       *
       */
      _render: function () {
        var ctx;
        if (!this.inverted) {
          //  clip canvas
          ctx = this.canvas.getContext();
          this.callSuper('_render', ctx);
        }
        //  render brush and mask it with image of non erasables
        ctx = this.canvas.contextTop;
        this.canvas.clearContext(ctx);
        this.callSuper('_render', ctx);
        ctx.save();
        var t = this.canvas.getRetinaScaling(), s = 1 / t;
        ctx.scale(s, s);
        ctx.globalCompositeOperation = 'source-in';
        ctx.drawImage(this._patternCanvas, 0, 0);
        ctx.restore();
      },

      /**
       * Creates fabric.Path object
       * @override
       * @private
       * @param {(string|number)[][]} pathData Path data
       * @return {fabric.Path} Path to add on canvas
       * @returns
       */
      createPath: function (pathData) {
        var path = this.callSuper('createPath', pathData);
        path.globalCompositeOperation = this.inverted ? 'source-over' : 'destination-out';
        path.stroke = this.inverted ? 'white' : 'black';
        return path;
      },

      /**
       * Utility to apply a clip path to a path.
       * Used to preserve clipping on eraser paths in nested objects.
       * Called when a group has a clip path that should be applied to the path before applying erasing on the group's objects.
       * @param {fabric.Path} path The eraser path in canvas coordinate plane
       * @param {fabric.Object} clipPath The clipPath to apply to the path
       * @param {number[]} clipPathContainerTransformMatrix The transform matrix of the object that the clip path belongs to
       * @returns {fabric.Path} path with clip path
       */
      applyClipPathToPath: function (path, clipPath, clipPathContainerTransformMatrix) {
        var pathInvTransform = fabric.util.invertTransform(path.calcTransformMatrix()),
            clipPathTransform = clipPath.calcTransformMatrix(),
            transform = clipPath.absolutePositioned ?
              pathInvTransform :
              fabric.util.multiplyTransformMatrices(
                pathInvTransform,
                clipPathContainerTransformMatrix
              );
        //  when passing down a clip path it becomes relative to the parent
        //  so we transform it acoordingly and set `absolutePositioned` to false
        clipPath.absolutePositioned = false;
        fabric.util.applyTransformToObject(
          clipPath,
          fabric.util.multiplyTransformMatrices(
            transform,
            clipPathTransform
          )
        );
        //  We need to clip `path` with both `clipPath` and it's own clip path if existing (`path.clipPath`)
        //  so in turn `path` erases an object only where it overlaps with all it's clip paths, regardless of how many there are.
        //  this is done because both clip paths may have nested clip paths of their own (this method walks down a collection => this may reccur),
        //  so we can't assign one to the other's clip path property.
        path.clipPath = path.clipPath ? fabric.util.mergeClipPaths(clipPath, path.clipPath) : clipPath;
        return path;
      },

      /**
       * Utility to apply a clip path to a path.
       * Used to preserve clipping on eraser paths in nested objects.
       * Called when a group has a clip path that should be applied to the path before applying erasing on the group's objects.
       * @param {fabric.Path} path The eraser path
       * @param {fabric.Object} object The clipPath to apply to path belongs to object
       * @param {Function} callback Callback to be invoked with the cloned path after applying the clip path
       */
      clonePathWithClipPath: function (path, object, callback) {
        var objTransform = object.calcTransformMatrix();
        var clipPath = object.clipPath;
        var _this = this;
        path.clone(function (_path) {
          clipPath.clone(function (_clipPath) {
            callback(_this.applyClipPathToPath(_path, _clipPath, objTransform));
          }, ['absolutePositioned', 'inverted']);
        });
      },

      /**
       * Adds path to object's eraser, walks down object's descendants if necessary
       *
       * @fires erasing:end on object
       * @param {fabric.Object} obj
       * @param {fabric.Path} path
       */
      _addPathToObjectEraser: function (obj, path) {
        var _this = this;
        //  object is collection, i.e group
        if (obj.forEachObject && obj.erasable === 'deep') {
          var targets = obj._objects.filter(function (_obj) {
            return _obj.erasable;
          });
          if (targets.length > 0 && obj.clipPath) {
            this.clonePathWithClipPath(path, obj, function (_path) {
              targets.forEach(function (_obj) {
                _this._addPathToObjectEraser(_obj, _path);
              });
            });
          }
          else if (targets.length > 0) {
            targets.forEach(function (_obj) {
              _this._addPathToObjectEraser(_obj, path);
            });
          }
          return;
        }
        //  prepare eraser
        var eraser = obj.eraser;
        if (!eraser) {
          eraser = new fabric.Eraser();
          obj.eraser = eraser;
        }
        //  clone and add path
        path.clone(function (path) {
          // http://fabricjs.com/using-transformations
          var desiredTransform = fabric.util.multiplyTransformMatrices(
            fabric.util.invertTransform(
              obj.calcTransformMatrix()
            ),
            path.calcTransformMatrix()
          );
          fabric.util.applyTransformToObject(path, desiredTransform);
          eraser.addWithUpdate(path);
          obj.set('dirty', true);
          obj.fire('erasing:end', {
            path: path
          });
          if (obj.group && Array.isArray(_this.__subTargets)) {
            _this.__subTargets.push(obj);
          }
        });
      },

      /**
       * Add the eraser path to canvas drawables' clip paths
       *
       * @param {fabric.Canvas} source
       * @param {fabric.Canvas} path
       * @returns {Object} canvas drawables that were erased by the path
       */
      applyEraserToCanvas: function (path) {
        var canvas = this.canvas;
        var drawables = {};
        [
          'backgroundImage',
          'overlayImage',
        ].forEach(function (prop) {
          var drawable = canvas[prop];
          if (drawable && drawable.erasable) {
            this._addPathToObjectEraser(drawable, path);
            drawables[prop] = drawable;
          }
        }, this);
        return drawables;
      },

      /**
       * On mouseup after drawing the path on contextTop canvas
       * we use the points captured to create an new fabric path object
       * and add it to every intersected erasable object.
       */
      _finalizeAndAddPath: function () {
        var ctx = this.canvas.contextTop, canvas = this.canvas;
        ctx.closePath();
        if (this.decimate) {
          this._points = this.decimatePoints(this._points, this.decimate);
        }

        // clear
        canvas.clearContext(canvas.contextTop);
        this._isErasing = false;

        var pathData = this._points && this._points.length > 1 ?
          this.convertPointsToSVGPath(this._points) :
          null;
        if (!pathData || this._isEmptySVGPath(pathData)) {
          canvas.fire('erasing:end');
          // do not create 0 width/height paths, as they are
          // rendered inconsistently across browsers
          // Firefox 4, for example, renders a dot,
          // whereas Chrome 10 renders nothing
          canvas.requestRenderAll();
          return;
        }

        var path = this.createPath(pathData);
        //  needed for `intersectsWithObject`
        path.setCoords();
        //  commense event sequence
        canvas.fire('before:path:created', { path: path });

        // finalize erasing
        var drawables = this.applyEraserToCanvas(path);
        var _this = this;
        this.__subTargets = [];
        var targets = [];
        canvas.forEachObject(function (obj) {
          if (obj.erasable && obj.intersectsWithObject(path, true, true)) {
            _this._addPathToObjectEraser(obj, path);
            targets.push(obj);
          }
        });
        //  fire erasing:end
        canvas.fire('erasing:end', {
          path: path,
          targets: targets,
          subTargets: this.__subTargets,
          drawables: drawables
        });
        delete this.__subTargets;

        canvas.requestRenderAll();
        this._resetShadow();

        // fire event 'path' created
        canvas.fire('path:created', { path: path });
      }
    }
  );

  /** ERASER_END */
})();<|MERGE_RESOLUTION|>--- conflicted
+++ resolved
@@ -46,12 +46,8 @@
      * draw eraser above clip path
      * @override
      * @private
-<<<<<<< HEAD
-     * @param {CanvasRenderingContext2D} ctx
-=======
      * @param {CanvasRenderingContext2D} ctx 
      * @param {fabric.Object} clipPath
->>>>>>> 6a73507a
      */
     _drawClipPath: function (ctx, clipPath) {
       __drawClipPath.call(this, ctx, clipPath);
