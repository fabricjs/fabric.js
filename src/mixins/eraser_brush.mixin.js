(function () {
  /** ERASER_START */

  /**
   * add `eraser` to enlivened props
   */
  fabric.Object.ENLIVEN_PROPS.push('eraser');

  var __drawClipPath = fabric.Object.prototype._drawClipPath;
  var _needsItsOwnCache = fabric.Object.prototype.needsItsOwnCache;
  var _toObject = fabric.Object.prototype.toObject;
  var _getSvgCommons = fabric.Object.prototype.getSvgCommons;
  var __createBaseClipPathSVGMarkup = fabric.Object.prototype._createBaseClipPathSVGMarkup;
  var __createBaseSVGMarkup = fabric.Object.prototype._createBaseSVGMarkup;
  /**
   * @fires erasing:end
   */
  fabric.util.object.extend(fabric.Object.prototype, {
    /**
     * Indicates whether this object can be erased by {@link fabric.EraserBrush}
     * The `deep` option introduces fine grained control over a group's `erasable` property.
     * When set to `deep` the eraser will erase nested objects if they are erasable, leaving the group and the other objects untouched.
     * When set to `true` the eraser will erase the entire group. Once the group changes the eraser is propagated to its children for proper functionality.
     * When set to `false` the eraser will leave all objects including the group untouched.
     * @tutorial {@link http://fabricjs.com/erasing#erasable_property}
     * @type boolean | 'deep'
     * @default true
     */
    erasable: true,

    /**
     * @tutorial {@link http://fabricjs.com/erasing#eraser}
     * @type fabric.Eraser
<<<<<<< HEAD
     */
    eraser: undefined,

    /**
     * @override
     * @returns Boolean
     */
    needsItsOwnCache: function () {
      return _needsItsOwnCache.call(this) || !!this.eraser;
    },

    /**
     * draw eraser above clip path
     * @override 
     * @private
     * @param {CanvasRenderingContext2D} ctx 
=======
     */
    eraser: undefined,

    /**
     * @override
     * @returns Boolean
     */
    needsItsOwnCache: function () {
      return _needsItsOwnCache.call(this) || !!this.eraser;
    },

    /**
     * draw eraser above clip path
     * @override
     * @private
     * @param {CanvasRenderingContext2D} ctx
>>>>>>> 38cfcda7
     * @param {fabric.Object} clipPath
     */
    _drawClipPath: function (ctx, clipPath) {
      __drawClipPath.call(this, ctx, clipPath);
      if (this.eraser) {
        //  update eraser size to match instance
        var size = this._getNonTransformedDimensions();
        this.eraser.isType('eraser') && this.eraser.set({
          width: size.x,
          height: size.y
        });
        __drawClipPath.call(this, ctx, this.eraser);
      }
    },

    /**
     * Returns an object representation of an instance
     * @param {Array} [propertiesToInclude] Any properties that you might want to additionally include in the output
     * @return {Object} Object representation of an instance
     */
    toObject: function (propertiesToInclude) {
      var object = _toObject.call(this, ['erasable'].concat(propertiesToInclude));
      if (this.eraser && !this.eraser.excludeFromExport) {
        object.eraser = this.eraser.toObject(propertiesToInclude);
      }
      return object;
    },

    /* _TO_SVG_START_ */
    /**
     * Returns id attribute for svg output
     * @override
     * @return {String}
     */
    getSvgCommons: function () {
      return _getSvgCommons.call(this) + (this.eraser ? 'mask="url(#' + this.eraser.clipPathId + ')" ' : '');
    },

    /**
     * create svg markup for eraser
     * use <mask> to achieve erasing for svg, credit: https://travishorn.com/removing-parts-of-shapes-in-svg-b539a89e5649
     * must be called before object markup creation as it relies on the `clipPathId` property of the mask
     * @param {Function} [reviver]
     * @returns
     */
    _createEraserSVGMarkup: function (reviver) {
      if (this.eraser) {
        this.eraser.clipPathId = 'MASK_' + fabric.Object.__uid++;
        return [
          '<mask id="', this.eraser.clipPathId, '" >',
          this.eraser.toSVG(reviver),
          '</mask>', '\n'
        ].join('');
      }
      return '';
    },

    /**
     * @private
     */
    _createBaseClipPathSVGMarkup: function (objectMarkup, options) {
      return [
        this._createEraserSVGMarkup(options && options.reviver),
        __createBaseClipPathSVGMarkup.call(this, objectMarkup, options)
      ].join('');
    },

    /**
     * @private
     */
    _createBaseSVGMarkup: function (objectMarkup, options) {
      return [
        this._createEraserSVGMarkup(options && options.reviver),
        __createBaseSVGMarkup.call(this, objectMarkup, options)
      ].join('');
    }
    /* _TO_SVG_END_ */
  });

  var __restoreObjectsState = fabric.Group.prototype._restoreObjectsState;
  fabric.util.object.extend(fabric.Group.prototype, {
    /**
     * @private
     * @param {fabric.Path} path
     */
    _addEraserPathToObjects: function (path) {
      this._objects.forEach(function (object) {
        fabric.EraserBrush.prototype._addPathToObjectEraser.call(
          fabric.EraserBrush.prototype,
          object,
          path
        );
      });
    },

    /**
     * Applies the group's eraser to its objects
     * @tutorial {@link http://fabricjs.com/erasing#erasable_property}
     */
    applyEraserToObjects: function () {
      var _this = this, eraser = this.eraser;
      if (eraser) {
        delete this.eraser;
        var transform = _this.calcTransformMatrix();
        eraser.clone(function (eraser) {
          var clipPath = _this.clipPath;
          eraser.getObjects('path')
            .forEach(function (path) {
              //  first we transform the path from the group's coordinate system to the canvas'
              var originalTransform = fabric.util.multiplyTransformMatrices(
                transform,
                path.calcTransformMatrix()
              );
              fabric.util.applyTransformToObject(path, originalTransform);
              if (clipPath) {
                clipPath.clone(function (_clipPath) {
                  var eraserPath = fabric.EraserBrush.prototype.applyClipPathToPath.call(
                    fabric.EraserBrush.prototype,
                    path,
                    _clipPath,
                    transform
                  );
                  _this._addEraserPathToObjects(eraserPath);
                }, ['absolutePositioned', 'inverted']);
              }
              else {
                _this._addEraserPathToObjects(path);
              }
            });
        });
      }
    },

    /**
     * Propagate the group's eraser to its objects, crucial for proper functionality of the eraser within the group and nested objects.
     * @private
     */
    _restoreObjectsState: function () {
      this.erasable === true && this.applyEraserToObjects();
      return __restoreObjectsState.call(this);
<<<<<<< HEAD
    }    
=======
    }
>>>>>>> 38cfcda7
  });

  /**
   * An object's Eraser
   * @private
   * @class fabric.Eraser
   * @extends fabric.Group
   * @memberof fabric
   */
  fabric.Eraser = fabric.util.createClass(fabric.Group, {
    /**
     * @readonly
     * @static
     */
    type: 'eraser',

    /**
     * @default
     */
    originX: 'center',

    /**
     * @default
     */
    originY: 'center',

    drawObject: function (ctx) {
      ctx.save();
      ctx.fillStyle = 'black';
      ctx.fillRect(-this.width / 2, -this.height / 2, this.width, this.height);
      ctx.restore();
      this.callSuper('drawObject', ctx);
    },

    /**
     * eraser should retain size
     * dimensions should not change when paths are added or removed
<<<<<<< HEAD
     * @see {@link fabric.Eraser#_updateDimensions}
=======
     * handled by {@link fabric.Object#_drawClipPath}
>>>>>>> 38cfcda7
     * @override
     * @private
     */
    _getBounds: function () {
      //  noop
    },

    /* _TO_SVG_START_ */
    /**
     * Returns svg representation of an instance
     * use <mask> to achieve erasing for svg, credit: https://travishorn.com/removing-parts-of-shapes-in-svg-b539a89e5649
     * for masking we need to add a white rect before all paths
<<<<<<< HEAD
     * 
=======
     *
>>>>>>> 38cfcda7
     * @param {Function} [reviver] Method for further parsing of svg representation.
     * @return {String} svg representation of an instance
     */
    _toSVG: function (reviver) {
      var svgString = ['<g ', 'COMMON_PARTS', ' >\n'];
      var x = -this.width / 2, y = -this.height / 2;
      var rectSvg = [
        '<rect ', 'fill="white" ',
        'x="', x, '" y="', y,
        '" width="', this.width, '" height="', this.height,
        '" />\n'
      ].join('');
      svgString.push('\t\t', rectSvg);
      for (var i = 0, len = this._objects.length; i < len; i++) {
        svgString.push('\t\t', this._objects[i].toSVG(reviver));
      }
      svgString.push('</g>\n');
      return svgString;
    },
    /* _TO_SVG_END_ */
  });

  /**
   * Returns {@link fabric.Eraser} instance from an object representation
   * @static
   * @memberOf fabric.Eraser
   * @param {Object} object Object to create an Eraser from
   * @param {Function} [callback] Callback to invoke when an eraser instance is created
   */
  fabric.Eraser.fromObject = function (object, callback) {
    var objects = object.objects;
    fabric.util.enlivenObjects(objects, function (enlivenedObjects) {
      var options = fabric.util.object.clone(object, true);
      delete options.objects;
      fabric.util.enlivenObjectEnlivables(object, options, function () {
        callback && callback(new fabric.Eraser(enlivenedObjects, options, true));
      });
    });
  };

  var __renderOverlay = fabric.Canvas.prototype._renderOverlay;
  /**
   * @fires erasing:start
   * @fires erasing:end
   */
  fabric.util.object.extend(fabric.Canvas.prototype, {
    /**
     * Used by {@link #renderAll}
     * @returns boolean
     */
    isErasing: function () {
      return (
        this.isDrawingMode &&
        this.freeDrawingBrush &&
        this.freeDrawingBrush.type === 'eraser' &&
        this.freeDrawingBrush._isErasing
      );
    },

    /**
     * While erasing the brush clips out the erasing path from canvas
     * so we need to render it on top of canvas every render
     * @param {CanvasRenderingContext2D} ctx
     */
    _renderOverlay: function (ctx) {
      __renderOverlay.call(this, ctx);
      if (this.isErasing() && !this.freeDrawingBrush.inverted) {
        this.freeDrawingBrush._render();
      }
    }
  });

  /**
   * EraserBrush class
   * Supports selective erasing meaning that only erasable objects are affected by the eraser brush.
   * Supports **inverted** erasing meaning that the brush can "undo" erasing.
   *
   * In order to support selective erasing, the brush clips the entire canvas
   * and then draws all non-erasable objects over the erased path using a pattern brush so to speak (masking).
   * If brush is **inverted** there is no need to clip canvas. The brush draws all erasable objects without their eraser.
   * This achieves the desired effect of seeming to erase or unerase only erasable objects.
   * After erasing is done the created path is added to all intersected objects' `eraser` property.
   *
   * In order to update the EraserBrush call `preparePattern`.
   * It may come in handy when canvas changes during erasing (i.e animations) and you want the eraser to reflect the changes.
   *
   * @tutorial {@link http://fabricjs.com/erasing}
   * @class fabric.EraserBrush
   * @extends fabric.PencilBrush
   * @memberof fabric
   */
  fabric.EraserBrush = fabric.util.createClass(
    fabric.PencilBrush,
    /** @lends fabric.EraserBrush.prototype */ {
      type: 'eraser',

      /**
       * When set to `true` the brush will create a visual effect of undoing erasing
       */
      inverted: false,

      /**
       * @private
       */
      _isErasing: false,

      /**
       *
       * @private
       * @param {fabric.Object} object
       * @returns boolean
       */
      _isErasable: function (object) {
        return object.erasable !== false;
      },

      /**
       * @private
       * This is designed to support erasing a collection with both erasable and non-erasable objects.
       * Iterates over collections to allow nested selective erasing.
       * Prepares the pattern brush that will draw on the top context to achieve the desired visual effect.
       * If brush is **NOT** inverted render all non-erasable objects.
       * If brush is inverted render all erasable objects that have been erased with their clip path inverted.
       * This will render the erased parts as if they were not erased.
       *
       * @param {fabric.Collection} collection
       * @param {CanvasRenderingContext2D} ctx
       * @param {{ visibility: fabric.Object[], eraser: fabric.Object[], collection: fabric.Object[] }} restorationContext
       */
      _prepareCollectionTraversal: function (collection, ctx, restorationContext) {
        collection.forEachObject(function (obj) {
          if (obj.forEachObject && obj.erasable === 'deep') {
            //  traverse
            this._prepareCollectionTraversal(obj, ctx, restorationContext);
          }
          else if (!this.inverted && obj.erasable && obj.visible) {
            //  render only non-erasable objects
            obj.visible = false;
            collection.dirty = true;
            restorationContext.visibility.push(obj);
            restorationContext.collection.push(collection);
          }
          else if (this.inverted && obj.visible) {
            //  render only erasable objects that were erased
            if (obj.erasable && obj.eraser) {
              obj.eraser.inverted = true;
              obj.dirty = true;
              collection.dirty = true;
              restorationContext.eraser.push(obj);
              restorationContext.collection.push(collection);
            }
            else {
              obj.visible = false;
              collection.dirty = true;
              restorationContext.visibility.push(obj);
              restorationContext.collection.push(collection);
            }
          }
        }, this);
      },

      /**
       * Prepare the pattern for the erasing brush
       * This pattern will be drawn on the top context, achieving a visual effect of erasing only erasable objects
       * @todo decide how overlay color should behave when `inverted === true`, currently draws over it which is undesirable
       * @private
       */
      preparePattern: function () {
        if (!this._patternCanvas) {
          this._patternCanvas = fabric.util.createCanvasElement();
        }
        var canvas = this._patternCanvas;
        canvas.width = this.canvas.width;
        canvas.height = this.canvas.height;
        var patternCtx = canvas.getContext('2d');
        if (this.canvas._isRetinaScaling()) {
          var retinaScaling = this.canvas.getRetinaScaling();
          this.canvas.__initRetinaScaling(retinaScaling, canvas, patternCtx);
        }
        var backgroundImage = this.canvas.backgroundImage,
            bgErasable = backgroundImage && this._isErasable(backgroundImage),
            overlayImage = this.canvas.overlayImage,
            overlayErasable = overlayImage && this._isErasable(overlayImage);
        if (!this.inverted && ((backgroundImage && !bgErasable) || !!this.canvas.backgroundColor)) {
          if (bgErasable) { this.canvas.backgroundImage = undefined; }
          this.canvas._renderBackground(patternCtx);
          if (bgErasable) { this.canvas.backgroundImage = backgroundImage; }
        }
        else if (this.inverted && (backgroundImage && bgErasable)) {
          var color = this.canvas.backgroundColor;
          this.canvas.backgroundColor = undefined;
          this.canvas._renderBackground(patternCtx);
          this.canvas.backgroundColor = color;
        }
        patternCtx.save();
        patternCtx.transform.apply(patternCtx, this.canvas.viewportTransform);
        var restorationContext = { visibility: [], eraser: [], collection: [] };
        this._prepareCollectionTraversal(this.canvas, patternCtx, restorationContext);
        this.canvas._renderObjects(patternCtx, this.canvas._objects);
        restorationContext.visibility.forEach(function (obj) { obj.visible = true; });
        restorationContext.eraser.forEach(function (obj) {
          obj.eraser.inverted = false;
          obj.dirty = true;
        });
        restorationContext.collection.forEach(function (obj) { obj.dirty = true; });
        patternCtx.restore();
        if (!this.inverted && ((overlayImage && !overlayErasable) || !!this.canvas.overlayColor)) {
          if (overlayErasable) { this.canvas.overlayImage = undefined; }
          __renderOverlay.call(this.canvas, patternCtx);
          if (overlayErasable) { this.canvas.overlayImage = overlayImage; }
        }
        else if (this.inverted && (overlayImage && overlayErasable)) {
          var color = this.canvas.overlayColor;
          this.canvas.overlayColor = undefined;
          __renderOverlay.call(this.canvas, patternCtx);
          this.canvas.overlayColor = color;
        }
      },

      /**
       * Sets brush styles
       * @private
       * @param {CanvasRenderingContext2D} ctx
       */
      _setBrushStyles: function (ctx) {
        this.callSuper('_setBrushStyles', ctx);
        ctx.strokeStyle = 'black';
      },

      /**
<<<<<<< HEAD
=======
       * **Customiztion**
       *
       * if you need the eraser to update on each render (i.e animating during erasing) override this method by **adding** the following (performance may suffer):
       * @example
       * ```
       * if(ctx === this.canvas.contextTop) {
       *  this.preparePattern();
       * }
       * ```
       *
>>>>>>> 38cfcda7
       * @override fabric.BaseBrush#_saveAndTransform
       * @param {CanvasRenderingContext2D} ctx
       */
      _saveAndTransform: function (ctx) {
        this.callSuper('_saveAndTransform', ctx);
        this._setBrushStyles(ctx);
        ctx.globalCompositeOperation = ctx === this.canvas.getContext() ? 'destination-out' : 'source-over';
      },

      /**
       * We indicate {@link fabric.PencilBrush} to repaint itself if necessary
       * @returns
       */
      needsFullRender: function () {
        return true;
      },

      /**
       *
       * @param {fabric.Point} pointer
       * @param {fabric.IEvent} options
       * @returns
       */
      onMouseDown: function (pointer, options) {
        if (!this.canvas._isMainEvent(options.e)) {
          return;
        }
        this._prepareForDrawing(pointer);
        // capture coordinates immediately
        // this allows to draw dots (when movement never occurs)
        this._captureDrawingPath(pointer);

        //  prepare for erasing
        this.preparePattern();
        this._isErasing = true;
        this.canvas.fire('erasing:start');
        this._render();
      },

      /**
       * Rendering Logic:
       * 1. Use brush to clip canvas by rendering it on top of canvas (unnecessary if `inverted === true`)
       * 2. Render brush with canvas pattern on top context
       *
       */
      _render: function () {
        var ctx;
        if (!this.inverted) {
          //  clip canvas
          ctx = this.canvas.getContext();
          this.callSuper('_render', ctx);
        }
        //  render brush and mask it with image of non erasables
        ctx = this.canvas.contextTop;
        this.canvas.clearContext(ctx);
        this.callSuper('_render', ctx);
        ctx.save();
        var t = this.canvas.getRetinaScaling(), s = 1 / t;
        ctx.scale(s, s);
        ctx.globalCompositeOperation = 'source-in';
        ctx.drawImage(this._patternCanvas, 0, 0);
        ctx.restore();
      },

      /**
       * Creates fabric.Path object
       * @override
       * @private
       * @param {(string|number)[][]} pathData Path data
       * @return {fabric.Path} Path to add on canvas
       * @returns
       */
      createPath: function (pathData) {
        var path = this.callSuper('createPath', pathData);
        path.globalCompositeOperation = this.inverted ? 'source-over' : 'destination-out';
        path.stroke = this.inverted ? 'white' : 'black';
        return path;
      },

      /**
       * Utility to apply a clip path to a path.
       * Used to preserve clipping on eraser paths in nested objects.
       * Called when a group has a clip path that should be applied to the path before applying erasing on the group's objects.
       * @param {fabric.Path} path The eraser path in canvas coordinate plane
       * @param {fabric.Object} clipPath The clipPath to apply to the path
       * @param {number[]} clipPathContainerTransformMatrix The transform matrix of the object that the clip path belongs to
       * @returns {fabric.Path} path with clip path
       */
      applyClipPathToPath: function (path, clipPath, clipPathContainerTransformMatrix) {
        var pathInvTransform = fabric.util.invertTransform(path.calcTransformMatrix()),
<<<<<<< HEAD
          clipPathTransform = clipPath.calcTransformMatrix(),
          transform = clipPath.absolutePositioned ?
            pathInvTransform :
            fabric.util.multiplyTransformMatrices(
              pathInvTransform,
              clipPathContainerTransformMatrix
            );
        //  when passing down a clip path it becomes relative to the parent 
=======
            clipPathTransform = clipPath.calcTransformMatrix(),
            transform = clipPath.absolutePositioned ?
              pathInvTransform :
              fabric.util.multiplyTransformMatrices(
                pathInvTransform,
                clipPathContainerTransformMatrix
              );
        //  when passing down a clip path it becomes relative to the parent
>>>>>>> 38cfcda7
        //  so we transform it acoordingly and set `absolutePositioned` to false
        clipPath.absolutePositioned = false;
        fabric.util.applyTransformToObject(
          clipPath,
          fabric.util.multiplyTransformMatrices(
            transform,
            clipPathTransform
          )
        );
<<<<<<< HEAD
        if (path.clipPath) {
          //  we use the path's clipPath to clip the new clip path so content is kept where both overlap
          //  this guarantees that the path is clipped properly so in turn it erases an object only where it overlaps with all clip paths, 
          //  regardless of how many there are
          //  we wrap `clipPath` with group in case it has a clip path of it's own and clip group with the the path's existing clip path
          //  this is why we transform the path's existing clip path to `clipPath` coordinate plane
          fabric.util.applyTransformToObject(
            path.clipPath,
            fabric.util.multiplyTransformMatrices(
              fabric.util.invertTransform(clipPath.calcTransformMatrix()),
              path.clipPath.calcTransformMatrix()
            )
          );
          path.clipPath = new fabric.Group([clipPath], { clipPath: path.clipPath });
        } 
        else {
          path.clipPath = clipPath; 
        }
=======
        //  We need to clip `path` with both `clipPath` and it's own clip path if existing (`path.clipPath`)
        //  so in turn `path` erases an object only where it overlaps with all it's clip paths, regardless of how many there are.
        //  this is done because both clip paths may have nested clip paths of their own (this method walks down a collection => this may reccur),
        //  so we can't assign one to the other's clip path property.
        path.clipPath = path.clipPath ? fabric.util.mergeClipPaths(clipPath, path.clipPath) : clipPath;
>>>>>>> 38cfcda7
        return path;
      },

      /**
       * Utility to apply a clip path to a path.
       * Used to preserve clipping on eraser paths in nested objects.
       * Called when a group has a clip path that should be applied to the path before applying erasing on the group's objects.
       * @param {fabric.Path} path The eraser path
       * @param {fabric.Object} object The clipPath to apply to path belongs to object
       * @param {Function} callback Callback to be invoked with the cloned path after applying the clip path
       */
      clonePathWithClipPath: function (path, object, callback) {
        var objTransform = object.calcTransformMatrix();
        var clipPath = object.clipPath;
        var _this = this;
        path.clone(function (_path) {
          clipPath.clone(function (_clipPath) {
            callback(_this.applyClipPathToPath(_path, _clipPath, objTransform));
          }, ['absolutePositioned', 'inverted']);
        });
      },

      /**
       * Adds path to object's eraser, walks down object's descendants if necessary
       *
       * @fires erasing:end on object
       * @param {fabric.Object} obj
       * @param {fabric.Path} path
       */
      _addPathToObjectEraser: function (obj, path) {
        var _this = this;
        //  object is collection, i.e group
        if (obj.forEachObject && obj.erasable === 'deep') {
          var targets = obj._objects.filter(function (_obj) {
            return _obj.erasable;
          });
          if (targets.length > 0 && obj.clipPath) {
            this.clonePathWithClipPath(path, obj, function (_path) {
              targets.forEach(function (_obj) {
                _this._addPathToObjectEraser(_obj, _path);
              });
            });
          }
          else if (targets.length > 0) {
            targets.forEach(function (_obj) {
              _this._addPathToObjectEraser(_obj, path);
            });
          }
          return;
        }
        //  prepare eraser
<<<<<<< HEAD
        var clipObject = obj.eraser;
        if (!clipObject) {
          clipObject = new fabric.Eraser();
          obj.eraser = clipObject;
=======
        var eraser = obj.eraser;
        if (!eraser) {
          eraser = new fabric.Eraser();
          obj.eraser = eraser;
>>>>>>> 38cfcda7
        }
        //  clone and add path
        path.clone(function (path) {
          // http://fabricjs.com/using-transformations
          var desiredTransform = fabric.util.multiplyTransformMatrices(
            fabric.util.invertTransform(
              obj.calcTransformMatrix()
            ),
            path.calcTransformMatrix()
          );
          fabric.util.applyTransformToObject(path, desiredTransform);
<<<<<<< HEAD
          clipObject.addWithUpdate(path);
=======
          eraser.addWithUpdate(path);
>>>>>>> 38cfcda7
          obj.set('dirty', true);
          obj.fire('erasing:end', {
            path: path
          });
          if (obj.group && Array.isArray(_this.__subTargets)) {
            _this.__subTargets.push(obj);
          }
        });
      },

      /**
       * Add the eraser path to canvas drawables' clip paths
       *
       * @param {fabric.Canvas} source
       * @param {fabric.Canvas} path
       * @returns {Object} canvas drawables that were erased by the path
       */
      applyEraserToCanvas: function (path) {
        var canvas = this.canvas;
        var drawables = {};
        [
          'backgroundImage',
          'overlayImage',
        ].forEach(function (prop) {
          var drawable = canvas[prop];
          if (drawable && drawable.erasable) {
            this._addPathToObjectEraser(drawable, path);
            drawables[prop] = drawable;
          }
        }, this);
        return drawables;
      },

      /**
       * On mouseup after drawing the path on contextTop canvas
       * we use the points captured to create an new fabric path object
       * and add it to every intersected erasable object.
       */
      _finalizeAndAddPath: function () {
        var ctx = this.canvas.contextTop, canvas = this.canvas;
        ctx.closePath();
        if (this.decimate) {
          this._points = this.decimatePoints(this._points, this.decimate);
        }

        // clear
        canvas.clearContext(canvas.contextTop);
        this._isErasing = false;

        var pathData = this._points && this._points.length > 1 ?
          this.convertPointsToSVGPath(this._points) :
          null;
        if (!pathData || this._isEmptySVGPath(pathData)) {
          canvas.fire('erasing:end');
          // do not create 0 width/height paths, as they are
          // rendered inconsistently across browsers
          // Firefox 4, for example, renders a dot,
          // whereas Chrome 10 renders nothing
          canvas.requestRenderAll();
          return;
        }

        var path = this.createPath(pathData);
        //  needed for `intersectsWithObject`
        path.setCoords();
        //  commense event sequence
        canvas.fire('before:path:created', { path: path });

        // finalize erasing
        var drawables = this.applyEraserToCanvas(path);
        var _this = this;
        this.__subTargets = [];
        var targets = [];
        canvas.forEachObject(function (obj) {
          if (obj.erasable && obj.intersectsWithObject(path, true, true)) {
            _this._addPathToObjectEraser(obj, path);
            targets.push(obj);
          }
        });
        //  fire erasing:end
        canvas.fire('erasing:end', {
          path: path,
          targets: targets,
          subTargets: this.__subTargets,
          drawables: drawables
        });
        delete this.__subTargets;

        canvas.requestRenderAll();
        this._resetShadow();

        // fire event 'path' created
        canvas.fire('path:created', { path: path });
      }
    }
  );

  /** ERASER_END */
})();<|MERGE_RESOLUTION|>--- conflicted
+++ resolved
@@ -31,24 +31,6 @@
     /**
      * @tutorial {@link http://fabricjs.com/erasing#eraser}
      * @type fabric.Eraser
-<<<<<<< HEAD
-     */
-    eraser: undefined,
-
-    /**
-     * @override
-     * @returns Boolean
-     */
-    needsItsOwnCache: function () {
-      return _needsItsOwnCache.call(this) || !!this.eraser;
-    },
-
-    /**
-     * draw eraser above clip path
-     * @override 
-     * @private
-     * @param {CanvasRenderingContext2D} ctx 
-=======
      */
     eraser: undefined,
 
@@ -65,7 +47,6 @@
      * @override
      * @private
      * @param {CanvasRenderingContext2D} ctx
->>>>>>> 38cfcda7
      * @param {fabric.Object} clipPath
      */
     _drawClipPath: function (ctx, clipPath) {
@@ -206,11 +187,7 @@
     _restoreObjectsState: function () {
       this.erasable === true && this.applyEraserToObjects();
       return __restoreObjectsState.call(this);
-<<<<<<< HEAD
-    }    
-=======
     }
->>>>>>> 38cfcda7
   });
 
   /**
@@ -248,11 +225,7 @@
     /**
      * eraser should retain size
      * dimensions should not change when paths are added or removed
-<<<<<<< HEAD
-     * @see {@link fabric.Eraser#_updateDimensions}
-=======
      * handled by {@link fabric.Object#_drawClipPath}
->>>>>>> 38cfcda7
      * @override
      * @private
      */
@@ -265,11 +238,7 @@
      * Returns svg representation of an instance
      * use <mask> to achieve erasing for svg, credit: https://travishorn.com/removing-parts-of-shapes-in-svg-b539a89e5649
      * for masking we need to add a white rect before all paths
-<<<<<<< HEAD
-     * 
-=======
      *
->>>>>>> 38cfcda7
      * @param {Function} [reviver] Method for further parsing of svg representation.
      * @return {String} svg representation of an instance
      */
@@ -500,8 +469,6 @@
       },
 
       /**
-<<<<<<< HEAD
-=======
        * **Customiztion**
        *
        * if you need the eraser to update on each render (i.e animating during erasing) override this method by **adding** the following (performance may suffer):
@@ -512,7 +479,6 @@
        * }
        * ```
        *
->>>>>>> 38cfcda7
        * @override fabric.BaseBrush#_saveAndTransform
        * @param {CanvasRenderingContext2D} ctx
        */
@@ -603,16 +569,6 @@
        */
       applyClipPathToPath: function (path, clipPath, clipPathContainerTransformMatrix) {
         var pathInvTransform = fabric.util.invertTransform(path.calcTransformMatrix()),
-<<<<<<< HEAD
-          clipPathTransform = clipPath.calcTransformMatrix(),
-          transform = clipPath.absolutePositioned ?
-            pathInvTransform :
-            fabric.util.multiplyTransformMatrices(
-              pathInvTransform,
-              clipPathContainerTransformMatrix
-            );
-        //  when passing down a clip path it becomes relative to the parent 
-=======
             clipPathTransform = clipPath.calcTransformMatrix(),
             transform = clipPath.absolutePositioned ?
               pathInvTransform :
@@ -621,7 +577,6 @@
                 clipPathContainerTransformMatrix
               );
         //  when passing down a clip path it becomes relative to the parent
->>>>>>> 38cfcda7
         //  so we transform it acoordingly and set `absolutePositioned` to false
         clipPath.absolutePositioned = false;
         fabric.util.applyTransformToObject(
@@ -631,32 +586,11 @@
             clipPathTransform
           )
         );
-<<<<<<< HEAD
-        if (path.clipPath) {
-          //  we use the path's clipPath to clip the new clip path so content is kept where both overlap
-          //  this guarantees that the path is clipped properly so in turn it erases an object only where it overlaps with all clip paths, 
-          //  regardless of how many there are
-          //  we wrap `clipPath` with group in case it has a clip path of it's own and clip group with the the path's existing clip path
-          //  this is why we transform the path's existing clip path to `clipPath` coordinate plane
-          fabric.util.applyTransformToObject(
-            path.clipPath,
-            fabric.util.multiplyTransformMatrices(
-              fabric.util.invertTransform(clipPath.calcTransformMatrix()),
-              path.clipPath.calcTransformMatrix()
-            )
-          );
-          path.clipPath = new fabric.Group([clipPath], { clipPath: path.clipPath });
-        } 
-        else {
-          path.clipPath = clipPath; 
-        }
-=======
         //  We need to clip `path` with both `clipPath` and it's own clip path if existing (`path.clipPath`)
         //  so in turn `path` erases an object only where it overlaps with all it's clip paths, regardless of how many there are.
         //  this is done because both clip paths may have nested clip paths of their own (this method walks down a collection => this may reccur),
         //  so we can't assign one to the other's clip path property.
         path.clipPath = path.clipPath ? fabric.util.mergeClipPaths(clipPath, path.clipPath) : clipPath;
->>>>>>> 38cfcda7
         return path;
       },
 
@@ -708,17 +642,10 @@
           return;
         }
         //  prepare eraser
-<<<<<<< HEAD
-        var clipObject = obj.eraser;
-        if (!clipObject) {
-          clipObject = new fabric.Eraser();
-          obj.eraser = clipObject;
-=======
         var eraser = obj.eraser;
         if (!eraser) {
           eraser = new fabric.Eraser();
           obj.eraser = eraser;
->>>>>>> 38cfcda7
         }
         //  clone and add path
         path.clone(function (path) {
@@ -730,11 +657,7 @@
             path.calcTransformMatrix()
           );
           fabric.util.applyTransformToObject(path, desiredTransform);
-<<<<<<< HEAD
-          clipObject.addWithUpdate(path);
-=======
           eraser.addWithUpdate(path);
->>>>>>> 38cfcda7
           obj.set('dirty', true);
           obj.fire('erasing:end', {
             path: path
