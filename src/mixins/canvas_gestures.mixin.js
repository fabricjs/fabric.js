<<<<<<< HEAD
   (function() {

     var degreesToRadians = fabric.util.degreesToRadians,
             radiansToDegrees = fabric.util.radiansToDegrees;

     fabric.util.object.extend(fabric.Canvas.prototype, /** @lends fabric.Canvas.prototype */ {
       /**
        * Method that defines actions when an Event.js gesture is detected on an object. Currently only supports
        * 2 finger gestures.
        *
        * @param e Event object by Event.js
        * @param self Event proxy object by Event.js
        */
       __onTransformGesture: function(e, self) {

//            console.log('__onTransformGesture', new Date().getTime(), e);
         if (this.isDrawingMode || !e.touches || e.touches.length !== 2 || 'gesture' !== self.gesture) {
           return;
         }

         var target = this.findTarget(e);
         if ('undefined' !== typeof target) {
           this.__gesturesParams = {
             'e': e,
             'self': self,
             'target': target
           };

//           console.log(target);
           this.__gesturesRenderer();
//           this.__gesturesInterval(e, self, target);
         }

         this.fire('touch:gesture', {target: target, e: e, self: self});
       },
       // unused
       __gesturesIntervalTimer: null,
       __gesturesParams: null,
       // unused
       __gesturesInterval: function(e, self, target) {
         this.__gesturesParams = {
           'e': e,
           'self': self,
           'target': target
         };

         var that = this;
         if (this.__gesturesIntervalTimer === null) {
           console.log('STARTING INTERVAL');
           this.__gesturesIntervalTimer = setInterval(function() {
             that.__gesturesRenderer();
           }, 15);

           // testing
           setTimeout(function() {
             console.log('INTERVAL CLEARED');
             clearInterval(that.__gesturesIntervalTimer);
           }, 25000);
         }
       },
       __gesturesRenderer: function() {

         if (this.__gesturesParams === null || this._currentTransform === null) {
           return;
         }

         var e = this.__gesturesParams.e;
         var self = this.__gesturesParams.self;
         var target = this.__gesturesParams.target;

//            console.log('__gesturesRenderer', new Date().getTime(), this._currentTransform, e, target);

         var t = this._currentTransform;
         t.action = 'scale';
//            if(this._shouldCenterTransform(e, target)) {
         t.originX = t.originY = 'center';
         this._setOriginToCenter(t.target);
//            }

         this._scaleObjectBy(self.scale);

         if (self.rotation !== 0) {
           t.action = 'rotate';
           this._rotateObjectByAngle(self.rotation);
         }

         this.renderAll();
         t.action = 'drag';

         //this.__gesturesParams = null;
       },
       /**
        * Method that defines actions when an Event.js drag is detected.
        *
        * @param e Event object by Event.js
        * @param self Event proxy object by Event.js
        */
       __onDrag: function(e, self) {
         this.fire('touch:drag', {e: e, self: self});
       },
       /**
        * Method that defines actions when an Event.js orientation event is detected.
        *
        * @param e Event object by Event.js
        * @param self Event proxy object by Event.js
        */
       __onOrientationChange: function(e, self) {
         this.fire('touch:orientation', {e: e, self: self});
       },
       /**
        * Method that defines actions when an Event.js shake event is detected.
        *
        * @param e Event object by Event.js
        * @param self Event proxy object by Event.js
        */
       __onShake: function(e, self) {
         this.fire('touch:shake', {e: e, self: self});
       },
       /**
        * Scales an object by a factor
        * @param s {Number} The scale factor to apply to the current scale level
        * @param by {String} Either 'x' or 'y' - specifies dimension constraint by which to scale an object.
        *                    When not provided, an object is scaled by both dimensions equally
        */
       _scaleObjectBy: function(s, by) {
         var t = this._currentTransform,
                 target = t.target,
                 lockScalingX = target.get('lockScalingX'),
                 lockScalingY = target.get('lockScalingY');

         if (lockScalingX && lockScalingY)
           return;

         target._scaling = true;

         var constraintPosition = target.translateToOriginPoint(target.getCenterPoint(), t.originX, t.originY);

         if (!by) {
           t.newScaleX = t.scaleX * s;
           t.newScaleY = t.scaleY * s;
           if (!lockScalingX) {
             target.set('scaleX', t.scaleX * s);
           }
           if (!lockScalingY) {
             target.set('scaleY', t.scaleY * s);
           }
         }
//            else if (by === 'x' && !target.get('lockUniScaling')) {
//                lockScalingX || target.set('scaleX', t.scaleX * s);
//            }
//            else if (by === 'y' && !target.get('lockUniScaling')) {
//                lockScalingY || target.set('scaleY', t.scaleY * s);
//            }

         target.setPositionByOrigin(constraintPosition, t.originX, t.originY);
       },
       /**
        * Rotates object by an angle
        * @param curAngle {Number} the angle of rotation in degrees
        */
       _rotateObjectByAngle: function(curAngle) {
         var t = this._currentTransform;

         if (t.target.get('lockRotation'))
           return;
         t.target.angle = radiansToDegrees(degreesToRadians(curAngle) + t.theta);
       }
     });
   })();
=======
/**
 * Adds support for multi-touch gestures using the Event.js library.
 * Fires the following custom events:
 * - touch:gesture
 * - touch:drag
 * - touch:orientation
 * - touch:shake
 * - touch:longpress
 */
(function() {

  var degreesToRadians = fabric.util.degreesToRadians,
          radiansToDegrees = fabric.util.radiansToDegrees;

  fabric.util.object.extend(fabric.Canvas.prototype, /** @lends fabric.Canvas.prototype */ {
    /**
     * Method that defines actions when an Event.js gesture is detected on an object. Currently only supports
     * 2 finger gestures.
     * @param {Event} e Event object by Event.js
     * @param {Event} self Event proxy object by Event.js
     */
    __onTransformGesture: function(e, self) {

      if (this.isDrawingMode || !e.touches || e.touches.length !== 2 || 'gesture' !== self.gesture) {
        return;
      }

      var target = this.findTarget(e);
      if ('undefined' !== typeof target) {
        this.__gesturesParams = {
          e: e,
          self: self,
          target: target
        };

        this.__gesturesRenderer();
      }

      this.fire('touch:gesture', {
        target: target, e: e, self: self
      });
    },
    __gesturesParams: null,
    __gesturesRenderer: function() {

      if (this.__gesturesParams === null || this._currentTransform === null) {
        return;
      }

      var self = this.__gesturesParams.self,
              t = this._currentTransform;

      t.action = 'scale';
      t.originX = t.originY = 'center';
      this._setOriginToCenter(t.target);

      this._scaleObjectBy(self.scale);

      if (self.rotation !== 0) {
        t.action = 'rotate';
        this._rotateObjectByAngle(self.rotation);
      }

      this.renderAll();
      t.action = 'drag';
    },
    /**
     * Method that defines actions when an Event.js drag is detected.
     *
     * @param {Event} e Event object by Event.js
     * @param {Event} self Event proxy object by Event.js
     */
    __onDrag: function(e, self) {
      this.fire('touch:drag', {
        e: e, self: self
      });
    },
    /**
     * Method that defines actions when an Event.js orientation event is detected.
     *
     * @param {Event} e Event object by Event.js
     * @param {Event} self Event proxy object by Event.js
     */
    __onOrientationChange: function(e, self) {
      this.fire('touch:orientation', {
        e: e, self: self
      });
    },
    /**
     * Method that defines actions when an Event.js shake event is detected.
     *
     * @param {Event} e Event object by Event.js
     * @param {Event} self Event proxy object by Event.js
     */
    __onShake: function(e, self) {
      this.fire('touch:shake', {
        e: e, self: self
      });
    },
    /**
     * Method that defines actions when an Event.js longpress event is detected.
     *
     * @param {Event} e Event object by Event.js
     * @param {Event} self Event proxy object by Event.js
     */
    __onLongPress: function(e, self) {
      this.fire('touch:longpress', {
        e: e, self: self
      });
    },
    /**
     * Scales an object by a factor
     * @param {Number} s The scale factor to apply to the current scale level
     * @param {String} by Either 'x' or 'y' - specifies dimension constraint by which to scale an object.
     *                    When not provided, an object is scaled by both dimensions equally
     */
    _scaleObjectBy: function(s, by) {
      var t = this._currentTransform,
              target = t.target,
              lockScalingX = target.get('lockScalingX'),
              lockScalingY = target.get('lockScalingY');

      if (lockScalingX && lockScalingY) {
        return;
      }

      target._scaling = true;

      var constraintPosition = target.translateToOriginPoint(target.getCenterPoint(), t.originX, t.originY);

      if (!by) {
        t.newScaleX = t.scaleX * s;
        t.newScaleY = t.scaleY * s;
        if (!lockScalingX) {
          target.set('scaleX', t.scaleX * s);
        }
        if (!lockScalingY) {
          target.set('scaleY', t.scaleY * s);
        }
      }

      target.setPositionByOrigin(constraintPosition, t.originX, t.originY);
    },
    /**
     * Rotates object by an angle
     * @param {Number} curAngle The angle of rotation in degrees
     */
    _rotateObjectByAngle: function(curAngle) {
      var t = this._currentTransform;

      if (t.target.get('lockRotation')) {
        return;
      }
      t.target.angle = radiansToDegrees(degreesToRadians(curAngle) + t.theta);
    }
  });
})();
>>>>>>> c38c9c3f
<|MERGE_RESOLUTION|>--- conflicted
+++ resolved
@@ -1,23 +1,25 @@
-<<<<<<< HEAD
-   (function() {
-
-     var degreesToRadians = fabric.util.degreesToRadians,
-             radiansToDegrees = fabric.util.radiansToDegrees;
-
-     fabric.util.object.extend(fabric.Canvas.prototype, /** @lends fabric.Canvas.prototype */ {
-       /**
-        * Method that defines actions when an Event.js gesture is detected on an object. Currently only supports
-        * 2 finger gestures.
-        *
-        * @param e Event object by Event.js
-        * @param self Event proxy object by Event.js
-        */
-       __onTransformGesture: function(e, self) {
-
-//            console.log('__onTransformGesture', new Date().getTime(), e);
-         if (this.isDrawingMode || !e.touches || e.touches.length !== 2 || 'gesture' !== self.gesture) {
-           return;
-         }
+/**
+ * Adds support for multi-touch gestures using the Event.js library.
+ * Fires the following custom events:
+ * - touch:gesture
+ * - touch:drag
+ * - touch:orientation
+ * - touch:shake
+ * - touch:longpress
+ */
+(function() {
+
+  var degreesToRadians = fabric.util.degreesToRadians,
+          radiansToDegrees = fabric.util.radiansToDegrees;
+
+  fabric.util.object.extend(fabric.Canvas.prototype, /** @lends fabric.Canvas.prototype */ {
+    /**
+     * Method that defines actions when an Event.js gesture is detected on an object. Currently only supports
+     * 2 finger gestures.
+     * @param {Event} e Event object by Event.js
+     * @param {Event} self Event proxy object by Event.js
+     */
+    __onTransformGesture: function(e, self) {
 
          var target = this.findTarget(e);
          if ('undefined' !== typeof target) {
@@ -27,47 +29,100 @@
              'target': target
            };
 
-//           console.log(target);
-           this.__gesturesRenderer();
-//           this.__gesturesInterval(e, self, target);
-         }
-
-         this.fire('touch:gesture', {target: target, e: e, self: self});
-       },
-       // unused
-       __gesturesIntervalTimer: null,
-       __gesturesParams: null,
-       // unused
-       __gesturesInterval: function(e, self, target) {
-         this.__gesturesParams = {
-           'e': e,
-           'self': self,
-           'target': target
-         };
-
-         var that = this;
-         if (this.__gesturesIntervalTimer === null) {
-           console.log('STARTING INTERVAL');
-           this.__gesturesIntervalTimer = setInterval(function() {
-             that.__gesturesRenderer();
-           }, 15);
-
-           // testing
-           setTimeout(function() {
-             console.log('INTERVAL CLEARED');
-             clearInterval(that.__gesturesIntervalTimer);
-           }, 25000);
-         }
-       },
-       __gesturesRenderer: function() {
-
-         if (this.__gesturesParams === null || this._currentTransform === null) {
-           return;
-         }
-
-         var e = this.__gesturesParams.e;
-         var self = this.__gesturesParams.self;
-         var target = this.__gesturesParams.target;
+      var target = this.findTarget(e);
+      if ('undefined' !== typeof target) {
+        this.__gesturesParams = {
+          e: e,
+          self: self,
+          target: target
+        };
+
+        this.__gesturesRenderer();
+      }
+
+      this.fire('touch:gesture', {
+        target: target, e: e, self: self
+      });
+    },
+    __gesturesParams: null,
+    __gesturesRenderer: function() {
+
+      if (this.__gesturesParams === null || this._currentTransform === null) {
+        return;
+      }
+
+      var self = this.__gesturesParams.self,
+              t = this._currentTransform;
+
+      t.action = 'scale';
+      t.originX = t.originY = 'center';
+      this._setOriginToCenter(t.target);
+
+      this._scaleObjectBy(self.scale);
+
+      if (self.rotation !== 0) {
+        t.action = 'rotate';
+        this._rotateObjectByAngle(self.rotation);
+      }
+
+      this.renderAll();
+      t.action = 'drag';
+    },
+    /**
+     * Method that defines actions when an Event.js drag is detected.
+     *
+     * @param {Event} e Event object by Event.js
+     * @param {Event} self Event proxy object by Event.js
+     */
+    __onDrag: function(e, self) {
+      this.fire('touch:drag', {
+        e: e, self: self
+      });
+    },
+    /**
+     * Method that defines actions when an Event.js orientation event is detected.
+     *
+     * @param {Event} e Event object by Event.js
+     * @param {Event} self Event proxy object by Event.js
+     */
+    __onOrientationChange: function(e, self) {
+      this.fire('touch:orientation', {
+        e: e, self: self
+      });
+    },
+    /**
+     * Method that defines actions when an Event.js shake event is detected.
+     *
+     * @param {Event} e Event object by Event.js
+     * @param {Event} self Event proxy object by Event.js
+     */
+    __onShake: function(e, self) {
+      this.fire('touch:shake', {
+        e: e, self: self
+      });
+    },
+    /**
+     * Method that defines actions when an Event.js longpress event is detected.
+     *
+     * @param {Event} e Event object by Event.js
+     * @param {Event} self Event proxy object by Event.js
+     */
+    __onLongPress: function(e, self) {
+      this.fire('touch:longpress', {
+        e: e, self: self
+      });
+    },
+    /**
+     * Scales an object by a factor
+     * @param {Number} s The scale factor to apply to the current scale level
+     * @param {String} by Either 'x' or 'y' - specifies dimension constraint by which to scale an object.
+     *                    When not provided, an object is scaled by both dimensions equally
+     */
+    _scaleObjectBy: function(s, by) {
+      var t = this._currentTransform,
+              target = t.target,
+              lockScalingX = target.get('lockScalingX'),
+              lockScalingY = target.get('lockScalingY');
 
 //            console.log('__gesturesRenderer', new Date().getTime(), this._currentTransform, e, target);
 
@@ -78,12 +133,27 @@
          this._setOriginToCenter(t.target);
 //            }
 
-         this._scaleObjectBy(self.scale);
-
-         if (self.rotation !== 0) {
-           t.action = 'rotate';
-           this._rotateObjectByAngle(self.rotation);
-         }
+      var constraintPosition = target.translateToOriginPoint(target.getCenterPoint(), t.originX, t.originY);
+
+      if (!by) {
+        t.newScaleX = t.scaleX * s;
+        t.newScaleY = t.scaleY * s;
+        if (!lockScalingX) {
+          target.set('scaleX', t.scaleX * s);
+        }
+        if (!lockScalingY) {
+          target.set('scaleY', t.scaleY * s);
+        }
+      }
+
+      target.setPositionByOrigin(constraintPosition, t.originX, t.originY);
+    },
+    /**
+     * Rotates object by an angle
+     * @param {Number} curAngle The angle of rotation in degrees
+     */
+    _rotateObjectByAngle: function(curAngle) {
+      var t = this._currentTransform;
 
          this.renderAll();
          t.action = 'drag';
@@ -167,163 +237,4 @@
          t.target.angle = radiansToDegrees(degreesToRadians(curAngle) + t.theta);
        }
      });
-   })();
-=======
-/**
- * Adds support for multi-touch gestures using the Event.js library.
- * Fires the following custom events:
- * - touch:gesture
- * - touch:drag
- * - touch:orientation
- * - touch:shake
- * - touch:longpress
- */
-(function() {
-
-  var degreesToRadians = fabric.util.degreesToRadians,
-          radiansToDegrees = fabric.util.radiansToDegrees;
-
-  fabric.util.object.extend(fabric.Canvas.prototype, /** @lends fabric.Canvas.prototype */ {
-    /**
-     * Method that defines actions when an Event.js gesture is detected on an object. Currently only supports
-     * 2 finger gestures.
-     * @param {Event} e Event object by Event.js
-     * @param {Event} self Event proxy object by Event.js
-     */
-    __onTransformGesture: function(e, self) {
-
-      if (this.isDrawingMode || !e.touches || e.touches.length !== 2 || 'gesture' !== self.gesture) {
-        return;
-      }
-
-      var target = this.findTarget(e);
-      if ('undefined' !== typeof target) {
-        this.__gesturesParams = {
-          e: e,
-          self: self,
-          target: target
-        };
-
-        this.__gesturesRenderer();
-      }
-
-      this.fire('touch:gesture', {
-        target: target, e: e, self: self
-      });
-    },
-    __gesturesParams: null,
-    __gesturesRenderer: function() {
-
-      if (this.__gesturesParams === null || this._currentTransform === null) {
-        return;
-      }
-
-      var self = this.__gesturesParams.self,
-              t = this._currentTransform;
-
-      t.action = 'scale';
-      t.originX = t.originY = 'center';
-      this._setOriginToCenter(t.target);
-
-      this._scaleObjectBy(self.scale);
-
-      if (self.rotation !== 0) {
-        t.action = 'rotate';
-        this._rotateObjectByAngle(self.rotation);
-      }
-
-      this.renderAll();
-      t.action = 'drag';
-    },
-    /**
-     * Method that defines actions when an Event.js drag is detected.
-     *
-     * @param {Event} e Event object by Event.js
-     * @param {Event} self Event proxy object by Event.js
-     */
-    __onDrag: function(e, self) {
-      this.fire('touch:drag', {
-        e: e, self: self
-      });
-    },
-    /**
-     * Method that defines actions when an Event.js orientation event is detected.
-     *
-     * @param {Event} e Event object by Event.js
-     * @param {Event} self Event proxy object by Event.js
-     */
-    __onOrientationChange: function(e, self) {
-      this.fire('touch:orientation', {
-        e: e, self: self
-      });
-    },
-    /**
-     * Method that defines actions when an Event.js shake event is detected.
-     *
-     * @param {Event} e Event object by Event.js
-     * @param {Event} self Event proxy object by Event.js
-     */
-    __onShake: function(e, self) {
-      this.fire('touch:shake', {
-        e: e, self: self
-      });
-    },
-    /**
-     * Method that defines actions when an Event.js longpress event is detected.
-     *
-     * @param {Event} e Event object by Event.js
-     * @param {Event} self Event proxy object by Event.js
-     */
-    __onLongPress: function(e, self) {
-      this.fire('touch:longpress', {
-        e: e, self: self
-      });
-    },
-    /**
-     * Scales an object by a factor
-     * @param {Number} s The scale factor to apply to the current scale level
-     * @param {String} by Either 'x' or 'y' - specifies dimension constraint by which to scale an object.
-     *                    When not provided, an object is scaled by both dimensions equally
-     */
-    _scaleObjectBy: function(s, by) {
-      var t = this._currentTransform,
-              target = t.target,
-              lockScalingX = target.get('lockScalingX'),
-              lockScalingY = target.get('lockScalingY');
-
-      if (lockScalingX && lockScalingY) {
-        return;
-      }
-
-      target._scaling = true;
-
-      var constraintPosition = target.translateToOriginPoint(target.getCenterPoint(), t.originX, t.originY);
-
-      if (!by) {
-        t.newScaleX = t.scaleX * s;
-        t.newScaleY = t.scaleY * s;
-        if (!lockScalingX) {
-          target.set('scaleX', t.scaleX * s);
-        }
-        if (!lockScalingY) {
-          target.set('scaleY', t.scaleY * s);
-        }
-      }
-
-      target.setPositionByOrigin(constraintPosition, t.originX, t.originY);
-    },
-    /**
-     * Rotates object by an angle
-     * @param {Number} curAngle The angle of rotation in degrees
-     */
-    _rotateObjectByAngle: function(curAngle) {
-      var t = this._currentTransform;
-
-      if (t.target.get('lockRotation')) {
-        return;
-      }
-      t.target.angle = radiansToDegrees(degreesToRadians(curAngle) + t.theta);
-    }
-  });
-})();
->>>>>>> c38c9c3f
+   })();