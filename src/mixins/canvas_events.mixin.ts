//@ts-nocheck

import { fireEvent } from '../util/fireEvent';

(function (global) {
  var fabric = global.fabric,
    addListener = fabric.util.addListener,
    removeListener = fabric.util.removeListener,
    RIGHT_CLICK = 3,
    MIDDLE_CLICK = 2,
    LEFT_CLICK = 1,
    addEventOptions = { passive: false };

  function checkClick(e, value) {
    return e.button && e.button === value - 1;
  }

  fabric.util.object.extend(
    fabric.Canvas.prototype,
    /** @lends fabric.Canvas.prototype */ {
      /**
       * Contains the id of the touch event that owns the fabric transform
       * @type Number
       * @private
       */
      mainTouchId: null,

      /**
       * Adds mouse listeners to canvas
       * @private
       */
      _initEventListeners: function () {
        // in case we initialized the class twice. This should not happen normally
        // but in some kind of applications where the canvas element may be changed
        // this is a workaround to having double listeners.
        this.removeListeners();
        this._bindEvents();
        this.addOrRemove(addListener, 'add');
      },

      /**
       * return an event prefix pointer or mouse.
       * @private
       */
      _getEventPrefix: function () {
        return this.enablePointerEvents ? 'pointer' : 'mouse';
      },

      addOrRemove: function (functor, eventjsFunctor) {
        var canvasElement = this.upperCanvasEl,
          eventTypePrefix = this._getEventPrefix();
        functor(fabric.window, 'resize', this._onResize);
        functor(canvasElement, eventTypePrefix + 'down', this._onMouseDown);
        functor(
          canvasElement,
          eventTypePrefix + 'move',
          this._onMouseMove,
          addEventOptions
        );
        functor(canvasElement, eventTypePrefix + 'out', this._onMouseOut);
        functor(canvasElement, eventTypePrefix + 'enter', this._onMouseEnter);
        functor(canvasElement, 'wheel', this._onMouseWheel);
        functor(canvasElement, 'contextmenu', this._onContextMenu);
        functor(canvasElement, 'dblclick', this._onDoubleClick);
        functor(canvasElement, 'dragstart', this._onDragStart);
        functor(canvasElement, 'dragend', this._onDragEnd);
        functor(canvasElement, 'dragover', this._onDragOver);
        functor(canvasElement, 'dragenter', this._onDragEnter);
        functor(canvasElement, 'dragleave', this._onDragLeave);
        functor(canvasElement, 'drop', this._onDrop);
        if (!this.enablePointerEvents) {
          functor(
            canvasElement,
            'touchstart',
            this._onTouchStart,
            addEventOptions
          );
        }
        if (typeof eventjs !== 'undefined' && eventjsFunctor in eventjs) {
          eventjs[eventjsFunctor](canvasElement, 'gesture', this._onGesture);
          eventjs[eventjsFunctor](canvasElement, 'drag', this._onDrag);
          eventjs[eventjsFunctor](
            canvasElement,
            'orientation',
            this._onOrientationChange
          );
          eventjs[eventjsFunctor](canvasElement, 'shake', this._onShake);
          eventjs[eventjsFunctor](
            canvasElement,
            'longpress',
            this._onLongPress
          );
        }
      },

      /**
       * Removes all event listeners
       */
      removeListeners: function () {
        this.addOrRemove(removeListener, 'remove');
        // if you dispose on a mouseDown, before mouse up, you need to clean document to...
        var eventTypePrefix = this._getEventPrefix();
        removeListener(
          fabric.document,
          eventTypePrefix + 'up',
          this._onMouseUp
        );
        removeListener(
          fabric.document,
          'touchend',
          this._onTouchEnd,
          addEventOptions
        );
        removeListener(
          fabric.document,
          eventTypePrefix + 'move',
          this._onMouseMove,
          addEventOptions
        );
        removeListener(
          fabric.document,
          'touchmove',
          this._onMouseMove,
          addEventOptions
        );
      },

      /**
       * @private
       */
      _bindEvents: function () {
        if (this.eventsBound) {
          // for any reason we pass here twice we do not want to bind events twice.
          return;
        }
        this._onMouseDown = this._onMouseDown.bind(this);
        this._onTouchStart = this._onTouchStart.bind(this);
        this._onMouseMove = this._onMouseMove.bind(this);
        this._onMouseUp = this._onMouseUp.bind(this);
        this._onTouchEnd = this._onTouchEnd.bind(this);
        this._onResize = this._onResize.bind(this);
        this._onGesture = this._onGesture.bind(this);
        this._onDrag = this._onDrag.bind(this);
        this._onShake = this._onShake.bind(this);
        this._onLongPress = this._onLongPress.bind(this);
        this._onOrientationChange = this._onOrientationChange.bind(this);
        this._onMouseWheel = this._onMouseWheel.bind(this);
        this._onMouseOut = this._onMouseOut.bind(this);
        this._onMouseEnter = this._onMouseEnter.bind(this);
        this._onContextMenu = this._onContextMenu.bind(this);
        this._onDoubleClick = this._onDoubleClick.bind(this);
        this._onDragStart = this._onDragStart.bind(this);
        this._onDragEnd = this._onDragEnd.bind(this);
        this._onDragProgress = this._onDragProgress.bind(this);
        this._onDragOver = this._onDragOver.bind(this);
        this._onDragEnter = this._onDragEnter.bind(this);
        this._onDragLeave = this._onDragLeave.bind(this);
        this._onDrop = this._onDrop.bind(this);
        this.eventsBound = true;
      },

      /**
       * @private
       * @param {Event} [e] Event object fired on Event.js gesture
       * @param {Event} [self] Inner Event object
       */
      _onGesture: function (e, self) {
        this.__onTransformGesture && this.__onTransformGesture(e, self);
      },

      /**
       * @private
       * @param {Event} [e] Event object fired on Event.js drag
       * @param {Event} [self] Inner Event object
       */
      _onDrag: function (e, self) {
        this.__onDrag && this.__onDrag(e, self);
      },

      /**
       * @private
       * @param {Event} [e] Event object fired on wheel event
       */
      _onMouseWheel: function (e) {
        this.__onMouseWheel(e);
      },

      /**
       * @private
       * @param {Event} e Event object fired on mousedown
       */
      _onMouseOut: function (e) {
        var target = this._hoveredTarget;
        this.fire('mouse:out', { target: target, e: e });
        this._hoveredTarget = null;
        target && target.fire('mouseout', { e: e });

        this._hoveredTargets.forEach(function (nestedTarget) {
          this.fire('mouse:out', { target: nestedTarget, e: e });
          nestedTarget && nestedTarget.fire('mouseout', { e: e });
        }, this);
        this._hoveredTargets = [];
      },

      /**
       * @private
       * @param {Event} e Event object fired on mouseenter
       */
      _onMouseEnter: function (e) {
        // This find target and consequent 'mouse:over' is used to
        // clear old instances on hovered target.
        // calling findTarget has the side effect of killing target.__corner.
        // as a short term fix we are not firing this if we are currently transforming.
        // as a long term fix we need to separate the action of finding a target with the
        // side effects we added to it.
        if (!this._currentTransform && !this.findTarget(e)) {
          this.fire('mouse:over', { target: null, e: e });
          this._hoveredTarget = null;
          this._hoveredTargets = [];
        }
      },

      /**
       * @private
       * @param {Event} [e] Event object fired on Event.js orientation change
       * @param {Event} [self] Inner Event object
       */
      _onOrientationChange: function (e, self) {
        this.__onOrientationChange && this.__onOrientationChange(e, self);
      },

      /**
       * @private
       * @param {Event} [e] Event object fired on Event.js shake
       * @param {Event} [self] Inner Event object
       */
      _onShake: function (e, self) {
        this.__onShake && this.__onShake(e, self);
      },

      /**
       * @private
       * @param {Event} [e] Event object fired on Event.js shake
       * @param {Event} [self] Inner Event object
       */
      _onLongPress: function (e, self) {
        this.__onLongPress && this.__onLongPress(e, self);
      },

      /**
       * supports native like text dragging
       * @private
       * @param {DragEvent} e
       */
      _onDragStart: function (e) {
        var activeObject = this.getActiveObject();
        if (
          activeObject &&
          typeof activeObject.onDragStart === 'function' &&
          activeObject.onDragStart(e)
        ) {
          this._dragSource = activeObject;
          var options = { e: e, target: activeObject };
          this.fire('dragstart', options);
          activeObject.fire('dragstart', options);
          addListener(this.upperCanvasEl, 'drag', this._onDragProgress);
          return;
        }
        e.preventDefault();
        e.stopPropagation();
      },

      /**
       * @private
       */
      _renderDragEffects: function (e, source, target) {
        var ctx = this.contextTop;
        if (source) {
          source.clearContextTop(true);
          source.renderDragSourceEffect(e);
        }
        if (target) {
          if (target !== source) {
            ctx.restore();
            ctx.save();
            target.clearContextTop(true);
          }
          target.renderDropTargetEffect(e);
        }
        ctx.restore();
      },

      /**
       * supports native like text dragging
       * https://developer.mozilla.org/en-US/docs/Web/API/HTML_Drag_and_Drop_API/Drag_operations#finishing_a_drag
       * @private
       * @param {DragEvent} e
       */
      _onDragEnd: function (e) {
        var didDrop = e.dataTransfer.dropEffect !== 'none',
          dropTarget = didDrop ? this._activeObject : undefined,
          options = {
            e: e,
            target: this._dragSource,
            subTargets: this.targets,
            dragSource: this._dragSource,
            didDrop: didDrop,
            dropTarget: dropTarget,
          };
        removeListener(this.upperCanvasEl, 'drag', this._onDragProgress);
        this.fire('dragend', options);
        this._dragSource && this._dragSource.fire('dragend', options);
        delete this._dragSource;
        // we need to call mouse up synthetically because the browser won't
        this._onMouseUp(e);
      },

      /**
       * fire `drag` event on canvas and drag source
       * @private
       * @param {DragEvent} e
       */
      _onDragProgress: function (e) {
        var options = {
          e: e,
          dragSource: this._dragSource,
          dropTarget: this._draggedoverTarget,
        };
        this.fire('drag', options);
        this._dragSource && this._dragSource.fire('drag', options);
      },

      /**
       * prevent default to allow drop event to be fired
       * https://developer.mozilla.org/en-US/docs/Web/API/HTML_Drag_and_Drop_API/Drag_operations#specifying_drop_targets
       * @private
       * @param {Event} [e] Event object fired on Event.js shake
       */
      _onDragOver: function (e) {
        var eventType = 'dragover',
          target = this.findTarget(e),
          targets = this.targets,
          options = {
            e: e,
            target: target,
            subTargets: targets,
            dragSource: this._dragSource,
            canDrop: false,
            dropTarget: undefined,
          },
          dropTarget;
        //  fire on canvas
        this.fire(eventType, options);
        //  make sure we fire dragenter events before dragover
        //  if dragleave is needed, object will not fire dragover so we don't need to trouble ourselves with it
        this._fireEnterLeaveEvents(target, options);
        if (target) {
          // render drag selection before rendering target cursor for correct visuals
          if (target.canDrop(e)) {
            dropTarget = target;
          }
          target.fire(eventType, options);
        }
        //  propagate the event to subtargets
        for (var i = 0; i < targets.length; i++) {
          target = targets[i];
          //  accept event only if previous targets didn't
          if (!e.defaultPrevented && target.canDrop(e)) {
            dropTarget = target;
          }
          target.fire(eventType, options);
        }
        //  render drag effects now that relations between source and target is clear
        this._renderDragEffects(e, this._dragSource, dropTarget);
      },

      /**
       * fire `dragleave` on `dragover` targets
       * @private
       * @param {Event} [e] Event object fired on Event.js shake
       */
      _onDragEnter: function (e) {
        var target = this.findTarget(e);
        var options = {
          e: e,
          target: target,
          subTargets: this.targets,
          dragSource: this._dragSource,
        };
        this.fire('dragenter', options);
        //  fire dragenter on targets
        this._fireEnterLeaveEvents(target, options);
      },

      /**
       * fire `dragleave` on `dragover` targets
       * @private
       * @param {Event} [e] Event object fired on Event.js shake
       */
      _onDragLeave: function (e) {
        var options = {
          e: e,
          target: this._draggedoverTarget,
          subTargets: this.targets,
          dragSource: this._dragSource,
        };
        this.fire('dragleave', options);
        //  fire dragleave on targets
        this._fireEnterLeaveEvents(null, options);
        //  clear targets
        this.targets = [];
        this._hoveredTargets = [];
      },

      /**
       * `drop:before` is a an event that allows you to schedule logic
       * before the `drop` event. Prefer `drop` event always, but if you need
       * to run some drop-disabling logic on an event, since there is no way
       * to handle event handlers ordering, use `drop:before`
       * @private
       * @param {Event} e
       */
      _onDrop: function (e) {
        var options = this._simpleEventHandler('drop:before', e, {
          dragSource: this._dragSource,
          pointer: this.getPointer(e),
        });
        //  will be set by the drop target
        options.didDrop = false;
        //  will be set by the drop target, used in case options.target refuses the drop
        options.dropTarget = undefined;
        //  fire `drop`
        this._basicEventHandler('drop', options);
        //  inform canvas of the drop
        //  we do this because canvas was unaware of what happened at the time the `drop` event was fired on it
        //  use for side effects
        this.fire('drop:after', options);
      },

      /**
       * @private
       * @param {Event} e Event object fired on mousedown
       */
      _onContextMenu: function (e) {
        var options = this._simpleEventHandler('contextmenu:before', e);
        if (this.stopContextMenu) {
          e.stopPropagation();
          e.preventDefault();
        }
        this._basicEventHandler('contextmenu', options);
        return false;
      },

      /**
       * @private
       * @param {Event} e Event object fired on mousedown
       */
      _onDoubleClick: function (e) {
        this._cacheTransformEventData(e);
        this._handleEvent(e, 'dblclick');
        this._resetTransformEventData();
      },

      /**
       * Return a the id of an event.
       * returns either the pointerId or the identifier or 0 for the mouse event
       * @private
       * @param {Event} evt Event object
       */
      getPointerId: function (evt) {
        var changedTouches = evt.changedTouches;

        if (changedTouches) {
          return changedTouches[0] && changedTouches[0].identifier;
        }

        if (this.enablePointerEvents) {
          return evt.pointerId;
        }

        return -1;
      },

      /**
       * Determines if an event has the id of the event that is considered main
       * @private
       * @param {evt} event Event object
       */
      _isMainEvent: function (evt) {
        if (evt.isPrimary === true) {
          return true;
        }
        if (evt.isPrimary === false) {
          return false;
        }
        if (evt.type === 'touchend' && evt.touches.length === 0) {
          return true;
        }
        if (evt.changedTouches) {
          return evt.changedTouches[0].identifier === this.mainTouchId;
        }
        return true;
      },

      /**
       * @private
       * @param {Event} e Event object fired on mousedown
       */
      _onTouchStart: function (e) {
        e.preventDefault();
        if (this.mainTouchId === null) {
          this.mainTouchId = this.getPointerId(e);
        }
        this.__onMouseDown(e);
        this._resetTransformEventData();
        var canvasElement = this.upperCanvasEl,
          eventTypePrefix = this._getEventPrefix();
        addListener(
          fabric.document,
          'touchend',
          this._onTouchEnd,
          addEventOptions
        );
        addListener(
          fabric.document,
          'touchmove',
          this._onMouseMove,
          addEventOptions
        );
        // Unbind mousedown to prevent double triggers from touch devices
        removeListener(
          canvasElement,
          eventTypePrefix + 'down',
          this._onMouseDown
        );
      },

      /**
       * @private
       * @param {Event} e Event object fired on mousedown
       */
      _onMouseDown: function (e) {
        this.__onMouseDown(e);
        this._resetTransformEventData();
        var canvasElement = this.upperCanvasEl,
          eventTypePrefix = this._getEventPrefix();
        removeListener(
          canvasElement,
          eventTypePrefix + 'move',
          this._onMouseMove,
          addEventOptions
        );
        addListener(fabric.document, eventTypePrefix + 'up', this._onMouseUp);
        addListener(
          fabric.document,
          eventTypePrefix + 'move',
          this._onMouseMove,
          addEventOptions
        );
      },

      /**
       * @private
       * @param {Event} e Event object fired on mousedown
       */
      _onTouchEnd: function (e) {
        if (e.touches.length > 0) {
          // if there are still touches stop here
          return;
        }
        this.__onMouseUp(e);
        this._resetTransformEventData();
        this.mainTouchId = null;
        var eventTypePrefix = this._getEventPrefix();
        removeListener(
          fabric.document,
          'touchend',
          this._onTouchEnd,
          addEventOptions
        );
        removeListener(
          fabric.document,
          'touchmove',
          this._onMouseMove,
          addEventOptions
        );
        var _this = this;
        if (this._willAddMouseDown) {
          clearTimeout(this._willAddMouseDown);
        }
        this._willAddMouseDown = setTimeout(function () {
          // Wait 400ms before rebinding mousedown to prevent double triggers
          // from touch devices
          addListener(
            _this.upperCanvasEl,
            eventTypePrefix + 'down',
            _this._onMouseDown
          );
          _this._willAddMouseDown = 0;
        }, 400);
      },

      /**
       * @private
       * @param {Event} e Event object fired on mouseup
       */
      _onMouseUp: function (e) {
        this.__onMouseUp(e);
        this._resetTransformEventData();
        var canvasElement = this.upperCanvasEl,
          eventTypePrefix = this._getEventPrefix();
        if (this._isMainEvent(e)) {
          removeListener(
            fabric.document,
            eventTypePrefix + 'up',
            this._onMouseUp
          );
          removeListener(
            fabric.document,
            eventTypePrefix + 'move',
            this._onMouseMove,
            addEventOptions
          );
          addListener(
            canvasElement,
            eventTypePrefix + 'move',
            this._onMouseMove,
            addEventOptions
          );
        }
      },

      /**
       * @private
       * @param {Event} e Event object fired on mousemove
       */
      _onMouseMove: function (e) {
        var activeObject = this.getActiveObject();
        !this.allowTouchScrolling &&
          (!activeObject || !activeObject.__isDragging) &&
          e.preventDefault &&
          e.preventDefault();
        this.__onMouseMove(e);
      },

      /**
       * @private
       */
      _onResize: function () {
        this.calcOffset();
        this._resetTransformEventData();
      },

      /**
       * Decides whether the canvas should be redrawn in mouseup and mousedown events.
       * @private
       * @param {Object} target
       */
      _shouldRender: function (target) {
        var activeObject = this._activeObject;

        if (
          !!activeObject !== !!target ||
          (activeObject && target && activeObject !== target)
        ) {
          // this covers: switch of target, from target to no target, selection of target
          // multiSelection with key and mouse
          return true;
        } else if (activeObject && activeObject.isEditing) {
          // if we mouse up/down over a editing textbox a cursor change,
          // there is no need to re render
          return false;
        }
        return false;
      },

      /**
       * Method that defines the actions when mouse is released on canvas.
       * The method resets the currentTransform parameters, store the image corner
       * position in the image object and render the canvas on top.
       * @private
       * @param {Event} e Event object fired on mouseup
       */
      __onMouseUp: function (e) {
        var target,
          transform = this._currentTransform,
          groupSelector = this._groupSelector,
          shouldRender = false,
          isClick =
            !groupSelector ||
            (groupSelector.left === 0 && groupSelector.top === 0);
        this._cacheTransformEventData(e);
        target = this._target;
        this._handleEvent(e, 'up:before');
        // if right/middle click just fire events and return
        // target undefined will make the _handleEvent search the target
        if (checkClick(e, RIGHT_CLICK)) {
          if (this.fireRightClick) {
            this._handleEvent(e, 'up', RIGHT_CLICK, isClick);
          }
          return;
        }

        if (checkClick(e, MIDDLE_CLICK)) {
          if (this.fireMiddleClick) {
            this._handleEvent(e, 'up', MIDDLE_CLICK, isClick);
          }
          this._resetTransformEventData();
          return;
        }

        if (this.isDrawingMode && this._isCurrentlyDrawing) {
          this._onMouseUpInDrawingMode(e);
          return;
        }

        if (!this._isMainEvent(e)) {
          return;
        }
        if (transform) {
          this._finalizeCurrentTransform(e);
          shouldRender = transform.actionPerformed;
        }
        if (!isClick) {
          var targetWasActive = target === this._activeObject;
          this._maybeGroupObjects(e);
          if (!shouldRender) {
            shouldRender =
              this._shouldRender(target) ||
              (!targetWasActive && target === this._activeObject);
          }
        }
        var corner, pointer;
        if (target) {
          corner = target._findTargetCorner(
            this.getPointer(e, true),
            fabric.util.isTouchEvent(e)
          );
          if (
            target.selectable &&
            target !== this._activeObject &&
            target.activeOn === 'up'
          ) {
            this.setActiveObject(target, e);
            shouldRender = true;
          } else {
            var control = target.controls[corner],
              mouseUpHandler =
                control && control.getMouseUpHandler(e, target, control);
            if (mouseUpHandler) {
              pointer = this.getPointer(e);
              mouseUpHandler(e, transform, pointer.x, pointer.y);
            }
          }
          target.isMoving = false;
        }
        // if we are ending up a transform on a different control or a new object
        // fire the original mouse up from the corner that started the transform
        if (
          transform &&
          (transform.target !== target || transform.corner !== corner)
        ) {
          var originalControl =
              transform.target && transform.target.controls[transform.corner],
            originalMouseUpHandler =
              originalControl &&
              originalControl.getMouseUpHandler(e, target, control);
          pointer = pointer || this.getPointer(e);
          originalMouseUpHandler &&
            originalMouseUpHandler(e, transform, pointer.x, pointer.y);
        }
        this._setCursorFromEvent(e, target);
        this._handleEvent(e, 'up', LEFT_CLICK, isClick);
        this._groupSelector = null;
        this._currentTransform = null;
        // reset the target information about which corner is selected
        target && (target.__corner = 0);
        if (shouldRender) {
          this.requestRenderAll();
        } else if (!isClick) {
          this.renderTop();
        }
      },

      /**
       * @private
       * Handle event firing for target and subtargets
       * @param {Event} e event from mouse
       * @param {String} eventType event to fire (up, down or move)
       * @param {object} [data] event data overrides
       * @return {object} options
       */
      _simpleEventHandler: function (eventType, e, data) {
        var target = this.findTarget(e),
          subTargets = this.targets || [];
        return this._basicEventHandler(
          eventType,
          Object.assign(
            {},
            {
              e: e,
              target: target,
              subTargets: subTargets,
            },
            data
          )
        );
      },

      _basicEventHandler: function (eventType, options) {
        var target = options.target,
          subTargets = options.subTargets;
        this.fire(eventType, options);
        target && target.fire(eventType, options);
        for (var i = 0; i < subTargets.length; i++) {
          subTargets[i].fire(eventType, options);
        }
        return options;
      },

      /**
       * @private
       * Handle event firing for target and subtargets
       * @param {Event} e event from mouse
       * @param {String} eventType event to fire (up, down or move)
       * @param {fabric.Object} targetObj receiving event
       * @param {Number} [button] button used in the event 1 = left, 2 = middle, 3 = right
       * @param {Boolean} isClick for left button only, indicates that the mouse up happened without move.
       */
      _handleEvent: function (e, eventType, button, isClick) {
        var target = this._target,
          targets = this.targets || [],
          options = {
            e: e,
            target: target,
            subTargets: targets,
            button: button || LEFT_CLICK,
            isClick: isClick || false,
            pointer: this._pointer,
            absolutePointer: this._absolutePointer,
            transform: this._currentTransform,
          };
        if (eventType === 'up') {
          options.currentTarget = this.findTarget(e);
          options.currentSubTargets = this.targets;
        }
        this.fire('mouse:' + eventType, options);
        target && target.fire('mouse' + eventType, options);
        for (var i = 0; i < targets.length; i++) {
          targets[i].fire('mouse' + eventType, options);
        }
      },

      /**
       * End the current transfrom.
       * You don't usually need to call this method unless you are interupting a user initiated transform
       * because of some other event ( a press of key combination, or something that block the user UX )
       * @param {Event} [e] send the mouse event that generate the finalize down, so it can be used in the event
       */
      endCurrentTransform: function (e) {
        var transform = this._currentTransform;
        this._finalizeCurrentTransform(e);
        if (transform && transform.target) {
          // this could probably go inside _finalizeCurrentTransform
          transform.target.isMoving = false;
        }
        this._currentTransform = null;
      },

      /**
       * @private
       * @param {Event} e send the mouse event that generate the finalize down, so it can be used in the event
       */
      _finalizeCurrentTransform: function (e) {
        var transform = this._currentTransform,
          target = transform.target,
          options = {
            e: e,
            target: target,
            transform: transform,
            action: transform.action,
          };

        if (target._scaling) {
          target._scaling = false;
        }

        target.setCoords();

        if (
          transform.actionPerformed ||
          (this.stateful && target.hasStateChanged())
        ) {
          this._fire('modified', options);
        }
      },

      /**
       * @private
       * @param {Event} e Event object fired on mousedown
       */
      _onMouseDownInDrawingMode: function (e) {
        this._isCurrentlyDrawing = true;
        if (this.getActiveObject()) {
          this.discardActiveObject(e).requestRenderAll();
        }
        var pointer = this.getPointer(e);
        this.freeDrawingBrush.onMouseDown(pointer, { e: e, pointer: pointer });
        this._handleEvent(e, 'down');
      },

      /**
       * @private
       * @param {Event} e Event object fired on mousemove
       */
      _onMouseMoveInDrawingMode: function (e) {
        if (this._isCurrentlyDrawing) {
          var pointer = this.getPointer(e);
          this.freeDrawingBrush.onMouseMove(pointer, {
            e: e,
            pointer: pointer,
          });
        }
        this.setCursor(this.freeDrawingCursor);
        this._handleEvent(e, 'move');
      },

      /**
       * @private
       * @param {Event} e Event object fired on mouseup
       */
      _onMouseUpInDrawingMode: function (e) {
        var pointer = this.getPointer(e);
        this._isCurrentlyDrawing = this.freeDrawingBrush.onMouseUp({
          e: e,
          pointer: pointer,
        });
        this._handleEvent(e, 'up');
      },

      /**
       * Method that defines the actions when mouse is clicked on canvas.
       * The method inits the currentTransform parameters and renders all the
       * canvas so the current image can be placed on the top canvas and the rest
       * in on the container one.
       * @private
       * @param {Event} e Event object fired on mousedown
       */
      __onMouseDown: function (e) {
        this._cacheTransformEventData(e);
        this._handleEvent(e, 'down:before');
        var target = this._target;
        // if right click just fire events
        if (checkClick(e, RIGHT_CLICK)) {
          if (this.fireRightClick) {
            this._handleEvent(e, 'down', RIGHT_CLICK);
          }
          return;
        }

        if (checkClick(e, MIDDLE_CLICK)) {
          if (this.fireMiddleClick) {
            this._handleEvent(e, 'down', MIDDLE_CLICK);
          }
          return;
        }

        if (this.isDrawingMode) {
          this._onMouseDownInDrawingMode(e);
          return;
        }

        if (!this._isMainEvent(e)) {
          return;
        }

        // ignore if some object is being transformed at this moment
        if (this._currentTransform) {
          return;
        }

        var pointer = this._pointer;
        // save pointer for check in __onMouseUp event
        this._previousPointer = pointer;
        var shouldRender = this._shouldRender(target),
          shouldGroup = this._shouldGroup(e, target);
        if (this._shouldClearSelection(e, target)) {
          this.discardActiveObject(e);
        } else if (shouldGroup) {
          this._handleGrouping(e, target);
          target = this._activeObject;
        }

        if (
          this.selection &&
          (!target ||
            (!target.selectable &&
              !target.isEditing &&
              target !== this._activeObject))
        ) {
          this._groupSelector = {
            ex: this._absolutePointer.x,
            ey: this._absolutePointer.y,
            top: 0,
            left: 0,
          };
        }

        if (target) {
          var alreadySelected = target === this._activeObject;
          if (target.selectable && target.activeOn === 'down') {
            this.setActiveObject(target, e);
          }
          var corner = target._findTargetCorner(
            this.getPointer(e, true),
            fabric.util.isTouchEvent(e)
          );
          target.__corner = corner;
          if (target === this._activeObject && (corner || !shouldGroup)) {
            this._setupCurrentTransform(e, target, alreadySelected);
            var control = target.controls[corner],
              pointer = this.getPointer(e),
              mouseDownHandler =
                control && control.getMouseDownHandler(e, target, control);
            if (mouseDownHandler) {
              mouseDownHandler(e, this._currentTransform, pointer.x, pointer.y);
            }
          }
        }
        var invalidate = shouldRender || shouldGroup;
        //  we clear `_objectsToRender` in case of a change in order to repopulate it at rendering
        //  run before firing the `down` event to give the dev a chance to populate it themselves
        invalidate && (this._objectsToRender = undefined);
        this._handleEvent(e, 'down');
        // we must renderAll so that we update the visuals
        invalidate && this.requestRenderAll();
      },

      /**
       * reset cache form common information needed during event processing
       * @private
       */
      _resetTransformEventData: function () {
        this._target = null;
        this._pointer = null;
        this._absolutePointer = null;
      },

      /**
       * Cache common information needed during event processing
       * @private
       * @param {Event} e Event object fired on event
       */
      _cacheTransformEventData: function (e) {
        // reset in order to avoid stale caching
        this._resetTransformEventData();
        this._pointer = this.getPointer(e, true);
        this._absolutePointer = this.restorePointerVpt(this._pointer);
        this._target = this._currentTransform
          ? this._currentTransform.target
          : this.findTarget(e) || null;
      },

      /**
       * @private
       */
      _beforeTransform: function (e) {
        var t = this._currentTransform;
        this.stateful && t.target.saveState();
        this.fire('before:transform', {
          e: e,
          transform: t,
        });
      },

      /**
       * Method that defines the actions when mouse is hovering the canvas.
       * The currentTransform parameter will define whether the user is rotating/scaling/translating
       * an image or neither of them (only hovering). A group selection is also possible and would cancel
       * all any other type of action.
       * In case of an image transformation only the top canvas will be rendered.
       * @private
       * @param {Event} e Event object fired on mousemove
       */
      __onMouseMove: function (e) {
        this._handleEvent(e, 'move:before');
        this._cacheTransformEventData(e);
        var target, pointer;

        if (this.isDrawingMode) {
          this._onMouseMoveInDrawingMode(e);
          return;
        }

        if (!this._isMainEvent(e)) {
          return;
        }

        var groupSelector = this._groupSelector;

        // We initially clicked in an empty area, so we draw a box for multiple selection
        if (groupSelector) {
          pointer = this._absolutePointer;

          groupSelector.left = pointer.x - groupSelector.ex;
          groupSelector.top = pointer.y - groupSelector.ey;

          this.renderTop();
        } else if (!this._currentTransform) {
          target = this.findTarget(e) || null;
          this._setCursorFromEvent(e, target);
          this._fireOverOutEvents(target, e);
        } else {
          this._transformObject(e);
        }
        this._handleEvent(e, 'move');
        this._resetTransformEventData();
      },

      /**
       * Manage the mouseout, mouseover events for the fabric object on the canvas
       * @param {Fabric.Object} target the target where the target from the mousemove event
       * @param {Event} e Event object fired on mousemove
       * @private
       */
      _fireOverOutEvents: function (target, e) {
        var _hoveredTarget = this._hoveredTarget,
          _hoveredTargets = this._hoveredTargets,
          targets = this.targets,
          length = Math.max(_hoveredTargets.length, targets.length);

        this.fireSyntheticInOutEvents(
          target,
          { e: e },
          {
            oldTarget: _hoveredTarget,
            evtOut: 'mouseout',
            canvasEvtOut: 'mouse:out',
            evtIn: 'mouseover',
            canvasEvtIn: 'mouse:over',
          }
        );
        for (var i = 0; i < length; i++) {
          this.fireSyntheticInOutEvents(
            targets[i],
            { e: e },
            {
              oldTarget: _hoveredTargets[i],
              evtOut: 'mouseout',
              evtIn: 'mouseover',
            }
          );
        }
        this._hoveredTarget = target;
        this._hoveredTargets = this.targets.concat();
      },

      /**
       * Manage the dragEnter, dragLeave events for the fabric objects on the canvas
       * @param {Fabric.Object} target the target where the target from the onDrag event
       * @param {Object} data Event object fired on dragover
       * @private
       */
      _fireEnterLeaveEvents: function (target, data) {
        var _draggedoverTarget = this._draggedoverTarget,
          _hoveredTargets = this._hoveredTargets,
          targets = this.targets,
          length = Math.max(_hoveredTargets.length, targets.length);

        this.fireSyntheticInOutEvents(target, data, {
          oldTarget: _draggedoverTarget,
          evtOut: 'dragleave',
          evtIn: 'dragenter',
          canvasEvtIn: 'drag:enter',
          canvasEvtOut: 'drag:leave',
        });
        for (var i = 0; i < length; i++) {
          this.fireSyntheticInOutEvents(targets[i], data, {
            oldTarget: _hoveredTargets[i],
            evtOut: 'dragleave',
            evtIn: 'dragenter',
          });
        }
        this._draggedoverTarget = target;
      },

      /**
       * Manage the synthetic in/out events for the fabric objects on the canvas
       * @param {Fabric.Object} target the target where the target from the supported events
       * @param {Object} data Event object fired
       * @param {Object} config configuration for the function to work
       * @param {String} config.targetName property on the canvas where the old target is stored
       * @param {String} [config.canvasEvtOut] name of the event to fire at canvas level for out
       * @param {String} config.evtOut name of the event to fire for out
       * @param {String} [config.canvasEvtIn] name of the event to fire at canvas level for in
       * @param {String} config.evtIn name of the event to fire for in
       * @private
       */
      fireSyntheticInOutEvents: function (target, data, config) {
        var inOpt,
          outOpt,
          oldTarget = config.oldTarget,
          outFires,
          inFires,
          targetChanged = oldTarget !== target,
          canvasEvtIn = config.canvasEvtIn,
          canvasEvtOut = config.canvasEvtOut;
        if (targetChanged) {
          inOpt = Object.assign({}, data, {
            target: target,
            previousTarget: oldTarget,
          });
          outOpt = Object.assign({}, data, {
            target: oldTarget,
            nextTarget: target,
          });
        }
        inFires = target && targetChanged;
        outFires = oldTarget && targetChanged;
        if (outFires) {
          canvasEvtOut && this.fire(canvasEvtOut, outOpt);
          oldTarget.fire(config.evtOut, outOpt);
        }
        if (inFires) {
          canvasEvtIn && this.fire(canvasEvtIn, inOpt);
          target.fire(config.evtIn, inOpt);
        }
      },

      /**
       * Method that defines actions when an Event Mouse Wheel
       * @param {Event} e Event object fired on mouseup
       */
      __onMouseWheel: function (e) {
        this._cacheTransformEventData(e);
        this._handleEvent(e, 'wheel');
        this._resetTransformEventData();
      },

      /**
       * @private
       * @param {Event} e Event fired on mousemove
       */
      _transformObject: function (e) {
        var pointer = this.getPointer(e),
          transform = this._currentTransform,
          target = transform.target,
          //  transform pointer to target's containing coordinate plane
          //  both pointer and object should agree on every point
<<<<<<< HEAD
          localPointer = target.group ?
            fabric.util.sendPointToPlane(pointer, undefined, target.group.calcTransformMatrix()) :
            pointer;

      transform.reset = false;
      transform.shiftKey = e.shiftKey;
      transform.altKey = e[this.centeredKey];

      this._performTransformAction(e, transform, localPointer);
      transform.actionPerformed && this.requestRenderAll();
    },

    /**
     * @private
     */
    _performTransformAction: function(e, transform, pointer) {
      var x = pointer.x,
=======
          localPointer = target.group
            ? fabric.util.sendPointToPlane(
                pointer,
                null,
                target.group.calcTransformMatrix()
              )
            : pointer;

        transform.reset = false;
        transform.shiftKey = e.shiftKey;
        transform.altKey = e[this.centeredKey];

        this._performTransformAction(e, transform, localPointer);
        transform.actionPerformed && this.requestRenderAll();
      },

      /**
       * @private
       */
      _performTransformAction: function (e, transform, pointer) {
        var x = pointer.x,
>>>>>>> 5538c06f
          y = pointer.y,
          action = transform.action,
          actionPerformed = false,
          actionHandler = transform.actionHandler;
        // this object could be created from the function in the control handlers

        if (actionHandler) {
          actionPerformed = actionHandler(e, transform, x, y);
        }
        if (action === 'drag' && actionPerformed) {
          transform.target.isMoving = true;
          this.setCursor(transform.target.moveCursor || this.moveCursor);
        }
        transform.actionPerformed =
          transform.actionPerformed || actionPerformed;
      },

      /**
       * @private
       */
      _fire: function (eventName, options) {
        return fireEvent(eventName, options);
      },

      /**
       * Sets the cursor depending on where the canvas is being hovered.
       * Note: very buggy in Opera
       * @param {Event} e Event object
       * @param {Object} target Object that the mouse is hovering, if so.
       */
      _setCursorFromEvent: function (e, target) {
        if (!target) {
          this.setCursor(this.defaultCursor);
          return false;
        }
        var hoverCursor = target.hoverCursor || this.hoverCursor,
          activeSelection =
            this._activeObject && this._activeObject.type === 'activeSelection'
              ? this._activeObject
              : null,
          // only show proper corner when group selection is not active
          corner =
            (!activeSelection || !activeSelection.contains(target)) &&
            // here we call findTargetCorner always with undefined for the touch parameter.
            // we assume that if you are using a cursor you do not need to interact with
            // the bigger touch area.
            target._findTargetCorner(this.getPointer(e, true));

        if (!corner) {
          if (target.subTargetCheck) {
            // hoverCursor should come from top-most subTarget,
            // so we walk the array backwards
            this.targets
              .concat()
              .reverse()
              .map(function (_target) {
                hoverCursor = _target.hoverCursor || hoverCursor;
              });
          }
          this.setCursor(hoverCursor);
        } else {
          this.setCursor(this.getCornerCursor(corner, target, e));
        }
      },

      /**
       * @private
       */
      getCornerCursor: function (corner, target, e) {
        var control = target.controls[corner];
        return control.cursorStyleHandler(e, control, target);
      },
    }
  );
})(typeof exports !== 'undefined' ? exports : window);<|MERGE_RESOLUTION|>--- conflicted
+++ resolved
@@ -1247,29 +1247,10 @@
           target = transform.target,
           //  transform pointer to target's containing coordinate plane
           //  both pointer and object should agree on every point
-<<<<<<< HEAD
-          localPointer = target.group ?
-            fabric.util.sendPointToPlane(pointer, undefined, target.group.calcTransformMatrix()) :
-            pointer;
-
-      transform.reset = false;
-      transform.shiftKey = e.shiftKey;
-      transform.altKey = e[this.centeredKey];
-
-      this._performTransformAction(e, transform, localPointer);
-      transform.actionPerformed && this.requestRenderAll();
-    },
-
-    /**
-     * @private
-     */
-    _performTransformAction: function(e, transform, pointer) {
-      var x = pointer.x,
-=======
           localPointer = target.group
             ? fabric.util.sendPointToPlane(
                 pointer,
-                null,
+                undefined,
                 target.group.calcTransformMatrix()
               )
             : pointer;
@@ -1287,7 +1268,6 @@
        */
       _performTransformAction: function (e, transform, pointer) {
         var x = pointer.x,
->>>>>>> 5538c06f
           y = pointer.y,
           action = transform.action,
           actionPerformed = false,
