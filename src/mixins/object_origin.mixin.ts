--- conflicted
+++ resolved
@@ -182,11 +182,7 @@
       return fabric.util.transformPoint(
         new Point(pointer.x, pointer.y),
         fabric.util.invertTransform(this.calcTransformMatrix())
-<<<<<<< HEAD
-      ).addEquals(new Point(this.width / 2, this.height / 2));
-=======
       ).add(new Point(this.width / 2, this.height / 2));
->>>>>>> 009ff160
     },
 
     /**
@@ -195,11 +191,7 @@
      * @return {Point}
      */
     // toGlobalPoint: function(point) {
-<<<<<<< HEAD
-    //   return fabric.util.rotatePoint(point, this.getCenterPoint(), degreesToRadians(this.angle)).addEquals(new Point(this.left, this.top));
-=======
     //   return fabric.util.rotatePoint(point, this.getCenterPoint(), degreesToRadians(this.angle)).add(new Point(this.left, this.top));
->>>>>>> 009ff160
     // },
 
     /**
