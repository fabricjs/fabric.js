--- conflicted
+++ resolved
@@ -1,10 +1,6 @@
-<<<<<<< HEAD
-import { IPoint, Point } from '../point.class';
-=======
 import { Point } from '../point.class';
 import type { Group } from '../shapes/group.class';
 import { TDegree, TOriginX, TOriginY } from '../typedefs';
->>>>>>> 2ffac9af
 import { transformPoint } from '../util/misc/matrix';
 import { sizeAfterTransform } from '../util/misc/objectTransforms';
 import { degreesToRadians } from '../util/misc/radiansDegreesConversion';
@@ -197,7 +193,7 @@
    * @return {Point}
    */
   translateToGivenOrigin(
-    point: IPoint,
+    point: Point,
     fromOriginX: TOriginX,
     fromOriginY: TOriginY,
     toOriginX: TOriginX,
@@ -225,7 +221,7 @@
    * @return {Point}
    */
   translateToCenterPoint(
-    point: IPoint,
+    point: Point,
     originX: TOriginX,
     originY: TOriginY
   ): Point {
@@ -250,7 +246,7 @@
    * @return {Point}
    */
   translateToOriginPoint(
-    center: IPoint,
+    center: Point,
     originX: TOriginX,
     originY: TOriginY
   ): Point {
@@ -311,7 +307,7 @@
    * @param {TOriginY} originY Vertical origin: 'top', 'center' or 'bottom'
    * @return {void}
    */
-  setPositionByOrigin(pos: IPoint, originX: TOriginX, originY: TOriginY) {
+  setPositionByOrigin(pos: Point, originX: TOriginX, originY: TOriginY) {
     const center = this.translateToCenterPoint(pos, originX, originY),
       position = this.translateToOriginPoint(
         center,
