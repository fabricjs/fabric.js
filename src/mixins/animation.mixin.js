fabric.util.object.extend(fabric.StaticCanvas.prototype, /** @lends fabric.StaticCanvas.prototype */ {

  /**
   * Animation duration (in ms) for fx* methods
   * @type Number
   * @default
   */
  FX_DURATION: 500,

  /**
   * Centers object horizontally with animation.
   * @param {fabric.Object} object Object to center
   * @param {Object} [callbacks] Callbacks object with optional "onComplete" and/or "onChange" properties
   * @param {Function} [callbacks.onComplete] Invoked on completion
   * @param {Function} [callbacks.onChange] Invoked on every step of animation
   * @return {fabric.Canvas} thisArg
   * @chainable
   */
  fxCenterObjectH: function (object, callbacks) {
    callbacks = callbacks || { };

    var empty = function() { },
        onComplete = callbacks.onComplete || empty,
        onChange = callbacks.onChange || empty,
        _this = this;

    fabric.util.animate({
      startValue: object.left,
      endValue: this.getCenter().left,
      duration: this.FX_DURATION,
      onChange: function(value) {
        object.set('left', value);
        _this.requestRenderAll();
        onChange();
      },
      onComplete: function() {
        object.setCoords();
        onComplete();
      }
    });

    return this;
  },

  /**
   * Centers object vertically with animation.
   * @param {fabric.Object} object Object to center
   * @param {Object} [callbacks] Callbacks object with optional "onComplete" and/or "onChange" properties
   * @param {Function} [callbacks.onComplete] Invoked on completion
   * @param {Function} [callbacks.onChange] Invoked on every step of animation
   * @return {fabric.Canvas} thisArg
   * @chainable
   */
  fxCenterObjectV: function (object, callbacks) {
    callbacks = callbacks || { };

    var empty = function() { },
        onComplete = callbacks.onComplete || empty,
        onChange = callbacks.onChange || empty,
        _this = this;

    fabric.util.animate({
      startValue: object.top,
      endValue: this.getCenter().top,
      duration: this.FX_DURATION,
      onChange: function(value) {
        object.set('top', value);
        _this.requestRenderAll();
        onChange();
      },
      onComplete: function() {
        object.setCoords();
        onComplete();
      }
    });

    return this;
  },

  /**
   * Same as `fabric.Canvas#remove` but animated
   * @param {fabric.Object} object Object to remove
   * @param {Object} [callbacks] Callbacks object with optional "onComplete" and/or "onChange" properties
   * @param {Function} [callbacks.onComplete] Invoked on completion
   * @param {Function} [callbacks.onChange] Invoked on every step of animation
   * @return {fabric.Canvas} thisArg
   * @chainable
   */
  fxRemove: function (object, callbacks) {
    callbacks = callbacks || { };

    var empty = function() { },
        onComplete = callbacks.onComplete || empty,
        onChange = callbacks.onChange || empty,
        _this = this;

    fabric.util.animate({
      startValue: object.opacity,
      endValue: 0,
      duration: this.FX_DURATION,
      onChange: function(value) {
        object.set('opacity', value);
        _this.requestRenderAll();
        onChange();
      },
      onComplete: function () {
        _this.remove(object);
        onComplete();
      }
    });

    return this;
  }
});

fabric.util.object.extend(fabric.Object.prototype, /** @lends fabric.Object.prototype */ {
  /**
   * Animates object's properties
   * @param {String|Object} property Property to animate (if string) or properties to animate (if object)
   * @param {Number|Object} value Value to animate property to (if string was given first) or options object
   * @return {fabric.Object} thisArg
   * @tutorial {@link http://fabricjs.com/fabric-intro-part-2#animation}
   * @chainable
   *
   * As object — multiple properties
   *
   * object.animate({ left: ..., top: ... });
   * object.animate({ left: ..., top: ... }, { duration: ... });
   *
   * As string — one property
   *
   * object.animate('left', ...);
   * object.animate('left', { duration: ... });
   *
   */
  animate: function() {
    if (arguments[0] && typeof arguments[0] === 'object') {
      var propsToAnimate = [], prop, skipCallbacks;
      for (prop in arguments[0]) {
        propsToAnimate.push(prop);
      }
      for (var i = 0, len = propsToAnimate.length; i < len; i++) {
        prop = propsToAnimate[i];
        skipCallbacks = i !== len - 1;
        this._animate(prop, arguments[0][prop], arguments[1], skipCallbacks);
      }
    }
    else {
      this._animate.apply(this, arguments);
    }
    return this;
  },

  /**
   * @private
   * @param {String} property Property to animate
   * @param {String} to Value to animate to
   * @param {Object} [options] Options object
   * @param {Boolean} [skipCallbacks] When true, callbacks like onchange and oncomplete are not invoked
   */
  _animate: function(property, to, options, skipCallbacks) {
    var _this = this, propPair;

    to = to.toString();

    if (!options) {
      options = { };
    }
    else {
      options = fabric.util.object.clone(options);
    }

    if (~property.indexOf('.')) {
      propPair = property.split('.');
    }

    var propIsColor =
      _this.colorProperties.indexOf(property) > -1 ||
      (propPair && _this.colorProperties.indexOf(propPair[1]) > -1);

    var currentValue = propPair
      ? this.get(propPair[0])[propPair[1]]
      : this.get(property);

    if (!('from' in options)) {
      options.from = currentValue;
    }

    if (!propIsColor) {
      if (~to.indexOf('=')) {
        to = currentValue + parseFloat(to.replace('=', ''));
      }
      else {
        to = parseFloat(to);
      }
    }

    var _options = {
      startValue: options.from,
      endValue: to,
      byValue: options.by,
      easing: options.easing,
      duration: options.duration,
<<<<<<< HEAD
      abort: options.abort && function () {
        return options.abort.call(_this);
=======
      abort: options.abort && function(value, valueProgress, timeProgress) {
        return options.abort.call(_this, value, valueProgress, timeProgress);
>>>>>>> 73a33490
      },
      onChange: function (value, valueProgress, timeProgress) {
        if (propPair) {
          _this[propPair[0]][propPair[1]] = value;
        }
        else {
          _this.set(property, value);
        }
        if (skipCallbacks) {
          return;
        }
        options.onChange && options.onChange(value, valueProgress, timeProgress);
      },
      onComplete: function (value, valueProgress, timeProgress) {
        if (skipCallbacks) {
          return;
        }

        _this.setCoords();
        options.onComplete && options.onComplete(value, valueProgress, timeProgress);
      }
    };

    if (propIsColor) {
      return fabric.util.animateColor(_options.startValue, _options.endValue, _options.duration, _options);
    }
    else {
      return fabric.util.animate(_options);
    }
  }
});<|MERGE_RESOLUTION|>--- conflicted
+++ resolved
@@ -201,13 +201,8 @@
       byValue: options.by,
       easing: options.easing,
       duration: options.duration,
-<<<<<<< HEAD
-      abort: options.abort && function () {
-        return options.abort.call(_this);
-=======
       abort: options.abort && function(value, valueProgress, timeProgress) {
         return options.abort.call(_this, value, valueProgress, timeProgress);
->>>>>>> 73a33490
       },
       onChange: function (value, valueProgress, timeProgress) {
         if (propPair) {
