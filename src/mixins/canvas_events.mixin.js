(function() {

  var cursorOffset = {
        mt: 0, // n
        tr: 1, // ne
        mr: 2, // e
        br: 3, // se
        mb: 4, // s
        bl: 5, // sw
        ml: 6, // w
        tl: 7 // nw
      },
      addListener = fabric.util.addListener,
      removeListener = fabric.util.removeListener,
      RIGHT_CLICK = 3, MIDDLE_CLICK = 2, LEFT_CLICK = 1,
      addEventOptions = { passive: false };

  function checkClick(e, value) {
    return 'which' in e ? e.which === value : e.button === value - 1;
  }

  fabric.util.object.extend(fabric.Canvas.prototype, /** @lends fabric.Canvas.prototype */ {

    /**
     * Map of cursor style values for each of the object controls
     * @private
     */
    cursorMap: [
      'n-resize',
      'ne-resize',
      'e-resize',
      'se-resize',
      's-resize',
      'sw-resize',
      'w-resize',
      'nw-resize'
    ],

    /**
     * Adds mouse listeners to canvas
     * @private
     */
    _initEventListeners: function () {
      // in case we initialized the class twice. This should not happen normally
      // but in some kind of applications where the canvas element may be changed
      // this is a workaround to having double listeners.
      this.removeListeners();
      this._bindEvents();
      this.addOrRemove(addListener, 'add');
    },

    addOrRemove: function(functor, eventjsFunctor) {
      var canvasElement = this.upperCanvasEl,
          eventTypePrefix = this.enablePointerEvents ? 'pointer' : 'mouse';
      functor(fabric.window, 'resize', this._onResize);
<<<<<<< HEAD
      if (fabric.window && fabric.window.PointerEvent) {
        functor(this.upperCanvasEl, 'pointerdown', this._onMouseDown);
        functor(this.upperCanvasEl, 'pointermove', this._onMouseMove, addEventOptions);
        functor(this.upperCanvasEl, 'pointerout', this._onMouseOut);
        functor(this.upperCanvasEl, 'pointerenter', this._onMouseEnter);
      }
      else {
        functor(this.upperCanvasEl, 'mousedown', this._onMouseDown);
        functor(this.upperCanvasEl, 'mousemove', this._onMouseMove, addEventOptions);
        functor(this.upperCanvasEl, 'mouseout', this._onMouseOut);
        functor(this.upperCanvasEl, 'mouseenter', this._onMouseEnter);
        functor(this.upperCanvasEl, 'touchstart', this._onMouseDown, addEventOptions);
        functor(this.upperCanvasEl, 'touchmove', this._onMouseMove, addEventOptions);
      }
      functor(this.upperCanvasEl, 'wheel', this._onMouseWheel);
      functor(this.upperCanvasEl, 'contextmenu', this._onContextMenu);
      functor(this.upperCanvasEl, 'dblclick', this._onDoubleClick);
      functor(this.upperCanvasEl, 'dragover', this._onDragOver);
      functor(this.upperCanvasEl, 'dragenter', this._onDragEnter);
      functor(this.upperCanvasEl, 'dragleave', this._onDragLeave);
      functor(this.upperCanvasEl, 'drop', this._onDrop);
=======
      functor(canvasElement, eventTypePrefix + 'down', this._onMouseDown);
      functor(canvasElement, eventTypePrefix + 'move', this._onMouseMove, addEventOptions);
      functor(canvasElement, eventTypePrefix + 'out', this._onMouseOut);
      functor(canvasElement, eventTypePrefix + 'enter', this._onMouseEnter);
      functor(canvasElement, 'wheel', this._onMouseWheel);
      functor(canvasElement, 'contextmenu', this._onContextMenu);
      functor(canvasElement, 'dblclick', this._onDoubleClick);
      functor(canvasElement, 'touchstart', this._onMouseDown, addEventOptions);
      functor(canvasElement, 'touchmove', this._onMouseMove, addEventOptions);
      functor(canvasElement, 'dragover', this._onDragOver);
      functor(canvasElement, 'dragenter', this._onDragEnter);
      functor(canvasElement, 'dragleave', this._onDragLeave);
      functor(canvasElement, 'drop', this._onDrop);
>>>>>>> f77e4859
      if (typeof eventjs !== 'undefined' && eventjsFunctor in eventjs) {
        eventjs[eventjsFunctor](canvasElement, 'gesture', this._onGesture);
        eventjs[eventjsFunctor](canvasElement, 'drag', this._onDrag);
        eventjs[eventjsFunctor](canvasElement, 'orientation', this._onOrientationChange);
        eventjs[eventjsFunctor](canvasElement, 'shake', this._onShake);
        eventjs[eventjsFunctor](canvasElement, 'longpress', this._onLongPress);
      }
    },

    /**
     * Removes all event listeners
     */
    removeListeners: function() {
      this.addOrRemove(removeListener, 'remove');
      // if you dispose on a mouseDown, before mouse up, you need to clean document to...
      var eventTypePrefix = this.enablePointerEvents ? 'pointer' : 'mouse';
      removeListener(fabric.document, eventTypePrefix + 'up', this._onMouseUp);
      removeListener(fabric.document, 'touchend', this._onMouseUp, addEventOptions);
      removeListener(fabric.document, eventTypePrefix + 'move', this._onMouseMove, addEventOptions);
      removeListener(fabric.document, 'touchmove', this._onMouseMove, addEventOptions);
    },

    /**
     * @private
     */
    _bindEvents: function() {
      if (this.eventsBound) {
        // for any reason we pass here twice we do not want to bind events twice.
        return;
      }
      this._onMouseDown = this._onMouseDown.bind(this);
      this._onMouseMove = this._onMouseMove.bind(this);
      this._onMouseUp = this._onMouseUp.bind(this);
      this._onResize = this._onResize.bind(this);
      this._onGesture = this._onGesture.bind(this);
      this._onDrag = this._onDrag.bind(this);
      this._onShake = this._onShake.bind(this);
      this._onLongPress = this._onLongPress.bind(this);
      this._onOrientationChange = this._onOrientationChange.bind(this);
      this._onMouseWheel = this._onMouseWheel.bind(this);
      this._onMouseOut = this._onMouseOut.bind(this);
      this._onMouseEnter = this._onMouseEnter.bind(this);
      this._onContextMenu = this._onContextMenu.bind(this);
      this._onDoubleClick = this._onDoubleClick.bind(this);
      this._onDragOver = this._onDragOver.bind(this);
      this._onDragEnter = this._simpleEventHandler.bind(this, 'dragenter');
      this._onDragLeave = this._simpleEventHandler.bind(this, 'dragleave');
      this._onDrop = this._simpleEventHandler.bind(this, 'drop');
      this.eventsBound = true;
    },

    /**
     * @private
     * @param {Event} [e] Event object fired on Event.js gesture
     * @param {Event} [self] Inner Event object
     */
    _onGesture: function(e, self) {
      this.__onTransformGesture && this.__onTransformGesture(e, self);
    },

    /**
     * @private
     * @param {Event} [e] Event object fired on Event.js drag
     * @param {Event} [self] Inner Event object
     */
    _onDrag: function(e, self) {
      this.__onDrag && this.__onDrag(e, self);
    },

    /**
     * @private
     * @param {Event} [e] Event object fired on wheel event
     */
    _onMouseWheel: function(e) {
      this.__onMouseWheel(e);
    },

    /**
     * @private
     * @param {Event} e Event object fired on mousedown
     */
    _onMouseOut: function(e) {
      var target = this._hoveredTarget;
      this.fire('mouse:out', { target: target, e: e });
      this._hoveredTarget = null;
      target && target.fire('mouseout', { e: e });
      if (this._iTextInstances) {
        this._iTextInstances.forEach(function(obj) {
          if (obj.isEditing) {
            obj.hiddenTextarea.focus();
          }
        });
      }
    },

    /**
     * @private
     * @param {Event} e Event object fired on mouseenter
     */
    _onMouseEnter: function(e) {
      // This find target and consequent 'mouse:over' is used to
      // clear old instances on hovered target.
      // calling findTarget has the side effect of killing target.__corner.
      // as a short term fix we are not firing this if we are currently transforming.
      // as a long term fix we need to separate the action of finding a target with the
      // side effects we added to it.
      if (!this.currentTransform && !this.findTarget(e)) {
        this.fire('mouse:over', { target: null, e: e });
        this._hoveredTarget = null;
      }
    },

    /**
     * @private
     * @param {Event} [e] Event object fired on Event.js orientation change
     * @param {Event} [self] Inner Event object
     */
    _onOrientationChange: function(e, self) {
      this.__onOrientationChange && this.__onOrientationChange(e, self);
    },

    /**
     * @private
     * @param {Event} [e] Event object fired on Event.js shake
     * @param {Event} [self] Inner Event object
     */
    _onShake: function(e, self) {
      this.__onShake && this.__onShake(e, self);
    },

    /**
     * @private
     * @param {Event} [e] Event object fired on Event.js shake
     * @param {Event} [self] Inner Event object
     */
    _onLongPress: function(e, self) {
      this.__onLongPress && this.__onLongPress(e, self);
    },

    /**
     * prevent default to allow drop event to be fired
     * @private
     * @param {Event} [e] Event object fired on Event.js shake
     */
    _onDragOver: function(e) {
      e.preventDefault();
      var target = this._simpleEventHandler('dragover', e);
      this._fireEnterLeaveEvents(target, e);
    },

    /**
     * @private
     * @param {Event} e Event object fired on mousedown
     */
    _onContextMenu: function (e) {
      if (this.stopContextMenu) {
        e.stopPropagation();
        e.preventDefault();
      }
      return false;
    },

    /**
     * @private
     * @param {Event} e Event object fired on mousedown
     */
    _onDoubleClick: function (e) {
      this._cacheTransformEventData(e);
      this._handleEvent(e, 'dblclick');
      this._resetTransformEventData(e);
    },

    /**
     * @private
     * @param {Event} e Event object fired on mousedown
     */
    _onMouseDown: function (e) {
      this.__onMouseDown(e);
      this._resetTransformEventData();
      addListener(fabric.document, 'touchend', this._onMouseUp, addEventOptions);
      addListener(fabric.document, 'touchmove', this._onMouseMove, addEventOptions);

      var canvasElement = this.upperCanvasEl,
          eventTypePrefix = this.enablePointerEvents ? 'pointer' : 'mouse';
      removeListener(canvasElement, eventTypePrefix + 'move', this._onMouseMove, addEventOptions);
      removeListener(canvasElement, 'touchmove', this._onMouseMove, addEventOptions);

      if (e.type === 'touchstart') {
        // Unbind mousedown to prevent double triggers from touch devices
        removeListener(canvasElement, eventTypePrefix + 'down', this._onMouseDown);
      }
      else {
        addListener(fabric.document, eventTypePrefix + 'up', this._onMouseUp);
        addListener(fabric.document, eventTypePrefix + 'move', this._onMouseMove, addEventOptions);
      }
    },

    /**
     * @private
     * @param {Event} e Event object fired on mouseup
     */
    _onMouseUp: function (e) {
      this.__onMouseUp(e);
      this._resetTransformEventData();
      var canvasElement = this.upperCanvasEl,
          eventTypePrefix = this.enablePointerEvents ? 'pointer' : 'mouse';

      removeListener(fabric.document, eventTypePrefix + 'up', this._onMouseUp);
      removeListener(fabric.document, 'touchend', this._onMouseUp, addEventOptions);

      removeListener(fabric.document, eventTypePrefix + 'move', this._onMouseMove, addEventOptions);
      removeListener(fabric.document, 'touchmove', this._onMouseMove, addEventOptions);

      addListener(canvasElement, eventTypePrefix + 'move', this._onMouseMove, addEventOptions);
      addListener(canvasElement, 'touchmove', this._onMouseMove, addEventOptions);

      if (e.type === 'touchend') {
        // Wait 400ms before rebinding mousedown to prevent double triggers
        // from touch devices
        var _this = this;
        setTimeout(function() {
          addListener(_this.upperCanvasEl, eventTypePrefix + 'down', _this._onMouseDown);
        }, 400);
      }
    },

    /**
     * @private
     * @param {Event} e Event object fired on mousemove
     */
    _onMouseMove: function (e) {
      !this.allowTouchScrolling && e.preventDefault && e.preventDefault();
      this.__onMouseMove(e);
    },

    /**
     * @private
     */
    _onResize: function () {
      this.calcOffset();
    },

    /**
     * Decides whether the canvas should be redrawn in mouseup and mousedown events.
     * @private
     * @param {Object} target
     */
    _shouldRender: function(target) {
      var activeObject = this._activeObject;

      if (
        !!activeObject !== !!target ||
        (activeObject && target && (activeObject !== target))
      ) {
        // this covers: switch of target, from target to no target, selection of target
        // multiSelection with key and mouse
        return true;
      }
      else if (activeObject && activeObject.isEditing) {
        // if we mouse up/down over a editing textbox a cursor change,
        // there is no need to re render
        return false;
      }
      return false;
    },

    /**
     * Method that defines the actions when mouse is released on canvas.
     * The method resets the currentTransform parameters, store the image corner
     * position in the image object and render the canvas on top.
     * @private
     * @param {Event} e Event object fired on mouseup
     */
    __onMouseUp: function (e) {
      var target, transform = this._currentTransform,
          groupSelector = this._groupSelector, shouldRender = false,
          isClick = (!groupSelector || (groupSelector.left === 0 && groupSelector.top === 0));
      this._cacheTransformEventData(e);
      target = this._target;
      this._handleEvent(e, 'up:before');
      // if right/middle click just fire events and return
      // target undefined will make the _handleEvent search the target
      if (checkClick(e, RIGHT_CLICK)) {
        if (this.fireRightClick) {
          this._handleEvent(e, 'up', RIGHT_CLICK, isClick);
        }
        return;
      }

      if (checkClick(e, MIDDLE_CLICK)) {
        if (this.fireMiddleClick) {
          this._handleEvent(e, 'up', MIDDLE_CLICK, isClick);
        }
        this._resetTransformEventData();
        return;
      }

      if (this.isDrawingMode && this._isCurrentlyDrawing) {
        this._onMouseUpInDrawingMode(e);
        return;
      }

      if (transform) {
        this._finalizeCurrentTransform(e);
        shouldRender = transform.actionPerformed;
      }

      if (!isClick) {
        this._maybeGroupObjects(e);
        shouldRender || (shouldRender = this._shouldRender(target));
      }
      if (target) {
        target.isMoving = false;
      }
      this._setCursorFromEvent(e, target);
      this._handleEvent(e, 'up', LEFT_CLICK, isClick);
      this._groupSelector = null;
      this._currentTransform = null;
      // reset the target information about which corner is selected
      target && (target.__corner = 0);
      if (shouldRender) {
        this.requestRenderAll();
      }
      else if (!isClick) {
        this.renderTop();
      }
    },

    /**
     * @private
     * Handle event firing for target and subtargets
     * @param {Event} e event from mouse
     * @param {String} eventType event to fire (up, down or move)
     * @return {Fabric.Object} target return the the target found, for internal reasons.
     */
    _simpleEventHandler: function(eventType, e) {
      var target = this.findTarget(e),
          targets = this.targets,
          options = {
            e: e,
            target: target,
            subTargets: targets,
          };
      this.fire(eventType, options);
      target && target.fire(eventType, options);
      if (!targets) {
        return target;
      }
      for (var i = 0; i < targets.length; i++) {
        targets[i].fire(eventType, options);
      }
      return target;
    },

    /**
     * @private
     * Handle event firing for target and subtargets
     * @param {Event} e event from mouse
     * @param {String} eventType event to fire (up, down or move)
     * @param {fabric.Object} targetObj receiving event
     * @param {Number} [button] button used in the event 1 = left, 2 = middle, 3 = right
     * @param {Boolean} isClick for left button only, indicates that the mouse up happened without move.
     */
    _handleEvent: function(e, eventType, button, isClick) {
      var target = this._target,
          targets = this.targets || [],
          options = {
            e: e,
            target: target,
            subTargets: targets,
            button: button || LEFT_CLICK,
            isClick: isClick || false,
            pointer: this._pointer,
            absolutePointer: this._absolutePointer,
            transform: this._currentTransform
          };
      this.fire('mouse:' + eventType, options);
      target && target.fire('mouse' + eventType, options);
      for (var i = 0; i < targets.length; i++) {
        targets[i].fire('mouse' + eventType, options);
      }
    },

    /**
     * @private
     * @param {Event} e send the mouse event that generate the finalize down, so it can be used in the event
     */
    _finalizeCurrentTransform: function(e) {

      var transform = this._currentTransform,
          target = transform.target,
          eventName,
          options = {
            e: e,
            target: target,
            transform: transform,
          };

      if (target._scaling) {
        target._scaling = false;
      }

      target.setCoords();

      if (transform.actionPerformed || (this.stateful && target.hasStateChanged())) {
        if (transform.actionPerformed) {
          eventName = this._addEventOptions(options, transform);
          this._fire(eventName, options);
        }
        this._fire('modified', options);
      }
    },

    /**
     * Mutate option object in order to add by property and give back the event name.
     * @private
     * @param {Object} options to mutate
     * @param {Object} transform to inspect action from
     */
    _addEventOptions: function(options, transform) {
      // we can probably add more details at low cost
      // scale change, rotation changes, translation changes
      var eventName, by;
      switch (transform.action) {
        case 'scaleX':
          eventName = 'scaled';
          by = 'x';
          break;
        case 'scaleY':
          eventName = 'scaled';
          by = 'y';
          break;
        case 'skewX':
          eventName = 'skewed';
          by = 'x';
          break;
        case 'skewY':
          eventName = 'skewed';
          by = 'y';
          break;
        case 'scale':
          eventName = 'scaled';
          by = 'equally';
          break;
        case 'rotate':
          eventName = 'rotated';
          break;
        case 'drag':
          eventName = 'moved';
          break;
      }
      options.by = by;
      return eventName;
    },

    /**
     * @private
     * @param {Event} e Event object fired on mousedown
     */
    _onMouseDownInDrawingMode: function(e) {
      this._isCurrentlyDrawing = true;
      if (this.getActiveObject()) {
        this.discardActiveObject(e).requestRenderAll();
      }
      if (this.clipTo) {
        fabric.util.clipContext(this, this.contextTop);
      }
      var pointer = this.getPointer(e);
      this.freeDrawingBrush.onMouseDown(pointer);
      this._handleEvent(e, 'down');
    },

    /**
     * @private
     * @param {Event} e Event object fired on mousemove
     */
    _onMouseMoveInDrawingMode: function(e) {
      if (this._isCurrentlyDrawing) {
        var pointer = this.getPointer(e);
        this.freeDrawingBrush.onMouseMove(pointer);
      }
      this.setCursor(this.freeDrawingCursor);
      this._handleEvent(e, 'move');
    },

    /**
     * @private
     * @param {Event} e Event object fired on mouseup
     */
    _onMouseUpInDrawingMode: function(e) {
      this._isCurrentlyDrawing = false;
      if (this.clipTo) {
        this.contextTop.restore();
      }
      this.freeDrawingBrush.onMouseUp();
      this._handleEvent(e, 'up');
    },

    /**
     * Method that defines the actions when mouse is clicked on canvas.
     * The method inits the currentTransform parameters and renders all the
     * canvas so the current image can be placed on the top canvas and the rest
     * in on the container one.
     * @private
     * @param {Event} e Event object fired on mousedown
     */
    __onMouseDown: function (e) {
      this._cacheTransformEventData(e);
      this._handleEvent(e, 'down:before');
      var target = this._target;
      // if right click just fire events
      if (checkClick(e, RIGHT_CLICK)) {
        if (this.fireRightClick) {
          this._handleEvent(e, 'down', RIGHT_CLICK);
        }
        return;
      }

      if (checkClick(e, MIDDLE_CLICK)) {
        if (this.fireMiddleClick) {
          this._handleEvent(e, 'down', MIDDLE_CLICK);
        }
        return;
      }

      if (this.isDrawingMode) {
        this._onMouseDownInDrawingMode(e);
        return;
      }

      // ignore if some object is being transformed at this moment
      if (this._currentTransform) {
        return;
      }

      var pointer = this._pointer;
      // save pointer for check in __onMouseUp event
      this._previousPointer = pointer;
      var shouldRender = this._shouldRender(target),
          shouldGroup = this._shouldGroup(e, target);
      if (this._shouldClearSelection(e, target)) {
        this.discardActiveObject(e);
      }
      else if (shouldGroup) {
        this._handleGrouping(e, target);
        target = this._activeObject;
      }

      if (this.selection && (!target ||
        (!target.selectable && !target.isEditing && target !== this._activeObject))) {
        this._groupSelector = {
          ex: pointer.x,
          ey: pointer.y,
          top: 0,
          left: 0
        };
      }

      if (target) {
        var alreadySelected = target === this._activeObject;
        if (target.selectable) {
          this.setActiveObject(target, e);
        }
        if (target === this._activeObject && (target.__corner || !shouldGroup)) {
          this._setupCurrentTransform(e, target, alreadySelected);
        }
      }
      this._handleEvent(e, 'down');
      // we must renderAll so that we update the visuals
      (shouldRender || shouldGroup) && this.requestRenderAll();
    },

    /**
     * reset cache form common information needed during event processing
     * @private
     */
    _resetTransformEventData: function() {
      this._target = null;
      this._pointer = null;
      this._absolutePointer = null;
    },

    /**
     * Cache common information needed during event processing
     * @private
     * @param {Event} e Event object fired on event
     */
    _cacheTransformEventData: function(e) {
      // reset in order to avoid stale caching
      this._resetTransformEventData();
      this._pointer = this.getPointer(e, true);
      this._absolutePointer = this.restorePointerVpt(this._pointer);
      this._target = this._currentTransform ? this._currentTransform.target : this.findTarget(e) || null;
    },

    /**
     * @private
     */
    _beforeTransform: function(e) {
      var t = this._currentTransform;
      this.stateful && t.target.saveState();
      this.fire('before:transform', {
        e: e,
        transform: t,
      });
      // determine if it's a drag or rotate case
      if (t.corner) {
        this.onBeforeScaleRotate(t.target);
      }
    },

    /**
     * Method that defines the actions when mouse is hovering the canvas.
     * The currentTransform parameter will define whether the user is rotating/scaling/translating
     * an image or neither of them (only hovering). A group selection is also possible and would cancel
     * all any other type of action.
     * In case of an image transformation only the top canvas will be rendered.
     * @private
     * @param {Event} e Event object fired on mousemove
     */
    __onMouseMove: function (e) {
      this._handleEvent(e, 'move:before');
      this._cacheTransformEventData(e);
      var target, pointer;

      if (this.isDrawingMode) {
        this._onMouseMoveInDrawingMode(e);
        return;
      }
      if (typeof e.touches !== 'undefined' && e.touches.length > 1) {
        return;
      }

      var groupSelector = this._groupSelector;

      // We initially clicked in an empty area, so we draw a box for multiple selection
      if (groupSelector) {
        pointer = this._pointer;

        groupSelector.left = pointer.x - groupSelector.ex;
        groupSelector.top = pointer.y - groupSelector.ey;

        this.renderTop();
      }
      else if (!this._currentTransform) {
        target = this.findTarget(e) || null;
        this._setCursorFromEvent(e, target);
        this._fireOverOutEvents(target, e);
      }
      else {
        this._transformObject(e);
      }
      this._handleEvent(e, 'move');
      this._resetTransformEventData();
    },

    /**
     * Manage the mouseout, mouseover events for the fabric object on the canvas
     * @param {Fabric.Object} target the target where the target from the mousemove event
     * @param {Event} e Event object fired on mousemove
     * @private
     */
    _fireOverOutEvents: function(target, e) {
      this.fireSyntheticInOutEvents(target, e, {
        targetName: '_hoveredTarget',
        canvasEvtOut: 'mouse:out',
        evtOut: 'mouseout',
        canvasEvtIn: 'mouse:over',
        evtIn: 'mouseover',
      });
    },

    /**
     * Manage the dragEnter, dragLeave events for the fabric objects on the canvas
     * @param {Fabric.Object} target the target where the target from the onDrag event
     * @param {Event} e Event object fired on ondrag
     * @private
     */
    _fireEnterLeaveEvents: function(target, e) {
      this.fireSyntheticInOutEvents(target, e, {
        targetName: '_draggedoverTarget',
        evtOut: 'dragleave',
        evtIn: 'dragenter',
      });
    },

    /**
     * Manage the synthetic in/out events for the fabric objects on the canvas
     * @param {Fabric.Object} target the target where the target from the supported events
     * @param {Event} e Event object fired
     * @param {Object} config configuration for the function to work
     * @param {String} config.targetName property on the canvas where the old target is stored
     * @param {String} [config.canvasEvtOut] name of the event to fire at canvas level for out
     * @param {String} config.evtOut name of the event to fire for out
     * @param {String} [config.canvasEvtIn] name of the event to fire at canvas level for in
     * @param {String} config.evtIn name of the event to fire for in
     * @private
     */
    fireSyntheticInOutEvents: function(target, e, config) {
      var inOpt, outOpt, oldTarget = this[config.targetName], outFires, inFires,
          targetChanged = oldTarget !== target, canvasEvtIn = config.canvasEvtIn, canvasEvtOut = config.canvasEvtOut;
      if (targetChanged) {
        inOpt = { e: e, target: target, previousTarget: oldTarget };
        outOpt = { e: e, target: oldTarget, nextTarget: target };
        this[config.targetName] = target;
      }
      inFires = target && targetChanged;
      outFires = oldTarget && targetChanged;
      if (outFires) {
        canvasEvtOut && this.fire(canvasEvtOut, outOpt);
        oldTarget.fire(config.evtOut, outOpt);
      }
      if (inFires) {
        canvasEvtIn && this.fire(canvasEvtIn, inOpt);
        target.fire(config.evtIn, inOpt);
      }
    },

    /**
     * Method that defines actions when an Event Mouse Wheel
     * @param {Event} e Event object fired on mouseup
     */
    __onMouseWheel: function(e) {
      this._cacheTransformEventData(e);
      this._handleEvent(e, 'wheel');
      this._resetTransformEventData();
    },

    /**
     * @private
     * @param {Event} e Event fired on mousemove
     */
    _transformObject: function(e) {
      var pointer = this.getPointer(e),
          transform = this._currentTransform;

      transform.reset = false;
      transform.target.isMoving = true;
      transform.shiftKey = e.shiftKey;
      transform.altKey = e[this.centeredKey];

      this._beforeScaleTransform(e, transform);
      this._performTransformAction(e, transform, pointer);

      transform.actionPerformed && this.requestRenderAll();
    },

    /**
     * @private
     */
    _performTransformAction: function(e, transform, pointer) {
      var x = pointer.x,
          y = pointer.y,
          action = transform.action,
          actionPerformed = false,
          options = {
            target: transform.target,
            e: e,
            transform: transform,
            pointer: pointer
          };

      if (action === 'rotate') {
        (actionPerformed = this._rotateObject(x, y)) && this._fire('rotating', options);
      }
      else if (action === 'scale') {
        (actionPerformed = this._onScale(e, transform, x, y)) && this._fire('scaling', options);
      }
      else if (action === 'scaleX') {
        (actionPerformed = this._scaleObject(x, y, 'x')) && this._fire('scaling', options);
      }
      else if (action === 'scaleY') {
        (actionPerformed = this._scaleObject(x, y, 'y')) && this._fire('scaling', options);
      }
      else if (action === 'skewX') {
        (actionPerformed = this._skewObject(x, y, 'x')) && this._fire('skewing', options);
      }
      else if (action === 'skewY') {
        (actionPerformed = this._skewObject(x, y, 'y')) && this._fire('skewing', options);
      }
      else {
        actionPerformed = this._translateObject(x, y);
        if (actionPerformed) {
          this._fire('moving', options);
          this.setCursor(options.target.moveCursor || this.moveCursor);
        }
      }
      transform.actionPerformed = transform.actionPerformed || actionPerformed;
    },

    /**
     * @private
     */
    _fire: function(eventName, options) {
      this.fire('object:' + eventName, options);
      options.target.fire(eventName, options);
    },

    /**
     * @private
     */
    _beforeScaleTransform: function(e, transform) {
      if (transform.action === 'scale' || transform.action === 'scaleX' || transform.action === 'scaleY') {
        var centerTransform = this._shouldCenterTransform(transform.target);

        // Switch from a normal resize to center-based
        if ((centerTransform && (transform.originX !== 'center' || transform.originY !== 'center')) ||
           // Switch from center-based resize to normal one
           (!centerTransform && transform.originX === 'center' && transform.originY === 'center')
        ) {
          this._resetCurrentTransform();
          transform.reset = true;
        }
      }
    },

    /**
     * @private
     * @param {Event} e Event object
     * @param {Object} transform current transform
     * @param {Number} x mouse position x from origin
     * @param {Number} y mouse position y from origin
     * @return {Boolean} true if the scaling occurred
     */
    _onScale: function(e, transform, x, y) {
      if (this._isUniscalePossible(e, transform.target)) {
        transform.currentAction = 'scale';
        return this._scaleObject(x, y);
      }
      else {
        // Switch from a normal resize to proportional
        if (!transform.reset && transform.currentAction === 'scale') {
          this._resetCurrentTransform();
        }

        transform.currentAction = 'scaleEqually';
        return this._scaleObject(x, y, 'equally');
      }
    },

    /**
     * @private
     * @param {Event} e Event object
     * @param {fabric.Object} target current target
     * @return {Boolean} true if unproportional scaling is possible
     */
    _isUniscalePossible: function(e, target) {
      return (e[this.uniScaleKey] || this.uniScaleTransform) && !target.get('lockUniScaling');
    },

    /**
     * Sets the cursor depending on where the canvas is being hovered.
     * Note: very buggy in Opera
     * @param {Event} e Event object
     * @param {Object} target Object that the mouse is hovering, if so.
     */
    _setCursorFromEvent: function (e, target) {
      if (!target) {
        this.setCursor(this.defaultCursor);
        return false;
      }

      var hoverCursor = target.hoverCursor || this.hoverCursor,
          activeSelection = this._activeObject && this._activeObject.type === 'activeSelection' ?
            this._activeObject : null,
          // only show proper corner when group selection is not active
          corner = (!activeSelection || !activeSelection.contains(target))
                    && target._findTargetCorner(this.getPointer(e, true));

      if (!corner) {
        this.setCursor(hoverCursor);
      }
      else {
        this.setCursor(this.getCornerCursor(corner, target, e));
      }
    },

    /**
     * @private
     */
    getCornerCursor: function(corner, target, e) {
      if (this.actionIsDisabled(corner, target, e)) {
        return this.notAllowedCursor;
      }
      else if (corner in cursorOffset) {
        return this._getRotatedCornerCursor(corner, target, e);
      }
      else if (corner === 'mtr' && target.hasRotatingPoint) {
        return this.rotationCursor;
      }
      else {
        return this.defaultCursor;
      }
    },

    actionIsDisabled: function(corner, target, e) {
      if (corner === 'mt' || corner === 'mb') {
        return e[this.altActionKey] ? target.lockSkewingX : target.lockScalingY;
      }
      else if (corner === 'ml' || corner === 'mr') {
        return e[this.altActionKey] ? target.lockSkewingY : target.lockScalingX;
      }
      else if (corner === 'mtr') {
        return target.lockRotation;
      }
      else {
        return this._isUniscalePossible(e, target) ?
          target.lockScalingX && target.lockScalingY : target.lockScalingX || target.lockScalingY;
      }
    },

    /**
     * @private
     */
    _getRotatedCornerCursor: function(corner, target, e) {
      var n = Math.round((target.angle % 360) / 45);

      if (n < 0) {
        n += 8; // full circle ahead
      }
      n += cursorOffset[corner];
      if (e[this.altActionKey] && cursorOffset[corner] % 2 === 0) {
        //if we are holding shift and we are on a mx corner...
        n += 2;
      }
      // normalize n to be from 0 to 7
      n %= 8;

      return this.cursorMap[n];
    }
  });
})();<|MERGE_RESOLUTION|>--- conflicted
+++ resolved
@@ -53,29 +53,6 @@
       var canvasElement = this.upperCanvasEl,
           eventTypePrefix = this.enablePointerEvents ? 'pointer' : 'mouse';
       functor(fabric.window, 'resize', this._onResize);
-<<<<<<< HEAD
-      if (fabric.window && fabric.window.PointerEvent) {
-        functor(this.upperCanvasEl, 'pointerdown', this._onMouseDown);
-        functor(this.upperCanvasEl, 'pointermove', this._onMouseMove, addEventOptions);
-        functor(this.upperCanvasEl, 'pointerout', this._onMouseOut);
-        functor(this.upperCanvasEl, 'pointerenter', this._onMouseEnter);
-      }
-      else {
-        functor(this.upperCanvasEl, 'mousedown', this._onMouseDown);
-        functor(this.upperCanvasEl, 'mousemove', this._onMouseMove, addEventOptions);
-        functor(this.upperCanvasEl, 'mouseout', this._onMouseOut);
-        functor(this.upperCanvasEl, 'mouseenter', this._onMouseEnter);
-        functor(this.upperCanvasEl, 'touchstart', this._onMouseDown, addEventOptions);
-        functor(this.upperCanvasEl, 'touchmove', this._onMouseMove, addEventOptions);
-      }
-      functor(this.upperCanvasEl, 'wheel', this._onMouseWheel);
-      functor(this.upperCanvasEl, 'contextmenu', this._onContextMenu);
-      functor(this.upperCanvasEl, 'dblclick', this._onDoubleClick);
-      functor(this.upperCanvasEl, 'dragover', this._onDragOver);
-      functor(this.upperCanvasEl, 'dragenter', this._onDragEnter);
-      functor(this.upperCanvasEl, 'dragleave', this._onDragLeave);
-      functor(this.upperCanvasEl, 'drop', this._onDrop);
-=======
       functor(canvasElement, eventTypePrefix + 'down', this._onMouseDown);
       functor(canvasElement, eventTypePrefix + 'move', this._onMouseMove, addEventOptions);
       functor(canvasElement, eventTypePrefix + 'out', this._onMouseOut);
@@ -89,7 +66,6 @@
       functor(canvasElement, 'dragenter', this._onDragEnter);
       functor(canvasElement, 'dragleave', this._onDragLeave);
       functor(canvasElement, 'drop', this._onDrop);
->>>>>>> f77e4859
       if (typeof eventjs !== 'undefined' && eventjsFunctor in eventjs) {
         eventjs[eventjsFunctor](canvasElement, 'gesture', this._onGesture);
         eventjs[eventjsFunctor](canvasElement, 'drag', this._onDrag);
