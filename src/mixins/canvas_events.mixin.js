--- conflicted
+++ resolved
@@ -846,20 +846,14 @@
 
     /**
      * Manage the mouseout, mouseover events for the fabric object on the canvas
+     * @param {Fabric.Object} target the target where the target from the mousemove event
      * @param {Event} e Event object fired on mousemove
-     * @param {String} targetName property on the canvas where the target is stored
-     * @private
-     */
-<<<<<<< HEAD
-    _fireOverOutEvents: function(target, e, targetName) {
-      this.fireSyntheticInOutEvents(target, e, {
-        targetName: targetName || '_hoveredTarget',
-=======
+     * @private
+     */
     _fireOverOutEvents: function(target, e) {
       var _this = this;
       this.fireSyntheticInOutEvents(target, e, {
         oldTarget: this._hoveredTarget,
->>>>>>> f3bb7edc
         canvasEvtOut: 'mouse:out',
         evtOut: 'mouseout',
         canvasEvtIn: 'mouse:over',
@@ -921,15 +915,8 @@
       var inOpt, outOpt, oldTarget = config.oldTarget, outFires, inFires,
           targetChanged = oldTarget !== target, canvasEvtIn = config.canvasEvtIn, canvasEvtOut = config.canvasEvtOut;
       if (targetChanged) {
-<<<<<<< HEAD
-        inOpt = {e: e, target: target, previousTarget: oldTarget};
-        outOpt = {e: e, target: oldTarget, nextTarget: target};
-        this[config.targetName] = target;
-        console.log(config.targetName, target); //
-=======
         inOpt = { e: e, target: target, previousTarget: oldTarget };
         outOpt = { e: e, target: oldTarget, nextTarget: target };
->>>>>>> f3bb7edc
       }
       if (outFires) {
         canvasEvtOut && this.fire(canvasEvtOut, outOpt);
