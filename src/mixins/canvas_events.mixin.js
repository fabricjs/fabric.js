--- conflicted
+++ resolved
@@ -527,10 +527,6 @@
         this._onMouseMoveInDrawingMode(e);
         return;
       }
-<<<<<<< HEAD
-      
-=======
->>>>>>> c38c9c3f
       if (typeof e.touches !== 'undefined' && e.touches.length > 1) {
         return;
       }
