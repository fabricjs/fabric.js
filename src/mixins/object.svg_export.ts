--- conflicted
+++ resolved
@@ -1,35 +1,7 @@
 // @ts-nocheck
-import { SVGReviver } from '../typedefs';
+import { TSVGReviver } from '../typedefs';
 import { uid } from '../util/internals/uid';
-<<<<<<< HEAD
 import { colorPropToSVG, matrixToSVG } from '../util/misc/svgParsing';
-=======
-import { matrixToSVG } from '../util/misc/svgParsing';
-import { toFixed } from '../util/misc/toFixed';
-
-export type TSVGReviver = (markup: string) => string;
-
-/* _TO_SVG_START_ */
-
-function getSvgColorString(prop: string, value?: any) {
-  if (!value) {
-    return `${prop}: none; `;
-  } else if (value.toLive) {
-    return `${prop}: url(#SVGID_${value.id}); `;
-  } else {
-    const color = new Color(value),
-      opacity = color.getAlpha();
-
-    let str = `${prop}: ${color.toRgb()}; `;
-
-    if (opacity !== 1) {
-      //change the color in rgb + opacity
-      str += `${prop}-opacity: ${opacity.toString()}; `;
-    }
-    return str;
-  }
-}
->>>>>>> 41077213
 
 export class FabricObjectSVGExportMixin {
   /**
