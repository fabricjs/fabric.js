//@ts-nocheck
import { IPoint, Point } from '../point.class';
import { TPointerEvent, TransformEvent } from '../typedefs';
<<<<<<< HEAD
=======
import { stopEvent } from '../util/dom_event';
>>>>>>> bfae2d6e
import { invertTransform, transformPoint } from '../util/misc/matrix';
import { ITextKeyBehaviorMixin } from './itext_key_behavior.mixin';

export abstract class ITextClickBehaviorMixin extends ITextKeyBehaviorMixin {
  private __lastClickTime: number;
  private __lastLastClickTime: number;
  private __lastPointer: IPoint | Record<string, never>;
  private __newClickTime: number;

  /**
   * Initializes "dbclick" event handler
   */
  initDoubleClickSimulation() {
    this.__lastClickTime = +new Date();

    // for triple click
    this.__lastLastClickTime = +new Date();

    this.__lastPointer = {};

    this.on('mousedown', this.onMouseDown);
  }

  /**
   * Default event handler to simulate triple click
   * @private
   */
  onMouseDown(options: TransformEvent) {
    if (!this.canvas) {
      return;
    }
    this.__newClickTime = +new Date();
    const newPointer = options.pointer;
    if (this.isTripleClick(newPointer)) {
      this.fire('tripleclick', options);
<<<<<<< HEAD
      this._stopEvent(options.e);
=======
      stopEvent(options.e);
>>>>>>> bfae2d6e
    }
    this.__lastLastClickTime = this.__lastClickTime;
    this.__lastClickTime = this.__newClickTime;
    this.__lastPointer = newPointer;
    this.__lastSelected = this.selected;
  }

  isTripleClick(newPointer: IPoint) {
    return (
      this.__newClickTime - this.__lastClickTime < 500 &&
      this.__lastClickTime - this.__lastLastClickTime < 500 &&
      this.__lastPointer.x === newPointer.x &&
      this.__lastPointer.y === newPointer.y
    );
  }

  /**
<<<<<<< HEAD
   * @private
   */
  _stopEvent(e) {
    e.preventDefault && e.preventDefault();
    e.stopPropagation && e.stopPropagation();
  }

  /**
   * Initializes event handlers related to cursor or selection
   */
  initCursorSelectionHandlers() {
    this.initMousedownHandler();
    this.initMouseupHandler();
    this.initClicks();
  }

  /**
=======
   * Initializes event handlers related to cursor or selection
   */
  initCursorSelectionHandlers() {
    this.initMousedownHandler();
    this.initMouseupHandler();
    this.initClicks();
  }

  /**
>>>>>>> bfae2d6e
   * Default handler for double click, select a word
   */
  doubleClickHandler(options: TransformEvent) {
    if (!this.isEditing) {
      return;
    }
    this.selectWord(this.getSelectionStartFromPointer(options.e));
  }

  /**
   * Default handler for triple click, select a line
   */
  tripleClickHandler(options: TransformEvent) {
    if (!this.isEditing) {
      return;
    }
    this.selectLine(this.getSelectionStartFromPointer(options.e));
  }

  /**
   * Initializes double and triple click event handlers
   */
  initClicks() {
    this.on('mousedblclick', this.doubleClickHandler);
    this.on('tripleclick', this.tripleClickHandler);
  }

  /**
   * Default event handler for the basic functionalities needed on _mouseDown
   * can be overridden to do something different.
   * Scope of this implementation is: find the click position, set selectionStart
   * find selectionEnd, initialize the drawing of either cursor or selection area
   * initializing a mousedDown on a text area will cancel fabricjs knowledge of
   * current compositionMode. It will be set to false.
   */
  _mouseDownHandler(options: TransformEvent) {
    if (
      !this.canvas ||
      !this.editable ||
      (options.e.button && options.e.button !== 1)
    ) {
      return;
    }

    this.__isMousedown = true;

    if (this.selected) {
      this.inCompositionMode = false;
      this.setCursorByClick(options.e);
    }

    if (this.isEditing) {
      this.__selectionStartOnMouseDown = this.selectionStart;
      if (this.selectionStart === this.selectionEnd) {
        this.abortCursorAnimation();
      }
      this.renderCursorOrSelection();
    }
  }

  /**
   * Default event handler for the basic functionalities needed on mousedown:before
   * can be overridden to do something different.
   * Scope of this implementation is: verify the object is already selected when mousing down
   */
  _mouseDownHandlerBefore(options: TransformEvent) {
    if (
      !this.canvas ||
      !this.editable ||
      (options.e.button && options.e.button !== 1)
    ) {
      return;
    }
    // we want to avoid that an object that was selected and then becomes unselectable,
    // may trigger editing mode in some way.
    this.selected = this === this.canvas._activeObject;
    // text dragging logic
    const newSelection = this.getSelectionStartFromPointer(options.e);
    this.__isDragging =
      this.isEditing &&
      newSelection >= this.selectionStart &&
      newSelection <= this.selectionEnd &&
      this.selectionStart < this.selectionEnd;
  }

  /**
   * Initializes "mousedown" event handler
   */
  initMousedownHandler() {
    this.on('mousedown', this._mouseDownHandler);
    this.on('mousedown:before', this._mouseDownHandlerBefore);
  }

  /**
   * Initializes "mouseup" event handler
   */
  initMouseupHandler() {
    this.on('mouseup', this.mouseUpHandler);
  }

  /**
   * standard handler for mouse up, overridable
   * @private
   */
  mouseUpHandler(options: TransformEvent) {
    this.__isMousedown = false;
    if (
      !this.editable ||
      (this.group && !this.group.interactive) ||
      (options.transform && options.transform.actionPerformed) ||
      (options.e.button && options.e.button !== 1)
    ) {
      return;
    }

    if (this.canvas) {
      const currentActive = this.canvas._activeObject;
      if (currentActive && currentActive !== this) {
        // avoid running this logic when there is an active object
        // this because is possible with shift click and fast clicks,
        // to rapidly deselect and reselect this object and trigger an enterEdit
        return;
      }
    }

    if (this.__lastSelected && !this.__corner) {
      this.selected = false;
      this.__lastSelected = false;
      this.enterEditing(options.e);
      if (this.selectionStart === this.selectionEnd) {
        this.initDelayedCursor(true);
      } else {
        this.renderCursorOrSelection();
      }
    } else {
      this.selected = true;
    }
  }

  /**
   * Changes cursor location in a text depending on passed pointer (x/y) object
   * @param {TPointerEvent} e Event object
   */
  setCursorByClick(e: TPointerEvent) {
    const newSelection = this.getSelectionStartFromPointer(e),
      start = this.selectionStart,
      end = this.selectionEnd;
    if (e.shiftKey) {
      this.setSelectionStartEndWithShift(start, end, newSelection);
    } else {
      this.selectionStart = newSelection;
      this.selectionEnd = newSelection;
    }
    if (this.isEditing) {
      this._fireSelectionChanged();
      this._updateTextarea();
    }
  }

  /**
   * Returns coordinates of a pointer relative to object's top left corner in object's plane
   * @param {TPointerEvent} e Event to operate upon
   * @param {IPoint} [pointer] Pointer to operate upon (instead of event)
   * @return {Point} Coordinates of a pointer (x, y)
   */
  getLocalPointer(e: TPointerEvent, pointer: IPoint): Point {
    const thePointer = pointer || this.canvas.getPointer(e);
    return transformPoint(
      thePointer,
      invertTransform(this.calcTransformMatrix())
    ).add(new Point(this.width / 2, this.height / 2));
  }

  /**
   * Returns index of a character corresponding to where an object was clicked
   * @param {TPointerEvent} e Event object
   * @return {Number} Index of a character
   */
  getSelectionStartFromPointer(e: TPointerEvent): number {
<<<<<<< HEAD
    let mouseOffset = this.getLocalPointer(e),
      prevWidth = 0,
      width = 0,
      height = 0,
      charIndex = 0,
      lineIndex = 0,
      lineLeftOffset,
      line;
=======
    const mouseOffset = this.getLocalPointer(e);
    let height = 0,
      charIndex = 0,
      lineIndex = 0;
>>>>>>> bfae2d6e
    for (let i = 0, len = this._textLines.length; i < len; i++) {
      if (height <= mouseOffset.y) {
        height += this.getHeightOfLine(i) * this.scaleY;
        lineIndex = i;
        if (i > 0) {
          charIndex +=
            this._textLines[i - 1].length + this.missingNewlineOffset(i - 1);
        }
      } else {
        break;
      }
    }
<<<<<<< HEAD
    lineLeftOffset = Math.abs(this._getLineLeftOffset(lineIndex));
    width = lineLeftOffset * this.scaleX;
    line = this._textLines[lineIndex];
=======
    const lineLeftOffset = Math.abs(this._getLineLeftOffset(lineIndex));
    let width = lineLeftOffset * this.scaleX;
    const jlen = this._textLines[lineIndex].length;
>>>>>>> bfae2d6e
    // handling of RTL: in order to get things work correctly,
    // we assume RTL writing is mirrored compared to LTR writing.
    // so in position detection we mirror the X offset, and when is time
    // of rendering it, we mirror it again.
    if (this.direction === 'rtl') {
      mouseOffset.x = this.width * this.scaleX - mouseOffset.x;
    }
<<<<<<< HEAD
    for (var j = 0, jlen = line.length; j < jlen; j++) {
=======
    let prevWidth = 0;
    for (let j = 0; j < jlen; j++) {
>>>>>>> bfae2d6e
      prevWidth = width;
      // i removed something about flipX here, check.
      width += this.__charBounds[lineIndex][j].kernedWidth * this.scaleX;
      if (width <= mouseOffset.x) {
        charIndex++;
      } else {
        break;
      }
    }
    return this._getNewSelectionStartFromOffset(
      mouseOffset,
      prevWidth,
      width,
      charIndex,
      jlen
    );
  }

  /**
   * @private
   */
  _getNewSelectionStartFromOffset(
    mouseOffset: IPoint,
    prevWidth: number,
    width: number,
    index: number,
    jlen: number
  ) {
    const distanceBtwLastCharAndCursor = mouseOffset.x - prevWidth,
      distanceBtwNextCharAndCursor = width - mouseOffset.x,
      offset =
        distanceBtwNextCharAndCursor > distanceBtwLastCharAndCursor ||
        distanceBtwNextCharAndCursor < 0
          ? 0
          : 1;
    let newSelectionStart = index + offset;
    // if object is horizontally flipped, mirror cursor location from the end
    if (this.flipX) {
      newSelectionStart = jlen - newSelectionStart;
    }

    if (newSelectionStart > this._text.length) {
      newSelectionStart = this._text.length;
    }

    return newSelectionStart;
  }
}<|MERGE_RESOLUTION|>--- conflicted
+++ resolved
@@ -1,10 +1,7 @@
 //@ts-nocheck
 import { IPoint, Point } from '../point.class';
 import { TPointerEvent, TransformEvent } from '../typedefs';
-<<<<<<< HEAD
-=======
 import { stopEvent } from '../util/dom_event';
->>>>>>> bfae2d6e
 import { invertTransform, transformPoint } from '../util/misc/matrix';
 import { ITextKeyBehaviorMixin } from './itext_key_behavior.mixin';
 
@@ -40,11 +37,7 @@
     const newPointer = options.pointer;
     if (this.isTripleClick(newPointer)) {
       this.fire('tripleclick', options);
-<<<<<<< HEAD
-      this._stopEvent(options.e);
-=======
       stopEvent(options.e);
->>>>>>> bfae2d6e
     }
     this.__lastLastClickTime = this.__lastClickTime;
     this.__lastClickTime = this.__newClickTime;
@@ -62,15 +55,6 @@
   }
 
   /**
-<<<<<<< HEAD
-   * @private
-   */
-  _stopEvent(e) {
-    e.preventDefault && e.preventDefault();
-    e.stopPropagation && e.stopPropagation();
-  }
-
-  /**
    * Initializes event handlers related to cursor or selection
    */
   initCursorSelectionHandlers() {
@@ -80,17 +64,6 @@
   }
 
   /**
-=======
-   * Initializes event handlers related to cursor or selection
-   */
-  initCursorSelectionHandlers() {
-    this.initMousedownHandler();
-    this.initMouseupHandler();
-    this.initClicks();
-  }
-
-  /**
->>>>>>> bfae2d6e
    * Default handler for double click, select a word
    */
   doubleClickHandler(options: TransformEvent) {
@@ -270,21 +243,10 @@
    * @return {Number} Index of a character
    */
   getSelectionStartFromPointer(e: TPointerEvent): number {
-<<<<<<< HEAD
-    let mouseOffset = this.getLocalPointer(e),
-      prevWidth = 0,
-      width = 0,
-      height = 0,
-      charIndex = 0,
-      lineIndex = 0,
-      lineLeftOffset,
-      line;
-=======
     const mouseOffset = this.getLocalPointer(e);
     let height = 0,
       charIndex = 0,
       lineIndex = 0;
->>>>>>> bfae2d6e
     for (let i = 0, len = this._textLines.length; i < len; i++) {
       if (height <= mouseOffset.y) {
         height += this.getHeightOfLine(i) * this.scaleY;
@@ -297,15 +259,9 @@
         break;
       }
     }
-<<<<<<< HEAD
-    lineLeftOffset = Math.abs(this._getLineLeftOffset(lineIndex));
-    width = lineLeftOffset * this.scaleX;
-    line = this._textLines[lineIndex];
-=======
     const lineLeftOffset = Math.abs(this._getLineLeftOffset(lineIndex));
     let width = lineLeftOffset * this.scaleX;
     const jlen = this._textLines[lineIndex].length;
->>>>>>> bfae2d6e
     // handling of RTL: in order to get things work correctly,
     // we assume RTL writing is mirrored compared to LTR writing.
     // so in position detection we mirror the X offset, and when is time
@@ -313,12 +269,8 @@
     if (this.direction === 'rtl') {
       mouseOffset.x = this.width * this.scaleX - mouseOffset.x;
     }
-<<<<<<< HEAD
-    for (var j = 0, jlen = line.length; j < jlen; j++) {
-=======
     let prevWidth = 0;
     for (let j = 0; j < jlen; j++) {
->>>>>>> bfae2d6e
       prevWidth = width;
       // i removed something about flipX here, check.
       width += this.__charBounds[lineIndex][j].kernedWidth * this.scaleX;
