--- conflicted
+++ resolved
@@ -82,7 +82,6 @@
       this.selectLine(this.getSelectionStartFromPointer(options.e));
     },
 
-<<<<<<< HEAD
     /**
      * Initializes double and triple click event handlers
      */
@@ -103,21 +102,6 @@
       if (!this.canvas || !this.editable || (options.e.button && options.e.button !== 1)) {
         return;
       }
-=======
-  /**
-   * Default event handler for the basic functionalities needed on _mouseDown
-   * can be overridden to do something different.
-   * Scope of this implementation is: find the click position, set selectionStart
-   * find selectionEnd, initialize the drawing of either cursor or selection area
-   * initializing a mousedDown on a text area will cancel fabricjs knowledge of
-   * current compositionMode. It will be set to false.
-   */
-  _mouseDownHandler: function(options) {
-    if (!this.canvas || !this.editable || this.__isDragging || (options.e.button && options.e.button !== 1)) {
-      return;
-    }
-    this.__isMousedown = true;
->>>>>>> 37d5c9cb
 
       this.__isMousedown = true;
 
@@ -126,7 +110,6 @@
         this.setCursorByClick(options.e);
       }
 
-<<<<<<< HEAD
       if (this.isEditing) {
         this.__selectionStartOnMouseDown = this.selectionStart;
         if (this.selectionStart === this.selectionEnd) {
@@ -135,25 +118,6 @@
         this.renderCursorOrSelection();
       }
     },
-=======
-  /**
-   * Default event handler for the basic functionalities needed on mousedown:before
-   * can be overridden to do something different.
-   * Scope of this implementation is: verify the object is already selected when mousing down
-   */
-  _mouseDownHandlerBefore: function(options) {
-    if (!this.canvas || !this.editable || (options.e.button && options.e.button !== 1)) {
-      return;
-    }
-    // we want to avoid that an object that was selected and then becomes unselectable,
-    // may trigger editing mode in some way.
-    this.selected = this === this.canvas._activeObject;
-    // text dragging logic
-    var newSelection = this.getSelectionStartFromPointer(options.e);
-    this.__isDragging = this.isEditing && newSelection >= this.selectionStart && newSelection <= this.selectionEnd
-      && this.selectionStart < this.selectionEnd;
-  },
->>>>>>> 37d5c9cb
 
     /**
      * Default event handler for the basic functionalities needed on mousedown:before
@@ -167,6 +131,10 @@
       // we want to avoid that an object that was selected and then becomes unselectable,
       // may trigger editing mode in some way.
       this.selected = this === this.canvas._activeObject;
+      // text dragging logic
+      var newSelection = this.getSelectionStartFromPointer(options.e);
+      this.__isDragging = this.isEditing && newSelection >= this.selectionStart && newSelection <= this.selectionEnd
+        && this.selectionStart < this.selectionEnd;
     },
 
     /**
