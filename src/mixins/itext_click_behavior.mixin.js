fabric.util.object.extend(fabric.IText.prototype, /** @lends fabric.IText.prototype */ {
  /**
   * Initializes "dbclick" event handler
   */
  initDoubleClickSimulation: function() {

    // for double click
    this.__lastClickTime = +new Date();

    // for triple click
    this.__lastLastClickTime = +new Date();

    this.__lastPointer = { };

    this.on('mousedown', this.onMouseDown);
  },

  /**
   * Default event handler to simulate triple click
   * @private
   */
  onMouseDown: function(options) {
    if (!this.canvas) {
      return;
    }
    this.__newClickTime = +new Date();
    var newPointer = options.pointer;
    if (this.isTripleClick(newPointer)) {
      this.fire('tripleclick', options);
      this._stopEvent(options.e);
    }
    this.__lastLastClickTime = this.__lastClickTime;
    this.__lastClickTime = this.__newClickTime;
    this.__lastPointer = newPointer;
    this.__lastIsEditing = this.isEditing;
    this.__lastSelected = this.selected;
  },

  isTripleClick: function(newPointer) {
    return this.__newClickTime - this.__lastClickTime < 500 &&
        this.__lastClickTime - this.__lastLastClickTime < 500 &&
        this.__lastPointer.x === newPointer.x &&
        this.__lastPointer.y === newPointer.y;
  },

  /**
   * @private
   */
  _stopEvent: function(e) {
    e.preventDefault && e.preventDefault();
    e.stopPropagation && e.stopPropagation();
  },

  /**
   * Initializes event handlers related to cursor or selection
   */
  initCursorSelectionHandlers: function() {
    this.initMousedownHandler();
    this.initMouseupHandler();
    this.initClicks();
  },

  /**
   * Default handler for double click, select a word
   */
  doubleClickHandler: function(options) {
    if (!this.isEditing) {
      return;
    }
    this.selectWord(this.getSelectionStartFromPointer(options.e));
  },

  /**
   * Default handler for triple click, select a line
   */
  tripleClickHandler: function(options) {
    if (!this.isEditing) {
      return;
    }
    this.selectLine(this.getSelectionStartFromPointer(options.e));
  },

  /**
   * Initializes double and triple click event handlers
   */
  initClicks: function() {
    this.on('mousedblclick', this.doubleClickHandler);
    this.on('tripleclick', this.tripleClickHandler);
  },

  /**
   * Default event handler for the basic functionalities needed on _mouseDown
   * can be overridden to do something different.
   * Scope of this implementation is: find the click position, set selectionStart
   * find selectionEnd, initialize the drawing of either cursor or selection area
   * initializing a mousedDown on a text area will cancel fabricjs knowledge of
   * current compositionMode. It will be set to false.
   */
  _mouseDownHandler: function(options) {
    if (!this.canvas || !this.editable || this.__isDragging || (options.e.button && options.e.button !== 1)) {
      return;
    }

    this.__isMousedown = true;

    if (this.selected) {
      this.inCompositionMode = false;
      this.setCursorByClick(options.e);
    }

    if (this.isEditing) {
      this.__selectionStartOrigin = this.selectionStart;
      if (this.selectionStart === this.selectionEnd) {
        this.abortCursorAnimation();
      }
      this.renderCursorOrSelection();
    }
  },

  /**
   * Default event handler for the basic functionalities needed on mousedown:before
   * can be overridden to do something different.
   * Scope of this implementation is: verify the object is already selected when mousing down
   */
  _mouseDownHandlerBefore: function(options) {
    if (!this.canvas || !this.editable || (options.e.button && options.e.button !== 1)) {
      return;
    }
    // we want to avoid that an object that was selected and then becomes unselectable,
    // may trigger editing mode in some way.
    this.selected = this === this.canvas._activeObject;
    // text dragging logic
    var newSelection = this.getSelectionStartFromPointer(options.e);
    this.__isDragging = this.isEditing && newSelection >= this.selectionStart && newSelection <= this.selectionEnd
      && this.selectionStart < this.selectionEnd;
  },

  /**
   * Initializes "mousedown" event handler
   */
  initMousedownHandler: function() {
    this.on('mousedown', this._mouseDownHandler);
    this.on('mousedown:before', this._mouseDownHandlerBefore);
  },

  /**
   * Initializes "mouseup" event handler
   */
  initMouseupHandler: function() {
    this.on('mouseup', this.mouseUpHandler);
  },

  /**
   * standard handler for mouse up, overridable
   * @private
   */
  mouseUpHandler: function (options) {
    // restore selection state after dragging
    if (this.__isDragging && !this.__dragStartFired) {
      // drag didn't occur, so we revert to click behavior
      this.__isDragging = false;
      this._mouseDownHandler(options);
    }
    this.__isDragging = this.__dragStartFired = false;

    this.__isMousedown = false;
    if (!this.editable ||
<<<<<<< HEAD
=======
      (this.group && !this.group.interactive) ||
>>>>>>> 5a65dece
      (options.transform && options.transform.actionPerformed) ||
      (options.e.button && options.e.button !== 1)) {
      return;
    }

    if (this.canvas) {
      var currentActive = this.canvas._activeObject;
      if (currentActive && currentActive !== this) {
        // avoid running this logic when there is an active object
        // this because is possible with shift click and fast clicks,
        // to rapidly deselect and reselect this object and trigger an enterEdit
        return;
      }
    }

    if (this.__lastSelected && !this.__corner) {
      this.selected = false;
      this.__lastSelected = false;
      this.enterEditing(options.e);
      if (this.selectionStart === this.selectionEnd) {
        this.initDelayedCursor(true);
      }
      else {
        this.renderCursorOrSelection();
      }
    }
    else {
      this.selected = true;
    }
  },

  /**
   * Changes cursor location in a text depending on passed pointer (x/y) object
   * @param {Event} e Event object
   */
  setCursorByClick: function(e) {
    var newSelection = this.getSelectionStartFromPointer(e),
        start = this.selectionStart, end = this.selectionEnd;
    if (e.shiftKey) {
      this.setSelectionStartEndWithShift(start, end, newSelection);
    }
    else {
      this.selectionStart = newSelection;
      this.selectionEnd = newSelection;
    }
    if (this.isEditing) {
      this._fireSelectionChanged();
      this._updateTextarea();
    }
  },

  /**
   * Returns index of a character corresponding to where an object was clicked
   * @param {Event} e Event object
   * @return {Number} Index of a character
   */
  getSelectionStartFromPointer: function(e) {
    var mouseOffset = this.getLocalPointer(e),
        prevWidth = 0,
        width = 0,
        height = 0,
        charIndex = 0,
        lineIndex = 0,
        lineLeftOffset,
        line;
    for (var i = 0, len = this._textLines.length; i < len; i++) {
      if (height <= mouseOffset.y) {
        height += this.getHeightOfLine(i) * this.scaleY;
        lineIndex = i;
        if (i > 0) {
          charIndex += this._textLines[i - 1].length + this.missingNewlineOffset(i - 1);
        }
      }
      else {
        break;
      }
    }
    lineLeftOffset = Math.abs(this._getLineLeftOffset(lineIndex));
    width = lineLeftOffset * this.scaleX;
    line = this._textLines[lineIndex];
    // handling of RTL: in order to get things work correctly,
    // we assume RTL writing is mirrored compared to LTR writing.
    // so in position detection we mirror the X offset, and when is time
    // of rendering it, we mirror it again.
    if (this.direction === 'rtl') {
      mouseOffset.x = this.width * this.scaleX - mouseOffset.x;
    }
    for (var j = 0, jlen = line.length; j < jlen; j++) {
      prevWidth = width;
      // i removed something about flipX here, check.
      width += this.__charBounds[lineIndex][j].kernedWidth * this.scaleX;
      if (width <= mouseOffset.x) {
        charIndex++;
      }
      else {
        break;
      }
    }
    return this._getNewSelectionStartFromOffset(mouseOffset, prevWidth, width, charIndex, jlen);
  },

  /**
   * @private
   */
  _getNewSelectionStartFromOffset: function(mouseOffset, prevWidth, width, index, jlen) {
    // we need Math.abs because when width is after the last char, the offset is given as 1, while is 0
    var distanceBtwLastCharAndCursor = mouseOffset.x - prevWidth,
        distanceBtwNextCharAndCursor = width - mouseOffset.x,
        offset = distanceBtwNextCharAndCursor > distanceBtwLastCharAndCursor ||
          distanceBtwNextCharAndCursor < 0 ? 0 : 1,
        newSelectionStart = index + offset;
    // if object is horizontally flipped, mirror cursor location from the end
    if (this.flipX) {
      newSelectionStart = jlen - newSelectionStart;
    }

    if (newSelectionStart > this._text.length) {
      newSelectionStart = this._text.length;
    }

    return newSelectionStart;
  }
});<|MERGE_RESOLUTION|>--- conflicted
+++ resolved
@@ -165,10 +165,7 @@
 
     this.__isMousedown = false;
     if (!this.editable ||
-<<<<<<< HEAD
-=======
       (this.group && !this.group.interactive) ||
->>>>>>> 5a65dece
       (options.transform && options.transform.actionPerformed) ||
       (options.e.button && options.e.button !== 1)) {
       return;
