fabric.util.object.extend(fabric.IText.prototype, /** @lends fabric.IText.prototype */ {
  /**
   * Initializes "dbclick" event handler
   */
  initDoubleClickSimulation: function() {

    // for double click
    this.__lastClickTime = +new Date();

    // for triple click
    this.__lastLastClickTime = +new Date();

    this.__lastPointer = { };

    this.on('mousedown', this.onMouseDown);
  },

  /**
   * Default event handler to simulate triple click
   * @private
   */
  onMouseDown: function(options) {
    if (!this.canvas) {
      return;
    }
    this.__newClickTime = +new Date();
    var newPointer = options.pointer;
    if (this.isTripleClick(newPointer)) {
      this.fire('tripleclick', options);
      this._stopEvent(options.e);
    }
    this.__lastLastClickTime = this.__lastClickTime;
    this.__lastClickTime = this.__newClickTime;
    this.__lastPointer = newPointer;
    this.__lastIsEditing = this.isEditing;
    this.__lastSelected = this.selected;
  },

  isTripleClick: function(newPointer) {
    return this.__newClickTime - this.__lastClickTime < 500 &&
        this.__lastClickTime - this.__lastLastClickTime < 500 &&
        this.__lastPointer.x === newPointer.x &&
        this.__lastPointer.y === newPointer.y;
  },

  /**
   * @private
   */
  _stopEvent: function(e) {
    e.preventDefault && e.preventDefault();
    e.stopPropagation && e.stopPropagation();
  },

  /**
   * Initializes event handlers related to cursor or selection
   */
  initCursorSelectionHandlers: function() {
    this.initMousedownHandler();
    this.initMouseupHandler();
    this.initClicks();
  },

  /**
   * Default handler for double click, select a word
   */
  doubleClickHandler: function(options) {
    if (!this.isEditing) {
      return;
    }
    this.selectWord(this.getSelectionStartFromPointer(options.e));
  },

  /**
   * Default handler for triple click, select a line
   */
  tripleClickHandler: function(options) {
    if (!this.isEditing) {
      return;
    }
    this.selectLine(this.getSelectionStartFromPointer(options.e));
  },

  /**
   * Initializes double and triple click event handlers
   */
  initClicks: function() {
    this.on('mousedblclick', this.doubleClickHandler);
    this.on('tripleclick', this.tripleClickHandler);
  },

  /**
   * Default event handler for the basic functionalities needed on _mouseDown
   * can be overridden to do something different.
   * Scope of this implementation is: find the click position, set selectionStart
   * find selectionEnd, initialize the drawing of either cursor or selection area
   * initializing a mousedDown on a text area will cancel fabricjs knowledge of
   * current compositionMode. It will be set to false.
   */
  _mouseDownHandler: function(options) {
    if (!this.canvas || !this.editable || (options.e.button && options.e.button !== 1)) {
      return;
    }

    this.__isMousedown = true;

    if (this.selected) {
      this.inCompositionMode = false;
      this.setCursorByClick(options.e);
    }

    if (this.isEditing) {
      this.__selectionStartOnMouseDown = this.selectionStart;
      if (this.selectionStart === this.selectionEnd) {
        this.abortCursorAnimation();
      }
      this.renderCursorOrSelection();
    }
  },

  /**
   * Default event handler for the basic functionalities needed on mousedown:before
   * can be overridden to do something different.
   * Scope of this implementation is: verify the object is already selected when mousing down
   */
  _mouseDownHandlerBefore: function(options) {
    if (!this.canvas || !this.editable || (options.e.button && options.e.button !== 1)) {
      return;
    }
    // we want to avoid that an object that was selected and then becomes unselectable,
    // may trigger editing mode in some way.
    this.selected = this === this.canvas._activeObject;
  },

  /**
   * Initializes "mousedown" event handler
   */
  initMousedownHandler: function() {
    this.on('mousedown', this._mouseDownHandler);
    this.on('mousedown:before', this._mouseDownHandlerBefore);
  },

  /**
   * Initializes "mouseup" event handler
   */
  initMouseupHandler: function() {
    this.on('mouseup', this.mouseUpHandler);
  },

  /**
   * standard handler for mouse up, overridable
   * @private
   */
  mouseUpHandler: function(options) {
    this.__isMousedown = false;
    if (!this.editable ||
<<<<<<< HEAD
=======
      (this.group && !this.group.interactive) ||
>>>>>>> 06de045e
      (options.transform && options.transform.actionPerformed) ||
      (options.e.button && options.e.button !== 1)) {
      return;
    }

    if (this.canvas) {
      var currentActive = this.canvas._activeObject;
      if (currentActive && currentActive !== this) {
        // avoid running this logic when there is an active object
        // this because is possible with shift click and fast clicks,
        // to rapidly deselect and reselect this object and trigger an enterEdit
        return;
      }
    }

    if (this.__lastSelected && !this.__corner) {
      this.selected = false;
      this.__lastSelected = false;
      this.enterEditing(options.e);
      if (this.selectionStart === this.selectionEnd) {
        this.initDelayedCursor(true);
      }
      else {
        this.renderCursorOrSelection();
      }
    }
    else {
      this.selected = true;
    }
  },

  /**
   * Changes cursor location in a text depending on passed pointer (x/y) object
   * @param {Event} e Event object
   */
  setCursorByClick: function(e) {
    var newSelection = this.getSelectionStartFromPointer(e),
        start = this.selectionStart, end = this.selectionEnd;
    if (e.shiftKey) {
      this.setSelectionStartEndWithShift(start, end, newSelection);
    }
    else {
      this.selectionStart = newSelection;
      this.selectionEnd = newSelection;
    }
    if (this.isEditing) {
      this._fireSelectionChanged();
      this._updateTextarea();
    }
  },

  /**
   * Returns index of a character corresponding to where an object was clicked
   * @param {Event} e Event object
   * @return {Number} Index of a character
   */
  getSelectionStartFromPointer: function(e) {
    var mouseOffset = this.getLocalPointer(e),
        prevWidth = 0,
        width = 0,
        height = 0,
        charIndex = 0,
        lineIndex = 0,
        lineLeftOffset,
        line;
    for (var i = 0, len = this._textLines.length; i < len; i++) {
      if (height <= mouseOffset.y) {
        height += this.getHeightOfLine(i) * this.scaleY;
        lineIndex = i;
        if (i > 0) {
          charIndex += this._textLines[i - 1].length + this.missingNewlineOffset(i - 1);
        }
      }
      else {
        break;
      }
    }
    lineLeftOffset = Math.abs(this._getLineLeftOffset(lineIndex));
    width = lineLeftOffset * this.scaleX;
    line = this._textLines[lineIndex];
    // handling of RTL: in order to get things work correctly,
    // we assume RTL writing is mirrored compared to LTR writing.
    // so in position detection we mirror the X offset, and when is time
    // of rendering it, we mirror it again.
    if (this.direction === 'rtl') {
      mouseOffset.x = this.width * this.scaleX - mouseOffset.x;
    }
    for (var j = 0, jlen = line.length; j < jlen; j++) {
      prevWidth = width;
      // i removed something about flipX here, check.
      width += this.__charBounds[lineIndex][j].kernedWidth * this.scaleX;
      if (width <= mouseOffset.x) {
        charIndex++;
      }
      else {
        break;
      }
    }
    return this._getNewSelectionStartFromOffset(mouseOffset, prevWidth, width, charIndex, jlen);
  },

  /**
   * @private
   */
  _getNewSelectionStartFromOffset: function(mouseOffset, prevWidth, width, index, jlen) {
    // we need Math.abs because when width is after the last char, the offset is given as 1, while is 0
    var distanceBtwLastCharAndCursor = mouseOffset.x - prevWidth,
        distanceBtwNextCharAndCursor = width - mouseOffset.x,
        offset = distanceBtwNextCharAndCursor > distanceBtwLastCharAndCursor ||
          distanceBtwNextCharAndCursor < 0 ? 0 : 1,
        newSelectionStart = index + offset;
    // if object is horizontally flipped, mirror cursor location from the end
    if (this.flipX) {
      newSelectionStart = jlen - newSelectionStart;
    }

    if (newSelectionStart > this._text.length) {
      newSelectionStart = this._text.length;
    }

    return newSelectionStart;
  }
});<|MERGE_RESOLUTION|>--- conflicted
+++ resolved
@@ -153,10 +153,7 @@
   mouseUpHandler: function(options) {
     this.__isMousedown = false;
     if (!this.editable ||
-<<<<<<< HEAD
-=======
       (this.group && !this.group.interactive) ||
->>>>>>> 06de045e
       (options.transform && options.transform.actionPerformed) ||
       (options.e.button && options.e.button !== 1)) {
       return;
