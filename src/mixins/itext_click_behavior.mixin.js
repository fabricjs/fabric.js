--- conflicted
+++ resolved
@@ -185,10 +185,7 @@
         charIndex = 0,
         newSelectionStart,
         line;
-<<<<<<< HEAD
-=======
-
->>>>>>> 8a48598c
+
     for (var i = 0, len = this._textLines.length; i < len; i++) {
       line = this._textLines[i].split('');
       height += this._getHeightOfLine(this.ctx, i) * this.scaleY;
@@ -200,11 +197,7 @@
 
       if (this.flipX) {
         // when oject is horizontally flipped we reverse chars
-<<<<<<< HEAD
-        this._textLines[i] = line.reverse().join('');
-=======
         this._textLines[i] = line.split('').reverse().join('');
->>>>>>> 8a48598c
       }
 
       for (var j = 0, jlen = line.length; j < jlen; j++) {
