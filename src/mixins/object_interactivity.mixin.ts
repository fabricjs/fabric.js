--- conflicted
+++ resolved
@@ -157,21 +157,12 @@
     drawBorders: function (ctx, options, styleOverride) {
       var size;
       if ((styleOverride && styleOverride.forActiveSelection) || this.group) {
-<<<<<<< HEAD
-        var bbox = fabric.util.sizeAfterTransform(this.width, this.height, options),
-            strokeFactor = this.strokeUniform ?
-              new Point(0, 0).scalarAddEquals(this.canvas.getZoom()) :
-              new Point(options.scaleX, options.scaleY),
-            stroke = strokeFactor.scalarMultiplyEquals(this.strokeWidth);
-        size = bbox.addEquals(stroke).scalarAddEquals(this.borderScaleFactor);
-=======
         const bbox = fabric.util.sizeAfterTransform(this.width, this.height, options),
           stroke = (this.strokeUniform ?
             new Point().scalarAdd(this.canvas.getZoom()) :
             new Point(options.scaleX, options.scaleY))
             .scalarMultiply(this.strokeWidth);
         size = bbox.add(stroke).scalarAdd(this.borderScaleFactor);
->>>>>>> 009ff160
       }
       else {
         size = this._calculateCurrentDimensions().scalarAdd(this.borderScaleFactor);
