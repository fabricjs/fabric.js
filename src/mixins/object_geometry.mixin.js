--- conflicted
+++ resolved
@@ -571,18 +571,11 @@
       return lineCoords;
     },
 
-<<<<<<< HEAD
-    calcOCoords: function() {
-      var vpt = this.getViewportTransform(),
-          tMatrix = this._calcTranslateMatrix(true),
-          rMatrix = this._calcRotateMatrix(true, !!this.group),
-=======
     calcOCoords: function () {
       var vpt = this.getViewportTransform(),
           center = this.getCenterPoint(),
           tMatrix = [1, 0, 0, 1, center.x, center.y],
           rMatrix = util.calcRotateMatrix({ angle: this.getTotalAngle() - (!!this.group && this.flipX ? 180 : 0) }),
->>>>>>> c33fe615
           positionMatrix = multiplyMatrices(tMatrix, rMatrix),
           startMatrix = multiplyMatrices(vpt, positionMatrix),
           finalMatrix = multiplyMatrices(startMatrix, [1 / vpt[0], 0, 0, 1 / vpt[3], 0, 0]),
@@ -650,30 +643,6 @@
       return this;
     },
 
-<<<<<<< HEAD
-    /**
-     * calculate rotation matrix of an object
-     * @param {boolean} [absolute] true means angle is measured relative to canvas, false means angle is measured relative to parent
-     * @return {Array} rotation matrix for the object
-     */
-    _calcRotateMatrix: function (absolute, accountForFlipping) {
-      var angle = absolute ? this.getTotalAngle() : this.angle;
-      accountForFlipping && this.flipX && (angle -= 180);
-      return util.calcRotateMatrix({ angle: angle });
-    },
-
-    /**
-     * calculate the translation matrix for an object transform
-     * @param {boolean} [absolute] true means translation is relative to canvas, false means relative to parent
-     * @return {Array} rotation matrix for the object
-     */
-    _calcTranslateMatrix: function(absolute) {
-      var center = absolute ? this.getCenterPoint() : this.getRelativeCenterPoint();
-      return [1, 0, 0, 1, center.x, center.y];
-    },
-
-=======
->>>>>>> c33fe615
     transformMatrixKey: function(skipGroup) {
       var sep = '_', prefix = '';
       if (!skipGroup && this.group) {
