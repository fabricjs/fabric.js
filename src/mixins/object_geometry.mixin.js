--- conflicted
+++ resolved
@@ -61,14 +61,6 @@
     matrixCache: null,
 
     /**
-<<<<<<< HEAD
-=======
-     * custom controls interface
-     * controls are added by default_controls.js
-     */
-    controls: { },
-
-    /**
      * @returns {number} x position according to object's {@link fabric.Object#originX} property in canvas coordinate plane
      */
     getX: function () {
@@ -176,7 +168,6 @@
     },
 
     /**
->>>>>>> fbb45817
      * return correct set of coordinates for intersection
      * this will return either aCoords or lineCoords.
      * @param {Boolean} absolute will return aCoords if true or lineCoords
