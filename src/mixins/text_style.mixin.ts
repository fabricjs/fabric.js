--- conflicted
+++ resolved
@@ -1,10 +1,6 @@
 import { FabricObject } from '../shapes/fabricObject.class';
 
-<<<<<<< HEAD
 export type TextStyleDeclaration = Record<string, any>;
-=======
-type TextStyleDeclaration = Record<string, any>;
->>>>>>> d02fbf04
 
 export type TextStyle = {
   [line: number | string]: { [char: number | string]: TextStyleDeclaration };
@@ -101,10 +97,7 @@
       letterCount = 0;
       for (const p2 in obj[p1]) {
         const styleObject = obj[p1][p2],
-<<<<<<< HEAD
-=======
           // TODO: this shouldn't be necessary anymore with modern browsers
->>>>>>> d02fbf04
           stylePropertyHasBeenSet = Object.prototype.hasOwnProperty.call(
             styleObject,
             property
