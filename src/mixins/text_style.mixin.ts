import { FabricObject } from '../shapes/fabricObject.class';

export type TextStyleDeclaration = Record<string, any>;

export type TextStyle = {
  [line: number | string]: { [char: number | string]: TextStyleDeclaration };
};

export abstract class TextStyleMixin extends FabricObject {
  abstract styles: TextStyle;
  protected abstract _textLines: string[][];
  protected abstract _forceClearCache: boolean;
  protected abstract _styleProperties: string[];
  abstract get2DCursorLocation(
    selectionStart: number,
    skipWrapping?: boolean
  ): { charIndex: number; lineIndex: number };

  /**
   * Returns true if object has no styling or no styling in a line
   * @param {Number} lineIndex , lineIndex is on wrapped lines.
   * @return {Boolean}
   */
  isEmptyStyles(lineIndex: number): boolean {
    if (!this.styles) {
      return true;
    }
    if (typeof lineIndex !== 'undefined' && !this.styles[lineIndex]) {
      return true;
    }
    const obj =
      typeof lineIndex === 'undefined'
        ? this.styles
        : { line: this.styles[lineIndex] };
    for (const p1 in obj) {
      for (const p2 in obj[p1]) {
        // eslint-disable-next-line no-unused-vars
        for (const p3 in obj[p1][p2]) {
          return false;
        }
      }
    }
    return true;
  }

  /**
   * Returns true if object has a style property or has it ina specified line
   * This function is used to detect if a text will use a particular property or not.
   * @param {String} property to check for
   * @param {Number} lineIndex to check the style on
   * @return {Boolean}
   */
  styleHas(property: string, lineIndex: number): boolean {
    if (!this.styles || !property || property === '') {
      return false;
    }
    if (typeof lineIndex !== 'undefined' && !this.styles[lineIndex]) {
      return false;
    }
    const obj =
      typeof lineIndex === 'undefined'
        ? this.styles
        : { 0: this.styles[lineIndex] };
    // eslint-disable-next-line
    for (const p1 in obj) {
      // eslint-disable-next-line
      for (const p2 in obj[p1]) {
        if (typeof obj[p1][p2][property] !== 'undefined') {
          return true;
        }
      }
    }
    return false;
  }

  /**
   * Check if characters in a text have a value for a property
   * whose value matches the textbox's value for that property.  If so,
   * the character-level property is deleted.  If the character
   * has no other properties, then it is also deleted.  Finally,
   * if the line containing that character has no other characters
   * then it also is deleted.
   *
   * @param {string} property The property to compare between characters and text.
   */
  cleanStyle(property: string) {
    if (!this.styles || !property || property === '') {
      return false;
    }
    const obj = this.styles;
    let stylesCount = 0,
      letterCount,
      stylePropertyValue,
      allStyleObjectPropertiesMatch = true,
      graphemeCount = 0;
    for (const p1 in obj) {
      letterCount = 0;
      for (const p2 in obj[p1]) {
        const styleObject = obj[p1][p2],
<<<<<<< HEAD
=======
          // TODO: this shouldn't be necessary anymore with modern browsers
>>>>>>> bfae2d6e
          stylePropertyHasBeenSet = Object.prototype.hasOwnProperty.call(
            styleObject,
            property
          );

        stylesCount++;

        if (stylePropertyHasBeenSet) {
          if (!stylePropertyValue) {
            stylePropertyValue = styleObject[property];
          } else if (styleObject[property] !== stylePropertyValue) {
            allStyleObjectPropertiesMatch = false;
          }

          if (styleObject[property] === this[property as keyof this]) {
            delete styleObject[property];
          }
        } else {
          allStyleObjectPropertiesMatch = false;
        }

        if (Object.keys(styleObject).length !== 0) {
          letterCount++;
        } else {
          delete obj[p1][p2];
        }
      }

      if (letterCount === 0) {
        delete obj[p1];
      }
    }
    // if every grapheme has the same style set then
    // delete those styles and set it on the parent
    for (let i = 0; i < this._textLines.length; i++) {
      graphemeCount += this._textLines[i].length;
    }
    if (allStyleObjectPropertiesMatch && stylesCount === graphemeCount) {
      this[property as keyof this] = stylePropertyValue;
      this.removeStyle(property);
    }
  }

  /**
   * Remove a style property or properties from all individual character styles
   * in a text object.  Deletes the character style object if it contains no other style
   * props.  Deletes a line style object if it contains no other character styles.
   *
   * @param {String} props The property to remove from character styles.
   */
  removeStyle(property: string) {
    if (!this.styles || !property || property === '') {
      return;
    }
    const obj = this.styles;
    let line, lineNum, charNum;
    for (lineNum in obj) {
      line = obj[lineNum];
      for (charNum in line) {
        delete line[charNum][property];
        if (Object.keys(line[charNum]).length === 0) {
          delete line[charNum];
        }
      }
      if (Object.keys(line).length === 0) {
        delete obj[lineNum];
      }
    }
  }

  private _extendStyles(index: number, styles: TextStyleDeclaration) {
    const { lineIndex, charIndex } = this.get2DCursorLocation(index);

    if (!this._getLineStyle(lineIndex)) {
      this._setLineStyle(lineIndex);
    }

    if (!this._getStyleDeclaration(lineIndex, charIndex)) {
      this._setStyleDeclaration(lineIndex, charIndex, {});
    }

    return Object.assign(
      this._getStyleDeclaration(lineIndex, charIndex) || {},
      styles
    );
  }

  /**
   * Gets style of a current selection/cursor (at the start position)
   * @param {Number} startIndex Start index to get styles at
   * @param {Number} endIndex End index to get styles at, if not specified startIndex + 1
   * @param {Boolean} [complete] get full style or not
   * @return {Array} styles an array with one, zero or more Style objects
   */
  getSelectionStyles(
    startIndex: number,
    endIndex?: number,
    complete?: boolean
  ) {
    const styles: TextStyleDeclaration[] = [];
    for (let i = startIndex; i < (endIndex || startIndex); i++) {
      styles.push(this.getStyleAtPosition(i, complete));
    }
    return styles;
  }

  /**
   * Gets style of a current selection/cursor position
   * @param {Number} position  to get styles at
   * @param {Boolean} [complete] full style if true
   * @return {Object} style Style object at a specified index
   * @private
   */
  getStyleAtPosition(position: number, complete?: boolean) {
    const { lineIndex, charIndex } = this.get2DCursorLocation(position);
    return (
      (complete
        ? this.getCompleteStyleDeclaration(lineIndex, charIndex)
        : this._getStyleDeclaration(lineIndex, charIndex)) || {}
    );
  }

  /**
   * Sets style of a current selection, if no selection exist, do not set anything.
   * @param {Object} styles Styles object
   * @param {Number} startIndex Start index to get styles at
   * @param {Number} [endIndex] End index to get styles at, if not specified startIndex + 1
   */
  setSelectionStyles(styles: object, startIndex: number, endIndex?: number) {
    for (let i = startIndex; i < (endIndex || startIndex); i++) {
      this._extendStyles(i, styles);
    }
    /* not included in _extendStyles to avoid clearing cache more than once */
    this._forceClearCache = true;
  }

  /**
   * get the reference, not a clone, of the style object for a given character
   * @param {Number} lineIndex
   * @param {Number} charIndex
   * @return {Object} style object
   */
  _getStyleDeclaration(lineIndex: number, charIndex: number) {
    const lineStyle = this.styles && this.styles[lineIndex];
    if (!lineStyle) {
      return null;
    }
    return lineStyle[charIndex];
  }

  /**
   * return a new object that contains all the style property for a character
   * the object returned is newly created
   * @param {Number} lineIndex of the line where the character is
   * @param {Number} charIndex position of the character on the line
   * @return {Object} style object
   */
  getCompleteStyleDeclaration(lineIndex: number, charIndex: number) {
    const style = this._getStyleDeclaration(lineIndex, charIndex) || {},
      styleObject: TextStyleDeclaration = {};
    for (let i = 0; i < this._styleProperties.length; i++) {
      const prop = this._styleProperties[i];
      styleObject[prop] =
        typeof style[prop] === 'undefined'
          ? this[prop as keyof this]
          : style[prop];
    }
    return styleObject;
  }

  /**
   * @param {Number} lineIndex
   * @param {Number} charIndex
   * @param {Object} style
   * @private
   */
  protected _setStyleDeclaration(
    lineIndex: number,
    charIndex: number,
    style: object
  ) {
    this.styles[lineIndex][charIndex] = style;
  }

  /**
   *
   * @param {Number} lineIndex
   * @param {Number} charIndex
   * @private
   */
  protected _deleteStyleDeclaration(lineIndex: number, charIndex: number) {
    delete this.styles[lineIndex][charIndex];
  }

  /**
   * @param {Number} lineIndex
   * @return {Boolean} if the line exists or not
   * @private
   */
  protected _getLineStyle(lineIndex: number): boolean {
    return !!this.styles[lineIndex];
  }

  /**
   * Set the line style to an empty object so that is initialized
   * @param {Number} lineIndex
   * @private
   */
  protected _setLineStyle(lineIndex: number) {
    this.styles[lineIndex] = {};
  }

  protected _deleteLineStyle(lineIndex: number) {
    delete this.styles[lineIndex];
  }
}<|MERGE_RESOLUTION|>--- conflicted
+++ resolved
@@ -97,10 +97,7 @@
       letterCount = 0;
       for (const p2 in obj[p1]) {
         const styleObject = obj[p1][p2],
-<<<<<<< HEAD
-=======
           // TODO: this shouldn't be necessary anymore with modern browsers
->>>>>>> bfae2d6e
           stylePropertyHasBeenSet = Object.prototype.hasOwnProperty.call(
             styleObject,
             property
