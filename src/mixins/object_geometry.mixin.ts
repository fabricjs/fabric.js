--- conflicted
+++ resolved
@@ -1,8 +1,6 @@
 //@ts-nocheck
-<<<<<<< HEAD
+
 import { Intersection } from '../intersection.class';
-=======
->>>>>>> 009ff160
 import { Point } from '../point.class';
 
 (function(global) {
@@ -717,11 +715,7 @@
      * @returns {Point} dimensions
      */
     _getNonTransformedDimensions: function() {
-<<<<<<< HEAD
-      return new Point(this.width, this.height).scalarAddEquals(this.strokeWidth);
-=======
       return new Point(this.width, this.height).scalarAdd(this.strokeWidth);
->>>>>>> 009ff160
     },
 
     /**
