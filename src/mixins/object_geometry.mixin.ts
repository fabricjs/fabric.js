--- conflicted
+++ resolved
@@ -291,17 +291,10 @@
    * @param {Boolean} [calculate] use coordinates of current position instead of calculating them
    * @return {Boolean} true if object intersects with another object
    */
-<<<<<<< HEAD
-  intersectsWithObject<T extends ObjectGeometry>(
-    other: T,
-    absolute?: boolean,
-    calculate?: boolean
-=======
   intersectsWithObject(
     other: ObjectGeometry,
     absolute = false,
     calculate = false
->>>>>>> c0b7c1ca
   ): boolean {
     const intersection = Intersection.intersectPolygonPolygon(
       this.getCoords(absolute, calculate),
@@ -323,17 +316,10 @@
    * @param {Boolean} [calculate] use coordinates of current position instead of store ones
    * @return {Boolean} true if object is fully contained within area of another object
    */
-<<<<<<< HEAD
-  isContainedWithinObject<T extends ObjectGeometry>(
-    other: T,
-    absolute?: boolean,
-    calculate?: boolean
-=======
   isContainedWithinObject(
     other: ObjectGeometry,
     absolute = false,
     calculate = false
->>>>>>> c0b7c1ca
   ): boolean {
     const points = this.getCoords(absolute, calculate),
       otherCoords = absolute ? other.aCoords : other.lineCoords,
