--- conflicted
+++ resolved
@@ -1,10 +1,7 @@
 import { fabric } from '../../HEADER';
 import type { FabricObject } from '../shapes/fabricObject.class';
-<<<<<<< HEAD
+import type { Constructor } from '../typedefs';
 import { removeFromArray } from '../util/internals';
-=======
-import type { Constructor } from '../typedefs';
->>>>>>> 2ffac9af
 
 export function createCollectionMixin<TBase extends Constructor>(Base: TBase) {
   class Collection extends Base {
@@ -161,7 +158,6 @@
         return memo;
       }, 0);
     }
-<<<<<<< HEAD
 
     /**
      * Moves an object or the objects of a multiple selection
@@ -308,13 +304,10 @@
 
       return newIdx;
     }
-  };
-=======
   }
 
   // https://github.com/microsoft/TypeScript/issues/32080
   return Collection as typeof Collection & TBase;
->>>>>>> 2ffac9af
 }
 
 fabric.createCollectionMixin = createCollectionMixin;