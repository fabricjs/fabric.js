// @ts-nocheck

import type { Canvas } from '../canvas/canvas_events';
import { getEnv } from '../env';
import { ObjectEvents, TEvent, TPointerEvent } from '../EventTypeDefs';
import { Point } from '../point.class';
import type { FabricObject } from '../shapes/Object/Object';
import { Text } from '../shapes/text.class';
<<<<<<< HEAD
import { animate } from '../util/animation/animate';
import { TOnAnimationChangeCallback } from '../util/animation/types';
import type { ValueAnimation } from '../util/animation/ValueAnimation';
=======
>>>>>>> 8b102b7b
import { setStyle } from '../util/dom_style';
import { createCanvasElement } from '../util/misc/dom';
import { transformPoint } from '../util/misc/matrix';
import { TextStyleDeclaration } from './text_style.mixin';

// extend this regex to support non english languages
const reNonWord = /[ \n\.,;!\?\-]/;

export abstract class ITextBehaviorMixin<
  EventSpec extends ObjectEvents
> extends Text<EventSpec> {
  declare abstract isEditing: boolean;
  declare abstract cursorDelay: number;
  declare abstract selectionStart: number;
  declare abstract selectionEnd: number;
  declare abstract cursorDuration: number;
  declare abstract editable: boolean;
  declare abstract editingBorderColor: string;

  declare abstract compositionStart: number;
  declare abstract compositionEnd: number;

  declare abstract hiddenTextarea: HTMLTextAreaElement;

  /**
   * Helps determining when the text is in composition, so that the cursor
   * rendering is altered.
   */
  protected declare inCompositionMode: boolean;

  protected declare _reSpace: RegExp;
  private declare _currentTickState?: ValueAnimation;
  private declare _currentTickCompleteState?: ValueAnimation;
  protected declare _currentCursorOpacity: number;
  private declare _textBeforeEdit: string;
  protected declare __selectionStartOnMouseDown: number;
  private declare __dragImageDisposer: VoidFunction;
  private declare __dragStartFired: boolean;
  protected declare __isDragging: boolean;
  protected declare __dragStartSelection: {
    selectionStart: number;
    selectionEnd: number;
  };
  protected declare __isDraggingOver: boolean;
  protected declare selected: boolean;
  protected declare __lastSelected: boolean;
  protected declare cursorOffsetCache: { left?: number; top?: number };
  protected declare _savedProps: {
    hasControls: boolean;
    borderColor: string;
    lockMovementX: boolean;
    lockMovementY: boolean;
    selectable: boolean;
    hoverCursor: string | null;
    defaultCursor: string;
    moveCursor: CSSStyleDeclaration['cursor'];
  };
  protected declare _selectionDirection: 'left' | 'right' | null;

  abstract initHiddenTextarea(): void;
  abstract initCursorSelectionHandlers(): void;
  abstract initDoubleClickSimulation(): void;
  abstract _fireSelectionChanged(): void;
  abstract renderCursorOrSelection(): void;
  abstract getSelectionStartFromPointer(e: TPointerEvent): number;
  abstract _getCursorBoundaries(
    index: number,
    skipCaching: boolean
  ): {
    left: number;
    top: number;
    leftOffset: number;
    topOffset: number;
  };

  /**
   * Initializes all the interactive behavior of IText
   */
  initBehavior() {
    this.initCursorSelectionHandlers();
    this.initDoubleClickSimulation();
<<<<<<< HEAD
    this._tick = this._tick.bind(this);
    this._onTickComplete = this._onTickComplete.bind(this);
    this.mouseMoveHandler = this.mouseMoveHandler.bind(this);
=======
    this.updateSelectionOnMouseMove =
      this.updateSelectionOnMouseMove.bind(this);
>>>>>>> 8b102b7b
    this.dragEnterHandler = this.dragEnterHandler.bind(this);
    this.dragOverHandler = this.dragOverHandler.bind(this);
    this.dragLeaveHandler = this.dragLeaveHandler.bind(this);
    this.dragEndHandler = this.dragEndHandler.bind(this);
    this.dropHandler = this.dropHandler.bind(this);
    this.on('dragenter', this.dragEnterHandler);
    this.on('dragover', this.dragOverHandler);
    this.on('dragleave', this.dragLeaveHandler);
    this.on('dragend', this.dragEndHandler);
    this.on('drop', this.dropHandler);
  }

  onDeselect(options?: { e?: TPointerEvent; object?: FabricObject }) {
    this.isEditing && this.exitEditing();
    this.selected = false;
    return super.onDeselect(options);
  }

  /**
   * @private
   */
<<<<<<< HEAD
  _animateCursor({
    toValue,
    duration,
    delay,
    onComplete,
  }: {
    toValue: number;
    duration: number;
    delay?: number;
    onComplete?: TOnAnimationChangeCallback<number, void>;
  }) {
    return animate({
      startValue: this._currentCursorOpacity,
      endValue: toValue,
      duration,
      delay,
      onComplete,
      abort: () => {
        return (
          !this.canvas ||
          // we do not want to animate a selection, only cursor
          this.selectionStart !== this.selectionEnd
        );
=======
  _tick() {
    this._currentTickState = this._animateCursor(
      this,
      1,
      this.cursorDuration,
      '_onTickComplete'
    );
  }

  /**
   * @private
   */
  _animateCursor(obj, targetOpacity, duration, completeMethod) {
    const tickState = {
      isAborted: false,
      abort: function () {
        this.isAborted = true;
      },
    };

    obj._animate('_currentCursorOpacity', targetOpacity, {
      duration: duration,
      onComplete: function () {
        if (!tickState.isAborted) {
          obj[completeMethod]();
        }
      },
      onChange: function () {
        // we do not want to animate a selection, only cursor
        if (obj.canvas && obj.selectionStart === obj.selectionEnd) {
          obj.renderCursorOrSelection();
        }
>>>>>>> 8b102b7b
      },
      onChange: (value) => {
        this._currentCursorOpacity = value;
        this.renderCursorOrSelection();
      },
    });
  }

  private _tick(delay?: number) {
    this._currentTickState = this._animateCursor({
      toValue: 1,
      duration: this.cursorDuration,
      delay,
      onComplete: this._onTickComplete,
    });
  }

  private _onTickComplete() {
    this._currentTickCompleteState?.abort();
    this._currentTickCompleteState = this._animateCursor({
      toValue: 0,
      duration: this.cursorDuration / 2,
      delay: 100,
      onComplete: this._tick,
    });
  }

  /**
   * Initializes delayed cursor
   */
  initDelayedCursor(restart?: boolean) {
    this.abortCursorAnimation();
    this._tick(restart ? 0 : this.cursorDelay);
  }

  /**
   * Aborts cursor animation, clears all timeouts and clear textarea context if necessary
   */
  abortCursorAnimation() {
    let shouldClear = false;
    [this._currentTickState, this._currentTickCompleteState].forEach(
      (cursorAnimation) => {
        if (cursorAnimation && !cursorAnimation.isDone()) {
          shouldClear = true;
          cursorAnimation.abort();
        }
      }
    );

    this._currentCursorOpacity = 1;

    //  make sure we clear context even if instance is not editing
    if (shouldClear) {
      this.clearContextTop();
    }
  }

  restartCursorIfNeeded() {
    if (
      [this._currentTickState, this._currentTickCompleteState].some(
        (cursorAnimation) => !cursorAnimation || cursorAnimation.isDone()
      )
    ) {
      this.initDelayedCursor();
    }
  }

  /**
   * Selects entire text
   */
  selectAll() {
    this.selectionStart = 0;
    this.selectionEnd = this._text.length;
    this._fireSelectionChanged();
    this._updateTextarea();
    return this;
  }

  /**
   * Returns selected text
   * @return {String}
   */
  getSelectedText(): string {
    return this._text.slice(this.selectionStart, this.selectionEnd).join('');
  }

  /**
   * Find new selection index representing start of current word according to current selection index
   * @param {Number} startFrom Current selection index
   * @return {Number} New selection index
   */
  findWordBoundaryLeft(startFrom: number): number {
    let offset = 0,
      index = startFrom - 1;

    // remove space before cursor first
    if (this._reSpace.test(this._text[index])) {
      while (this._reSpace.test(this._text[index])) {
        offset++;
        index--;
      }
    }
    while (/\S/.test(this._text[index]) && index > -1) {
      offset++;
      index--;
    }

    return startFrom - offset;
  }

  /**
   * Find new selection index representing end of current word according to current selection index
   * @param {Number} startFrom Current selection index
   * @return {Number} New selection index
   */
  findWordBoundaryRight(startFrom: number): number {
    let offset = 0,
      index = startFrom;

    // remove space after cursor first
    if (this._reSpace.test(this._text[index])) {
      while (this._reSpace.test(this._text[index])) {
        offset++;
        index++;
      }
    }
    while (/\S/.test(this._text[index]) && index < this._text.length) {
      offset++;
      index++;
    }

    return startFrom + offset;
  }

  /**
   * Find new selection index representing start of current line according to current selection index
   * @param {Number} startFrom Current selection index
   * @return {Number} New selection index
   */
  findLineBoundaryLeft(startFrom: number): number {
    let offset = 0,
      index = startFrom - 1;

    while (!/\n/.test(this._text[index]) && index > -1) {
      offset++;
      index--;
    }

    return startFrom - offset;
  }

  /**
   * Find new selection index representing end of current line according to current selection index
   * @param {Number} startFrom Current selection index
   * @return {Number} New selection index
   */
  findLineBoundaryRight(startFrom: number): number {
    let offset = 0,
      index = startFrom;

    while (!/\n/.test(this._text[index]) && index < this._text.length) {
      offset++;
      index++;
    }

    return startFrom + offset;
  }

  /**
   * Finds index corresponding to beginning or end of a word
   * @param {Number} selectionStart Index of a character
   * @param {Number} direction 1 or -1
   * @return {Number} Index of the beginning or end of a word
   */
  searchWordBoundary(selectionStart: number, direction: number): number {
    const text = this._text;
    let index = this._reSpace.test(text[selectionStart])
        ? selectionStart - 1
        : selectionStart,
      _char = text[index];

    while (!reNonWord.test(_char) && index > 0 && index < text.length) {
      index += direction;
      _char = text[index];
    }
    if (reNonWord.test(_char)) {
      index += direction === 1 ? 0 : 1;
    }
    return index;
  }

  /**
   * Selects a word based on the index
   * @param {Number} selectionStart Index of a character
   */
  selectWord(selectionStart: number) {
    selectionStart = selectionStart || this.selectionStart;
    const newSelectionStart = this.searchWordBoundary(
        selectionStart,
        -1
      ) /* search backwards */,
      newSelectionEnd = this.searchWordBoundary(
        selectionStart,
        1
      ); /* search forward */

    this.selectionStart = newSelectionStart;
    this.selectionEnd = newSelectionEnd;
    this._fireSelectionChanged();
    this._updateTextarea();
    this.renderCursorOrSelection();
  }

  /**
   * Selects a line based on the index
   * @param {Number} selectionStart Index of a character
   */
  selectLine(selectionStart: number) {
    selectionStart = selectionStart || this.selectionStart;
    const newSelectionStart = this.findLineBoundaryLeft(selectionStart),
      newSelectionEnd = this.findLineBoundaryRight(selectionStart);

    this.selectionStart = newSelectionStart;
    this.selectionEnd = newSelectionEnd;
    this._fireSelectionChanged();
    this._updateTextarea();
    return this;
  }

  /**
   * Enters editing state
   */
  enterEditing(e) {
    if (this.isEditing || !this.editable) {
      return;
    }
    if (this.canvas) {
      this.canvas.calcOffset();
      this.canvas.textEditingManager.exitTextEditing();
    }

    this.isEditing = true;

    this.initHiddenTextarea(e);
    this.hiddenTextarea.focus();
    this.hiddenTextarea.value = this.text;
    this._updateTextarea();
    this._saveEditingProps();
    this._setEditingProps();
    this._textBeforeEdit = this.text;

    this._tick();
    this.fire('editing:entered');
    this._fireSelectionChanged();
    if (this.canvas) {
      this.canvas.fire('text:editing:entered', { target: this });
      this.canvas.requestRenderAll();
    }
  }

  /**
   * called by {@link canvas#textEditingManager}
   */
  updateSelectionOnMouseMove(e: TPointerEvent) {
    // regain focus
    getEnv().document.activeElement !== this.hiddenTextarea &&
      this.hiddenTextarea.focus();

    const newSelectionStart = this.getSelectionStartFromPointer(e),
      currentStart = this.selectionStart,
      currentEnd = this.selectionEnd;
    if (
      (newSelectionStart !== this.__selectionStartOnMouseDown ||
        currentStart === currentEnd) &&
      (currentStart === newSelectionStart || currentEnd === newSelectionStart)
    ) {
      return;
    }
    if (newSelectionStart > this.__selectionStartOnMouseDown) {
      this.selectionStart = this.__selectionStartOnMouseDown;
      this.selectionEnd = newSelectionStart;
    } else {
      this.selectionStart = newSelectionStart;
      this.selectionEnd = this.__selectionStartOnMouseDown;
    }
    if (
      this.selectionStart !== currentStart ||
      this.selectionEnd !== currentEnd
    ) {
      this._fireSelectionChanged();
      this._updateTextarea();
      this.renderCursorOrSelection();
    }
  }

  /**
   * Override to customize the drag image
   * https://developer.mozilla.org/en-US/docs/Web/API/DataTransfer/setDragImage
   * @param {DragEvent} e
   * @param {object} data
   * @param {number} data.selectionStart
   * @param {number} data.selectionEnd
   * @param {string} data.text
   * @param {string} data.value selected text
   */
  setDragImage(
    e: DragEvent,
    data: {
      selectionStart: number;
      selectionEnd: number;
      text: string;
      value: string;
    }
  ) {
    const t = this.calcTransformMatrix();
    const flipFactor = new Point(this.flipX ? -1 : 1, this.flipY ? -1 : 1);
    const boundaries = this._getCursorBoundaries(data.selectionStart);
    const selectionPosition = new Point(
      boundaries.left + boundaries.leftOffset,
      boundaries.top + boundaries.topOffset
    ).multiply(flipFactor);
    const pos = transformPoint(selectionPosition, t);
    const pointer = this.canvas.getPointer(e);
    const diff = pointer.subtract(pos);
    const enableRetinaScaling = this.canvas._isRetinaScaling();
    const retinaScaling = this.getCanvasRetinaScaling();
    const bbox = this.getBoundingRect(true);
    const correction = pos.subtract(new Point(bbox.left, bbox.top));
    const offset = correction.add(diff).scalarMultiply(retinaScaling);
    //  prepare instance for drag image snapshot by making all non selected text invisible
    const bgc = this.backgroundColor;
    const styles = object.clone(this.styles, true);
    delete this.backgroundColor;
    const styleOverride = {
      fill: 'transparent',
      textBackgroundColor: 'transparent',
    };
    this.setSelectionStyles(styleOverride, 0, data.selectionStart);
    this.setSelectionStyles(styleOverride, data.selectionEnd, data.text.length);
    let dragImage = this.toCanvasElement({
      enableRetinaScaling: enableRetinaScaling,
    });
    this.backgroundColor = bgc;
    this.styles = styles;
    //  handle retina scaling
    if (enableRetinaScaling && retinaScaling > 1) {
      const c = createCanvasElement();
      c.width = dragImage.width / retinaScaling;
      c.height = dragImage.height / retinaScaling;
      const ctx = c.getContext('2d');
      ctx.scale(1 / retinaScaling, 1 / retinaScaling);
      ctx.drawImage(dragImage, 0, 0);
      dragImage = c;
    }
    this.__dragImageDisposer && this.__dragImageDisposer();
    this.__dragImageDisposer = () => {
      dragImage.remove();
    };
    //  position drag image offsecreen
    setStyle(dragImage, {
      position: 'absolute',
      left: -dragImage.width + 'px',
      border: 'none',
    });
    getEnv().document.body.appendChild(dragImage);
    e.dataTransfer.setDragImage(dragImage, offset.x, offset.y);
  }

  /**
   * support native like text dragging
   * @private
   * @param {DragEvent} e
   * @returns {boolean} should handle event
   */
  onDragStart(e: DragEvent): boolean {
    this.__dragStartFired = true;
    if (this.__isDragging) {
      const selection = (this.__dragStartSelection = {
        selectionStart: this.selectionStart,
        selectionEnd: this.selectionEnd,
      });
      const value = this._text
        .slice(selection.selectionStart, selection.selectionEnd)
        .join('');
      const data = Object.assign({ text: this.text, value: value }, selection);
      e.dataTransfer.setData('text/plain', value);
      e.dataTransfer.setData(
        'application/fabric',
        JSON.stringify({
          value: value,
          styles: this.getSelectionStyles(
            selection.selectionStart,
            selection.selectionEnd,
            true
          ),
        })
      );
      e.dataTransfer.effectAllowed = 'copyMove';
      this.setDragImage(e, data);
    }
    this.abortCursorAnimation();
    return this.__isDragging;
  }

  /**
   * Override to customize drag and drop behavior
   * @public
   * @param {DragEvent} e
   * @returns {boolean}
   */
  canDrop(e: DragEvent): boolean {
    if (this.editable && !this.__corner) {
      if (this.__isDragging && this.__dragStartSelection) {
        //  drag source trying to drop over itself
        //  allow dropping only outside of drag start selection
        const index = this.getSelectionStartFromPointer(e);
        const dragStartSelection = this.__dragStartSelection;
        return (
          index < dragStartSelection.selectionStart ||
          index > dragStartSelection.selectionEnd
        );
      }
      return true;
    }
    return false;
  }

  /**
   * support native like text dragging
   * @private
   * @param {object} options
   * @param {DragEvent} options.e
   */
  dragEnterHandler({ e }: TEvent<DragEvent>) {
    const canDrop = !e.defaultPrevented && this.canDrop(e);
    if (!this.__isDraggingOver && canDrop) {
      this.__isDraggingOver = true;
    }
  }

  /**
   * support native like text dragging
   * @private
   * @param {object} options
   * @param {DragEvent} options.e
   */
  dragOverHandler({ e }: TEvent<DragEvent>) {
    const canDrop = !e.defaultPrevented && this.canDrop(e);
    if (!this.__isDraggingOver && canDrop) {
      this.__isDraggingOver = true;
    } else if (this.__isDraggingOver && !canDrop) {
      //  drop state has changed
      this.__isDraggingOver = false;
    }
    if (this.__isDraggingOver) {
      //  can be dropped, inform browser
      e.preventDefault();
      //  inform event subscribers
      options.canDrop = true;
      options.dropTarget = this;
      // find cursor under the drag part.
    }
  }

  /**
   * support native like text dragging
   * @private
   */
  dragLeaveHandler() {
    if (this.__isDraggingOver || this.__isDragging) {
      this.__isDraggingOver = false;
    }
  }

  /**
   * support native like text dragging
   * fired only on the drag source
   * handle changes to the drag source in case of a drop on another object or a cancellation
   * https://developer.mozilla.org/en-US/docs/Web/API/HTML_Drag_and_Drop_API/Drag_operations#finishing_a_drag
   * @private
   * @param {object} options
   * @param {DragEvent} options.e
   */
  dragEndHandler({ e }: TEvent<DragEvent>) {
    if (this.__isDragging && this.__dragStartFired) {
      //  once the drop event finishes we check if we need to change the drag source
      //  if the drag source received the drop we bail out
      if (this.__dragStartSelection) {
        const selectionStart = this.__dragStartSelection.selectionStart;
        const selectionEnd = this.__dragStartSelection.selectionEnd;
        const dropEffect = e.dataTransfer.dropEffect;
        if (dropEffect === 'none') {
          this.selectionStart = selectionStart;
          this.selectionEnd = selectionEnd;
          this._updateTextarea();
        } else {
          this.clearContextTop();
          if (dropEffect === 'move') {
            this.insertChars('', null, selectionStart, selectionEnd);
            this.selectionStart = this.selectionEnd = selectionStart;
            this.hiddenTextarea && (this.hiddenTextarea.value = this.text);
            this._updateTextarea();
            this.fire('changed', {
              index: selectionStart,
              action: 'dragend',
            });
            this.canvas.fire('text:changed', { target: this });
            this.canvas.requestRenderAll();
          }
          this.exitEditing();
          //  disable mouse up logic
          this.__lastSelected = false;
        }
      }
    }

    this.__dragImageDisposer && this.__dragImageDisposer();
    delete this.__dragImageDisposer;
    delete this.__dragStartSelection;
    this.__isDraggingOver = false;
  }

  /**
   * support native like text dragging
   *
   * Override the `text/plain | application/fabric` types of {@link DragEvent#dataTransfer}
   * in order to change the drop value or to customize styling respectively, by listening to the `drop:before` event
   * https://developer.mozilla.org/en-US/docs/Web/API/HTML_Drag_and_Drop_API/Drag_operations#performing_a_drop
   * @private
   * @param {object} options
   * @param {DragEvent} options.e
   */
  dropHandler({ e }: TEvent<DragEvent>) {
    const didDrop = e.defaultPrevented;
    this.__isDraggingOver = false;
    // inform browser that the drop has been accepted
    e.preventDefault();
    let insert = e.dataTransfer.getData('text/plain');
    if (insert && !didDrop) {
      let insertAt = this.getSelectionStartFromPointer(e);
      const data = e.dataTransfer.types.includes('application/fabric')
        ? JSON.parse(e.dataTransfer.getData('application/fabric'))
        : {};
      const styles = data.styles;
      const trailing = insert[Math.max(0, insert.length - 1)];
      const selectionStartOffset = 0;
      //  drag and drop in same instance
      if (this.__dragStartSelection) {
        const selectionStart = this.__dragStartSelection.selectionStart;
        const selectionEnd = this.__dragStartSelection.selectionEnd;
        if (insertAt > selectionStart && insertAt <= selectionEnd) {
          insertAt = selectionStart;
        } else if (insertAt > selectionEnd) {
          insertAt -= selectionEnd - selectionStart;
        }
        this.insertChars('', null, selectionStart, selectionEnd);
        // prevent `dragend` from handling event
        delete this.__dragStartSelection;
      }
      //  remove redundant line break
      if (
        this._reNewline.test(trailing) &&
        (this._reNewline.test(this._text[insertAt]) ||
          insertAt === this._text.length)
      ) {
        insert = insert.trimEnd();
      }
      //  inform subscribers
      options.didDrop = true;
      options.dropTarget = this;
      //  finalize
      this.insertChars(insert, styles, insertAt);
      // can this part be moved in an outside event? andrea to check.
      this.canvas.setActiveObject(this);
      this.enterEditing();
      this.selectionStart = Math.min(
        insertAt + selectionStartOffset,
        this._text.length
      );
      this.selectionEnd = Math.min(
        this.selectionStart + insert.length,
        this._text.length
      );
      this.hiddenTextarea && (this.hiddenTextarea.value = this.text);
      this._updateTextarea();
      this.fire('changed', {
        index: insertAt + selectionStartOffset,
        action: 'drop',
      });
      this.canvas.fire('text:changed', { target: this });
      this.canvas.contextTopDirty = true;
      this.canvas.requestRenderAll();
    }
  }

  /**
   * @private
   */
  _setEditingProps() {
    this.hoverCursor = 'text';

    if (this.canvas) {
      this.canvas.defaultCursor = this.canvas.moveCursor = 'text';
    }

    this.borderColor = this.editingBorderColor;
    this.hasControls = this.selectable = false;
    this.lockMovementX = this.lockMovementY = true;
  }

  /**
   * convert from textarea to grapheme indexes
   */
  fromStringToGraphemeSelection(start, end, text) {
    const smallerTextStart = text.slice(0, start),
      graphemeStart = this.graphemeSplit(smallerTextStart).length;
    if (start === end) {
      return { selectionStart: graphemeStart, selectionEnd: graphemeStart };
    }
    const smallerTextEnd = text.slice(start, end),
      graphemeEnd = this.graphemeSplit(smallerTextEnd).length;
    return {
      selectionStart: graphemeStart,
      selectionEnd: graphemeStart + graphemeEnd,
    };
  }

  /**
   * convert from fabric to textarea values
   */
  fromGraphemeToStringSelection(start, end, _text) {
    const smallerTextStart = _text.slice(0, start),
      graphemeStart = smallerTextStart.join('').length;
    if (start === end) {
      return { selectionStart: graphemeStart, selectionEnd: graphemeStart };
    }
    const smallerTextEnd = _text.slice(start, end),
      graphemeEnd = smallerTextEnd.join('').length;
    return {
      selectionStart: graphemeStart,
      selectionEnd: graphemeStart + graphemeEnd,
    };
  }

  /**
   * @private
   */
  _updateTextarea() {
    this.cursorOffsetCache = {};
    if (!this.hiddenTextarea) {
      return;
    }
    if (!this.inCompositionMode) {
      const newSelection = this.fromGraphemeToStringSelection(
        this.selectionStart,
        this.selectionEnd,
        this._text
      );
      this.hiddenTextarea.selectionStart = newSelection.selectionStart;
      this.hiddenTextarea.selectionEnd = newSelection.selectionEnd;
    }
    this.updateTextareaPosition();
  }

  /**
   * @private
   */
  updateFromTextArea() {
    if (!this.hiddenTextarea) {
      return;
    }
    this.cursorOffsetCache = {};
    this.text = this.hiddenTextarea.value;
    if (this._shouldClearDimensionCache()) {
      this.initDimensions();
      this.setCoords();
    }
    const newSelection = this.fromStringToGraphemeSelection(
      this.hiddenTextarea.selectionStart,
      this.hiddenTextarea.selectionEnd,
      this.hiddenTextarea.value
    );
    this.selectionEnd = this.selectionStart = newSelection.selectionEnd;
    if (!this.inCompositionMode) {
      this.selectionStart = newSelection.selectionStart;
    }
    this.updateTextareaPosition();
  }

  /**
   * @private
   */
  updateTextareaPosition() {
    if (this.selectionStart === this.selectionEnd) {
      const style = this._calcTextareaPosition();
      this.hiddenTextarea.style.left = style.left;
      this.hiddenTextarea.style.top = style.top;
    }
  }

  /**
   * @private
   * @return {Object} style contains style for hiddenTextarea
   */
  _calcTextareaPosition() {
    if (!this.canvas) {
      return { left: 1, top: 1 };
    }
    const desiredPosition = this.inCompositionMode
        ? this.compositionStart
        : this.selectionStart,
      boundaries = this._getCursorBoundaries(desiredPosition),
      cursorLocation = this.get2DCursorLocation(desiredPosition),
      lineIndex = cursorLocation.lineIndex,
      charIndex = cursorLocation.charIndex,
      charHeight =
        this.getValueOfPropertyAt(lineIndex, charIndex, 'fontSize') *
        this.lineHeight,
      leftOffset = boundaries.leftOffset,
      retinaScaling = this.getCanvasRetinaScaling(),
      upperCanvas = this.canvas.upperCanvasEl,
      upperCanvasWidth = upperCanvas.width / retinaScaling,
      upperCanvasHeight = upperCanvas.height / retinaScaling,
      maxWidth = upperCanvasWidth - charHeight,
      maxHeight = upperCanvasHeight - charHeight;

    const p = new Point(
      boundaries.left + leftOffset,
      boundaries.top + boundaries.topOffset + charHeight
    )
      .transform(this.calcTransformMatrix())
      .transform(this.canvas.viewportTransform)
      .multiply(
        new Point(
          upperCanvas.clientWidth / upperCanvasWidth,
          upperCanvas.clientHeight / upperCanvasHeight
        )
      );

    if (p.x < 0) {
      p.x = 0;
    }
    if (p.x > maxWidth) {
      p.x = maxWidth;
    }
    if (p.y < 0) {
      p.y = 0;
    }
    if (p.y > maxHeight) {
      p.y = maxHeight;
    }

    // add canvas offset on document
    p.x += this.canvas._offset.left;
    p.y += this.canvas._offset.top;

    return {
      left: p.x + 'px',
      top: p.y + 'px',
      fontSize: charHeight + 'px',
      charHeight: charHeight,
    };
  }

  /**
   * @private
   */
  _saveEditingProps() {
    this._savedProps = {
      hasControls: this.hasControls,
      borderColor: this.borderColor,
      lockMovementX: this.lockMovementX,
      lockMovementY: this.lockMovementY,
      hoverCursor: this.hoverCursor,
      selectable: this.selectable,
      defaultCursor: this.canvas && this.canvas.defaultCursor,
      moveCursor: this.canvas && this.canvas.moveCursor,
    };
  }

  /**
   * @private
   */
  _restoreEditingProps() {
    if (!this._savedProps) {
      return;
    }

    this.hoverCursor = this._savedProps.hoverCursor;
    this.hasControls = this._savedProps.hasControls;
    this.borderColor = this._savedProps.borderColor;
    this.selectable = this._savedProps.selectable;
    this.lockMovementX = this._savedProps.lockMovementX;
    this.lockMovementY = this._savedProps.lockMovementY;

    if (this.canvas) {
      this.canvas.defaultCursor = this._savedProps.defaultCursor;
      this.canvas.moveCursor = this._savedProps.moveCursor;
    }

    delete this._savedProps;
  }

  /**
   * runs the actual logic that exits from editing state, see {@link exitEditing}
   */
  protected _exitEditing() {
    const hiddenTextarea = this.hiddenTextarea;
    this.selected = false;
    this.isEditing = false;

    if (hiddenTextarea) {
      hiddenTextarea.blur && hiddenTextarea.blur();
      hiddenTextarea.parentNode &&
        hiddenTextarea.parentNode.removeChild(hiddenTextarea);
    }
    this.hiddenTextarea = null;
    this.abortCursorAnimation();
  }

  /**
   * Exits from editing state and fires relevant events
   */
  exitEditing() {
    const isTextChanged = this._textBeforeEdit !== this.text;
    this.selectionEnd = this.selectionStart;
    this._exitEditing();
    this._restoreEditingProps();
    if (this._shouldClearDimensionCache()) {
      this.initDimensions();
      this.setCoords();
    }
    this.fire('editing:exited');
    isTextChanged && this.fire('modified');
    if (this.canvas) {
      this.canvas.fire('text:editing:exited', { target: this });
      isTextChanged && this.canvas.fire('object:modified', { target: this });
    }
    return this;
  }

  /**
   * @private
   */
  _removeExtraneousStyles() {
    for (const prop in this.styles) {
      if (!this._textLines[prop]) {
        delete this.styles[prop];
      }
    }
  }

  /**
   * remove and reflow a style block from start to end.
   * @param {Number} start linear start position for removal (included in removal)
   * @param {Number} end linear end position for removal ( excluded from removal )
   */
  removeStyleFromTo(start: number, end: number) {
    let cursorStart = this.get2DCursorLocation(start, true),
      cursorEnd = this.get2DCursorLocation(end, true),
      lineStart = cursorStart.lineIndex,
      charStart = cursorStart.charIndex,
      lineEnd = cursorEnd.lineIndex,
      charEnd = cursorEnd.charIndex,
      i,
      styleObj;
    if (lineStart !== lineEnd) {
      // step1 remove the trailing of lineStart
      if (this.styles[lineStart]) {
        for (
          i = charStart;
          i < this._unwrappedTextLines[lineStart].length;
          i++
        ) {
          delete this.styles[lineStart][i];
        }
      }
      // step2 move the trailing of lineEnd to lineStart if needed
      if (this.styles[lineEnd]) {
        for (i = charEnd; i < this._unwrappedTextLines[lineEnd].length; i++) {
          styleObj = this.styles[lineEnd][i];
          if (styleObj) {
            this.styles[lineStart] || (this.styles[lineStart] = {});
            this.styles[lineStart][charStart + i - charEnd] = styleObj;
          }
        }
      }
      // step3 detects lines will be completely removed.
      for (i = lineStart + 1; i <= lineEnd; i++) {
        delete this.styles[i];
      }
      // step4 shift remaining lines.
      this.shiftLineStyles(lineEnd, lineStart - lineEnd);
    } else {
      // remove and shift left on the same line
      if (this.styles[lineStart]) {
        styleObj = this.styles[lineStart];
        let diff = charEnd - charStart,
          numericChar,
          _char;
        for (i = charStart; i < charEnd; i++) {
          delete styleObj[i];
        }
        for (_char in this.styles[lineStart]) {
          numericChar = parseInt(_char, 10);
          if (numericChar >= charEnd) {
            styleObj[numericChar - diff] = styleObj[_char];
            delete styleObj[_char];
          }
        }
      }
    }
  }

  /**
   * Shifts line styles up or down
   * @param {Number} lineIndex Index of a line
   * @param {Number} offset Can any number?
   */
  shiftLineStyles(lineIndex: number, offset: number) {
    const clonedStyles = Object.assign({}, this.styles);
    for (const line in this.styles) {
      const numericLine = parseInt(line, 10);
      if (numericLine > lineIndex) {
        this.styles[numericLine + offset] = clonedStyles[numericLine];
        if (!clonedStyles[numericLine - offset]) {
          delete this.styles[numericLine];
        }
      }
    }
  }

  /**
   * Handle insertion of more consecutive style lines for when one or more
   * newlines gets added to the text. Since current style needs to be shifted
   * first we shift the current style of the number lines needed, then we add
   * new lines from the last to the first.
   * @param {Number} lineIndex Index of a line
   * @param {Number} charIndex Index of a char
   * @param {Number} qty number of lines to add
   * @param {Array} copiedStyle Array of objects styles
   */
  insertNewlineStyleObject(
    lineIndex: number,
    charIndex: number,
    qty: number,
    copiedStyle
  ) {
    let currentCharStyle,
      newLineStyles = {},
      somethingAdded = false,
      isEndOfLine = this._unwrappedTextLines[lineIndex].length === charIndex;

    qty || (qty = 1);
    this.shiftLineStyles(lineIndex, qty);
    if (this.styles[lineIndex]) {
      currentCharStyle =
        this.styles[lineIndex][charIndex === 0 ? charIndex : charIndex - 1];
    }
    // we clone styles of all chars
    // after cursor onto the current line
    for (const index in this.styles[lineIndex]) {
      const numIndex = parseInt(index, 10);
      if (numIndex >= charIndex) {
        somethingAdded = true;
        newLineStyles[numIndex - charIndex] = this.styles[lineIndex][index];
        // remove lines from the previous line since they're on a new line now
        if (!(isEndOfLine && charIndex === 0)) {
          delete this.styles[lineIndex][index];
        }
      }
    }
    let styleCarriedOver = false;
    if (somethingAdded && !isEndOfLine) {
      // if is end of line, the extra style we copied
      // is probably not something we want
      this.styles[lineIndex + qty] = newLineStyles;
      styleCarriedOver = true;
    }
    if (styleCarriedOver) {
      // skip the last line of since we already prepared it.
      qty--;
    }
    // for the all the lines or all the other lines
    // we clone current char style onto the next (otherwise empty) line
    while (qty > 0) {
      if (copiedStyle && copiedStyle[qty - 1]) {
        this.styles[lineIndex + qty] = {
          0: Object.assign({}, copiedStyle[qty - 1]),
        };
      } else if (currentCharStyle) {
        this.styles[lineIndex + qty] = {
          0: Object.assign({}, currentCharStyle),
        };
      } else {
        delete this.styles[lineIndex + qty];
      }
      qty--;
    }
    this._forceClearCache = true;
  }

  /**
   * Inserts style object for a given line/char index
   * @param {Number} lineIndex Index of a line
   * @param {Number} charIndex Index of a char
   * @param {Number} quantity number Style object to insert, if given
   * @param {Array} copiedStyle array of style objects
   */
  insertCharStyleObject(
    lineIndex: number,
    charIndex: number,
    quantity: number,
    copiedStyle: TextStyleDeclaration[]
  ) {
    if (!this.styles) {
      this.styles = {};
    }
    const currentLineStyles = this.styles[lineIndex],
      currentLineStylesCloned = currentLineStyles
        ? Object.assign({}, currentLineStyles)
        : {};

    quantity || (quantity = 1);
    // shift all char styles by quantity forward
    // 0,1,2,3 -> (charIndex=2) -> 0,1,3,4 -> (insert 2) -> 0,1,2,3,4
    for (const index in currentLineStylesCloned) {
      const numericIndex = parseInt(index, 10);
      if (numericIndex >= charIndex) {
        currentLineStyles[numericIndex + quantity] =
          currentLineStylesCloned[numericIndex];
        // only delete the style if there was nothing moved there
        if (!currentLineStylesCloned[numericIndex - quantity]) {
          delete currentLineStyles[numericIndex];
        }
      }
    }
    this._forceClearCache = true;
    if (copiedStyle) {
      while (quantity--) {
        if (!Object.keys(copiedStyle[quantity]).length) {
          continue;
        }
        if (!this.styles[lineIndex]) {
          this.styles[lineIndex] = {};
        }
        this.styles[lineIndex][charIndex + quantity] = Object.assign(
          {},
          copiedStyle[quantity]
        );
      }
      return;
    }
    if (!currentLineStyles) {
      return;
    }
    const newStyle = currentLineStyles[charIndex ? charIndex - 1 : 1];
    while (newStyle && quantity--) {
      this.styles[lineIndex][charIndex + quantity] = Object.assign(
        {},
        newStyle
      );
    }
  }

  /**
   * Inserts style object(s)
   * @param {Array} insertedText Characters at the location where style is inserted
   * @param {Number} start cursor index for inserting style
   * @param {Array} [copiedStyle] array of style objects to insert.
   */
  insertNewStyleBlock(
    insertedText: string[],
    start: number,
    copiedStyle: TextStyleDeclaration[]
  ) {
    let cursorLoc = this.get2DCursorLocation(start, true),
      addedLines = [0],
      linesLength = 0;
    // get an array of how many char per lines are being added.
    for (var i = 0; i < insertedText.length; i++) {
      if (insertedText[i] === '\n') {
        linesLength++;
        addedLines[linesLength] = 0;
      } else {
        addedLines[linesLength]++;
      }
    }
    // for the first line copy the style from the current char position.
    if (addedLines[0] > 0) {
      this.insertCharStyleObject(
        cursorLoc.lineIndex,
        cursorLoc.charIndex,
        addedLines[0],
        copiedStyle
      );
      copiedStyle = copiedStyle && copiedStyle.slice(addedLines[0] + 1);
    }
    linesLength &&
      this.insertNewlineStyleObject(
        cursorLoc.lineIndex,
        cursorLoc.charIndex + addedLines[0],
        linesLength
      );
    for (var i = 1; i < linesLength; i++) {
      if (addedLines[i] > 0) {
        this.insertCharStyleObject(
          cursorLoc.lineIndex + i,
          0,
          addedLines[i],
          copiedStyle
        );
      } else if (copiedStyle) {
        // this test is required in order to close #6841
        // when a pasted buffer begins with a newline then
        // this.styles[cursorLoc.lineIndex + i] and copiedStyle[0]
        // may be undefined for some reason
        if (this.styles[cursorLoc.lineIndex + i] && copiedStyle[0]) {
          this.styles[cursorLoc.lineIndex + i][0] = copiedStyle[0];
        }
      }
      copiedStyle = copiedStyle && copiedStyle.slice(addedLines[i] + 1);
    }
    // we use i outside the loop to get it like linesLength
    if (addedLines[i] > 0) {
      this.insertCharStyleObject(
        cursorLoc.lineIndex + i,
        0,
        addedLines[i],
        copiedStyle
      );
    }
  }

  /**
   * Removes characters from start/end
   * start/end ar per grapheme position in _text array.
   *
   * @param {Number} start
   * @param {Number} end default to start + 1
   */
  removeChars(start: number, end: number) {
    if (typeof end === 'undefined') {
      end = start + 1;
    }
    this.removeStyleFromTo(start, end);
    this._text.splice(start, end - start);
    this.text = this._text.join('');
    this.set('dirty', true);
    if (this._shouldClearDimensionCache()) {
      this.initDimensions();
      this.setCoords();
    }
    this._removeExtraneousStyles();
  }

  /**
   * insert characters at start position, before start position.
   * start  equal 1 it means the text get inserted between actual grapheme 0 and 1
   * if style array is provided, it must be as the same length of text in graphemes
   * if end is provided and is bigger than start, old text is replaced.
   * start/end ar per grapheme position in _text array.
   *
   * @param {String} text text to insert
   * @param {Array} style array of style objects
   * @param {Number} start
   * @param {Number} end default to start + 1
   */
  insertChars(
    text: string,
    style: TextStyleDeclaration[],
    start: number,
    end: number
  ) {
    if (typeof end === 'undefined') {
      end = start;
    }
    if (end > start) {
      this.removeStyleFromTo(start, end);
    }
    const graphemes = this.graphemeSplit(text);
    this.insertNewStyleBlock(graphemes, start, style);
    this._text = [
      ...this._text.slice(0, start),
      ...graphemes,
      ...this._text.slice(end),
    ];
    this.text = this._text.join('');
    this.set('dirty', true);
    if (this._shouldClearDimensionCache()) {
      this.initDimensions();
      this.setCoords();
    }
    this._removeExtraneousStyles();
  }

  /**
   * Set the selectionStart and selectionEnd according to the new position of cursor
   * mimic the key - mouse navigation when shift is pressed.
   */
  setSelectionStartEndWithShift(start, end, newSelection) {
    if (newSelection <= start) {
      if (end === start) {
        this._selectionDirection = 'left';
      } else if (this._selectionDirection === 'right') {
        this._selectionDirection = 'left';
        this.selectionEnd = start;
      }
      this.selectionStart = newSelection;
    } else if (newSelection > start && newSelection < end) {
      if (this._selectionDirection === 'right') {
        this.selectionEnd = newSelection;
      } else {
        this.selectionStart = newSelection;
      }
    } else {
      // newSelection is > selection start and end
      if (end === start) {
        this._selectionDirection = 'right';
      } else if (this._selectionDirection === 'left') {
        this._selectionDirection = 'right';
        this.selectionStart = end;
      }
      this.selectionEnd = newSelection;
    }
  }
}<|MERGE_RESOLUTION|>--- conflicted
+++ resolved
@@ -6,12 +6,9 @@
 import { Point } from '../point.class';
 import type { FabricObject } from '../shapes/Object/Object';
 import { Text } from '../shapes/text.class';
-<<<<<<< HEAD
 import { animate } from '../util/animation/animate';
 import { TOnAnimationChangeCallback } from '../util/animation/types';
 import type { ValueAnimation } from '../util/animation/ValueAnimation';
-=======
->>>>>>> 8b102b7b
 import { setStyle } from '../util/dom_style';
 import { createCanvasElement } from '../util/misc/dom';
 import { transformPoint } from '../util/misc/matrix';
@@ -93,14 +90,10 @@
   initBehavior() {
     this.initCursorSelectionHandlers();
     this.initDoubleClickSimulation();
-<<<<<<< HEAD
     this._tick = this._tick.bind(this);
     this._onTickComplete = this._onTickComplete.bind(this);
-    this.mouseMoveHandler = this.mouseMoveHandler.bind(this);
-=======
     this.updateSelectionOnMouseMove =
       this.updateSelectionOnMouseMove.bind(this);
->>>>>>> 8b102b7b
     this.dragEnterHandler = this.dragEnterHandler.bind(this);
     this.dragOverHandler = this.dragOverHandler.bind(this);
     this.dragLeaveHandler = this.dragLeaveHandler.bind(this);
@@ -122,7 +115,6 @@
   /**
    * @private
    */
-<<<<<<< HEAD
   _animateCursor({
     toValue,
     duration,
@@ -146,40 +138,6 @@
           // we do not want to animate a selection, only cursor
           this.selectionStart !== this.selectionEnd
         );
-=======
-  _tick() {
-    this._currentTickState = this._animateCursor(
-      this,
-      1,
-      this.cursorDuration,
-      '_onTickComplete'
-    );
-  }
-
-  /**
-   * @private
-   */
-  _animateCursor(obj, targetOpacity, duration, completeMethod) {
-    const tickState = {
-      isAborted: false,
-      abort: function () {
-        this.isAborted = true;
-      },
-    };
-
-    obj._animate('_currentCursorOpacity', targetOpacity, {
-      duration: duration,
-      onComplete: function () {
-        if (!tickState.isAborted) {
-          obj[completeMethod]();
-        }
-      },
-      onChange: function () {
-        // we do not want to animate a selection, only cursor
-        if (obj.canvas && obj.selectionStart === obj.selectionEnd) {
-          obj.renderCursorOrSelection();
-        }
->>>>>>> 8b102b7b
       },
       onChange: (value) => {
         this._currentCursorOpacity = value;
