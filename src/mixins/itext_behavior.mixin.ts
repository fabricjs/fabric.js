// @ts-nocheck

import { fabric } from '../../HEADER';
import { Point } from '../point.class';
import { Text } from '../shapes/text.class';
import { TEvent, TPointerEvent } from '../typedefs';
import { setStyle } from '../util/dom_style';
import { removeFromArray } from '../util/internals';
import { createCanvasElement } from '../util/misc/dom';
import { transformPoint } from '../util/misc/matrix';
import { Canvas } from '../__types__';
import { TextStyleDeclaration } from './text_style.mixin';

// extend this regex to support non english languages
const reNonWord = /[ \n\.,;!\?\-]/;

export abstract class ITextBehaviorMixin extends Text {
  abstract isEditing: boolean;
  abstract cursorDelay: number;
  abstract selectionStart: number;
  abstract selectionEnd: number;
  abstract cursorDuration: number;
  abstract editable: boolean;
  abstract editingBorderColor: string;

  abstract compositionStart: number;
  abstract compositionEnd: number;

  abstract hiddenTextarea: HTMLTextAreaElement;

  /**
   * Helps determining when the text is in composition, so that the cursor
   * rendering is altered.
   */
  protected inCompositionMode: boolean;

  protected _reSpace: RegExp;
  private _currentTickState: { isAborted: boolean; abort: () => void };
  private _cursorTimeout1: number;
  private _cursorTimeout2: number;
  private _currentTickCompleteState: { isAborted: boolean; abort: () => void };
  protected _currentCursorOpacity: number;
  private _textBeforeEdit: string;
  protected __isMousedown: boolean;
  protected __selectionStartOnMouseDown: number;
  private __dragImageDisposer: VoidFunction;
  private __dragStartFired: boolean;
  protected __isDragging: boolean;
  protected __dragStartSelection: {
    selectionStart: number;
    selectionEnd: number;
  };
  protected __isDraggingOver: boolean;
  protected selected: boolean;
  protected __lastSelected: boolean;
  protected cursorOffsetCache: { left?: number; top?: number } = {};
  protected _savedProps: {
    hasControls: boolean;
    borderColor: string;
    lockMovementX: boolean;
    lockMovementY: boolean;
    selectable: boolean;
    hoverCursor: string | null;
    defaultCursor: string;
    moveCursor: string;
  };
  protected _selectionDirection: 'left' | 'right' | null;

  abstract initHiddenTextarea(): void;
  abstract initCursorSelectionHandlers(): void;
  abstract initDoubleClickSimulation(): void;
  abstract _fireSelectionChanged(): void;
  abstract renderCursorOrSelection(): void;
  abstract getSelectionStartFromPointer(e: TPointerEvent): number;
  abstract _getCursorBoundaries(
    index: number,
    skipCaching: boolean
  ): {
    left: number;
    top: number;
    leftOffset: number;
    topOffset: number;
  };

  /**
   * Initializes all the interactive behavior of IText
   */
  initBehavior() {
    this.initAddedHandler();
    this.initRemovedHandler();
    this.initCursorSelectionHandlers();
    this.initDoubleClickSimulation();
    this.mouseMoveHandler = this.mouseMoveHandler.bind(this);
    this.dragEnterHandler = this.dragEnterHandler.bind(this);
    this.dragOverHandler = this.dragOverHandler.bind(this);
    this.dragLeaveHandler = this.dragLeaveHandler.bind(this);
    this.dragEndHandler = this.dragEndHandler.bind(this);
    this.dropHandler = this.dropHandler.bind(this);
    this.on('dragenter', this.dragEnterHandler);
    this.on('dragover', this.dragOverHandler);
    this.on('dragleave', this.dragLeaveHandler);
    this.on('dragend', this.dragEndHandler);
    this.on('drop', this.dropHandler);
  }

  onDeselect() {
    this.isEditing && this.exitEditing();
    this.selected = false;
  }

  /**
   * Initializes "added" event handler
   */
  initAddedHandler() {
    this.on('added', (opt) => {
      //  make sure we listen to the canvas added event
      const canvas = opt.target;
      if (canvas) {
        if (!canvas._hasITextHandlers) {
          canvas._hasITextHandlers = true;
          this._initCanvasHandlers(canvas);
        }
        canvas._iTextInstances = canvas._iTextInstances || [];
        canvas._iTextInstances.push(this);
      }
    });
  }

  initRemovedHandler() {
    this.on('removed', (opt) => {
      //  make sure we listen to the canvas removed event
      const canvas = opt.target;
      if (canvas) {
        canvas._iTextInstances = canvas._iTextInstances || [];
        removeFromArray(canvas._iTextInstances, this);
        if (canvas._iTextInstances.length === 0) {
          canvas._hasITextHandlers = false;
          this._removeCanvasHandlers(canvas);
        }
      }
    });
  }

  /**
   * register canvas event to manage exiting on other instances
   * @private
   */
  _initCanvasHandlers(canvas: Canvas) {
    canvas._mouseUpITextHandler = function () {
      if (canvas._iTextInstances) {
        canvas._iTextInstances.forEach((tObj) => {
          tObj.__isMousedown = false;
        });
      }
    };
    canvas.on('mouse:up', canvas._mouseUpITextHandler);
  }

  /**
   * remove canvas event to manage exiting on other instances
   * @private
   */
  _removeCanvasHandlers(canvas: Canvas) {
    canvas.off('mouse:up', canvas._mouseUpITextHandler);
  }

  /**
   * @private
   */
  _tick() {
    this._currentTickState = this._animateCursor(
      this,
      1,
      this.cursorDuration,
      '_onTickComplete'
    );
  }

  /**
   * @private
   */
  _animateCursor(obj, targetOpacity, duration, completeMethod) {
    const tickState = {
      isAborted: false,
      abort: function () {
        this.isAborted = true;
      },
    };

    obj.animate('_currentCursorOpacity', targetOpacity, {
      duration: duration,
      onComplete: function () {
        if (!tickState.isAborted) {
          obj[completeMethod]();
        }
      },
      onChange: function () {
        // we do not want to animate a selection, only cursor
        if (obj.canvas && obj.selectionStart === obj.selectionEnd) {
          obj.renderCursorOrSelection();
        }
      },
      abort: function () {
        return tickState.isAborted;
      },
    });
    return tickState;
  }

  /**
   * @private
   */
  _onTickComplete() {
    if (this._cursorTimeout1) {
      clearTimeout(this._cursorTimeout1);
    }
    this._cursorTimeout1 = setTimeout(() => {
      this._currentTickCompleteState = this._animateCursor(
        this,
        0,
        this.cursorDuration / 2,
        '_tick'
      );
    }, 100);
  }

  /**
   * Initializes delayed cursor
   */
  initDelayedCursor(restart?: boolean) {
    const delay = restart ? 0 : this.cursorDelay;

    this.abortCursorAnimation();
    if (delay) {
      this._cursorTimeout2 = setTimeout(() => {
        this._tick();
      }, delay);
    } else {
      this._tick();
    }
  }

  /**
   * Aborts cursor animation, clears all timeouts and clear textarea context if necessary
   */
  abortCursorAnimation() {
    const shouldClear =
      this._currentTickState || this._currentTickCompleteState;
    this._currentTickState && this._currentTickState.abort();
    this._currentTickCompleteState && this._currentTickCompleteState.abort();

    clearTimeout(this._cursorTimeout1);
    clearTimeout(this._cursorTimeout2);

    this._currentCursorOpacity = 1;

    //  make sure we clear context even if instance is not editing
    if (shouldClear) {
      this.clearContextTop();
    }
  }

<<<<<<< HEAD
=======
  restartCursorIfNeeded() {
    if (
      !this._currentTickState ||
      this._currentTickState.isAborted ||
      !this._currentTickCompleteState ||
      this._currentTickCompleteState.isAborted
    ) {
      this.initDelayedCursor();
    }
  }

>>>>>>> bfae2d6e
  /**
   * Selects entire text
   */
  selectAll() {
    this.selectionStart = 0;
    this.selectionEnd = this._text.length;
    this._fireSelectionChanged();
    this._updateTextarea();
    return this;
  }

  /**
   * Returns selected text
   * @return {String}
   */
  getSelectedText(): string {
    return this._text.slice(this.selectionStart, this.selectionEnd).join('');
  }

  /**
   * Find new selection index representing start of current word according to current selection index
   * @param {Number} startFrom Current selection index
   * @return {Number} New selection index
   */
  findWordBoundaryLeft(startFrom: number): number {
    let offset = 0,
      index = startFrom - 1;

    // remove space before cursor first
    if (this._reSpace.test(this._text[index])) {
      while (this._reSpace.test(this._text[index])) {
        offset++;
        index--;
      }
    }
    while (/\S/.test(this._text[index]) && index > -1) {
      offset++;
      index--;
    }

    return startFrom - offset;
  }

  /**
   * Find new selection index representing end of current word according to current selection index
   * @param {Number} startFrom Current selection index
   * @return {Number} New selection index
   */
  findWordBoundaryRight(startFrom: number): number {
    let offset = 0,
      index = startFrom;

    // remove space after cursor first
    if (this._reSpace.test(this._text[index])) {
      while (this._reSpace.test(this._text[index])) {
        offset++;
        index++;
      }
    }
    while (/\S/.test(this._text[index]) && index < this._text.length) {
      offset++;
      index++;
    }

    return startFrom + offset;
  }

  /**
   * Find new selection index representing start of current line according to current selection index
   * @param {Number} startFrom Current selection index
   * @return {Number} New selection index
   */
  findLineBoundaryLeft(startFrom: number): number {
    let offset = 0,
      index = startFrom - 1;

    while (!/\n/.test(this._text[index]) && index > -1) {
      offset++;
      index--;
    }

    return startFrom - offset;
  }

  /**
   * Find new selection index representing end of current line according to current selection index
   * @param {Number} startFrom Current selection index
   * @return {Number} New selection index
   */
  findLineBoundaryRight(startFrom: number): number {
    let offset = 0,
      index = startFrom;

    while (!/\n/.test(this._text[index]) && index < this._text.length) {
      offset++;
      index++;
    }

    return startFrom + offset;
  }

  /**
   * Finds index corresponding to beginning or end of a word
   * @param {Number} selectionStart Index of a character
   * @param {Number} direction 1 or -1
   * @return {Number} Index of the beginning or end of a word
   */
  searchWordBoundary(selectionStart: number, direction: number): number {
    const text = this._text;
    let index = this._reSpace.test(text[selectionStart])
        ? selectionStart - 1
        : selectionStart,
      _char = text[index];

    while (!reNonWord.test(_char) && index > 0 && index < text.length) {
      index += direction;
      _char = text[index];
    }
    if (reNonWord.test(_char)) {
      index += direction === 1 ? 0 : 1;
    }
    return index;
  }

  /**
   * Selects a word based on the index
   * @param {Number} selectionStart Index of a character
   */
  selectWord(selectionStart: number) {
    selectionStart = selectionStart || this.selectionStart;
    const newSelectionStart = this.searchWordBoundary(
        selectionStart,
        -1
      ) /* search backwards */,
      newSelectionEnd = this.searchWordBoundary(
        selectionStart,
        1
      ); /* search forward */

    this.selectionStart = newSelectionStart;
    this.selectionEnd = newSelectionEnd;
    this._fireSelectionChanged();
    this._updateTextarea();
    this.renderCursorOrSelection();
  }

  /**
   * Selects a line based on the index
   * @param {Number} selectionStart Index of a character
   */
  selectLine(selectionStart: number) {
    selectionStart = selectionStart || this.selectionStart;
    const newSelectionStart = this.findLineBoundaryLeft(selectionStart),
      newSelectionEnd = this.findLineBoundaryRight(selectionStart);

    this.selectionStart = newSelectionStart;
    this.selectionEnd = newSelectionEnd;
    this._fireSelectionChanged();
    this._updateTextarea();
    return this;
  }

  /**
   * Enters editing state
   */
  enterEditing(e) {
    if (this.isEditing || !this.editable) {
      return;
    }
    if (this.canvas) {
      this.canvas.calcOffset();
      this.exitEditingOnOthers(this.canvas);
    }

    this.isEditing = true;

    this.initHiddenTextarea(e);
    this.hiddenTextarea.focus();
    this.hiddenTextarea.value = this.text;
    this._updateTextarea();
    this._saveEditingProps();
    this._setEditingProps();
    this._textBeforeEdit = this.text;

    this._tick();
    this.fire('editing:entered');
    this._fireSelectionChanged();
    if (!this.canvas) {
      return this;
    }
    this.canvas.fire('text:editing:entered', { target: this });
    this.initMouseMoveHandler();
    this.canvas.requestRenderAll();
    return this;
  }

  exitEditingOnOthers(canvas: Canvas) {
    if (canvas._iTextInstances) {
      canvas._iTextInstances.forEach((obj) => {
        obj.selected = false;
        if (obj.isEditing) {
          obj.exitEditing();
        }
      });
    }
  }

  /**
   * Initializes "mousemove" event handler
   */
  initMouseMoveHandler() {
    this.canvas.on('mouse:move', this.mouseMoveHandler);
  }

  /**
   * @private
   */
  mouseMoveHandler(options) {
    if (!this.__isMousedown || !this.isEditing) {
      return;
    }

    // regain focus
    fabric.document.activeElement !== this.hiddenTextarea &&
      this.hiddenTextarea.focus();

    const newSelectionStart = this.getSelectionStartFromPointer(options.e),
      currentStart = this.selectionStart,
      currentEnd = this.selectionEnd;
    if (
      (newSelectionStart !== this.__selectionStartOnMouseDown ||
        currentStart === currentEnd) &&
      (currentStart === newSelectionStart || currentEnd === newSelectionStart)
    ) {
      return;
    }
    if (newSelectionStart > this.__selectionStartOnMouseDown) {
      this.selectionStart = this.__selectionStartOnMouseDown;
      this.selectionEnd = newSelectionStart;
    } else {
      this.selectionStart = newSelectionStart;
      this.selectionEnd = this.__selectionStartOnMouseDown;
    }
    if (
      this.selectionStart !== currentStart ||
      this.selectionEnd !== currentEnd
    ) {
      this.restartCursorIfNeeded();
      this._fireSelectionChanged();
      this._updateTextarea();
      this.renderCursorOrSelection();
    }
  }

  /**
   * Override to customize the drag image
   * https://developer.mozilla.org/en-US/docs/Web/API/DataTransfer/setDragImage
   * @param {DragEvent} e
   * @param {object} data
   * @param {number} data.selectionStart
   * @param {number} data.selectionEnd
   * @param {string} data.text
   * @param {string} data.value selected text
   */
  setDragImage(
    e: DragEvent,
    data: {
      selectionStart: number;
      selectionEnd: number;
      text: string;
      value: string;
    }
  ) {
    const t = this.calcTransformMatrix();
    const flipFactor = new Point(this.flipX ? -1 : 1, this.flipY ? -1 : 1);
    const boundaries = this._getCursorBoundaries(data.selectionStart);
    const selectionPosition = new Point(
      boundaries.left + boundaries.leftOffset,
      boundaries.top + boundaries.topOffset
    ).multiply(flipFactor);
    const pos = transformPoint(selectionPosition, t);
    const pointer = this.canvas.getPointer(e);
    const diff = pointer.subtract(pos);
    const enableRetinaScaling = this.canvas._isRetinaScaling();
    const retinaScaling = this.canvas.getRetinaScaling();
    const bbox = this.getBoundingRect(true);
    const correction = pos.subtract(new Point(bbox.left, bbox.top));
    const offset = correction.add(diff).scalarMultiply(retinaScaling);
    //  prepare instance for drag image snapshot by making all non selected text invisible
    const bgc = this.backgroundColor;
    const styles = object.clone(this.styles, true);
    delete this.backgroundColor;
    const styleOverride = {
      fill: 'transparent',
      textBackgroundColor: 'transparent',
    };
    this.setSelectionStyles(styleOverride, 0, data.selectionStart);
    this.setSelectionStyles(styleOverride, data.selectionEnd, data.text.length);
    let dragImage = this.toCanvasElement({
      enableRetinaScaling: enableRetinaScaling,
    });
    this.backgroundColor = bgc;
    this.styles = styles;
    //  handle retina scaling
    if (enableRetinaScaling && retinaScaling > 1) {
      const c = createCanvasElement();
      c.width = dragImage.width / retinaScaling;
      c.height = dragImage.height / retinaScaling;
      const ctx = c.getContext('2d');
      ctx.scale(1 / retinaScaling, 1 / retinaScaling);
      ctx.drawImage(dragImage, 0, 0);
      dragImage = c;
    }
    this.__dragImageDisposer && this.__dragImageDisposer();
    this.__dragImageDisposer = () => {
      dragImage.remove();
    };
    //  position drag image offsecreen
    setStyle(dragImage, {
      position: 'absolute',
      left: -dragImage.width + 'px',
      border: 'none',
    });
    fabric.document.body.appendChild(dragImage);
    e.dataTransfer.setDragImage(dragImage, offset.x, offset.y);
  }

  /**
   * support native like text dragging
   * @private
   * @param {DragEvent} e
   * @returns {boolean} should handle event
   */
  onDragStart(e: DragEvent): boolean {
    this.__dragStartFired = true;
    if (this.__isDragging) {
      const selection = (this.__dragStartSelection = {
        selectionStart: this.selectionStart,
        selectionEnd: this.selectionEnd,
      });
      const value = this._text
        .slice(selection.selectionStart, selection.selectionEnd)
        .join('');
      const data = Object.assign({ text: this.text, value: value }, selection);
      e.dataTransfer.setData('text/plain', value);
      e.dataTransfer.setData(
        'application/fabric',
        JSON.stringify({
          value: value,
          styles: this.getSelectionStyles(
            selection.selectionStart,
            selection.selectionEnd,
            true
          ),
        })
      );
      e.dataTransfer.effectAllowed = 'copyMove';
      this.setDragImage(e, data);
    }
    this.abortCursorAnimation();
    return this.__isDragging;
  }

  /**
   * Override to customize drag and drop behavior
   * @public
   * @param {DragEvent} e
   * @returns {boolean}
   */
  canDrop(e: DragEvent): boolean {
    if (this.editable && !this.__corner) {
      if (this.__isDragging && this.__dragStartSelection) {
        //  drag source trying to drop over itself
        //  allow dropping only outside of drag start selection
        const index = this.getSelectionStartFromPointer(e);
        const dragStartSelection = this.__dragStartSelection;
        return (
          index < dragStartSelection.selectionStart ||
          index > dragStartSelection.selectionEnd
        );
      }
      return true;
    }
    return false;
  }

  /**
   * support native like text dragging
   * @private
   * @param {object} options
   * @param {DragEvent} options.e
   */
  dragEnterHandler({ e }: TEvent<DragEvent>) {
    const canDrop = !e.defaultPrevented && this.canDrop(e);
    if (!this.__isDraggingOver && canDrop) {
      this.__isDraggingOver = true;
    }
  }

  /**
   * support native like text dragging
   * @private
   * @param {object} options
   * @param {DragEvent} options.e
   */
  dragOverHandler({ e }: TEvent<DragEvent>) {
    const canDrop = !e.defaultPrevented && this.canDrop(e);
    if (!this.__isDraggingOver && canDrop) {
      this.__isDraggingOver = true;
    } else if (this.__isDraggingOver && !canDrop) {
      //  drop state has changed
      this.__isDraggingOver = false;
    }
    if (this.__isDraggingOver) {
      //  can be dropped, inform browser
      e.preventDefault();
      //  inform event subscribers
      options.canDrop = true;
      options.dropTarget = this;
      // find cursor under the drag part.
    }
  }

  /**
   * support native like text dragging
   * @private
   */
  dragLeaveHandler() {
    if (this.__isDraggingOver || this.__isDragging) {
      this.__isDraggingOver = false;
    }
  }

  /**
   * support native like text dragging
   * fired only on the drag source
   * handle changes to the drag source in case of a drop on another object or a cancellation
   * https://developer.mozilla.org/en-US/docs/Web/API/HTML_Drag_and_Drop_API/Drag_operations#finishing_a_drag
   * @private
   * @param {object} options
   * @param {DragEvent} options.e
   */
  dragEndHandler({ e }: TEvent<DragEvent>) {
    if (this.__isDragging && this.__dragStartFired) {
      //  once the drop event finishes we check if we need to change the drag source
      //  if the drag source received the drop we bail out
      if (this.__dragStartSelection) {
        const selectionStart = this.__dragStartSelection.selectionStart;
        const selectionEnd = this.__dragStartSelection.selectionEnd;
        const dropEffect = e.dataTransfer.dropEffect;
        if (dropEffect === 'none') {
          this.selectionStart = selectionStart;
          this.selectionEnd = selectionEnd;
          this._updateTextarea();
        } else {
          this.clearContextTop();
          if (dropEffect === 'move') {
            this.insertChars('', null, selectionStart, selectionEnd);
            this.selectionStart = this.selectionEnd = selectionStart;
            this.hiddenTextarea && (this.hiddenTextarea.value = this.text);
            this._updateTextarea();
            this.fire('changed', {
              index: selectionStart,
              action: 'dragend',
            });
            this.canvas.fire('text:changed', { target: this });
            this.canvas.requestRenderAll();
          }
          this.exitEditing();
          //  disable mouse up logic
          this.__lastSelected = false;
        }
      }
    }

    this.__dragImageDisposer && this.__dragImageDisposer();
    delete this.__dragImageDisposer;
    delete this.__dragStartSelection;
    this.__isDraggingOver = false;
  }

  /**
   * support native like text dragging
   *
   * Override the `text/plain | application/fabric` types of {@link DragEvent#dataTransfer}
   * in order to change the drop value or to customize styling respectively, by listening to the `drop:before` event
   * https://developer.mozilla.org/en-US/docs/Web/API/HTML_Drag_and_Drop_API/Drag_operations#performing_a_drop
   * @private
   * @param {object} options
   * @param {DragEvent} options.e
   */
  dropHandler({ e }: TEvent<DragEvent>) {
    const didDrop = e.defaultPrevented;
    this.__isDraggingOver = false;
    // inform browser that the drop has been accepted
    e.preventDefault();
    let insert = e.dataTransfer.getData('text/plain');
    if (insert && !didDrop) {
      let insertAt = this.getSelectionStartFromPointer(e);
      const data = e.dataTransfer.types.includes('application/fabric')
        ? JSON.parse(e.dataTransfer.getData('application/fabric'))
        : {};
      const styles = data.styles;
      const trailing = insert[Math.max(0, insert.length - 1)];
      const selectionStartOffset = 0;
      //  drag and drop in same instance
      if (this.__dragStartSelection) {
        const selectionStart = this.__dragStartSelection.selectionStart;
        const selectionEnd = this.__dragStartSelection.selectionEnd;
        if (insertAt > selectionStart && insertAt <= selectionEnd) {
          insertAt = selectionStart;
        } else if (insertAt > selectionEnd) {
          insertAt -= selectionEnd - selectionStart;
        }
        this.insertChars('', null, selectionStart, selectionEnd);
        // prevent `dragend` from handling event
        delete this.__dragStartSelection;
      }
      //  remove redundant line break
      if (
        this._reNewline.test(trailing) &&
        (this._reNewline.test(this._text[insertAt]) ||
          insertAt === this._text.length)
      ) {
        insert = insert.trimEnd();
      }
      //  inform subscribers
      options.didDrop = true;
      options.dropTarget = this;
      //  finalize
      this.insertChars(insert, styles, insertAt);
      // can this part be moved in an outside event? andrea to check.
      this.canvas.setActiveObject(this);
      this.enterEditing();
      this.selectionStart = Math.min(
        insertAt + selectionStartOffset,
        this._text.length
      );
      this.selectionEnd = Math.min(
        this.selectionStart + insert.length,
        this._text.length
      );
      this.hiddenTextarea && (this.hiddenTextarea.value = this.text);
      this._updateTextarea();
      this.fire('changed', {
        index: insertAt + selectionStartOffset,
        action: 'drop',
      });
      this.canvas.fire('text:changed', { target: this });
      this.canvas.contextTopDirty = true;
      this.canvas.requestRenderAll();
    }
  }

  /**
   * @private
   */
  _setEditingProps() {
    this.hoverCursor = 'text';

    if (this.canvas) {
      this.canvas.defaultCursor = this.canvas.moveCursor = 'text';
    }

    this.borderColor = this.editingBorderColor;
    this.hasControls = this.selectable = false;
    this.lockMovementX = this.lockMovementY = true;
  }

  /**
   * convert from textarea to grapheme indexes
   */
  fromStringToGraphemeSelection(start, end, text) {
    const smallerTextStart = text.slice(0, start),
      graphemeStart = this.graphemeSplit(smallerTextStart).length;
    if (start === end) {
      return { selectionStart: graphemeStart, selectionEnd: graphemeStart };
    }
    const smallerTextEnd = text.slice(start, end),
      graphemeEnd = this.graphemeSplit(smallerTextEnd).length;
    return {
      selectionStart: graphemeStart,
      selectionEnd: graphemeStart + graphemeEnd,
    };
  }

  /**
   * convert from fabric to textarea values
   */
  fromGraphemeToStringSelection(start, end, _text) {
    const smallerTextStart = _text.slice(0, start),
      graphemeStart = smallerTextStart.join('').length;
    if (start === end) {
      return { selectionStart: graphemeStart, selectionEnd: graphemeStart };
    }
    const smallerTextEnd = _text.slice(start, end),
      graphemeEnd = smallerTextEnd.join('').length;
    return {
      selectionStart: graphemeStart,
      selectionEnd: graphemeStart + graphemeEnd,
    };
  }

  /**
   * @private
   */
  _updateTextarea() {
    this.cursorOffsetCache = {};
    if (!this.hiddenTextarea) {
      return;
    }
    if (!this.inCompositionMode) {
      const newSelection = this.fromGraphemeToStringSelection(
        this.selectionStart,
        this.selectionEnd,
        this._text
      );
      this.hiddenTextarea.selectionStart = newSelection.selectionStart;
      this.hiddenTextarea.selectionEnd = newSelection.selectionEnd;
    }
    this.updateTextareaPosition();
  }

  /**
   * @private
   */
  updateFromTextArea() {
    if (!this.hiddenTextarea) {
      return;
    }
    this.cursorOffsetCache = {};
    this.text = this.hiddenTextarea.value;
    if (this._shouldClearDimensionCache()) {
      this.initDimensions();
      this.setCoords();
    }
    const newSelection = this.fromStringToGraphemeSelection(
      this.hiddenTextarea.selectionStart,
      this.hiddenTextarea.selectionEnd,
      this.hiddenTextarea.value
    );
    this.selectionEnd = this.selectionStart = newSelection.selectionEnd;
    if (!this.inCompositionMode) {
      this.selectionStart = newSelection.selectionStart;
    }
    this.updateTextareaPosition();
  }

  /**
   * @private
   */
  updateTextareaPosition() {
    if (this.selectionStart === this.selectionEnd) {
      const style = this._calcTextareaPosition();
      this.hiddenTextarea.style.left = style.left;
      this.hiddenTextarea.style.top = style.top;
    }
  }

  /**
   * @private
   * @return {Object} style contains style for hiddenTextarea
   */
  _calcTextareaPosition() {
    if (!this.canvas) {
      return { left: 1, top: 1 };
    }
    const desiredPosition = this.inCompositionMode
        ? this.compositionStart
        : this.selectionStart,
      boundaries = this._getCursorBoundaries(desiredPosition),
      cursorLocation = this.get2DCursorLocation(desiredPosition),
      lineIndex = cursorLocation.lineIndex,
      charIndex = cursorLocation.charIndex,
      charHeight =
        this.getValueOfPropertyAt(lineIndex, charIndex, 'fontSize') *
        this.lineHeight,
      leftOffset = boundaries.leftOffset,
      retinaScaling = this.canvas.getRetinaScaling(),
      upperCanvas = this.canvas.upperCanvasEl,
      upperCanvasWidth = upperCanvas.width / retinaScaling,
      upperCanvasHeight = upperCanvas.height / retinaScaling,
      maxWidth = upperCanvasWidth - charHeight,
      maxHeight = upperCanvasHeight - charHeight;

    const p = new Point(
      boundaries.left + leftOffset,
      boundaries.top + boundaries.topOffset + charHeight
    )
      .transform(this.calcTransformMatrix())
      .transform(this.canvas.viewportTransform)
      .multiply(
        new Point(
          upperCanvas.clientWidth / upperCanvasWidth,
          upperCanvas.clientHeight / upperCanvasHeight
        )
      );

    if (p.x < 0) {
      p.x = 0;
    }
    if (p.x > maxWidth) {
      p.x = maxWidth;
    }
    if (p.y < 0) {
      p.y = 0;
    }
    if (p.y > maxHeight) {
      p.y = maxHeight;
    }

    // add canvas offset on document
    p.x += this.canvas._offset.left;
    p.y += this.canvas._offset.top;

    return {
      left: p.x + 'px',
      top: p.y + 'px',
      fontSize: charHeight + 'px',
      charHeight: charHeight,
    };
  }

  /**
   * @private
   */
  _saveEditingProps() {
    this._savedProps = {
      hasControls: this.hasControls,
      borderColor: this.borderColor,
      lockMovementX: this.lockMovementX,
      lockMovementY: this.lockMovementY,
      hoverCursor: this.hoverCursor,
      selectable: this.selectable,
      defaultCursor: this.canvas && this.canvas.defaultCursor,
      moveCursor: this.canvas && this.canvas.moveCursor,
    };
  }

  /**
   * @private
   */
  _restoreEditingProps() {
    if (!this._savedProps) {
      return;
    }

    this.hoverCursor = this._savedProps.hoverCursor;
    this.hasControls = this._savedProps.hasControls;
    this.borderColor = this._savedProps.borderColor;
    this.selectable = this._savedProps.selectable;
    this.lockMovementX = this._savedProps.lockMovementX;
    this.lockMovementY = this._savedProps.lockMovementY;

    if (this.canvas) {
      this.canvas.defaultCursor = this._savedProps.defaultCursor;
      this.canvas.moveCursor = this._savedProps.moveCursor;
    }

    delete this._savedProps;
  }

  /**
   * Exits from editing state
   */
  exitEditing() {
    const isTextChanged = this._textBeforeEdit !== this.text;
    const hiddenTextarea = this.hiddenTextarea;
    this.selected = false;
    this.isEditing = false;

    this.selectionEnd = this.selectionStart;

    if (hiddenTextarea) {
      hiddenTextarea.blur && hiddenTextarea.blur();
      hiddenTextarea.parentNode &&
        hiddenTextarea.parentNode.removeChild(hiddenTextarea);
    }
    this.hiddenTextarea = null;
    this.abortCursorAnimation();
    this._restoreEditingProps();
    if (this._shouldClearDimensionCache()) {
      this.initDimensions();
      this.setCoords();
    }
    this.fire('editing:exited');
    isTextChanged && this.fire('modified');
    if (this.canvas) {
      this.canvas.off('mouse:move', this.mouseMoveHandler);
      this.canvas.fire('text:editing:exited', { target: this });
      isTextChanged && this.canvas.fire('object:modified', { target: this });
    }
    return this;
  }

  /**
   * @private
   */
  _removeExtraneousStyles() {
    for (const prop in this.styles) {
      if (!this._textLines[prop]) {
        delete this.styles[prop];
      }
    }
  }

  /**
   * remove and reflow a style block from start to end.
   * @param {Number} start linear start position for removal (included in removal)
   * @param {Number} end linear end position for removal ( excluded from removal )
   */
  removeStyleFromTo(start: number, end: number) {
    let cursorStart = this.get2DCursorLocation(start, true),
      cursorEnd = this.get2DCursorLocation(end, true),
      lineStart = cursorStart.lineIndex,
      charStart = cursorStart.charIndex,
      lineEnd = cursorEnd.lineIndex,
      charEnd = cursorEnd.charIndex,
      i,
      styleObj;
    if (lineStart !== lineEnd) {
      // step1 remove the trailing of lineStart
      if (this.styles[lineStart]) {
        for (
          i = charStart;
          i < this._unwrappedTextLines[lineStart].length;
          i++
        ) {
          delete this.styles[lineStart][i];
        }
      }
      // step2 move the trailing of lineEnd to lineStart if needed
      if (this.styles[lineEnd]) {
        for (i = charEnd; i < this._unwrappedTextLines[lineEnd].length; i++) {
          styleObj = this.styles[lineEnd][i];
          if (styleObj) {
            this.styles[lineStart] || (this.styles[lineStart] = {});
            this.styles[lineStart][charStart + i - charEnd] = styleObj;
          }
        }
      }
      // step3 detects lines will be completely removed.
      for (i = lineStart + 1; i <= lineEnd; i++) {
        delete this.styles[i];
      }
      // step4 shift remaining lines.
      this.shiftLineStyles(lineEnd, lineStart - lineEnd);
    } else {
      // remove and shift left on the same line
      if (this.styles[lineStart]) {
        styleObj = this.styles[lineStart];
        let diff = charEnd - charStart,
          numericChar,
          _char;
        for (i = charStart; i < charEnd; i++) {
          delete styleObj[i];
        }
        for (_char in this.styles[lineStart]) {
          numericChar = parseInt(_char, 10);
          if (numericChar >= charEnd) {
            styleObj[numericChar - diff] = styleObj[_char];
            delete styleObj[_char];
          }
        }
      }
    }
  }

  /**
   * Shifts line styles up or down
   * @param {Number} lineIndex Index of a line
   * @param {Number} offset Can any number?
   */
  shiftLineStyles(lineIndex: number, offset: number) {
    const clonedStyles = Object.assign({}, this.styles);
    for (const line in this.styles) {
      const numericLine = parseInt(line, 10);
      if (numericLine > lineIndex) {
        this.styles[numericLine + offset] = clonedStyles[numericLine];
        if (!clonedStyles[numericLine - offset]) {
          delete this.styles[numericLine];
        }
      }
    }
  }

<<<<<<< HEAD
  restartCursorIfNeeded() {
    if (
      !this._currentTickState ||
      this._currentTickState.isAborted ||
      !this._currentTickCompleteState ||
      this._currentTickCompleteState.isAborted
    ) {
      this.initDelayedCursor();
    }
  }

=======
>>>>>>> bfae2d6e
  /**
   * Handle insertion of more consecutive style lines for when one or more
   * newlines gets added to the text. Since current style needs to be shifted
   * first we shift the current style of the number lines needed, then we add
   * new lines from the last to the first.
   * @param {Number} lineIndex Index of a line
   * @param {Number} charIndex Index of a char
   * @param {Number} qty number of lines to add
   * @param {Array} copiedStyle Array of objects styles
   */
  insertNewlineStyleObject(
    lineIndex: number,
    charIndex: number,
    qty: number,
    copiedStyle
  ) {
    let currentCharStyle,
      newLineStyles = {},
      somethingAdded = false,
      isEndOfLine = this._unwrappedTextLines[lineIndex].length === charIndex;

    qty || (qty = 1);
    this.shiftLineStyles(lineIndex, qty);
    if (this.styles[lineIndex]) {
      currentCharStyle =
        this.styles[lineIndex][charIndex === 0 ? charIndex : charIndex - 1];
    }
    // we clone styles of all chars
    // after cursor onto the current line
    for (const index in this.styles[lineIndex]) {
      const numIndex = parseInt(index, 10);
      if (numIndex >= charIndex) {
        somethingAdded = true;
        newLineStyles[numIndex - charIndex] = this.styles[lineIndex][index];
        // remove lines from the previous line since they're on a new line now
        if (!(isEndOfLine && charIndex === 0)) {
          delete this.styles[lineIndex][index];
        }
      }
    }
    let styleCarriedOver = false;
    if (somethingAdded && !isEndOfLine) {
      // if is end of line, the extra style we copied
      // is probably not something we want
      this.styles[lineIndex + qty] = newLineStyles;
      styleCarriedOver = true;
    }
    if (styleCarriedOver) {
      // skip the last line of since we already prepared it.
      qty--;
    }
    // for the all the lines or all the other lines
    // we clone current char style onto the next (otherwise empty) line
    while (qty > 0) {
      if (copiedStyle && copiedStyle[qty - 1]) {
        this.styles[lineIndex + qty] = {
          0: Object.assign({}, copiedStyle[qty - 1]),
        };
      } else if (currentCharStyle) {
        this.styles[lineIndex + qty] = {
          0: Object.assign({}, currentCharStyle),
        };
      } else {
        delete this.styles[lineIndex + qty];
      }
      qty--;
    }
    this._forceClearCache = true;
  }

  /**
   * Inserts style object for a given line/char index
   * @param {Number} lineIndex Index of a line
   * @param {Number} charIndex Index of a char
   * @param {Number} quantity number Style object to insert, if given
   * @param {Array} copiedStyle array of style objects
   */
  insertCharStyleObject(
    lineIndex: number,
    charIndex: number,
    quantity: number,
    copiedStyle: TextStyleDeclaration[]
  ) {
    if (!this.styles) {
      this.styles = {};
    }
    const currentLineStyles = this.styles[lineIndex],
      currentLineStylesCloned = currentLineStyles
        ? Object.assign({}, currentLineStyles)
        : {};

    quantity || (quantity = 1);
    // shift all char styles by quantity forward
    // 0,1,2,3 -> (charIndex=2) -> 0,1,3,4 -> (insert 2) -> 0,1,2,3,4
    for (const index in currentLineStylesCloned) {
      const numericIndex = parseInt(index, 10);
      if (numericIndex >= charIndex) {
        currentLineStyles[numericIndex + quantity] =
          currentLineStylesCloned[numericIndex];
        // only delete the style if there was nothing moved there
        if (!currentLineStylesCloned[numericIndex - quantity]) {
          delete currentLineStyles[numericIndex];
        }
      }
    }
    this._forceClearCache = true;
    if (copiedStyle) {
      while (quantity--) {
        if (!Object.keys(copiedStyle[quantity]).length) {
          continue;
        }
        if (!this.styles[lineIndex]) {
          this.styles[lineIndex] = {};
        }
        this.styles[lineIndex][charIndex + quantity] = Object.assign(
          {},
          copiedStyle[quantity]
        );
      }
      return;
    }
    if (!currentLineStyles) {
      return;
    }
    const newStyle = currentLineStyles[charIndex ? charIndex - 1 : 1];
    while (newStyle && quantity--) {
      this.styles[lineIndex][charIndex + quantity] = Object.assign(
        {},
        newStyle
      );
    }
  }

  /**
   * Inserts style object(s)
   * @param {Array} insertedText Characters at the location where style is inserted
   * @param {Number} start cursor index for inserting style
   * @param {Array} [copiedStyle] array of style objects to insert.
   */
  insertNewStyleBlock(
    insertedText: string[],
    start: number,
    copiedStyle: TextStyleDeclaration[]
  ) {
    let cursorLoc = this.get2DCursorLocation(start, true),
      addedLines = [0],
      linesLength = 0;
    // get an array of how many char per lines are being added.
    for (var i = 0; i < insertedText.length; i++) {
      if (insertedText[i] === '\n') {
        linesLength++;
        addedLines[linesLength] = 0;
      } else {
        addedLines[linesLength]++;
      }
    }
    // for the first line copy the style from the current char position.
    if (addedLines[0] > 0) {
      this.insertCharStyleObject(
        cursorLoc.lineIndex,
        cursorLoc.charIndex,
        addedLines[0],
        copiedStyle
      );
      copiedStyle = copiedStyle && copiedStyle.slice(addedLines[0] + 1);
    }
    linesLength &&
      this.insertNewlineStyleObject(
        cursorLoc.lineIndex,
        cursorLoc.charIndex + addedLines[0],
        linesLength
      );
    for (var i = 1; i < linesLength; i++) {
      if (addedLines[i] > 0) {
        this.insertCharStyleObject(
          cursorLoc.lineIndex + i,
          0,
          addedLines[i],
          copiedStyle
        );
      } else if (copiedStyle) {
        // this test is required in order to close #6841
        // when a pasted buffer begins with a newline then
        // this.styles[cursorLoc.lineIndex + i] and copiedStyle[0]
        // may be undefined for some reason
        if (this.styles[cursorLoc.lineIndex + i] && copiedStyle[0]) {
          this.styles[cursorLoc.lineIndex + i][0] = copiedStyle[0];
        }
      }
      copiedStyle = copiedStyle && copiedStyle.slice(addedLines[i] + 1);
    }
    // we use i outside the loop to get it like linesLength
    if (addedLines[i] > 0) {
      this.insertCharStyleObject(
        cursorLoc.lineIndex + i,
        0,
        addedLines[i],
        copiedStyle
      );
    }
  }

  /**
   * Removes characters from start/end
   * start/end ar per grapheme position in _text array.
   *
   * @param {Number} start
   * @param {Number} end default to start + 1
   */
  removeChars(start: number, end: number) {
    if (typeof end === 'undefined') {
      end = start + 1;
    }
    this.removeStyleFromTo(start, end);
    this._text.splice(start, end - start);
    this.text = this._text.join('');
    this.set('dirty', true);
    if (this._shouldClearDimensionCache()) {
      this.initDimensions();
      this.setCoords();
    }
    this._removeExtraneousStyles();
  }

  /**
   * insert characters at start position, before start position.
   * start  equal 1 it means the text get inserted between actual grapheme 0 and 1
   * if style array is provided, it must be as the same length of text in graphemes
   * if end is provided and is bigger than start, old text is replaced.
   * start/end ar per grapheme position in _text array.
   *
   * @param {String} text text to insert
   * @param {Array} style array of style objects
   * @param {Number} start
   * @param {Number} end default to start + 1
   */
  insertChars(
    text: string,
    style: TextStyleDeclaration[],
    start: number,
    end: number
  ) {
    if (typeof end === 'undefined') {
      end = start;
    }
    if (end > start) {
      this.removeStyleFromTo(start, end);
    }
    const graphemes = this.graphemeSplit(text);
    this.insertNewStyleBlock(graphemes, start, style);
    this._text = [
      ...this._text.slice(0, start),
      ...graphemes,
      ...this._text.slice(end),
    ];
    this.text = this._text.join('');
    this.set('dirty', true);
    if (this._shouldClearDimensionCache()) {
      this.initDimensions();
      this.setCoords();
    }
    this._removeExtraneousStyles();
  }

  /**
   * Set the selectionStart and selectionEnd according to the new position of cursor
   * mimic the key - mouse navigation when shift is pressed.
   */
  setSelectionStartEndWithShift(start, end, newSelection) {
    if (newSelection <= start) {
      if (end === start) {
        this._selectionDirection = 'left';
      } else if (this._selectionDirection === 'right') {
        this._selectionDirection = 'left';
        this.selectionEnd = start;
      }
      this.selectionStart = newSelection;
    } else if (newSelection > start && newSelection < end) {
      if (this._selectionDirection === 'right') {
        this.selectionEnd = newSelection;
      } else {
        this.selectionStart = newSelection;
      }
    } else {
      // newSelection is > selection start and end
      if (end === start) {
        this._selectionDirection = 'right';
      } else if (this._selectionDirection === 'left') {
        this._selectionDirection = 'right';
        this.selectionStart = end;
      }
      this.selectionEnd = newSelection;
<<<<<<< HEAD
    }
  }

  setSelectionInBoundaries() {
    const length = this.text.length;
    if (this.selectionStart > length) {
      this.selectionStart = length;
    } else if (this.selectionStart < 0) {
      this.selectionStart = 0;
    }
    if (this.selectionEnd > length) {
      this.selectionEnd = length;
    } else if (this.selectionEnd < 0) {
      this.selectionEnd = 0;
=======
>>>>>>> bfae2d6e
    }
  }
}<|MERGE_RESOLUTION|>--- conflicted
+++ resolved
@@ -260,8 +260,6 @@
     }
   }
 
-<<<<<<< HEAD
-=======
   restartCursorIfNeeded() {
     if (
       !this._currentTickState ||
@@ -273,7 +271,6 @@
     }
   }
 
->>>>>>> bfae2d6e
   /**
    * Selects entire text
    */
@@ -1160,20 +1157,6 @@
     }
   }
 
-<<<<<<< HEAD
-  restartCursorIfNeeded() {
-    if (
-      !this._currentTickState ||
-      this._currentTickState.isAborted ||
-      !this._currentTickCompleteState ||
-      this._currentTickCompleteState.isAborted
-    ) {
-      this.initDelayedCursor();
-    }
-  }
-
-=======
->>>>>>> bfae2d6e
   /**
    * Handle insertion of more consecutive style lines for when one or more
    * newlines gets added to the text. Since current style needs to be shifted
@@ -1466,23 +1449,6 @@
         this.selectionStart = end;
       }
       this.selectionEnd = newSelection;
-<<<<<<< HEAD
-    }
-  }
-
-  setSelectionInBoundaries() {
-    const length = this.text.length;
-    if (this.selectionStart > length) {
-      this.selectionStart = length;
-    } else if (this.selectionStart < 0) {
-      this.selectionStart = 0;
-    }
-    if (this.selectionEnd > length) {
-      this.selectionEnd = length;
-    } else if (this.selectionEnd < 0) {
-      this.selectionEnd = 0;
-=======
->>>>>>> bfae2d6e
     }
   }
 }