// @ts-nocheck

import { getEnv } from '../env';
import { ObjectEvents, TEvent, TPointerEvent } from '../EventTypeDefs';
import { Point } from '../point.class';
import { Text } from '../shapes/text.class';
import { setStyle } from '../util/dom_style';
import { removeFromArray } from '../util/internals';
import { createCanvasElement } from '../util/misc/dom';
import { transformPoint } from '../util/misc/matrix';
import type { Canvas } from '../canvas/canvas_events';
import { TextStyleDeclaration } from './text_style.mixin';
import { TOnAnimationChangeCallback } from '../util/animation/types';
import type { ValueAnimation } from '../util/animation/ValueAnimation';
import { FabricObject } from '../shapes/Object/Object';

// extend this regex to support non english languages
const reNonWord = /[ \n\.,;!\?\-]/;

export abstract class ITextBehaviorMixin<
  EventSpec extends ObjectEvents
> extends Text<EventSpec> {
  declare abstract isEditing: boolean;
  declare abstract cursorDelay: number;
  declare abstract selectionStart: number;
  declare abstract selectionEnd: number;
  declare abstract cursorDuration: number;
  declare abstract editable: boolean;
  declare abstract editingBorderColor: string;

  declare abstract compositionStart: number;
  declare abstract compositionEnd: number;

  declare abstract hiddenTextarea: HTMLTextAreaElement;

  /**
   * Helps determining when the text is in composition, so that the cursor
   * rendering is altered.
   */
<<<<<<< HEAD
  protected inCompositionMode: boolean;

  protected _reSpace: RegExp;
  private _currentTickState?: ValueAnimation;
  private _currentTickCompleteState?: ValueAnimation;
  protected _currentCursorOpacity: number;
  private _textBeforeEdit: string;
  protected __isMousedown: boolean;
  protected __selectionStartOnMouseDown: number;
  private __dragImageDisposer: VoidFunction;
  private __dragStartFired: boolean;
  protected __isDragging: boolean;
  protected __dragStartSelection: {
=======
  protected declare inCompositionMode: boolean;

  protected declare _reSpace: RegExp;
  private declare _currentTickState: { isAborted: boolean; abort: () => void };
  private declare _cursorTimeout1: number;
  private declare _cursorTimeout2: number;
  private declare _currentTickCompleteState: {
    isAborted: boolean;
    abort: () => void;
  };
  protected declare _currentCursorOpacity: number;
  private declare _textBeforeEdit: string;
  protected declare __isMousedown: boolean;
  protected declare __selectionStartOnMouseDown: number;
  private declare __dragImageDisposer: VoidFunction;
  private declare __dragStartFired: boolean;
  protected declare __isDragging: boolean;
  protected declare __dragStartSelection: {
>>>>>>> fa697ac0
    selectionStart: number;
    selectionEnd: number;
  };
  protected declare __isDraggingOver: boolean;
  protected declare selected: boolean;
  protected declare __lastSelected: boolean;
  protected declare cursorOffsetCache: { left?: number; top?: number };
  protected declare _savedProps: {
    hasControls: boolean;
    borderColor: string;
    lockMovementX: boolean;
    lockMovementY: boolean;
    selectable: boolean;
    hoverCursor: string | null;
    defaultCursor: string;
    moveCursor: CSSStyleDeclaration['cursor'];
  };
  protected declare _selectionDirection: 'left' | 'right' | null;

  abstract initHiddenTextarea(): void;
  abstract initCursorSelectionHandlers(): void;
  abstract initDoubleClickSimulation(): void;
  abstract _fireSelectionChanged(): void;
  abstract renderCursorOrSelection(): void;
  abstract getSelectionStartFromPointer(e: TPointerEvent): number;
  abstract _getCursorBoundaries(
    index: number,
    skipCaching: boolean
  ): {
    left: number;
    top: number;
    leftOffset: number;
    topOffset: number;
  };

  /**
   * Initializes all the interactive behavior of IText
   */
  initBehavior() {
    this.initAddedHandler();
    this.initRemovedHandler();
    this.initCursorSelectionHandlers();
    this.initDoubleClickSimulation();
    this._tick = this._tick.bind(this);
    this._onTickComplete = this._onTickComplete.bind(this);
    this.mouseMoveHandler = this.mouseMoveHandler.bind(this);
    this.dragEnterHandler = this.dragEnterHandler.bind(this);
    this.dragOverHandler = this.dragOverHandler.bind(this);
    this.dragLeaveHandler = this.dragLeaveHandler.bind(this);
    this.dragEndHandler = this.dragEndHandler.bind(this);
    this.dropHandler = this.dropHandler.bind(this);
    this.on('dragenter', this.dragEnterHandler);
    this.on('dragover', this.dragOverHandler);
    this.on('dragleave', this.dragLeaveHandler);
    this.on('dragend', this.dragEndHandler);
    this.on('drop', this.dropHandler);
  }

  onDeselect(options?: {
    e?: TPointerEvent;
    object?: FabricObject<ObjectEvents>;
  }) {
    this.isEditing && this.exitEditing();
    this.selected = false;
    return super.onDeselect(options);
  }

  /**
   * Initializes "added" event handler
   */
  initAddedHandler() {
    this.on('added', (opt) => {
      //  make sure we listen to the canvas added event
      const canvas = opt.target;
      if (canvas) {
        if (!canvas._hasITextHandlers) {
          canvas._hasITextHandlers = true;
          this._initCanvasHandlers(canvas);
        }
        canvas._iTextInstances = canvas._iTextInstances || [];
        canvas._iTextInstances.push(this);
      }
    });
  }

  initRemovedHandler() {
    this.on('removed', (opt) => {
      //  make sure we listen to the canvas removed event
      const canvas = opt.target;
      if (canvas) {
        canvas._iTextInstances = canvas._iTextInstances || [];
        removeFromArray(canvas._iTextInstances, this);
        if (canvas._iTextInstances.length === 0) {
          canvas._hasITextHandlers = false;
          this._removeCanvasHandlers(canvas);
        }
      }
    });
  }

  /**
   * register canvas event to manage exiting on other instances
   * @private
   */
  _initCanvasHandlers(canvas: Canvas) {
    canvas._mouseUpITextHandler = function () {
      if (canvas._iTextInstances) {
        canvas._iTextInstances.forEach((tObj) => {
          tObj.__isMousedown = false;
        });
      }
    };
    canvas.on('mouse:up', canvas._mouseUpITextHandler);
  }

  /**
   * remove canvas event to manage exiting on other instances
   * @private
   */
  _removeCanvasHandlers(canvas: Canvas) {
    canvas.off('mouse:up', canvas._mouseUpITextHandler);
  }

  /**
   * @private
   */
  _animateCursor({
    toValue,
    duration,
    delay,
    onComplete,
  }: {
    toValue: number;
    duration: number;
    delay?: number;
    onComplete?: TOnAnimationChangeCallback<number, void>;
  }) {
    return this._animate('_currentCursorOpacity', toValue, {
      duration,
      delay,
      onComplete,
      abort: () => !this.canvas,
      onChange: () => {
        // we do not want to animate a selection, only cursor
        if (this.selectionStart === this.selectionEnd) {
          this.renderCursorOrSelection();
        }
      },
    });
  }

  private _tick(delay?: number) {
    this._currentTickState = this._animateCursor({
      toValue: 1,
      duration: this.cursorDuration,
      delay,
      onComplete: this._onTickComplete,
    });
  }

  private _onTickComplete() {
    this._currentTickCompleteState?.abort();
    this._currentTickCompleteState = this._animateCursor({
      toValue: 0,
      duration: this.cursorDuration / 2,
      delay: 100,
      onComplete: this._tick,
    });
  }

  /**
   * Initializes delayed cursor
   */
  initDelayedCursor(restart?: boolean) {
    this.abortCursorAnimation();
    this._tick(restart ? 0 : this.cursorDelay);
  }

  /**
   * Aborts cursor animation, clears all timeouts and clear textarea context if necessary
   */
  abortCursorAnimation() {
    let shouldClear = false;
    [this._currentTickState, this._currentTickCompleteState].forEach(
      (cursorAnimation) => {
        if (cursorAnimation && !cursorAnimation.isDone()) {
          shouldClear = true;
          cursorAnimation.abort();
        }
      }
    );

    this._currentCursorOpacity = 1;

    //  make sure we clear context even if instance is not editing
    if (shouldClear) {
      this.clearContextTop();
    }
  }

  restartCursorIfNeeded() {
    if (
      [this._currentTickState, this._currentTickCompleteState].some(
        (cursorAnimation) => !cursorAnimation || cursorAnimation.isDone()
      )
    ) {
      this.initDelayedCursor();
    }
  }

  /**
   * Selects entire text
   */
  selectAll() {
    this.selectionStart = 0;
    this.selectionEnd = this._text.length;
    this._fireSelectionChanged();
    this._updateTextarea();
    return this;
  }

  /**
   * Returns selected text
   * @return {String}
   */
  getSelectedText(): string {
    return this._text.slice(this.selectionStart, this.selectionEnd).join('');
  }

  /**
   * Find new selection index representing start of current word according to current selection index
   * @param {Number} startFrom Current selection index
   * @return {Number} New selection index
   */
  findWordBoundaryLeft(startFrom: number): number {
    let offset = 0,
      index = startFrom - 1;

    // remove space before cursor first
    if (this._reSpace.test(this._text[index])) {
      while (this._reSpace.test(this._text[index])) {
        offset++;
        index--;
      }
    }
    while (/\S/.test(this._text[index]) && index > -1) {
      offset++;
      index--;
    }

    return startFrom - offset;
  }

  /**
   * Find new selection index representing end of current word according to current selection index
   * @param {Number} startFrom Current selection index
   * @return {Number} New selection index
   */
  findWordBoundaryRight(startFrom: number): number {
    let offset = 0,
      index = startFrom;

    // remove space after cursor first
    if (this._reSpace.test(this._text[index])) {
      while (this._reSpace.test(this._text[index])) {
        offset++;
        index++;
      }
    }
    while (/\S/.test(this._text[index]) && index < this._text.length) {
      offset++;
      index++;
    }

    return startFrom + offset;
  }

  /**
   * Find new selection index representing start of current line according to current selection index
   * @param {Number} startFrom Current selection index
   * @return {Number} New selection index
   */
  findLineBoundaryLeft(startFrom: number): number {
    let offset = 0,
      index = startFrom - 1;

    while (!/\n/.test(this._text[index]) && index > -1) {
      offset++;
      index--;
    }

    return startFrom - offset;
  }

  /**
   * Find new selection index representing end of current line according to current selection index
   * @param {Number} startFrom Current selection index
   * @return {Number} New selection index
   */
  findLineBoundaryRight(startFrom: number): number {
    let offset = 0,
      index = startFrom;

    while (!/\n/.test(this._text[index]) && index < this._text.length) {
      offset++;
      index++;
    }

    return startFrom + offset;
  }

  /**
   * Finds index corresponding to beginning or end of a word
   * @param {Number} selectionStart Index of a character
   * @param {Number} direction 1 or -1
   * @return {Number} Index of the beginning or end of a word
   */
  searchWordBoundary(selectionStart: number, direction: number): number {
    const text = this._text;
    let index = this._reSpace.test(text[selectionStart])
        ? selectionStart - 1
        : selectionStart,
      _char = text[index];

    while (!reNonWord.test(_char) && index > 0 && index < text.length) {
      index += direction;
      _char = text[index];
    }
    if (reNonWord.test(_char)) {
      index += direction === 1 ? 0 : 1;
    }
    return index;
  }

  /**
   * Selects a word based on the index
   * @param {Number} selectionStart Index of a character
   */
  selectWord(selectionStart: number) {
    selectionStart = selectionStart || this.selectionStart;
    const newSelectionStart = this.searchWordBoundary(
        selectionStart,
        -1
      ) /* search backwards */,
      newSelectionEnd = this.searchWordBoundary(
        selectionStart,
        1
      ); /* search forward */

    this.selectionStart = newSelectionStart;
    this.selectionEnd = newSelectionEnd;
    this._fireSelectionChanged();
    this._updateTextarea();
    this.renderCursorOrSelection();
  }

  /**
   * Selects a line based on the index
   * @param {Number} selectionStart Index of a character
   */
  selectLine(selectionStart: number) {
    selectionStart = selectionStart || this.selectionStart;
    const newSelectionStart = this.findLineBoundaryLeft(selectionStart),
      newSelectionEnd = this.findLineBoundaryRight(selectionStart);

    this.selectionStart = newSelectionStart;
    this.selectionEnd = newSelectionEnd;
    this._fireSelectionChanged();
    this._updateTextarea();
    return this;
  }

  /**
   * Enters editing state
   */
  enterEditing(e) {
    if (this.isEditing || !this.editable) {
      return;
    }
    if (this.canvas) {
      this.canvas.calcOffset();
      this.exitEditingOnOthers(this.canvas);
    }

    this.isEditing = true;

    this.initHiddenTextarea(e);
    this.hiddenTextarea.focus();
    this.hiddenTextarea.value = this.text;
    this._updateTextarea();
    this._saveEditingProps();
    this._setEditingProps();
    this._textBeforeEdit = this.text;

    this._tick();
    this.fire('editing:entered');
    this._fireSelectionChanged();
    if (!this.canvas) {
      return this;
    }
    this.canvas.fire('text:editing:entered', { target: this });
    this.initMouseMoveHandler();
    this.canvas.requestRenderAll();
    return this;
  }

  exitEditingOnOthers(canvas: Canvas) {
    if (canvas._iTextInstances) {
      canvas._iTextInstances.forEach((obj) => {
        obj.selected = false;
        if (obj.isEditing) {
          obj.exitEditing();
        }
      });
    }
  }

  /**
   * Initializes "mousemove" event handler
   */
  initMouseMoveHandler() {
    this.canvas.on('mouse:move', this.mouseMoveHandler);
  }

  /**
   * @private
   */
  mouseMoveHandler(options) {
    if (!this.__isMousedown || !this.isEditing) {
      return;
    }

    // regain focus
    getEnv().document.activeElement !== this.hiddenTextarea &&
      this.hiddenTextarea.focus();

    const newSelectionStart = this.getSelectionStartFromPointer(options.e),
      currentStart = this.selectionStart,
      currentEnd = this.selectionEnd;
    if (
      (newSelectionStart !== this.__selectionStartOnMouseDown ||
        currentStart === currentEnd) &&
      (currentStart === newSelectionStart || currentEnd === newSelectionStart)
    ) {
      return;
    }
    if (newSelectionStart > this.__selectionStartOnMouseDown) {
      this.selectionStart = this.__selectionStartOnMouseDown;
      this.selectionEnd = newSelectionStart;
    } else {
      this.selectionStart = newSelectionStart;
      this.selectionEnd = this.__selectionStartOnMouseDown;
    }
    if (
      this.selectionStart !== currentStart ||
      this.selectionEnd !== currentEnd
    ) {
      this.restartCursorIfNeeded();
      this._fireSelectionChanged();
      this._updateTextarea();
      this.renderCursorOrSelection();
    }
  }

  /**
   * Override to customize the drag image
   * https://developer.mozilla.org/en-US/docs/Web/API/DataTransfer/setDragImage
   * @param {DragEvent} e
   * @param {object} data
   * @param {number} data.selectionStart
   * @param {number} data.selectionEnd
   * @param {string} data.text
   * @param {string} data.value selected text
   */
  setDragImage(
    e: DragEvent,
    data: {
      selectionStart: number;
      selectionEnd: number;
      text: string;
      value: string;
    }
  ) {
    const t = this.calcTransformMatrix();
    const flipFactor = new Point(this.flipX ? -1 : 1, this.flipY ? -1 : 1);
    const boundaries = this._getCursorBoundaries(data.selectionStart);
    const selectionPosition = new Point(
      boundaries.left + boundaries.leftOffset,
      boundaries.top + boundaries.topOffset
    ).multiply(flipFactor);
    const pos = transformPoint(selectionPosition, t);
    const pointer = this.canvas.getPointer(e);
    const diff = pointer.subtract(pos);
    const enableRetinaScaling = this.canvas._isRetinaScaling();
    const retinaScaling = this.getCanvasRetinaScaling();
    const bbox = this.getBoundingRect(true);
    const correction = pos.subtract(new Point(bbox.left, bbox.top));
    const offset = correction.add(diff).scalarMultiply(retinaScaling);
    //  prepare instance for drag image snapshot by making all non selected text invisible
    const bgc = this.backgroundColor;
    const styles = object.clone(this.styles, true);
    delete this.backgroundColor;
    const styleOverride = {
      fill: 'transparent',
      textBackgroundColor: 'transparent',
    };
    this.setSelectionStyles(styleOverride, 0, data.selectionStart);
    this.setSelectionStyles(styleOverride, data.selectionEnd, data.text.length);
    let dragImage = this.toCanvasElement({
      enableRetinaScaling: enableRetinaScaling,
    });
    this.backgroundColor = bgc;
    this.styles = styles;
    //  handle retina scaling
    if (enableRetinaScaling && retinaScaling > 1) {
      const c = createCanvasElement();
      c.width = dragImage.width / retinaScaling;
      c.height = dragImage.height / retinaScaling;
      const ctx = c.getContext('2d');
      ctx.scale(1 / retinaScaling, 1 / retinaScaling);
      ctx.drawImage(dragImage, 0, 0);
      dragImage = c;
    }
    this.__dragImageDisposer && this.__dragImageDisposer();
    this.__dragImageDisposer = () => {
      dragImage.remove();
    };
    //  position drag image offsecreen
    setStyle(dragImage, {
      position: 'absolute',
      left: -dragImage.width + 'px',
      border: 'none',
    });
    getEnv().document.body.appendChild(dragImage);
    e.dataTransfer.setDragImage(dragImage, offset.x, offset.y);
  }

  /**
   * support native like text dragging
   * @private
   * @param {DragEvent} e
   * @returns {boolean} should handle event
   */
  onDragStart(e: DragEvent): boolean {
    this.__dragStartFired = true;
    if (this.__isDragging) {
      const selection = (this.__dragStartSelection = {
        selectionStart: this.selectionStart,
        selectionEnd: this.selectionEnd,
      });
      const value = this._text
        .slice(selection.selectionStart, selection.selectionEnd)
        .join('');
      const data = Object.assign({ text: this.text, value: value }, selection);
      e.dataTransfer.setData('text/plain', value);
      e.dataTransfer.setData(
        'application/fabric',
        JSON.stringify({
          value: value,
          styles: this.getSelectionStyles(
            selection.selectionStart,
            selection.selectionEnd,
            true
          ),
        })
      );
      e.dataTransfer.effectAllowed = 'copyMove';
      this.setDragImage(e, data);
    }
    this.abortCursorAnimation();
    return this.__isDragging;
  }

  /**
   * Override to customize drag and drop behavior
   * @public
   * @param {DragEvent} e
   * @returns {boolean}
   */
  canDrop(e: DragEvent): boolean {
    if (this.editable && !this.__corner) {
      if (this.__isDragging && this.__dragStartSelection) {
        //  drag source trying to drop over itself
        //  allow dropping only outside of drag start selection
        const index = this.getSelectionStartFromPointer(e);
        const dragStartSelection = this.__dragStartSelection;
        return (
          index < dragStartSelection.selectionStart ||
          index > dragStartSelection.selectionEnd
        );
      }
      return true;
    }
    return false;
  }

  /**
   * support native like text dragging
   * @private
   * @param {object} options
   * @param {DragEvent} options.e
   */
  dragEnterHandler({ e }: TEvent<DragEvent>) {
    const canDrop = !e.defaultPrevented && this.canDrop(e);
    if (!this.__isDraggingOver && canDrop) {
      this.__isDraggingOver = true;
    }
  }

  /**
   * support native like text dragging
   * @private
   * @param {object} options
   * @param {DragEvent} options.e
   */
  dragOverHandler({ e }: TEvent<DragEvent>) {
    const canDrop = !e.defaultPrevented && this.canDrop(e);
    if (!this.__isDraggingOver && canDrop) {
      this.__isDraggingOver = true;
    } else if (this.__isDraggingOver && !canDrop) {
      //  drop state has changed
      this.__isDraggingOver = false;
    }
    if (this.__isDraggingOver) {
      //  can be dropped, inform browser
      e.preventDefault();
      //  inform event subscribers
      options.canDrop = true;
      options.dropTarget = this;
      // find cursor under the drag part.
    }
  }

  /**
   * support native like text dragging
   * @private
   */
  dragLeaveHandler() {
    if (this.__isDraggingOver || this.__isDragging) {
      this.__isDraggingOver = false;
    }
  }

  /**
   * support native like text dragging
   * fired only on the drag source
   * handle changes to the drag source in case of a drop on another object or a cancellation
   * https://developer.mozilla.org/en-US/docs/Web/API/HTML_Drag_and_Drop_API/Drag_operations#finishing_a_drag
   * @private
   * @param {object} options
   * @param {DragEvent} options.e
   */
  dragEndHandler({ e }: TEvent<DragEvent>) {
    if (this.__isDragging && this.__dragStartFired) {
      //  once the drop event finishes we check if we need to change the drag source
      //  if the drag source received the drop we bail out
      if (this.__dragStartSelection) {
        const selectionStart = this.__dragStartSelection.selectionStart;
        const selectionEnd = this.__dragStartSelection.selectionEnd;
        const dropEffect = e.dataTransfer.dropEffect;
        if (dropEffect === 'none') {
          this.selectionStart = selectionStart;
          this.selectionEnd = selectionEnd;
          this._updateTextarea();
        } else {
          this.clearContextTop();
          if (dropEffect === 'move') {
            this.insertChars('', null, selectionStart, selectionEnd);
            this.selectionStart = this.selectionEnd = selectionStart;
            this.hiddenTextarea && (this.hiddenTextarea.value = this.text);
            this._updateTextarea();
            this.fire('changed', {
              index: selectionStart,
              action: 'dragend',
            });
            this.canvas.fire('text:changed', { target: this });
            this.canvas.requestRenderAll();
          }
          this.exitEditing();
          //  disable mouse up logic
          this.__lastSelected = false;
        }
      }
    }

    this.__dragImageDisposer && this.__dragImageDisposer();
    delete this.__dragImageDisposer;
    delete this.__dragStartSelection;
    this.__isDraggingOver = false;
  }

  /**
   * support native like text dragging
   *
   * Override the `text/plain | application/fabric` types of {@link DragEvent#dataTransfer}
   * in order to change the drop value or to customize styling respectively, by listening to the `drop:before` event
   * https://developer.mozilla.org/en-US/docs/Web/API/HTML_Drag_and_Drop_API/Drag_operations#performing_a_drop
   * @private
   * @param {object} options
   * @param {DragEvent} options.e
   */
  dropHandler({ e }: TEvent<DragEvent>) {
    const didDrop = e.defaultPrevented;
    this.__isDraggingOver = false;
    // inform browser that the drop has been accepted
    e.preventDefault();
    let insert = e.dataTransfer.getData('text/plain');
    if (insert && !didDrop) {
      let insertAt = this.getSelectionStartFromPointer(e);
      const data = e.dataTransfer.types.includes('application/fabric')
        ? JSON.parse(e.dataTransfer.getData('application/fabric'))
        : {};
      const styles = data.styles;
      const trailing = insert[Math.max(0, insert.length - 1)];
      const selectionStartOffset = 0;
      //  drag and drop in same instance
      if (this.__dragStartSelection) {
        const selectionStart = this.__dragStartSelection.selectionStart;
        const selectionEnd = this.__dragStartSelection.selectionEnd;
        if (insertAt > selectionStart && insertAt <= selectionEnd) {
          insertAt = selectionStart;
        } else if (insertAt > selectionEnd) {
          insertAt -= selectionEnd - selectionStart;
        }
        this.insertChars('', null, selectionStart, selectionEnd);
        // prevent `dragend` from handling event
        delete this.__dragStartSelection;
      }
      //  remove redundant line break
      if (
        this._reNewline.test(trailing) &&
        (this._reNewline.test(this._text[insertAt]) ||
          insertAt === this._text.length)
      ) {
        insert = insert.trimEnd();
      }
      //  inform subscribers
      options.didDrop = true;
      options.dropTarget = this;
      //  finalize
      this.insertChars(insert, styles, insertAt);
      // can this part be moved in an outside event? andrea to check.
      this.canvas.setActiveObject(this);
      this.enterEditing();
      this.selectionStart = Math.min(
        insertAt + selectionStartOffset,
        this._text.length
      );
      this.selectionEnd = Math.min(
        this.selectionStart + insert.length,
        this._text.length
      );
      this.hiddenTextarea && (this.hiddenTextarea.value = this.text);
      this._updateTextarea();
      this.fire('changed', {
        index: insertAt + selectionStartOffset,
        action: 'drop',
      });
      this.canvas.fire('text:changed', { target: this });
      this.canvas.contextTopDirty = true;
      this.canvas.requestRenderAll();
    }
  }

  /**
   * @private
   */
  _setEditingProps() {
    this.hoverCursor = 'text';

    if (this.canvas) {
      this.canvas.defaultCursor = this.canvas.moveCursor = 'text';
    }

    this.borderColor = this.editingBorderColor;
    this.hasControls = this.selectable = false;
    this.lockMovementX = this.lockMovementY = true;
  }

  /**
   * convert from textarea to grapheme indexes
   */
  fromStringToGraphemeSelection(start, end, text) {
    const smallerTextStart = text.slice(0, start),
      graphemeStart = this.graphemeSplit(smallerTextStart).length;
    if (start === end) {
      return { selectionStart: graphemeStart, selectionEnd: graphemeStart };
    }
    const smallerTextEnd = text.slice(start, end),
      graphemeEnd = this.graphemeSplit(smallerTextEnd).length;
    return {
      selectionStart: graphemeStart,
      selectionEnd: graphemeStart + graphemeEnd,
    };
  }

  /**
   * convert from fabric to textarea values
   */
  fromGraphemeToStringSelection(start, end, _text) {
    const smallerTextStart = _text.slice(0, start),
      graphemeStart = smallerTextStart.join('').length;
    if (start === end) {
      return { selectionStart: graphemeStart, selectionEnd: graphemeStart };
    }
    const smallerTextEnd = _text.slice(start, end),
      graphemeEnd = smallerTextEnd.join('').length;
    return {
      selectionStart: graphemeStart,
      selectionEnd: graphemeStart + graphemeEnd,
    };
  }

  /**
   * @private
   */
  _updateTextarea() {
    this.cursorOffsetCache = {};
    if (!this.hiddenTextarea) {
      return;
    }
    if (!this.inCompositionMode) {
      const newSelection = this.fromGraphemeToStringSelection(
        this.selectionStart,
        this.selectionEnd,
        this._text
      );
      this.hiddenTextarea.selectionStart = newSelection.selectionStart;
      this.hiddenTextarea.selectionEnd = newSelection.selectionEnd;
    }
    this.updateTextareaPosition();
  }

  /**
   * @private
   */
  updateFromTextArea() {
    if (!this.hiddenTextarea) {
      return;
    }
    this.cursorOffsetCache = {};
    this.text = this.hiddenTextarea.value;
    if (this._shouldClearDimensionCache()) {
      this.initDimensions();
      this.setCoords();
    }
    const newSelection = this.fromStringToGraphemeSelection(
      this.hiddenTextarea.selectionStart,
      this.hiddenTextarea.selectionEnd,
      this.hiddenTextarea.value
    );
    this.selectionEnd = this.selectionStart = newSelection.selectionEnd;
    if (!this.inCompositionMode) {
      this.selectionStart = newSelection.selectionStart;
    }
    this.updateTextareaPosition();
  }

  /**
   * @private
   */
  updateTextareaPosition() {
    if (this.selectionStart === this.selectionEnd) {
      const style = this._calcTextareaPosition();
      this.hiddenTextarea.style.left = style.left;
      this.hiddenTextarea.style.top = style.top;
    }
  }

  /**
   * @private
   * @return {Object} style contains style for hiddenTextarea
   */
  _calcTextareaPosition() {
    if (!this.canvas) {
      return { left: 1, top: 1 };
    }
    const desiredPosition = this.inCompositionMode
        ? this.compositionStart
        : this.selectionStart,
      boundaries = this._getCursorBoundaries(desiredPosition),
      cursorLocation = this.get2DCursorLocation(desiredPosition),
      lineIndex = cursorLocation.lineIndex,
      charIndex = cursorLocation.charIndex,
      charHeight =
        this.getValueOfPropertyAt(lineIndex, charIndex, 'fontSize') *
        this.lineHeight,
      leftOffset = boundaries.leftOffset,
      retinaScaling = this.getCanvasRetinaScaling(),
      upperCanvas = this.canvas.upperCanvasEl,
      upperCanvasWidth = upperCanvas.width / retinaScaling,
      upperCanvasHeight = upperCanvas.height / retinaScaling,
      maxWidth = upperCanvasWidth - charHeight,
      maxHeight = upperCanvasHeight - charHeight;

    const p = new Point(
      boundaries.left + leftOffset,
      boundaries.top + boundaries.topOffset + charHeight
    )
      .transform(this.calcTransformMatrix())
      .transform(this.canvas.viewportTransform)
      .multiply(
        new Point(
          upperCanvas.clientWidth / upperCanvasWidth,
          upperCanvas.clientHeight / upperCanvasHeight
        )
      );

    if (p.x < 0) {
      p.x = 0;
    }
    if (p.x > maxWidth) {
      p.x = maxWidth;
    }
    if (p.y < 0) {
      p.y = 0;
    }
    if (p.y > maxHeight) {
      p.y = maxHeight;
    }

    // add canvas offset on document
    p.x += this.canvas._offset.left;
    p.y += this.canvas._offset.top;

    return {
      left: p.x + 'px',
      top: p.y + 'px',
      fontSize: charHeight + 'px',
      charHeight: charHeight,
    };
  }

  /**
   * @private
   */
  _saveEditingProps() {
    this._savedProps = {
      hasControls: this.hasControls,
      borderColor: this.borderColor,
      lockMovementX: this.lockMovementX,
      lockMovementY: this.lockMovementY,
      hoverCursor: this.hoverCursor,
      selectable: this.selectable,
      defaultCursor: this.canvas && this.canvas.defaultCursor,
      moveCursor: this.canvas && this.canvas.moveCursor,
    };
  }

  /**
   * @private
   */
  _restoreEditingProps() {
    if (!this._savedProps) {
      return;
    }

    this.hoverCursor = this._savedProps.hoverCursor;
    this.hasControls = this._savedProps.hasControls;
    this.borderColor = this._savedProps.borderColor;
    this.selectable = this._savedProps.selectable;
    this.lockMovementX = this._savedProps.lockMovementX;
    this.lockMovementY = this._savedProps.lockMovementY;

    if (this.canvas) {
      this.canvas.defaultCursor = this._savedProps.defaultCursor;
      this.canvas.moveCursor = this._savedProps.moveCursor;
    }

    delete this._savedProps;
  }

  /**
   * Exits from editing state
   */
  exitEditing() {
    const isTextChanged = this._textBeforeEdit !== this.text;
    const hiddenTextarea = this.hiddenTextarea;
    this.selected = false;
    this.isEditing = false;

    this.selectionEnd = this.selectionStart;

    if (hiddenTextarea) {
      hiddenTextarea.blur && hiddenTextarea.blur();
      hiddenTextarea.parentNode &&
        hiddenTextarea.parentNode.removeChild(hiddenTextarea);
    }
    this.hiddenTextarea = null;
    this.abortCursorAnimation();
    this._restoreEditingProps();
    if (this._shouldClearDimensionCache()) {
      this.initDimensions();
      this.setCoords();
    }
    this.fire('editing:exited');
    isTextChanged && this.fire('modified');
    if (this.canvas) {
      this.canvas.off('mouse:move', this.mouseMoveHandler);
      this.canvas.fire('text:editing:exited', { target: this });
      isTextChanged && this.canvas.fire('object:modified', { target: this });
    }
    return this;
  }

  /**
   * @private
   */
  _removeExtraneousStyles() {
    for (const prop in this.styles) {
      if (!this._textLines[prop]) {
        delete this.styles[prop];
      }
    }
  }

  /**
   * remove and reflow a style block from start to end.
   * @param {Number} start linear start position for removal (included in removal)
   * @param {Number} end linear end position for removal ( excluded from removal )
   */
  removeStyleFromTo(start: number, end: number) {
    let cursorStart = this.get2DCursorLocation(start, true),
      cursorEnd = this.get2DCursorLocation(end, true),
      lineStart = cursorStart.lineIndex,
      charStart = cursorStart.charIndex,
      lineEnd = cursorEnd.lineIndex,
      charEnd = cursorEnd.charIndex,
      i,
      styleObj;
    if (lineStart !== lineEnd) {
      // step1 remove the trailing of lineStart
      if (this.styles[lineStart]) {
        for (
          i = charStart;
          i < this._unwrappedTextLines[lineStart].length;
          i++
        ) {
          delete this.styles[lineStart][i];
        }
      }
      // step2 move the trailing of lineEnd to lineStart if needed
      if (this.styles[lineEnd]) {
        for (i = charEnd; i < this._unwrappedTextLines[lineEnd].length; i++) {
          styleObj = this.styles[lineEnd][i];
          if (styleObj) {
            this.styles[lineStart] || (this.styles[lineStart] = {});
            this.styles[lineStart][charStart + i - charEnd] = styleObj;
          }
        }
      }
      // step3 detects lines will be completely removed.
      for (i = lineStart + 1; i <= lineEnd; i++) {
        delete this.styles[i];
      }
      // step4 shift remaining lines.
      this.shiftLineStyles(lineEnd, lineStart - lineEnd);
    } else {
      // remove and shift left on the same line
      if (this.styles[lineStart]) {
        styleObj = this.styles[lineStart];
        let diff = charEnd - charStart,
          numericChar,
          _char;
        for (i = charStart; i < charEnd; i++) {
          delete styleObj[i];
        }
        for (_char in this.styles[lineStart]) {
          numericChar = parseInt(_char, 10);
          if (numericChar >= charEnd) {
            styleObj[numericChar - diff] = styleObj[_char];
            delete styleObj[_char];
          }
        }
      }
    }
  }

  /**
   * Shifts line styles up or down
   * @param {Number} lineIndex Index of a line
   * @param {Number} offset Can any number?
   */
  shiftLineStyles(lineIndex: number, offset: number) {
    const clonedStyles = Object.assign({}, this.styles);
    for (const line in this.styles) {
      const numericLine = parseInt(line, 10);
      if (numericLine > lineIndex) {
        this.styles[numericLine + offset] = clonedStyles[numericLine];
        if (!clonedStyles[numericLine - offset]) {
          delete this.styles[numericLine];
        }
      }
    }
  }

  /**
   * Handle insertion of more consecutive style lines for when one or more
   * newlines gets added to the text. Since current style needs to be shifted
   * first we shift the current style of the number lines needed, then we add
   * new lines from the last to the first.
   * @param {Number} lineIndex Index of a line
   * @param {Number} charIndex Index of a char
   * @param {Number} qty number of lines to add
   * @param {Array} copiedStyle Array of objects styles
   */
  insertNewlineStyleObject(
    lineIndex: number,
    charIndex: number,
    qty: number,
    copiedStyle
  ) {
    let currentCharStyle,
      newLineStyles = {},
      somethingAdded = false,
      isEndOfLine = this._unwrappedTextLines[lineIndex].length === charIndex;

    qty || (qty = 1);
    this.shiftLineStyles(lineIndex, qty);
    if (this.styles[lineIndex]) {
      currentCharStyle =
        this.styles[lineIndex][charIndex === 0 ? charIndex : charIndex - 1];
    }
    // we clone styles of all chars
    // after cursor onto the current line
    for (const index in this.styles[lineIndex]) {
      const numIndex = parseInt(index, 10);
      if (numIndex >= charIndex) {
        somethingAdded = true;
        newLineStyles[numIndex - charIndex] = this.styles[lineIndex][index];
        // remove lines from the previous line since they're on a new line now
        if (!(isEndOfLine && charIndex === 0)) {
          delete this.styles[lineIndex][index];
        }
      }
    }
    let styleCarriedOver = false;
    if (somethingAdded && !isEndOfLine) {
      // if is end of line, the extra style we copied
      // is probably not something we want
      this.styles[lineIndex + qty] = newLineStyles;
      styleCarriedOver = true;
    }
    if (styleCarriedOver) {
      // skip the last line of since we already prepared it.
      qty--;
    }
    // for the all the lines or all the other lines
    // we clone current char style onto the next (otherwise empty) line
    while (qty > 0) {
      if (copiedStyle && copiedStyle[qty - 1]) {
        this.styles[lineIndex + qty] = {
          0: Object.assign({}, copiedStyle[qty - 1]),
        };
      } else if (currentCharStyle) {
        this.styles[lineIndex + qty] = {
          0: Object.assign({}, currentCharStyle),
        };
      } else {
        delete this.styles[lineIndex + qty];
      }
      qty--;
    }
    this._forceClearCache = true;
  }

  /**
   * Inserts style object for a given line/char index
   * @param {Number} lineIndex Index of a line
   * @param {Number} charIndex Index of a char
   * @param {Number} quantity number Style object to insert, if given
   * @param {Array} copiedStyle array of style objects
   */
  insertCharStyleObject(
    lineIndex: number,
    charIndex: number,
    quantity: number,
    copiedStyle: TextStyleDeclaration[]
  ) {
    if (!this.styles) {
      this.styles = {};
    }
    const currentLineStyles = this.styles[lineIndex],
      currentLineStylesCloned = currentLineStyles
        ? Object.assign({}, currentLineStyles)
        : {};

    quantity || (quantity = 1);
    // shift all char styles by quantity forward
    // 0,1,2,3 -> (charIndex=2) -> 0,1,3,4 -> (insert 2) -> 0,1,2,3,4
    for (const index in currentLineStylesCloned) {
      const numericIndex = parseInt(index, 10);
      if (numericIndex >= charIndex) {
        currentLineStyles[numericIndex + quantity] =
          currentLineStylesCloned[numericIndex];
        // only delete the style if there was nothing moved there
        if (!currentLineStylesCloned[numericIndex - quantity]) {
          delete currentLineStyles[numericIndex];
        }
      }
    }
    this._forceClearCache = true;
    if (copiedStyle) {
      while (quantity--) {
        if (!Object.keys(copiedStyle[quantity]).length) {
          continue;
        }
        if (!this.styles[lineIndex]) {
          this.styles[lineIndex] = {};
        }
        this.styles[lineIndex][charIndex + quantity] = Object.assign(
          {},
          copiedStyle[quantity]
        );
      }
      return;
    }
    if (!currentLineStyles) {
      return;
    }
    const newStyle = currentLineStyles[charIndex ? charIndex - 1 : 1];
    while (newStyle && quantity--) {
      this.styles[lineIndex][charIndex + quantity] = Object.assign(
        {},
        newStyle
      );
    }
  }

  /**
   * Inserts style object(s)
   * @param {Array} insertedText Characters at the location where style is inserted
   * @param {Number} start cursor index for inserting style
   * @param {Array} [copiedStyle] array of style objects to insert.
   */
  insertNewStyleBlock(
    insertedText: string[],
    start: number,
    copiedStyle: TextStyleDeclaration[]
  ) {
    let cursorLoc = this.get2DCursorLocation(start, true),
      addedLines = [0],
      linesLength = 0;
    // get an array of how many char per lines are being added.
    for (var i = 0; i < insertedText.length; i++) {
      if (insertedText[i] === '\n') {
        linesLength++;
        addedLines[linesLength] = 0;
      } else {
        addedLines[linesLength]++;
      }
    }
    // for the first line copy the style from the current char position.
    if (addedLines[0] > 0) {
      this.insertCharStyleObject(
        cursorLoc.lineIndex,
        cursorLoc.charIndex,
        addedLines[0],
        copiedStyle
      );
      copiedStyle = copiedStyle && copiedStyle.slice(addedLines[0] + 1);
    }
    linesLength &&
      this.insertNewlineStyleObject(
        cursorLoc.lineIndex,
        cursorLoc.charIndex + addedLines[0],
        linesLength
      );
    for (var i = 1; i < linesLength; i++) {
      if (addedLines[i] > 0) {
        this.insertCharStyleObject(
          cursorLoc.lineIndex + i,
          0,
          addedLines[i],
          copiedStyle
        );
      } else if (copiedStyle) {
        // this test is required in order to close #6841
        // when a pasted buffer begins with a newline then
        // this.styles[cursorLoc.lineIndex + i] and copiedStyle[0]
        // may be undefined for some reason
        if (this.styles[cursorLoc.lineIndex + i] && copiedStyle[0]) {
          this.styles[cursorLoc.lineIndex + i][0] = copiedStyle[0];
        }
      }
      copiedStyle = copiedStyle && copiedStyle.slice(addedLines[i] + 1);
    }
    // we use i outside the loop to get it like linesLength
    if (addedLines[i] > 0) {
      this.insertCharStyleObject(
        cursorLoc.lineIndex + i,
        0,
        addedLines[i],
        copiedStyle
      );
    }
  }

  /**
   * Removes characters from start/end
   * start/end ar per grapheme position in _text array.
   *
   * @param {Number} start
   * @param {Number} end default to start + 1
   */
  removeChars(start: number, end: number) {
    if (typeof end === 'undefined') {
      end = start + 1;
    }
    this.removeStyleFromTo(start, end);
    this._text.splice(start, end - start);
    this.text = this._text.join('');
    this.set('dirty', true);
    if (this._shouldClearDimensionCache()) {
      this.initDimensions();
      this.setCoords();
    }
    this._removeExtraneousStyles();
  }

  /**
   * insert characters at start position, before start position.
   * start  equal 1 it means the text get inserted between actual grapheme 0 and 1
   * if style array is provided, it must be as the same length of text in graphemes
   * if end is provided and is bigger than start, old text is replaced.
   * start/end ar per grapheme position in _text array.
   *
   * @param {String} text text to insert
   * @param {Array} style array of style objects
   * @param {Number} start
   * @param {Number} end default to start + 1
   */
  insertChars(
    text: string,
    style: TextStyleDeclaration[],
    start: number,
    end: number
  ) {
    if (typeof end === 'undefined') {
      end = start;
    }
    if (end > start) {
      this.removeStyleFromTo(start, end);
    }
    const graphemes = this.graphemeSplit(text);
    this.insertNewStyleBlock(graphemes, start, style);
    this._text = [
      ...this._text.slice(0, start),
      ...graphemes,
      ...this._text.slice(end),
    ];
    this.text = this._text.join('');
    this.set('dirty', true);
    if (this._shouldClearDimensionCache()) {
      this.initDimensions();
      this.setCoords();
    }
    this._removeExtraneousStyles();
  }

  /**
   * Set the selectionStart and selectionEnd according to the new position of cursor
   * mimic the key - mouse navigation when shift is pressed.
   */
  setSelectionStartEndWithShift(start, end, newSelection) {
    if (newSelection <= start) {
      if (end === start) {
        this._selectionDirection = 'left';
      } else if (this._selectionDirection === 'right') {
        this._selectionDirection = 'left';
        this.selectionEnd = start;
      }
      this.selectionStart = newSelection;
    } else if (newSelection > start && newSelection < end) {
      if (this._selectionDirection === 'right') {
        this.selectionEnd = newSelection;
      } else {
        this.selectionStart = newSelection;
      }
    } else {
      // newSelection is > selection start and end
      if (end === start) {
        this._selectionDirection = 'right';
      } else if (this._selectionDirection === 'left') {
        this._selectionDirection = 'right';
        this.selectionStart = end;
      }
      this.selectionEnd = newSelection;
    }
  }
}<|MERGE_RESOLUTION|>--- conflicted
+++ resolved
@@ -37,31 +37,11 @@
    * Helps determining when the text is in composition, so that the cursor
    * rendering is altered.
    */
-<<<<<<< HEAD
-  protected inCompositionMode: boolean;
-
-  protected _reSpace: RegExp;
-  private _currentTickState?: ValueAnimation;
-  private _currentTickCompleteState?: ValueAnimation;
-  protected _currentCursorOpacity: number;
-  private _textBeforeEdit: string;
-  protected __isMousedown: boolean;
-  protected __selectionStartOnMouseDown: number;
-  private __dragImageDisposer: VoidFunction;
-  private __dragStartFired: boolean;
-  protected __isDragging: boolean;
-  protected __dragStartSelection: {
-=======
   protected declare inCompositionMode: boolean;
 
   protected declare _reSpace: RegExp;
-  private declare _currentTickState: { isAborted: boolean; abort: () => void };
-  private declare _cursorTimeout1: number;
-  private declare _cursorTimeout2: number;
-  private declare _currentTickCompleteState: {
-    isAborted: boolean;
-    abort: () => void;
-  };
+  private declare _currentTickState?: ValueAnimation;
+  private declare _currentTickCompleteState?: ValueAnimation;
   protected declare _currentCursorOpacity: number;
   private declare _textBeforeEdit: string;
   protected declare __isMousedown: boolean;
@@ -70,7 +50,6 @@
   private declare __dragStartFired: boolean;
   protected declare __isDragging: boolean;
   protected declare __dragStartSelection: {
->>>>>>> fa697ac0
     selectionStart: number;
     selectionEnd: number;
   };
