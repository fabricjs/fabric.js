// @ts-nocheck

<<<<<<< HEAD
import { fabric } from '../../HEADER';
import { ObjectEvents, TEvent, TPointerEvent } from '../EventTypeDefs';
=======
import { getEnv } from '../env';
import { ObjectEvents, TEvent } from '../EventTypeDefs';
>>>>>>> 0bc63dc2
import { Point } from '../point.class';
import { Text } from '../shapes/text.class';
import { setStyle } from '../util/dom_style';
import { createCanvasElement } from '../util/misc/dom';
import { transformPoint } from '../util/misc/matrix';
import { TextStyleDeclaration } from './text_style.mixin';

// extend this regex to support non english languages
const reNonWord = /[ \n\.,;!\?\-]/;

export abstract class ITextBehaviorMixin<
  EventSpec extends ObjectEvents
> extends Text<EventSpec> {
  abstract isEditing: boolean;
  abstract cursorDelay: number;
  abstract selectionStart: number;
  abstract selectionEnd: number;
  abstract cursorDuration: number;
  abstract editable: boolean;
  abstract editingBorderColor: string;

  abstract compositionStart: number;
  abstract compositionEnd: number;

  abstract hiddenTextarea: HTMLTextAreaElement;

  /**
   * Helps determining when the text is in composition, so that the cursor
   * rendering is altered.
   */
  protected inCompositionMode: boolean;

  protected _reSpace: RegExp;
  private _currentTickState: { isAborted: boolean; abort: () => void };
  private _cursorTimeout1: number;
  private _cursorTimeout2: number;
  private _currentTickCompleteState: { isAborted: boolean; abort: () => void };
  protected _currentCursorOpacity: number;
  private _textBeforeEdit: string;
  __isMousedown: boolean;
  protected __selectionStartOnMouseDown: number;
  private __dragImageDisposer: VoidFunction;
  private __dragStartFired: boolean;
  protected __isDragging: boolean;
  protected __dragStartSelection: {
    selectionStart: number;
    selectionEnd: number;
  };
  protected __isDraggingOver: boolean;
  selected: boolean;
  protected __lastSelected: boolean;
  protected cursorOffsetCache: { left?: number; top?: number } = {};
  protected _savedProps: {
    hasControls: boolean;
    borderColor: string;
    lockMovementX: boolean;
    lockMovementY: boolean;
    selectable: boolean;
    hoverCursor: string | null;
    defaultCursor: string;
    moveCursor: CSSStyleDeclaration['cursor'];
  };
  protected _selectionDirection: 'left' | 'right' | null;
  private _canvasMoveEventDisposer?: VoidFunction;

  abstract initHiddenTextarea(): void;
  abstract initCursorSelectionHandlers(): void;
  abstract initDoubleClickSimulation(): void;
  abstract _fireSelectionChanged(): void;
  abstract renderCursorOrSelection(): void;
  abstract getSelectionStartFromPointer(e: TPointerEvent): number;
  abstract _getCursorBoundaries(
    index: number,
    skipCaching: boolean
  ): {
    left: number;
    top: number;
    leftOffset: number;
    topOffset: number;
  };

  /**
   * Initializes all the interactive behavior of IText
   */
  initBehavior() {
    this.initCursorSelectionHandlers();
    this.initDoubleClickSimulation();
    this.mouseMoveHandler = this.mouseMoveHandler.bind(this);
    this.dragEnterHandler = this.dragEnterHandler.bind(this);
    this.dragOverHandler = this.dragOverHandler.bind(this);
    this.dragLeaveHandler = this.dragLeaveHandler.bind(this);
    this.dragEndHandler = this.dragEndHandler.bind(this);
    this.dropHandler = this.dropHandler.bind(this);
    this.on('dragenter', this.dragEnterHandler);
    this.on('dragover', this.dragOverHandler);
    this.on('dragleave', this.dragLeaveHandler);
    this.on('dragend', this.dragEndHandler);
    this.on('drop', this.dropHandler);
  }

  onDeselect() {
    this.isEditing && this.exitEditing();
    this.selected = false;
  }

  /**
   * @private
   */
  _tick() {
    this._currentTickState = this._animateCursor(
      this,
      1,
      this.cursorDuration,
      '_onTickComplete'
    );
  }

  /**
   * @private
   */
  _animateCursor(obj, targetOpacity, duration, completeMethod) {
    const tickState = {
      isAborted: false,
      abort: function () {
        this.isAborted = true;
      },
    };

    obj.animate('_currentCursorOpacity', targetOpacity, {
      duration: duration,
      onComplete: function () {
        if (!tickState.isAborted) {
          obj[completeMethod]();
        }
      },
      onChange: function () {
        // we do not want to animate a selection, only cursor
        if (obj.canvas && obj.selectionStart === obj.selectionEnd) {
          obj.renderCursorOrSelection();
        }
      },
      abort: function () {
        return tickState.isAborted;
      },
    });
    return tickState;
  }

  /**
   * @private
   */
  _onTickComplete() {
    if (this._cursorTimeout1) {
      clearTimeout(this._cursorTimeout1);
    }
    this._cursorTimeout1 = setTimeout(() => {
      this._currentTickCompleteState = this._animateCursor(
        this,
        0,
        this.cursorDuration / 2,
        '_tick'
      );
    }, 100);
  }

  /**
   * Initializes delayed cursor
   */
  initDelayedCursor(restart?: boolean) {
    const delay = restart ? 0 : this.cursorDelay;

    this.abortCursorAnimation();
    if (delay) {
      this._cursorTimeout2 = setTimeout(() => {
        this._tick();
      }, delay);
    } else {
      this._tick();
    }
  }

  /**
   * Aborts cursor animation, clears all timeouts and clear textarea context if necessary
   */
  abortCursorAnimation() {
    const shouldClear =
      this._currentTickState || this._currentTickCompleteState;
    this._currentTickState && this._currentTickState.abort();
    this._currentTickCompleteState && this._currentTickCompleteState.abort();

    clearTimeout(this._cursorTimeout1);
    clearTimeout(this._cursorTimeout2);

    this._currentCursorOpacity = 1;

    //  make sure we clear context even if instance is not editing
    if (shouldClear) {
      this.clearContextTop();
    }
  }

  restartCursorIfNeeded() {
    if (
      !this._currentTickState ||
      this._currentTickState.isAborted ||
      !this._currentTickCompleteState ||
      this._currentTickCompleteState.isAborted
    ) {
      this.initDelayedCursor();
    }
  }

  /**
   * Selects entire text
   */
  selectAll() {
    this.selectionStart = 0;
    this.selectionEnd = this._text.length;
    this._fireSelectionChanged();
    this._updateTextarea();
    return this;
  }

  /**
   * Returns selected text
   * @return {String}
   */
  getSelectedText(): string {
    return this._text.slice(this.selectionStart, this.selectionEnd).join('');
  }

  /**
   * Find new selection index representing start of current word according to current selection index
   * @param {Number} startFrom Current selection index
   * @return {Number} New selection index
   */
  findWordBoundaryLeft(startFrom: number): number {
    let offset = 0,
      index = startFrom - 1;

    // remove space before cursor first
    if (this._reSpace.test(this._text[index])) {
      while (this._reSpace.test(this._text[index])) {
        offset++;
        index--;
      }
    }
    while (/\S/.test(this._text[index]) && index > -1) {
      offset++;
      index--;
    }

    return startFrom - offset;
  }

  /**
   * Find new selection index representing end of current word according to current selection index
   * @param {Number} startFrom Current selection index
   * @return {Number} New selection index
   */
  findWordBoundaryRight(startFrom: number): number {
    let offset = 0,
      index = startFrom;

    // remove space after cursor first
    if (this._reSpace.test(this._text[index])) {
      while (this._reSpace.test(this._text[index])) {
        offset++;
        index++;
      }
    }
    while (/\S/.test(this._text[index]) && index < this._text.length) {
      offset++;
      index++;
    }

    return startFrom + offset;
  }

  /**
   * Find new selection index representing start of current line according to current selection index
   * @param {Number} startFrom Current selection index
   * @return {Number} New selection index
   */
  findLineBoundaryLeft(startFrom: number): number {
    let offset = 0,
      index = startFrom - 1;

    while (!/\n/.test(this._text[index]) && index > -1) {
      offset++;
      index--;
    }

    return startFrom - offset;
  }

  /**
   * Find new selection index representing end of current line according to current selection index
   * @param {Number} startFrom Current selection index
   * @return {Number} New selection index
   */
  findLineBoundaryRight(startFrom: number): number {
    let offset = 0,
      index = startFrom;

    while (!/\n/.test(this._text[index]) && index < this._text.length) {
      offset++;
      index++;
    }

    return startFrom + offset;
  }

  /**
   * Finds index corresponding to beginning or end of a word
   * @param {Number} selectionStart Index of a character
   * @param {Number} direction 1 or -1
   * @return {Number} Index of the beginning or end of a word
   */
  searchWordBoundary(selectionStart: number, direction: number): number {
    const text = this._text;
    let index = this._reSpace.test(text[selectionStart])
        ? selectionStart - 1
        : selectionStart,
      _char = text[index];

    while (!reNonWord.test(_char) && index > 0 && index < text.length) {
      index += direction;
      _char = text[index];
    }
    if (reNonWord.test(_char)) {
      index += direction === 1 ? 0 : 1;
    }
    return index;
  }

  /**
   * Selects a word based on the index
   * @param {Number} selectionStart Index of a character
   */
  selectWord(selectionStart: number) {
    selectionStart = selectionStart || this.selectionStart;
    const newSelectionStart = this.searchWordBoundary(
        selectionStart,
        -1
      ) /* search backwards */,
      newSelectionEnd = this.searchWordBoundary(
        selectionStart,
        1
      ); /* search forward */

    this.selectionStart = newSelectionStart;
    this.selectionEnd = newSelectionEnd;
    this._fireSelectionChanged();
    this._updateTextarea();
    this.renderCursorOrSelection();
  }

  /**
   * Selects a line based on the index
   * @param {Number} selectionStart Index of a character
   */
  selectLine(selectionStart: number) {
    selectionStart = selectionStart || this.selectionStart;
    const newSelectionStart = this.findLineBoundaryLeft(selectionStart),
      newSelectionEnd = this.findLineBoundaryRight(selectionStart);

    this.selectionStart = newSelectionStart;
    this.selectionEnd = newSelectionEnd;
    this._fireSelectionChanged();
    this._updateTextarea();
    return this;
  }

  /**
   * Enters editing state
   */
  enterEditing(e) {
    if (this.isEditing || !this.editable) {
      return;
    }
    if (this.canvas) {
      this.canvas.calcOffset();
      this.canvas.exitTextEditing();
    }

    this.isEditing = true;

    this.initHiddenTextarea(e);
    this.hiddenTextarea.focus();
    this.hiddenTextarea.value = this.text;
    this._updateTextarea();
    this._saveEditingProps();
    this._setEditingProps();
    this._textBeforeEdit = this.text;

    this._tick();
    this.fire('editing:entered');
    this._fireSelectionChanged();
    if (this.canvas) {
      this.canvas.fire('text:editing:entered', { target: this });
      const disposer = this.canvas.on('mouse:move', this.mouseMoveHandler);
      this._canvasMoveEventDisposer = () => {
        disposer();
        delete this._canvasMoveEventDisposer;
      };
      this.canvas.requestRenderAll();
    }
  }

  /**
   * @private
   */
  protected mouseMoveHandler(options) {
    if (!this.__isMousedown || !this.isEditing) {
      return;
    }

    // regain focus
    getEnv().document.activeElement !== this.hiddenTextarea &&
      this.hiddenTextarea.focus();

    const newSelectionStart = this.getSelectionStartFromPointer(options.e),
      currentStart = this.selectionStart,
      currentEnd = this.selectionEnd;
    if (
      (newSelectionStart !== this.__selectionStartOnMouseDown ||
        currentStart === currentEnd) &&
      (currentStart === newSelectionStart || currentEnd === newSelectionStart)
    ) {
      return;
    }
    if (newSelectionStart > this.__selectionStartOnMouseDown) {
      this.selectionStart = this.__selectionStartOnMouseDown;
      this.selectionEnd = newSelectionStart;
    } else {
      this.selectionStart = newSelectionStart;
      this.selectionEnd = this.__selectionStartOnMouseDown;
    }
    if (
      this.selectionStart !== currentStart ||
      this.selectionEnd !== currentEnd
    ) {
      this.restartCursorIfNeeded();
      this._fireSelectionChanged();
      this._updateTextarea();
      this.renderCursorOrSelection();
    }
  }

  /**
   * Override to customize the drag image
   * https://developer.mozilla.org/en-US/docs/Web/API/DataTransfer/setDragImage
   * @param {DragEvent} e
   * @param {object} data
   * @param {number} data.selectionStart
   * @param {number} data.selectionEnd
   * @param {string} data.text
   * @param {string} data.value selected text
   */
  setDragImage(
    e: DragEvent,
    data: {
      selectionStart: number;
      selectionEnd: number;
      text: string;
      value: string;
    }
  ) {
    const t = this.calcTransformMatrix();
    const flipFactor = new Point(this.flipX ? -1 : 1, this.flipY ? -1 : 1);
    const boundaries = this._getCursorBoundaries(data.selectionStart);
    const selectionPosition = new Point(
      boundaries.left + boundaries.leftOffset,
      boundaries.top + boundaries.topOffset
    ).multiply(flipFactor);
    const pos = transformPoint(selectionPosition, t);
    const pointer = this.canvas.getPointer(e);
    const diff = pointer.subtract(pos);
    const enableRetinaScaling = this.canvas._isRetinaScaling();
    const retinaScaling = this.getCanvasRetinaScaling();
    const bbox = this.getBoundingRect(true);
    const correction = pos.subtract(new Point(bbox.left, bbox.top));
    const offset = correction.add(diff).scalarMultiply(retinaScaling);
    //  prepare instance for drag image snapshot by making all non selected text invisible
    const bgc = this.backgroundColor;
    const styles = object.clone(this.styles, true);
    delete this.backgroundColor;
    const styleOverride = {
      fill: 'transparent',
      textBackgroundColor: 'transparent',
    };
    this.setSelectionStyles(styleOverride, 0, data.selectionStart);
    this.setSelectionStyles(styleOverride, data.selectionEnd, data.text.length);
    let dragImage = this.toCanvasElement({
      enableRetinaScaling: enableRetinaScaling,
    });
    this.backgroundColor = bgc;
    this.styles = styles;
    //  handle retina scaling
    if (enableRetinaScaling && retinaScaling > 1) {
      const c = createCanvasElement();
      c.width = dragImage.width / retinaScaling;
      c.height = dragImage.height / retinaScaling;
      const ctx = c.getContext('2d');
      ctx.scale(1 / retinaScaling, 1 / retinaScaling);
      ctx.drawImage(dragImage, 0, 0);
      dragImage = c;
    }
    this.__dragImageDisposer && this.__dragImageDisposer();
    this.__dragImageDisposer = () => {
      dragImage.remove();
    };
    //  position drag image offsecreen
    setStyle(dragImage, {
      position: 'absolute',
      left: -dragImage.width + 'px',
      border: 'none',
    });
    getEnv().document.body.appendChild(dragImage);
    e.dataTransfer.setDragImage(dragImage, offset.x, offset.y);
  }

  /**
   * support native like text dragging
   * @private
   * @param {DragEvent} e
   * @returns {boolean} should handle event
   */
  onDragStart(e: DragEvent): boolean {
    this.__dragStartFired = true;
    if (this.__isDragging) {
      const selection = (this.__dragStartSelection = {
        selectionStart: this.selectionStart,
        selectionEnd: this.selectionEnd,
      });
      const value = this._text
        .slice(selection.selectionStart, selection.selectionEnd)
        .join('');
      const data = Object.assign({ text: this.text, value: value }, selection);
      e.dataTransfer.setData('text/plain', value);
      e.dataTransfer.setData(
        'application/fabric',
        JSON.stringify({
          value: value,
          styles: this.getSelectionStyles(
            selection.selectionStart,
            selection.selectionEnd,
            true
          ),
        })
      );
      e.dataTransfer.effectAllowed = 'copyMove';
      this.setDragImage(e, data);
    }
    this.abortCursorAnimation();
    return this.__isDragging;
  }

  /**
   * Override to customize drag and drop behavior
   * @public
   * @param {DragEvent} e
   * @returns {boolean}
   */
  canDrop(e: DragEvent): boolean {
    if (this.editable && !this.__corner) {
      if (this.__isDragging && this.__dragStartSelection) {
        //  drag source trying to drop over itself
        //  allow dropping only outside of drag start selection
        const index = this.getSelectionStartFromPointer(e);
        const dragStartSelection = this.__dragStartSelection;
        return (
          index < dragStartSelection.selectionStart ||
          index > dragStartSelection.selectionEnd
        );
      }
      return true;
    }
    return false;
  }

  /**
   * support native like text dragging
   * @private
   * @param {object} options
   * @param {DragEvent} options.e
   */
  dragEnterHandler({ e }: TEvent<DragEvent>) {
    const canDrop = !e.defaultPrevented && this.canDrop(e);
    if (!this.__isDraggingOver && canDrop) {
      this.__isDraggingOver = true;
    }
  }

  /**
   * support native like text dragging
   * @private
   * @param {object} options
   * @param {DragEvent} options.e
   */
  dragOverHandler({ e }: TEvent<DragEvent>) {
    const canDrop = !e.defaultPrevented && this.canDrop(e);
    if (!this.__isDraggingOver && canDrop) {
      this.__isDraggingOver = true;
    } else if (this.__isDraggingOver && !canDrop) {
      //  drop state has changed
      this.__isDraggingOver = false;
    }
    if (this.__isDraggingOver) {
      //  can be dropped, inform browser
      e.preventDefault();
      //  inform event subscribers
      options.canDrop = true;
      options.dropTarget = this;
      // find cursor under the drag part.
    }
  }

  /**
   * support native like text dragging
   * @private
   */
  dragLeaveHandler() {
    if (this.__isDraggingOver || this.__isDragging) {
      this.__isDraggingOver = false;
    }
  }

  /**
   * support native like text dragging
   * fired only on the drag source
   * handle changes to the drag source in case of a drop on another object or a cancellation
   * https://developer.mozilla.org/en-US/docs/Web/API/HTML_Drag_and_Drop_API/Drag_operations#finishing_a_drag
   * @private
   * @param {object} options
   * @param {DragEvent} options.e
   */
  dragEndHandler({ e }: TEvent<DragEvent>) {
    if (this.__isDragging && this.__dragStartFired) {
      //  once the drop event finishes we check if we need to change the drag source
      //  if the drag source received the drop we bail out
      if (this.__dragStartSelection) {
        const selectionStart = this.__dragStartSelection.selectionStart;
        const selectionEnd = this.__dragStartSelection.selectionEnd;
        const dropEffect = e.dataTransfer.dropEffect;
        if (dropEffect === 'none') {
          this.selectionStart = selectionStart;
          this.selectionEnd = selectionEnd;
          this._updateTextarea();
        } else {
          this.clearContextTop();
          if (dropEffect === 'move') {
            this.insertChars('', null, selectionStart, selectionEnd);
            this.selectionStart = this.selectionEnd = selectionStart;
            this.hiddenTextarea && (this.hiddenTextarea.value = this.text);
            this._updateTextarea();
            this.fire('changed', {
              index: selectionStart,
              action: 'dragend',
            });
            this.canvas.fire('text:changed', { target: this });
            this.canvas.requestRenderAll();
          }
          this.exitEditing();
          //  disable mouse up logic
          this.__lastSelected = false;
        }
      }
    }

    this.__dragImageDisposer && this.__dragImageDisposer();
    delete this.__dragImageDisposer;
    delete this.__dragStartSelection;
    this.__isDraggingOver = false;
  }

  /**
   * support native like text dragging
   *
   * Override the `text/plain | application/fabric` types of {@link DragEvent#dataTransfer}
   * in order to change the drop value or to customize styling respectively, by listening to the `drop:before` event
   * https://developer.mozilla.org/en-US/docs/Web/API/HTML_Drag_and_Drop_API/Drag_operations#performing_a_drop
   * @private
   * @param {object} options
   * @param {DragEvent} options.e
   */
  dropHandler({ e }: TEvent<DragEvent>) {
    const didDrop = e.defaultPrevented;
    this.__isDraggingOver = false;
    // inform browser that the drop has been accepted
    e.preventDefault();
    let insert = e.dataTransfer.getData('text/plain');
    if (insert && !didDrop) {
      let insertAt = this.getSelectionStartFromPointer(e);
      const data = e.dataTransfer.types.includes('application/fabric')
        ? JSON.parse(e.dataTransfer.getData('application/fabric'))
        : {};
      const styles = data.styles;
      const trailing = insert[Math.max(0, insert.length - 1)];
      const selectionStartOffset = 0;
      //  drag and drop in same instance
      if (this.__dragStartSelection) {
        const selectionStart = this.__dragStartSelection.selectionStart;
        const selectionEnd = this.__dragStartSelection.selectionEnd;
        if (insertAt > selectionStart && insertAt <= selectionEnd) {
          insertAt = selectionStart;
        } else if (insertAt > selectionEnd) {
          insertAt -= selectionEnd - selectionStart;
        }
        this.insertChars('', null, selectionStart, selectionEnd);
        // prevent `dragend` from handling event
        delete this.__dragStartSelection;
      }
      //  remove redundant line break
      if (
        this._reNewline.test(trailing) &&
        (this._reNewline.test(this._text[insertAt]) ||
          insertAt === this._text.length)
      ) {
        insert = insert.trimEnd();
      }
      //  inform subscribers
      options.didDrop = true;
      options.dropTarget = this;
      //  finalize
      this.insertChars(insert, styles, insertAt);
      // can this part be moved in an outside event? andrea to check.
      this.canvas.setActiveObject(this);
      this.enterEditing();
      this.selectionStart = Math.min(
        insertAt + selectionStartOffset,
        this._text.length
      );
      this.selectionEnd = Math.min(
        this.selectionStart + insert.length,
        this._text.length
      );
      this.hiddenTextarea && (this.hiddenTextarea.value = this.text);
      this._updateTextarea();
      this.fire('changed', {
        index: insertAt + selectionStartOffset,
        action: 'drop',
      });
      this.canvas.fire('text:changed', { target: this });
      this.canvas.contextTopDirty = true;
      this.canvas.requestRenderAll();
    }
  }

  /**
   * @private
   */
  _setEditingProps() {
    this.hoverCursor = 'text';

    if (this.canvas) {
      this.canvas.defaultCursor = this.canvas.moveCursor = 'text';
    }

    this.borderColor = this.editingBorderColor;
    this.hasControls = this.selectable = false;
    this.lockMovementX = this.lockMovementY = true;
  }

  /**
   * convert from textarea to grapheme indexes
   */
  fromStringToGraphemeSelection(start, end, text) {
    const smallerTextStart = text.slice(0, start),
      graphemeStart = this.graphemeSplit(smallerTextStart).length;
    if (start === end) {
      return { selectionStart: graphemeStart, selectionEnd: graphemeStart };
    }
    const smallerTextEnd = text.slice(start, end),
      graphemeEnd = this.graphemeSplit(smallerTextEnd).length;
    return {
      selectionStart: graphemeStart,
      selectionEnd: graphemeStart + graphemeEnd,
    };
  }

  /**
   * convert from fabric to textarea values
   */
  fromGraphemeToStringSelection(start, end, _text) {
    const smallerTextStart = _text.slice(0, start),
      graphemeStart = smallerTextStart.join('').length;
    if (start === end) {
      return { selectionStart: graphemeStart, selectionEnd: graphemeStart };
    }
    const smallerTextEnd = _text.slice(start, end),
      graphemeEnd = smallerTextEnd.join('').length;
    return {
      selectionStart: graphemeStart,
      selectionEnd: graphemeStart + graphemeEnd,
    };
  }

  /**
   * @private
   */
  _updateTextarea() {
    this.cursorOffsetCache = {};
    if (!this.hiddenTextarea) {
      return;
    }
    if (!this.inCompositionMode) {
      const newSelection = this.fromGraphemeToStringSelection(
        this.selectionStart,
        this.selectionEnd,
        this._text
      );
      this.hiddenTextarea.selectionStart = newSelection.selectionStart;
      this.hiddenTextarea.selectionEnd = newSelection.selectionEnd;
    }
    this.updateTextareaPosition();
  }

  /**
   * @private
   */
  updateFromTextArea() {
    if (!this.hiddenTextarea) {
      return;
    }
    this.cursorOffsetCache = {};
    this.text = this.hiddenTextarea.value;
    if (this._shouldClearDimensionCache()) {
      this.initDimensions();
      this.setCoords();
    }
    const newSelection = this.fromStringToGraphemeSelection(
      this.hiddenTextarea.selectionStart,
      this.hiddenTextarea.selectionEnd,
      this.hiddenTextarea.value
    );
    this.selectionEnd = this.selectionStart = newSelection.selectionEnd;
    if (!this.inCompositionMode) {
      this.selectionStart = newSelection.selectionStart;
    }
    this.updateTextareaPosition();
  }

  /**
   * @private
   */
  updateTextareaPosition() {
    if (this.selectionStart === this.selectionEnd) {
      const style = this._calcTextareaPosition();
      this.hiddenTextarea.style.left = style.left;
      this.hiddenTextarea.style.top = style.top;
    }
  }

  /**
   * @private
   * @return {Object} style contains style for hiddenTextarea
   */
  _calcTextareaPosition() {
    if (!this.canvas) {
      return { left: 1, top: 1 };
    }
    const desiredPosition = this.inCompositionMode
        ? this.compositionStart
        : this.selectionStart,
      boundaries = this._getCursorBoundaries(desiredPosition),
      cursorLocation = this.get2DCursorLocation(desiredPosition),
      lineIndex = cursorLocation.lineIndex,
      charIndex = cursorLocation.charIndex,
      charHeight =
        this.getValueOfPropertyAt(lineIndex, charIndex, 'fontSize') *
        this.lineHeight,
      leftOffset = boundaries.leftOffset,
      retinaScaling = this.getCanvasRetinaScaling(),
      upperCanvas = this.canvas.upperCanvasEl,
      upperCanvasWidth = upperCanvas.width / retinaScaling,
      upperCanvasHeight = upperCanvas.height / retinaScaling,
      maxWidth = upperCanvasWidth - charHeight,
      maxHeight = upperCanvasHeight - charHeight;

    const p = new Point(
      boundaries.left + leftOffset,
      boundaries.top + boundaries.topOffset + charHeight
    )
      .transform(this.calcTransformMatrix())
      .transform(this.canvas.viewportTransform)
      .multiply(
        new Point(
          upperCanvas.clientWidth / upperCanvasWidth,
          upperCanvas.clientHeight / upperCanvasHeight
        )
      );

    if (p.x < 0) {
      p.x = 0;
    }
    if (p.x > maxWidth) {
      p.x = maxWidth;
    }
    if (p.y < 0) {
      p.y = 0;
    }
    if (p.y > maxHeight) {
      p.y = maxHeight;
    }

    // add canvas offset on document
    p.x += this.canvas._offset.left;
    p.y += this.canvas._offset.top;

    return {
      left: p.x + 'px',
      top: p.y + 'px',
      fontSize: charHeight + 'px',
      charHeight: charHeight,
    };
  }

  /**
   * @private
   */
  _saveEditingProps() {
    this._savedProps = {
      hasControls: this.hasControls,
      borderColor: this.borderColor,
      lockMovementX: this.lockMovementX,
      lockMovementY: this.lockMovementY,
      hoverCursor: this.hoverCursor,
      selectable: this.selectable,
      defaultCursor: this.canvas && this.canvas.defaultCursor,
      moveCursor: this.canvas && this.canvas.moveCursor,
    };
  }

  /**
   * @private
   */
  _restoreEditingProps() {
    if (!this._savedProps) {
      return;
    }

    this.hoverCursor = this._savedProps.hoverCursor;
    this.hasControls = this._savedProps.hasControls;
    this.borderColor = this._savedProps.borderColor;
    this.selectable = this._savedProps.selectable;
    this.lockMovementX = this._savedProps.lockMovementX;
    this.lockMovementY = this._savedProps.lockMovementY;

    if (this.canvas) {
      this.canvas.defaultCursor = this._savedProps.defaultCursor;
      this.canvas.moveCursor = this._savedProps.moveCursor;
    }

    delete this._savedProps;
  }

  /**
   * Exits from editing state
   */
  exitEditing() {
    const isTextChanged = this._textBeforeEdit !== this.text;
    const hiddenTextarea = this.hiddenTextarea;
    this.selected = false;
    this.isEditing = false;

    this.selectionEnd = this.selectionStart;

    if (hiddenTextarea) {
      hiddenTextarea.blur && hiddenTextarea.blur();
      hiddenTextarea.parentNode &&
        hiddenTextarea.parentNode.removeChild(hiddenTextarea);
    }
    this.hiddenTextarea = null;
    this.abortCursorAnimation();
    this._restoreEditingProps();
    if (this._shouldClearDimensionCache()) {
      this.initDimensions();
      this.setCoords();
    }
    this.fire('editing:exited');
    isTextChanged && this.fire('modified');
    this._canvasMoveEventDisposer && this._canvasMoveEventDisposer();
    if (this.canvas) {
      this.canvas.fire('text:editing:exited', { target: this });
      isTextChanged && this.canvas.fire('object:modified', { target: this });
    }
    return this;
  }

  /**
   * @private
   */
  _removeExtraneousStyles() {
    for (const prop in this.styles) {
      if (!this._textLines[prop]) {
        delete this.styles[prop];
      }
    }
  }

  /**
   * remove and reflow a style block from start to end.
   * @param {Number} start linear start position for removal (included in removal)
   * @param {Number} end linear end position for removal ( excluded from removal )
   */
  removeStyleFromTo(start: number, end: number) {
    let cursorStart = this.get2DCursorLocation(start, true),
      cursorEnd = this.get2DCursorLocation(end, true),
      lineStart = cursorStart.lineIndex,
      charStart = cursorStart.charIndex,
      lineEnd = cursorEnd.lineIndex,
      charEnd = cursorEnd.charIndex,
      i,
      styleObj;
    if (lineStart !== lineEnd) {
      // step1 remove the trailing of lineStart
      if (this.styles[lineStart]) {
        for (
          i = charStart;
          i < this._unwrappedTextLines[lineStart].length;
          i++
        ) {
          delete this.styles[lineStart][i];
        }
      }
      // step2 move the trailing of lineEnd to lineStart if needed
      if (this.styles[lineEnd]) {
        for (i = charEnd; i < this._unwrappedTextLines[lineEnd].length; i++) {
          styleObj = this.styles[lineEnd][i];
          if (styleObj) {
            this.styles[lineStart] || (this.styles[lineStart] = {});
            this.styles[lineStart][charStart + i - charEnd] = styleObj;
          }
        }
      }
      // step3 detects lines will be completely removed.
      for (i = lineStart + 1; i <= lineEnd; i++) {
        delete this.styles[i];
      }
      // step4 shift remaining lines.
      this.shiftLineStyles(lineEnd, lineStart - lineEnd);
    } else {
      // remove and shift left on the same line
      if (this.styles[lineStart]) {
        styleObj = this.styles[lineStart];
        let diff = charEnd - charStart,
          numericChar,
          _char;
        for (i = charStart; i < charEnd; i++) {
          delete styleObj[i];
        }
        for (_char in this.styles[lineStart]) {
          numericChar = parseInt(_char, 10);
          if (numericChar >= charEnd) {
            styleObj[numericChar - diff] = styleObj[_char];
            delete styleObj[_char];
          }
        }
      }
    }
  }

  /**
   * Shifts line styles up or down
   * @param {Number} lineIndex Index of a line
   * @param {Number} offset Can any number?
   */
  shiftLineStyles(lineIndex: number, offset: number) {
    const clonedStyles = Object.assign({}, this.styles);
    for (const line in this.styles) {
      const numericLine = parseInt(line, 10);
      if (numericLine > lineIndex) {
        this.styles[numericLine + offset] = clonedStyles[numericLine];
        if (!clonedStyles[numericLine - offset]) {
          delete this.styles[numericLine];
        }
      }
    }
  }

  /**
   * Handle insertion of more consecutive style lines for when one or more
   * newlines gets added to the text. Since current style needs to be shifted
   * first we shift the current style of the number lines needed, then we add
   * new lines from the last to the first.
   * @param {Number} lineIndex Index of a line
   * @param {Number} charIndex Index of a char
   * @param {Number} qty number of lines to add
   * @param {Array} copiedStyle Array of objects styles
   */
  insertNewlineStyleObject(
    lineIndex: number,
    charIndex: number,
    qty: number,
    copiedStyle
  ) {
    let currentCharStyle,
      newLineStyles = {},
      somethingAdded = false,
      isEndOfLine = this._unwrappedTextLines[lineIndex].length === charIndex;

    qty || (qty = 1);
    this.shiftLineStyles(lineIndex, qty);
    if (this.styles[lineIndex]) {
      currentCharStyle =
        this.styles[lineIndex][charIndex === 0 ? charIndex : charIndex - 1];
    }
    // we clone styles of all chars
    // after cursor onto the current line
    for (const index in this.styles[lineIndex]) {
      const numIndex = parseInt(index, 10);
      if (numIndex >= charIndex) {
        somethingAdded = true;
        newLineStyles[numIndex - charIndex] = this.styles[lineIndex][index];
        // remove lines from the previous line since they're on a new line now
        if (!(isEndOfLine && charIndex === 0)) {
          delete this.styles[lineIndex][index];
        }
      }
    }
    let styleCarriedOver = false;
    if (somethingAdded && !isEndOfLine) {
      // if is end of line, the extra style we copied
      // is probably not something we want
      this.styles[lineIndex + qty] = newLineStyles;
      styleCarriedOver = true;
    }
    if (styleCarriedOver) {
      // skip the last line of since we already prepared it.
      qty--;
    }
    // for the all the lines or all the other lines
    // we clone current char style onto the next (otherwise empty) line
    while (qty > 0) {
      if (copiedStyle && copiedStyle[qty - 1]) {
        this.styles[lineIndex + qty] = {
          0: Object.assign({}, copiedStyle[qty - 1]),
        };
      } else if (currentCharStyle) {
        this.styles[lineIndex + qty] = {
          0: Object.assign({}, currentCharStyle),
        };
      } else {
        delete this.styles[lineIndex + qty];
      }
      qty--;
    }
    this._forceClearCache = true;
  }

  /**
   * Inserts style object for a given line/char index
   * @param {Number} lineIndex Index of a line
   * @param {Number} charIndex Index of a char
   * @param {Number} quantity number Style object to insert, if given
   * @param {Array} copiedStyle array of style objects
   */
  insertCharStyleObject(
    lineIndex: number,
    charIndex: number,
    quantity: number,
    copiedStyle: TextStyleDeclaration[]
  ) {
    if (!this.styles) {
      this.styles = {};
    }
    const currentLineStyles = this.styles[lineIndex],
      currentLineStylesCloned = currentLineStyles
        ? Object.assign({}, currentLineStyles)
        : {};

    quantity || (quantity = 1);
    // shift all char styles by quantity forward
    // 0,1,2,3 -> (charIndex=2) -> 0,1,3,4 -> (insert 2) -> 0,1,2,3,4
    for (const index in currentLineStylesCloned) {
      const numericIndex = parseInt(index, 10);
      if (numericIndex >= charIndex) {
        currentLineStyles[numericIndex + quantity] =
          currentLineStylesCloned[numericIndex];
        // only delete the style if there was nothing moved there
        if (!currentLineStylesCloned[numericIndex - quantity]) {
          delete currentLineStyles[numericIndex];
        }
      }
    }
    this._forceClearCache = true;
    if (copiedStyle) {
      while (quantity--) {
        if (!Object.keys(copiedStyle[quantity]).length) {
          continue;
        }
        if (!this.styles[lineIndex]) {
          this.styles[lineIndex] = {};
        }
        this.styles[lineIndex][charIndex + quantity] = Object.assign(
          {},
          copiedStyle[quantity]
        );
      }
      return;
    }
    if (!currentLineStyles) {
      return;
    }
    const newStyle = currentLineStyles[charIndex ? charIndex - 1 : 1];
    while (newStyle && quantity--) {
      this.styles[lineIndex][charIndex + quantity] = Object.assign(
        {},
        newStyle
      );
    }
  }

  /**
   * Inserts style object(s)
   * @param {Array} insertedText Characters at the location where style is inserted
   * @param {Number} start cursor index for inserting style
   * @param {Array} [copiedStyle] array of style objects to insert.
   */
  insertNewStyleBlock(
    insertedText: string[],
    start: number,
    copiedStyle: TextStyleDeclaration[]
  ) {
    let cursorLoc = this.get2DCursorLocation(start, true),
      addedLines = [0],
      linesLength = 0;
    // get an array of how many char per lines are being added.
    for (var i = 0; i < insertedText.length; i++) {
      if (insertedText[i] === '\n') {
        linesLength++;
        addedLines[linesLength] = 0;
      } else {
        addedLines[linesLength]++;
      }
    }
    // for the first line copy the style from the current char position.
    if (addedLines[0] > 0) {
      this.insertCharStyleObject(
        cursorLoc.lineIndex,
        cursorLoc.charIndex,
        addedLines[0],
        copiedStyle
      );
      copiedStyle = copiedStyle && copiedStyle.slice(addedLines[0] + 1);
    }
    linesLength &&
      this.insertNewlineStyleObject(
        cursorLoc.lineIndex,
        cursorLoc.charIndex + addedLines[0],
        linesLength
      );
    for (var i = 1; i < linesLength; i++) {
      if (addedLines[i] > 0) {
        this.insertCharStyleObject(
          cursorLoc.lineIndex + i,
          0,
          addedLines[i],
          copiedStyle
        );
      } else if (copiedStyle) {
        // this test is required in order to close #6841
        // when a pasted buffer begins with a newline then
        // this.styles[cursorLoc.lineIndex + i] and copiedStyle[0]
        // may be undefined for some reason
        if (this.styles[cursorLoc.lineIndex + i] && copiedStyle[0]) {
          this.styles[cursorLoc.lineIndex + i][0] = copiedStyle[0];
        }
      }
      copiedStyle = copiedStyle && copiedStyle.slice(addedLines[i] + 1);
    }
    // we use i outside the loop to get it like linesLength
    if (addedLines[i] > 0) {
      this.insertCharStyleObject(
        cursorLoc.lineIndex + i,
        0,
        addedLines[i],
        copiedStyle
      );
    }
  }

  /**
   * Removes characters from start/end
   * start/end ar per grapheme position in _text array.
   *
   * @param {Number} start
   * @param {Number} end default to start + 1
   */
  removeChars(start: number, end: number) {
    if (typeof end === 'undefined') {
      end = start + 1;
    }
    this.removeStyleFromTo(start, end);
    this._text.splice(start, end - start);
    this.text = this._text.join('');
    this.set('dirty', true);
    if (this._shouldClearDimensionCache()) {
      this.initDimensions();
      this.setCoords();
    }
    this._removeExtraneousStyles();
  }

  /**
   * insert characters at start position, before start position.
   * start  equal 1 it means the text get inserted between actual grapheme 0 and 1
   * if style array is provided, it must be as the same length of text in graphemes
   * if end is provided and is bigger than start, old text is replaced.
   * start/end ar per grapheme position in _text array.
   *
   * @param {String} text text to insert
   * @param {Array} style array of style objects
   * @param {Number} start
   * @param {Number} end default to start + 1
   */
  insertChars(
    text: string,
    style: TextStyleDeclaration[],
    start: number,
    end: number
  ) {
    if (typeof end === 'undefined') {
      end = start;
    }
    if (end > start) {
      this.removeStyleFromTo(start, end);
    }
    const graphemes = this.graphemeSplit(text);
    this.insertNewStyleBlock(graphemes, start, style);
    this._text = [
      ...this._text.slice(0, start),
      ...graphemes,
      ...this._text.slice(end),
    ];
    this.text = this._text.join('');
    this.set('dirty', true);
    if (this._shouldClearDimensionCache()) {
      this.initDimensions();
      this.setCoords();
    }
    this._removeExtraneousStyles();
  }

  /**
   * Set the selectionStart and selectionEnd according to the new position of cursor
   * mimic the key - mouse navigation when shift is pressed.
   */
  setSelectionStartEndWithShift(start, end, newSelection) {
    if (newSelection <= start) {
      if (end === start) {
        this._selectionDirection = 'left';
      } else if (this._selectionDirection === 'right') {
        this._selectionDirection = 'left';
        this.selectionEnd = start;
      }
      this.selectionStart = newSelection;
    } else if (newSelection > start && newSelection < end) {
      if (this._selectionDirection === 'right') {
        this.selectionEnd = newSelection;
      } else {
        this.selectionStart = newSelection;
      }
    } else {
      // newSelection is > selection start and end
      if (end === start) {
        this._selectionDirection = 'right';
      } else if (this._selectionDirection === 'left') {
        this._selectionDirection = 'right';
        this.selectionStart = end;
      }
      this.selectionEnd = newSelection;
    }
  }
}<|MERGE_RESOLUTION|>--- conflicted
+++ resolved
@@ -1,12 +1,7 @@
 // @ts-nocheck
 
-<<<<<<< HEAD
-import { fabric } from '../../HEADER';
+import { getEnv } from '../env';
 import { ObjectEvents, TEvent, TPointerEvent } from '../EventTypeDefs';
-=======
-import { getEnv } from '../env';
-import { ObjectEvents, TEvent } from '../EventTypeDefs';
->>>>>>> 0bc63dc2
 import { Point } from '../point.class';
 import { Text } from '../shapes/text.class';
 import { setStyle } from '../util/dom_style';
