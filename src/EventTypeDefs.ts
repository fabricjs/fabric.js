--- conflicted
+++ resolved
@@ -106,10 +106,7 @@
 
 export interface ModifiedEvent<E extends Event = TPointerEvent> {
   e?: E;
-<<<<<<< HEAD
   aborted: boolean;
-=======
->>>>>>> 5194448b
   transform: Transform;
   target: FabricObject;
   action?: string;
