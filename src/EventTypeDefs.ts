--- conflicted
+++ resolved
@@ -134,11 +134,7 @@
   extends TEvent<E> {
   target?: FabricObject;
   subTargets?: FabricObject[];
-<<<<<<< HEAD
   button?: number;
-  pointer: Point;
-=======
->>>>>>> 624f48eb
   transform?: Transform | null;
   /**
    * @deprecated
@@ -152,11 +148,8 @@
    * Kept for compatibility
    */
   absolutePointer: Point;
-<<<<<<< HEAD
-=======
   scenePoint: Point;
   viewportPoint: Point;
->>>>>>> 624f48eb
 }
 
 interface SimpleEventHandler<T extends Event = TPointerEvent>
@@ -249,15 +242,7 @@
 > &
   Record<
     `${Prefix}${WithBeforeSuffix<'up'>}`,
-<<<<<<< HEAD
     TPointerEventInfo & { isClick: boolean }
-=======
-    TPointerEventInfo & {
-      isClick: boolean;
-      currentTarget?: FabricObject;
-      currentSubTargets: FabricObject[];
-    }
->>>>>>> 624f48eb
   > &
   Record<`${Prefix}wheel`, TPointerEventInfo<WheelEvent>> &
   Record<`${Prefix}over`, TPointerEventInfo & InEvent> &
