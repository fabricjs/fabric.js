import type { ErasingEventContext } from './brushes/Eraser';
import type { Control } from './controls/control.class';
import type { Point } from './point.class';
import type { FabricObject } from './shapes/Object/FabricObject';
import type { Group } from './shapes/group.class';
import type { IText } from './shapes/itext.class';
import type { StaticCanvas } from './static_canvas.class';
import type { TOriginX, TOriginY, TRadian } from './typedefs';
import type { saveObjectTransform } from './util/misc/objectTransforms';
<<<<<<< HEAD
import type { Canvas } from './__types__';
=======
import type { Canvas } from './canvas/canvas_events';
import type { IText } from './shapes/itext.class';
import type { StaticCanvas } from './canvas/static_canvas.class';
>>>>>>> a462280e

export type ModifierKey = keyof Pick<
  MouseEvent | PointerEvent | TouchEvent,
  'altKey' | 'shiftKey' | 'ctrlKey' | 'metaKey'
>;

export type TOptionalModifierKey = ModifierKey | null | undefined;

export type TPointerEvent = MouseEvent | TouchEvent | PointerEvent;

export type TransformAction<T extends Transform = Transform, R = void> = (
  eventData: TPointerEvent,
  transform: T,
  x: number,
  y: number
) => R;

/**
 * Control handlers that define a transformation
 * Those handlers run when the user starts a transform and during a transform
 */
export type TransformActionHandler<T extends Transform = Transform> =
  TransformAction<T, boolean>;

/**
 * Control handlers that run on control click/down/up
 * Those handlers run with or without a transform defined
 */
export type ControlActionHandler = TransformAction<Transform, any>;

export type ControlCallback<R = void> = (
  eventData: TPointerEvent,
  control: Control,
  fabricObject: FabricObject
) => R;

export type ControlCursorCallback = ControlCallback<string>;

/**
 * relative to target's containing coordinate plane
 * both agree on every point
 */
export type Transform = {
  target: FabricObject;
  action: string;
  actionHandler?: TransformActionHandler;
  corner: string | 0;
  scaleX: number;
  scaleY: number;
  skewX: number;
  skewY: number;
  offsetX: number;
  offsetY: number;
  originX: TOriginX;
  originY: TOriginY;
  ex: number;
  ey: number;
  lastX: number;
  lastY: number;
  theta: TRadian;
  width: number;
  height: number;
  shiftKey: boolean;
  altKey: boolean;
  original: ReturnType<typeof saveObjectTransform> & {
    originX: TOriginX;
    originY: TOriginY;
  };
  actionPerformed: boolean;
};

export type TEvent<E extends Event = TPointerEvent> = {
  e: E;
};

type TEventWithTarget<E extends Event = TPointerEvent> = TEvent<E> & {
  target: FabricObject;
};

export type BasicTransformEvent<E extends Event = TPointerEvent> = TEvent<E> & {
  transform: Transform;
  pointer: Point;
};

export type TModificationEvents =
  | 'moving'
  | 'scaling'
  | 'rotating'
  | 'skewing'
  | 'resizing';

export type ModifiedEvent<E extends Event = TPointerEvent> = TEvent<E> & {
  transform: Transform;
  target: FabricObject;
  action: string;
};

type ModificationEventsSpec<
  Prefix extends string = '',
  Modification = BasicTransformEvent,
  Modified = ModifiedEvent | never
> = Record<`${Prefix}${TModificationEvents}`, Modification> &
  Record<`${Prefix}modified`, Modified>;

type ObjectModificationEvents = ModificationEventsSpec;

type CanvasModificationEvents = ModificationEventsSpec<
  'object:',
  BasicTransformEvent & { target: FabricObject },
  ModifiedEvent | { target: FabricObject }
> & {
  'before:transform': TEvent & { transform: Transform };
};

export type TPointerEventInfo<E extends TPointerEvent = TPointerEvent> =
  TEvent<E> & {
    target?: FabricObject;
    subTargets?: FabricObject[];
    button?: number;
    isClick: boolean;
    pointer: Point;
    transform?: Transform | null;
    absolutePointer: Point;
    currentSubTargets?: FabricObject[];
    currentTarget?: FabricObject | null;
  };

type SimpleEventHandler<T extends Event = TPointerEvent> =
  TEventWithTarget<T> & {
    subTargets: FabricObject[];
  };

type InEvent = {
  previousTarget?: FabricObject;
};

type OutEvent = {
  nextTarget?: FabricObject;
};

export type DragEventData = TEvent<DragEvent> & {
  target?: FabricObject;
  subTargets?: FabricObject[];
  dragSource?: FabricObject;
  canDrop?: boolean;
  didDrop?: boolean;
  dropTarget?: FabricObject;
};

type DropEventData = DragEventData & { pointer: Point };

type DnDEvents = {
  dragstart: TEventWithTarget<DragEvent>;
  drag: DragEventData;
  dragover: DragEventData;
  dragenter: DragEventData & InEvent;
  dragleave: DragEventData & OutEvent;
  dragend: DragEventData;
  'drop:before': DropEventData;
  drop: DropEventData;
  'drop:after': DropEventData;
};

type CanvasDnDEvents = DnDEvents & {
  'drag:enter': DragEventData & InEvent;
  'drag:leave': DragEventData & OutEvent;
};

type CanvasSelectionEvents = {
  'selection:created': Partial<TEvent> & {
    selected: FabricObject[];
  };
  'selection:updated': Partial<TEvent> & {
    selected: FabricObject[];
    deselected: FabricObject[];
  };
  'before:selection:cleared': Partial<TEvent> & {
    deselected: FabricObject[];
  };
  'selection:cleared': Partial<TEvent> & {
    deselected: FabricObject[];
  };
};

export type CollectionEvents = {
  'object:added': { target: FabricObject };
  'object:removed': { target: FabricObject };
};

type BeforeSuffix<T extends string> = `${T}:before`;
type WithBeforeSuffix<T extends string> = T | BeforeSuffix<T>;

type TPointerEvents<Prefix extends string> = Record<
  `${Prefix}${
    | WithBeforeSuffix<'down'>
    | WithBeforeSuffix<'move'>
    | WithBeforeSuffix<'up'>
    | 'dblclick'}`,
  TPointerEventInfo
> &
  Record<`${Prefix}wheel`, TPointerEventInfo<WheelEvent>> &
  Record<`${Prefix}over`, TPointerEventInfo & InEvent> &
  Record<`${Prefix}out`, TPointerEventInfo & OutEvent>;

export type TPointerEventNames =
  | WithBeforeSuffix<'down'>
  | WithBeforeSuffix<'move'>
  | WithBeforeSuffix<'up'>
  | 'dblclick'
  | 'wheel';

export type ObjectPointerEvents = TPointerEvents<'mouse'>;
export type CanvasPointerEvents = TPointerEvents<'mouse:'>;

export type MiscEvents = {
  'contextmenu:before': SimpleEventHandler<Event>;
  contextmenu: SimpleEventHandler<Event>;
};

export type ObjectEvents = ObjectPointerEvents &
  DnDEvents &
  MiscEvents &
  ObjectModificationEvents & {
    // selection
    selected: Partial<TEvent> & {
      target: FabricObject;
    };
    deselected: Partial<TEvent> & {
      target: FabricObject;
    };

    // tree
    added: { target: Group | Canvas | StaticCanvas };
    removed: { target: Group | Canvas | StaticCanvas };

    // erasing
    'erasing:end': { path: FabricObject };
  };

export type StaticCanvasEvents = CollectionEvents & {
  // tree
  'canvas:cleared': never;

  // rendering
  'before:render': { ctx: CanvasRenderingContext2D };
  'after:render': { ctx: CanvasRenderingContext2D };
};

export type CanvasEvents = StaticCanvasEvents &
  CanvasPointerEvents &
  CanvasDnDEvents &
  MiscEvents &
  CanvasModificationEvents &
  CanvasSelectionEvents & {
    // brushes
    'interaction:completed': { result?: FabricObject };

    // erasing
    'erasing:start': never;
    'erasing:end': never | ErasingEventContext;

    // IText
    'text:selection:changed': { target: IText };
    'text:changed': { target: IText };
    'text:editing:entered': { target: IText };
    'text:editing:exited': { target: IText };
  };<|MERGE_RESOLUTION|>--- conflicted
+++ resolved
@@ -1,19 +1,13 @@
 import type { ErasingEventContext } from './brushes/Eraser';
+import type { Canvas } from './canvas/canvas_events';
+import type { StaticCanvas } from './canvas/static_canvas.class';
 import type { Control } from './controls/control.class';
 import type { Point } from './point.class';
-import type { FabricObject } from './shapes/Object/FabricObject';
 import type { Group } from './shapes/group.class';
 import type { IText } from './shapes/itext.class';
-import type { StaticCanvas } from './static_canvas.class';
+import type { FabricObject } from './shapes/Object/FabricObject';
 import type { TOriginX, TOriginY, TRadian } from './typedefs';
 import type { saveObjectTransform } from './util/misc/objectTransforms';
-<<<<<<< HEAD
-import type { Canvas } from './__types__';
-=======
-import type { Canvas } from './canvas/canvas_events';
-import type { IText } from './shapes/itext.class';
-import type { StaticCanvas } from './canvas/static_canvas.class';
->>>>>>> a462280e
 
 export type ModifierKey = keyof Pick<
   MouseEvent | PointerEvent | TouchEvent,
