--- conflicted
+++ resolved
@@ -86,46 +86,16 @@
     context: RegistrationContext & Partial<StrictLayoutContext>
   ): VoidFunction[] {
     const { target } = context;
-<<<<<<< HEAD
-    this.unsubscribe(object, context);
-    const disposers = [
-      object.on('modified', (e) =>
-        this.performLayout({
-          trigger: 'modified',
-          e: { ...e, target: object },
-          type: LAYOUT_TYPE_OBJECT_MODIFIED,
-          target,
-        })
-      ),
-      ...(
-        [
-          MOVING,
-          RESIZING,
-          ROTATING,
-          SCALING,
-          SKEWING,
-          CHANGED,
-          MODIFY_POLY,
-        ] as TModificationEvents[]
-      ).map((key) =>
-        object.on(key, (e) =>
-          this.performLayout({
-            trigger: key,
-            e: { ...e, target: object },
-            type: LAYOUT_TYPE_OBJECT_MODIFYING,
-            target,
-          })
-=======
     return (
       [
         'modified',
-        'moving',
-        'resizing',
-        'rotating',
-        'scaling',
-        'skewing',
-        'changed',
-        'modifyPoly',
+        MOVING,
+        RESIZING,
+        ROTATING,
+        SCALING,
+        SKEWING,
+        CHANGED,
+        MODIFY_POLY,
       ] as (TModificationEvents & 'modified')[]
     ).map((key) =>
       object.on(key, (e) =>
@@ -143,7 +113,6 @@
                 e,
                 target,
               }
->>>>>>> efa26193
         )
       )
     );
@@ -191,18 +160,11 @@
     const { target, type } = context;
     const { canvas } = target;
     // handle layout triggers subscription
-<<<<<<< HEAD
-    if (type === LAYOUT_TYPE_INITIALIZATION || type === LAYOUT_TYPE_ADDED) {
-      context.targets.forEach((object) => this.subscribe(object, context));
-    } else if (type === LAYOUT_TYPE_REMOVED) {
-      context.targets.forEach((object) => this.unsubscribe(object, context));
-=======
     // @TODO: gate the registration when the group is interactive
     if (type === LAYOUT_TYPE_INITIALIZATION || type === LAYOUT_TYPE_ADDED) {
       this.subscribeTargets(context);
     } else if (type === LAYOUT_TYPE_REMOVED) {
       this.unsubscribeTargets(context);
->>>>>>> efa26193
     }
     // fire layout event (event will fire only for layouts after initialization layout)
     target.fire('layout:before', {
@@ -215,29 +177,17 @@
       });
 
     if (type === LAYOUT_TYPE_IMPERATIVE && context.deep) {
-<<<<<<< HEAD
-      const { strategy, ...tricklingContext } = context;
-      // traverse the tree
-      target.forEachObject((object) => {
-        (object as Group).layoutManager &&
-=======
       const { strategy: _, ...tricklingContext } = context;
       // traverse the tree
       target.forEachObject(
         (object) =>
           (object as Group).layoutManager &&
->>>>>>> efa26193
           (object as Group).layoutManager.performLayout({
             ...tricklingContext,
             bubbles: false,
             target: object as Group,
-<<<<<<< HEAD
-          });
-      });
-=======
           })
       );
->>>>>>> efa26193
     }
   }
 
@@ -336,10 +286,6 @@
     { offset }: Required<LayoutResult>,
     object: FabricObject
   ) {
-<<<<<<< HEAD
-    object.left += offset.x;
-    object.top += offset.y;
-=======
     // TODO: this is here for cache invalidation.
     // verify if this is necessary since we have explicit
     // cache invalidation at the end of commitLayout
@@ -347,7 +293,6 @@
       left: object.left + offset.x,
       top: object.top + offset.y,
     });
->>>>>>> efa26193
   }
 
   protected onAfterLayout(
@@ -376,13 +321,8 @@
       });
 
     //  bubble
-<<<<<<< HEAD
-    const parent = target.group;
-    if (bubbles && parent) {
-=======
     const parent = target.parent;
     if (bubbles && parent?.layoutManager) {
->>>>>>> efa26193
       //  add target to context#path
       (bubblingContext.path || (bubblingContext.path = [])).push(target);
       //  all parents should invalidate their layout
