import type { TModificationEvents } from '../EventTypeDefs';
import { Point } from '../Point';
import { CENTER, iMatrix } from '../constants';
import type { Group } from '../shapes/Group';
import type { FabricObject } from '../shapes/Object/FabricObject';
import { invertTransform } from '../util/misc/matrix';
import { resolveOrigin } from '../util/misc/resolveOrigin';
import { FitContentLayout } from './LayoutStrategies/FitContentLayout';
import type { LayoutStrategy } from './LayoutStrategies/LayoutStrategy';
import {
  LAYOUT_TYPE_INITIALIZATION,
  LAYOUT_TYPE_ADDED,
  LAYOUT_TYPE_REMOVED,
  LAYOUT_TYPE_IMPERATIVE,
  LAYOUT_TYPE_OBJECT_MODIFIED,
  LAYOUT_TYPE_OBJECT_MODIFYING,
} from './constants';
import type {
  LayoutContext,
  LayoutResult,
  RegistrationContext,
  StrictLayoutContext,
} from './types';
import { classRegistry } from '../ClassRegistry';

const LAYOUT_MANAGER = 'layoutManager';

export type SerializedLayoutManager = {
  type: string;
  strategy: string;
};

const layoutingEvents = [
  'moving',
  'resizing',
  'rotating',
  'scaling',
  'skewing',
  'changed',
  'modifyPoly',
] as TModificationEvents[];

export class LayoutManager {
  private declare _prevLayoutStrategy?: LayoutStrategy;
  private declare _subscriptions: Map<FabricObject, VoidFunction[]>;

  strategy: LayoutStrategy;

  constructor(strategy: LayoutStrategy = new FitContentLayout()) {
    this.strategy = strategy;
    this._subscriptions = new Map();
  }

  public performLayout(context: LayoutContext) {
    const strictContext: StrictLayoutContext = {
      bubbles: true,
      strategy: this.strategy,
      ...context,
      prevStrategy: this._prevLayoutStrategy,
      stopPropagation() {
        this.bubbles = false;
      },
    };

    this.onBeforeLayout(strictContext);

    const layoutResult = this.getLayoutResult(strictContext);

    layoutResult && this.commitLayout(strictContext, layoutResult);

    this.onAfterLayout(strictContext, layoutResult);
    this._prevLayoutStrategy = strictContext.strategy;
  }

  /**
   * subscribe to object layout triggers
   */
  protected subscribe(
    object: FabricObject,
<<<<<<< HEAD
    context: StrictLayoutContext
  ): boolean {
=======
    context: RegistrationContext & Partial<StrictLayoutContext>
  ) {
>>>>>>> 624d35fe
    const { target } = context;
    this.unsubscribe(object, context);
    const disposers = [
      object.on('modified', (e) => {
        target.layoutManager.performLayout({
          trigger: 'modified',
          e,
          type: LAYOUT_TYPE_OBJECT_MODIFIED,
          target,
        });
      }),
      ...layoutingEvents.map((key) =>
        object.on(key, (e) => {
          target.layoutManager.performLayout({
            trigger: key,
            e: { ...e, target: object },
            type: LAYOUT_TYPE_OBJECT_MODIFYING,
            target,
          });
        })
      ),
    ];
    this._subscriptions.set(object, disposers);
    return !!object.parent && !!object.group && object.group !== object.parent;
  }

  /**
   * unsubscribe object layout triggers
   */
  protected unsubscribe(
    object: FabricObject,
    context?: RegistrationContext & Partial<StrictLayoutContext>
  ) {
    (this._subscriptions.get(object) || []).forEach((d) => d());
    this._subscriptions.delete(object);
  }

  unsubscribeTargets(
    context: RegistrationContext & Partial<StrictLayoutContext>
  ) {
    context.targets.forEach((object) => this.unsubscribe(object, context));
  }

  subscribeTargets(
    context: RegistrationContext & Partial<StrictLayoutContext>
  ) {
    context.targets.forEach((object) => this.subscribe(object, context));
  }

  protected onBeforeLayout(context: StrictLayoutContext) {
    const { target } = context;
    const { canvas } = target;
    // handle layout triggers subscription
    if (
      context.type === LAYOUT_TYPE_INITIALIZATION ||
      context.type === LAYOUT_TYPE_ADDED
    ) {
<<<<<<< HEAD
      const withDifferentParent = context.targets.filter((object) =>
        this.subscribe(object, context)
      );
      // if objects have a different parent from group, they are in an active seleciton
      // so we need to subscribe the active selection event to trigger the parent performLayout
      withDifferentParent.forEach(({ group, parent }) => {
        if (parent) {
          // we may subscribe an active selection more than once,
          // on each parent's layout manager.
          // each parent's can subscribe itself just once because of unsubscribe
          parent.layoutManager.subscribe(group!, {
            ...context,
            target: parent,
          });
        }
      });
=======
      this.subscribeTargets(context);
>>>>>>> 624d35fe
    } else if (context.type === LAYOUT_TYPE_REMOVED) {
      this.unsubscribeTargets(context);
    }
    // fire layout event (event will fire only for layouts after initialization layout)
    target.fire('layout:before', {
      context,
    });
    canvas &&
      canvas.fire('object:layout:before', {
        target,
        context,
      });

    if (context.type === LAYOUT_TYPE_IMPERATIVE && context.deep) {
      const { strategy: _, ...tricklingContext } = context;
      // traverse the tree
      target.forEachObject((object) => {
        (object as Group).layoutManager.performLayout({
          ...tricklingContext,
          bubbles: false,
          target: object as Group,
        });
      });
    }
  }

  protected getLayoutResult(
    context: StrictLayoutContext
  ): Required<LayoutResult> | undefined {
    const { target } = context;

    const result = context.strategy.calcLayoutResult(
      context,
      target.getObjects()
    );

    if (!result) {
      return;
    }

    const prevCenter =
      context.type === LAYOUT_TYPE_INITIALIZATION
        ? new Point()
        : target.getRelativeCenterPoint();

    const {
      center: nextCenter,
      correction = new Point(),
      relativeCorrection = new Point(),
    } = result;
    const offset = prevCenter
      .subtract(nextCenter)
      .add(correction)
      .transform(
        // in `initialization` we do not account for target's transformation matrix
        context.type === LAYOUT_TYPE_INITIALIZATION
          ? iMatrix
          : invertTransform(target.calcOwnMatrix()),
        true
      )
      .add(relativeCorrection);

    return {
      result,
      prevCenter,
      nextCenter,
      offset,
    };
  }

  protected commitLayout(
    context: StrictLayoutContext,
    layoutResult: Required<LayoutResult>
  ) {
    const { target } = context;
    const {
      result: { size },
      nextCenter,
    } = layoutResult;
    // set dimensions
    target.set({ width: size.x, height: size.y });
    // layout descendants
    this.layoutObjects(context, layoutResult);
    //  set position
    // in `initialization` we do not account for target's transformation matrix
    if (context.type === LAYOUT_TYPE_INITIALIZATION) {
      // TODO: what about strokeWidth?
      target.set({
        left:
          context.x ?? nextCenter.x + size.x * resolveOrigin(target.originX),
        top: context.y ?? nextCenter.y + size.y * resolveOrigin(target.originY),
      });
    } else {
      target.setPositionByOrigin(nextCenter, CENTER, CENTER);
      // invalidate
      target.setCoords();
      target.set({ dirty: true });
    }
  }

  protected layoutObjects(
    context: StrictLayoutContext,
    layoutResult: Required<LayoutResult>
  ) {
    const { target } = context;
    //  adjust objects to account for new center
    target.forEachObject((object) => {
      object.group === target &&
        this.layoutObject(context, layoutResult, object);
    });
    // adjust clip path to account for new center
    context.strategy.shouldLayoutClipPath(context) &&
      this.layoutObject(context, layoutResult, target.clipPath as FabricObject);
  }

  /**
   * @param {FabricObject} object
   * @param {Point} offset
   */
  protected layoutObject(
    context: StrictLayoutContext,
    { offset }: Required<LayoutResult>,
    object: FabricObject
  ) {
    object.set({
      left: object.left + offset.x,
      top: object.top + offset.y,
    });
  }

  protected onAfterLayout(
    context: StrictLayoutContext,
    layoutResult?: LayoutResult
  ) {
    const {
      target,
      strategy,
      bubbles,
      prevStrategy: _,
      ...bubblingContext
    } = context;
    const { canvas } = target;

    //  fire layout event (event will fire only for layouts after initialization layout)
    target.fire('layout:after', {
      context,
      result: layoutResult,
    });
    canvas &&
      canvas.fire('object:layout:after', {
        context,
        result: layoutResult,
        target,
      });

    //  bubble
    const parent = target.group;
    if (bubbles && parent?.layoutManager) {
      //  add target to context#path
      (bubblingContext.path || (bubblingContext.path = [])).push(target);
      //  all parents should invalidate their layout
      parent.layoutManager.performLayout({
        ...bubblingContext,
        target: parent,
      });
    }
  }

  dispose() {
    this._subscriptions.forEach((disposers) => disposers.forEach((d) => d()));
    this._subscriptions.clear();
  }

  toObject() {
    return {
      type: LAYOUT_MANAGER,
      strategy: (this.strategy.constructor as typeof LayoutStrategy).type,
    };
  }

  toJSON() {
    return this.toObject();
  }
}

classRegistry.setClass(LayoutManager, LAYOUT_MANAGER);<|MERGE_RESOLUTION|>--- conflicted
+++ resolved
@@ -77,13 +77,8 @@
    */
   protected subscribe(
     object: FabricObject,
-<<<<<<< HEAD
-    context: StrictLayoutContext
-  ): boolean {
-=======
     context: RegistrationContext & Partial<StrictLayoutContext>
   ) {
->>>>>>> 624d35fe
     const { target } = context;
     this.unsubscribe(object, context);
     const disposers = [
@@ -141,7 +136,6 @@
       context.type === LAYOUT_TYPE_INITIALIZATION ||
       context.type === LAYOUT_TYPE_ADDED
     ) {
-<<<<<<< HEAD
       const withDifferentParent = context.targets.filter((object) =>
         this.subscribe(object, context)
       );
@@ -158,9 +152,6 @@
           });
         }
       });
-=======
-      this.subscribeTargets(context);
->>>>>>> 624d35fe
     } else if (context.type === LAYOUT_TYPE_REMOVED) {
       this.unsubscribeTargets(context);
     }
