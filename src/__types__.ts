import type { Observable } from './mixins/observable.mixin';
import type { Point } from './point.class';
import { ModifierKey, TMat2D } from './typedefs';

/**
 * @todo remove transient
 */
export type Canvas = StaticCanvas & {
  altActionKey: ModifierKey;
  uniScaleKey: ModifierKey;
  uniformScaling: boolean;
} & Record<string, any>;
export type StaticCanvas = Record<string, any> & {
  getZoom(): number;
  viewportTransform: TMat2D;
  vptCoords: {
    tl: Point;
    br: Point;
  };
  getRetinaScaling(): number;
<<<<<<< HEAD
} & Observable;
=======
} & Observable;
export type TObject = any;
>>>>>>> b5b8e729
<|MERGE_RESOLUTION|>--- conflicted
+++ resolved
@@ -18,9 +18,4 @@
     br: Point;
   };
   getRetinaScaling(): number;
-<<<<<<< HEAD
-} & Observable;
-=======
-} & Observable;
-export type TObject = any;
->>>>>>> b5b8e729
+} & Observable;