import { CanvasEvents, ModifierKey } from './EventTypeDefs';
import type { Observable } from './mixins/observable.mixin';
import type { Point } from './point.class';
import { TMat2D } from './typedefs';

/**
 * @todo remove transient
 */
export type Canvas = StaticCanvas & {
  altActionKey: ModifierKey;
  uniScaleKey: ModifierKey;
  uniformScaling: boolean;
} & Record<string, any>;
export type StaticCanvas = Record<string, any> & {
  getZoom(): number;
  viewportTransform: TMat2D;
  vptCoords: {
    tl: Point;
    br: Point;
  };
  getRetinaScaling(): number;
<<<<<<< HEAD
} & Observable<CanvasEvents>;
export type Rect = any;
export type TObject = any;
=======
} & Observable;
>>>>>>> 59e6a223
<|MERGE_RESOLUTION|>--- conflicted
+++ resolved
@@ -19,10 +19,4 @@
     br: Point;
   };
   getRetinaScaling(): number;
-<<<<<<< HEAD
-} & Observable<CanvasEvents>;
-export type Rect = any;
-export type TObject = any;
-=======
-} & Observable;
->>>>>>> 59e6a223
+} & Observable<CanvasEvents>;