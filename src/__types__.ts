--- conflicted
+++ resolved
@@ -1,12 +1,7 @@
 import { CanvasEvents, ModifierKey } from './EventTypeDefs';
 import type { Observable } from './mixins/observable.mixin';
 import type { Point } from './point.class';
-<<<<<<< HEAD
-import type { FabricObject } from './shapes/fabricObject.class';
-import { ModifierKey, TMat2D } from './typedefs';
-=======
 import { TMat2D } from './typedefs';
->>>>>>> 72c3add8
 
 /**
  * @todo remove transient
@@ -24,11 +19,4 @@
     br: Point;
   };
   getRetinaScaling(): number;
-<<<<<<< HEAD
-  _objects: FabricObject[];
-} & Observable;
-export type Rect = any;
-export type TObject = any;
-=======
-} & Observable<CanvasEvents>;
->>>>>>> 72c3add8
+} & Observable<CanvasEvents>;