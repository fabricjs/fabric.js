--- conflicted
+++ resolved
@@ -13,7 +13,6 @@
 import { hasAncestorWithNodeName } from './hasAncestorWithNodeName';
 import { parseElements } from './parseElements';
 import { parseUseDirectives } from './parseUseDirectives';
-<<<<<<< HEAD
 import {
   ElementsParserOptions,
   ElementsParserParsingOptions,
@@ -26,10 +25,7 @@
   elements?: Element[],
   descendants?: Element[]
 ) => void;
-import { FabricObject } from '../shapes/object.class';
-=======
 import { FabricObject } from '../shapes/fabricObject.class';
->>>>>>> a0bb500e
 
 /**
  * Parses an SVG document, converts it to an array of corresponding fabric.* instances and passes them to a callback
