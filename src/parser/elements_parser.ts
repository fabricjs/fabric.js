--- conflicted
+++ resolved
@@ -103,33 +103,19 @@
     }
   }
 
-<<<<<<< HEAD
   createCallback(index: number, el: Element): (obj: FabricObject) => void {
     return (obj: FabricObject) => {
       // TODO: type this once obj is fabric.Image is typed
       let _options;
       this.resolveGradient(obj, el, 'fill');
       this.resolveGradient(obj, el, 'stroke');
-      if (obj instanceof fabric.Image && (obj as any)._originalElement) {
+      if (obj instanceof Image && (obj as any)._originalElement) {
         _options = (obj as any).parsePreserveAspectRatioAttribute(el);
-=======
-  proto.createCallback = function (index, el) {
-    return (obj) => {
-      let _options;
-      this.resolveGradient(obj, el, 'fill');
-      this.resolveGradient(obj, el, 'stroke');
-      if (obj instanceof Image && obj._originalElement) {
-        _options = obj.parsePreserveAspectRatioAttribute(el);
->>>>>>> 1aff23bd
       }
       obj._removeTransformMatrix(_options);
       this.resolveClipPath(obj, el);
       this.reviver && this.reviver(el, obj);
-<<<<<<< HEAD
       this.instances && (this.instances[index] = obj);
-=======
-      this.instances[index] = obj;
->>>>>>> 1aff23bd
       this.checkIfDone();
     };
   }
@@ -209,7 +195,7 @@
         if (container.length === 1) {
           clipPath = container[0];
         } else {
-          clipPath = new fabric.Group(container);
+          clipPath = new Group(container);
         }
         const gTransform = multiplyTransformMatrices(
           objTransformInv,
@@ -233,35 +219,6 @@
         );
         obj.clipPath = clipPath;
       }
-<<<<<<< HEAD
-=======
-      if (container.length === 1) {
-        clipPath = container[0];
-      } else {
-        clipPath = new Group(container);
-      }
-      gTransform = multiplyTransformMatrices(
-        objTransformInv,
-        clipPath.calcTransformMatrix()
-      );
-      if (clipPath.clipPath) {
-        this.resolveClipPath(clipPath, clipPathOwner);
-      }
-      const options = qrDecompose(gTransform);
-      clipPath.flipX = false;
-      clipPath.flipY = false;
-      clipPath.set('scaleX', options.scaleX);
-      clipPath.set('scaleY', options.scaleY);
-      clipPath.angle = options.angle;
-      clipPath.skewX = options.skewX;
-      clipPath.skewY = 0;
-      clipPath.setPositionByOrigin(
-        { x: options.translateX, y: options.translateY },
-        'center',
-        'center'
-      );
-      obj.clipPath = clipPath;
->>>>>>> 1aff23bd
     } else {
       // if clip-path does not resolve to any element, delete the property.
       delete obj.clipPath;
