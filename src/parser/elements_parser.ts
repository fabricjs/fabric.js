--- conflicted
+++ resolved
@@ -1,13 +1,6 @@
 //@ts-nocheck
-<<<<<<< HEAD
-
-import { Group } from '../shapes/group.class';
-import { Image } from '../shapes/image.class';
-=======
-import { Gradient } from '../gradient/Gradient';
 import { Group } from '../shapes/Group';
 import { Image } from '../shapes/Image';
->>>>>>> 84b7a357
 import { classRegistry } from '../util/class_registry';
 import {
   invertTransform,
