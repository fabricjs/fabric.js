//@ts-nocheck

import { fabric } from '../../HEADER';
<<<<<<< HEAD
=======
import { Gradient } from '../gradient';
import { Group } from '../shapes/group.class';
import { Image } from '../shapes/image.class';
import { capitalize } from '../util/lang_string';
>>>>>>> 2ffac9af
import {
  invertTransform,
  multiplyTransformMatrices,
  qrDecompose,
} from '../util/misc/matrix';

const ElementsParser = function (
  elements,
  callback,
  options,
  reviver,
  parsingOptions,
  doc
) {
  this.elements = elements;
  this.callback = callback;
  this.options = options;
  this.reviver = reviver;
  this.svgUid = (options && options.svgUid) || 0;
  this.parsingOptions = parsingOptions;
  this.regexUrl = /^url\(['"]?#([^'"]+)['"]?\)/g;
  this.doc = doc;
};

(function (proto) {
  proto.parse = function () {
    this.instances = new Array(this.elements.length);
    this.numElements = this.elements.length;
    this.createObjects();
  };

  proto.createObjects = function () {
    this.elements.forEach((element, i) => {
      element.setAttribute('svgUid', this.svgUid);
      this.createObject(element, i);
    });
  };

  proto.findTag = function (el) {
    return classRegistry.getSVGClass(el.tagName);
  };

  proto.createObject = function (el, index) {
    const klass = this.findTag(el);
    if (klass && klass.fromElement) {
      try {
        klass.fromElement(el, this.createCallback(index, el), this.options);
      } catch (err) {
        console.log(err);
      }
    } else {
      this.checkIfDone();
    }
  };

  proto.createCallback = function (index, el) {
    return (obj) => {
      let _options;
      this.resolveGradient(obj, el, 'fill');
      this.resolveGradient(obj, el, 'stroke');
      if (obj instanceof Image && obj._originalElement) {
        _options = obj.parsePreserveAspectRatioAttribute(el);
      }
      obj._removeTransformMatrix(_options);
      this.resolveClipPath(obj, el);
      this.reviver && this.reviver(el, obj);
      this.instances[index] = obj;
      this.checkIfDone();
    };
  };

  proto.extractPropertyDefinition = function (obj, property, storage) {
    const value = obj[property],
      regex = this.regexUrl;
    if (!regex.test(value)) {
      return;
    }
    regex.lastIndex = 0;
    const id = regex.exec(value)[1];
    regex.lastIndex = 0;
    return fabric[storage][this.svgUid][id];
  };

  proto.resolveGradient = function (obj, el, property) {
    const gradientDef = this.extractPropertyDefinition(
      obj,
      property,
      'gradientDefs'
    );
    if (gradientDef) {
      const opacityAttr = el.getAttribute(property + '-opacity');
      const gradient = Gradient.fromElement(gradientDef, obj, {
        ...this.options,
        opacity: opacityAttr,
      });
      obj.set(property, gradient);
    }
  };

  proto.createClipPathCallback = function (obj, container) {
    return function (_newObj) {
      _newObj._removeTransformMatrix();
      _newObj.fillRule = _newObj.clipRule;
      container.push(_newObj);
    };
  };

  proto.resolveClipPath = function (obj, usingElement) {
    var clipPath = this.extractPropertyDefinition(obj, 'clipPath', 'clipPaths'),
      element,
      klass,
      objTransformInv,
      container,
      gTransform,
      options;
    if (clipPath) {
      container = [];
      objTransformInv = invertTransform(obj.calcTransformMatrix());
      // move the clipPath tag as sibling to the real element that is using it
      const clipPathTag = clipPath[0].parentNode;
      let clipPathOwner = usingElement;
      while (
        clipPathOwner.parentNode &&
        clipPathOwner.getAttribute('clip-path') !== obj.clipPath
      ) {
        clipPathOwner = clipPathOwner.parentNode;
      }
      clipPathOwner.parentNode.appendChild(clipPathTag);
      for (let i = 0; i < clipPath.length; i++) {
        element = clipPath[i];
        klass = this.findTag(element);
        klass.fromElement(
          element,
          this.createClipPathCallback(obj, container),
          this.options
        );
      }
      if (container.length === 1) {
        clipPath = container[0];
      } else {
        clipPath = new Group(container);
      }
      gTransform = multiplyTransformMatrices(
        objTransformInv,
        clipPath.calcTransformMatrix()
      );
      if (clipPath.clipPath) {
        this.resolveClipPath(clipPath, clipPathOwner);
      }
      const options = qrDecompose(gTransform);
      clipPath.flipX = false;
      clipPath.flipY = false;
      clipPath.set('scaleX', options.scaleX);
      clipPath.set('scaleY', options.scaleY);
      clipPath.angle = options.angle;
      clipPath.skewX = options.skewX;
      clipPath.skewY = 0;
      clipPath.setPositionByOrigin(
        { x: options.translateX, y: options.translateY },
        'center',
        'center'
      );
      obj.clipPath = clipPath;
    } else {
      // if clip-path does not resolve to any element, delete the property.
      delete obj.clipPath;
    }
  };

  proto.checkIfDone = function () {
    if (--this.numElements === 0) {
      this.instances = this.instances.filter(function (el) {
        // eslint-disable-next-line no-eq-null, eqeqeq
        return el != null;
      });
      this.callback(this.instances, this.elements);
    }
  };
})(ElementsParser.prototype);

export { ElementsParser };<|MERGE_RESOLUTION|>--- conflicted
+++ resolved
@@ -1,13 +1,9 @@
 //@ts-nocheck
-
 import { fabric } from '../../HEADER';
-<<<<<<< HEAD
-=======
 import { Gradient } from '../gradient';
 import { Group } from '../shapes/group.class';
 import { Image } from '../shapes/image.class';
-import { capitalize } from '../util/lang_string';
->>>>>>> 2ffac9af
+
 import {
   invertTransform,
   multiplyTransformMatrices,
