import { getWindow } from '../env';
import { LoadImageOptions } from '../util/misc/objectEnlive';
import { parseSVGDocument } from './parseSVGDocument';
import type { TSvgParsedCallback, TSvgReviverCallback } from './typedefs';

/**
 * Takes string corresponding to an SVG document, and parses it into a set of fabric objects
 * @memberOf fabric
 * @param {String} string representing the svg
 * @param {TSvgParsedCallback} callback Invoked when the parsing is done, with null if parsing wasn't possible with the list of svg nodes.
 * {@link TSvgParsedCallback} also receives `allElements` array as the last argument. This is the full list of svg nodes available in the document.
 * You may want to use it if you are trying to regroup the objects as they were originally grouped in the SVG. ( This was the reason why it was added )
 * @param {TSvgReviverCallback} [reviver] Extra callback for further parsing of SVG elements, called after each fabric object has been created.
 * Takes as input the original svg element and the generated `FabricObject` as arguments. Used to inspect extra properties not parsed by fabric,
 * or extra custom manipulation
 * @param {Object} [options] Object containing options for parsing
 * @param {String} [options.crossOrigin] crossOrigin setting to use for external resources
 * @param {AbortSignal} [options.signal] handle aborting, see https://developer.mozilla.org/en-US/docs/Web/API/AbortController/signal
 */
export function loadSVGFromString(
  string: string,
  callback: TSvgParsedCallback,
  reviver?: TSvgReviverCallback,
  options?: LoadImageOptions
) {
<<<<<<< HEAD
  const parser = new (getWindow().DOMParser)(),
=======
  const parser = new (getWindow() as any).DOMParser(),
>>>>>>> 0da147fe
    // should we use `image/svg+xml` here?
    doc = parser.parseFromString(string.trim(), 'text/xml');
  parseSVGDocument(doc.documentElement, callback, reviver, options);
}<|MERGE_RESOLUTION|>--- conflicted
+++ resolved
@@ -23,11 +23,8 @@
   reviver?: TSvgReviverCallback,
   options?: LoadImageOptions
 ) {
-<<<<<<< HEAD
+
   const parser = new (getWindow().DOMParser)(),
-=======
-  const parser = new (getWindow() as any).DOMParser(),
->>>>>>> 0da147fe
     // should we use `image/svg+xml` here?
     doc = parser.parseFromString(string.trim(), 'text/xml');
   parseSVGDocument(doc.documentElement, callback, reviver, options);
