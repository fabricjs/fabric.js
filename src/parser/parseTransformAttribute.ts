import { iMatrix } from '../constants';
import { reNum } from './constants';
import { TMat2D } from '../typedefs';
<<<<<<< HEAD
import { cleanupSvgAttribute } from '../util/internals/cleanupSvAttribute';
import {
  createRotateMatrix,
  createScaleMatrix,
  createSkewXMatrix,
  createSkewYMatrix,
  createTranslateMatrix,
  multiplyTransformMatrices,
} from '../util/misc/matrix';
=======
import { cleanupSvgAttribute } from '../util/internals/cleanupSvgAttribute';
import { skewXMatrix, skewYMatrix } from './skewMatrix';
>>>>>>> ebbef3f3

// == begin transform regexp
const p = `(${reNum})`;
const skewX = String.raw`(skewX)\(${p}\)`;
const skewY = String.raw`(skewY)\(${p}\)`;
const rotate = String.raw`(rotate)\(${p}(?: ${p} ${p})?\)`;
const scale = String.raw`(scale)\(${p}(?: ${p})?\)`;
const translate = String.raw`(translate)\(${p}(?: ${p})?\)`;
const matrix = String.raw`(matrix)\(${p} ${p} ${p} ${p} ${p} ${p}\)`;
const transform = `(?:${matrix}|${translate}|${rotate}|${scale}|${skewX}|${skewY})`;
const transforms = `(?:${transform}*)`;
const transformList = String.raw`^\s*(?:${transforms}?)\s*$`;
// http://www.w3.org/TR/SVG/coords.html#TransformAttribute
const reTransformList = new RegExp(transformList);
// == end transform regexp
const reTransform = new RegExp(transform, 'g');

/**
 * Parses "transform" attribute, returning an array of values
 * @static
 * @function
 * @memberOf fabric
 * @param {String} attributeValue String containing attribute value
 * @return {TTransformMatrix} Array of 6 elements representing transformation matrix
 */
export function parseTransformAttribute(attributeValue: string): TMat2D {
  // first we clean the string
  attributeValue = cleanupSvgAttribute(attributeValue)
    // remove spaces around front parentheses
    .replace(/\s*([()])\s*/gi, '$1');

  // start with identity matrix
  const matrices: TMat2D[] = [];

  // return if no argument was given or
  // an argument does not match transform attribute regexp
  if (
    !attributeValue ||
    (attributeValue && !reTransformList.test(attributeValue))
  ) {
    return [...iMatrix];
  }

  for (const match of attributeValue.matchAll(reTransform)) {
    const transformMatch = new RegExp(transform).exec(match[0]);
    if (!transformMatch) {
      continue;
    }
    let matrix: TMat2D = iMatrix;
    const matchedParams = transformMatch.filter((m) => !!m);
    const [, operation, ...rawArgs] = matchedParams;
    const [arg0, arg1, arg2, arg3, arg4, arg5] = rawArgs.map((arg) =>
      parseFloat(arg)
    );

    switch (operation) {
      case 'translate':
        matrix = createTranslateMatrix(arg0, arg1);
        break;
      case 'rotate':
        matrix = createRotateMatrix({ angle: arg0 }, arg1, arg2);
        break;
      case 'scale':
        matrix = createScaleMatrix(arg0, arg1);
        break;
      case 'skewX':
        matrix = createSkewXMatrix(arg0);
        break;
      case 'skewY':
        matrix = createSkewYMatrix(arg0);
        break;
      case 'matrix':
        matrix = [arg0, arg1, arg2, arg3, arg4, arg5];
        break;
    }

    // snapshot current matrix into matrices array
    matrices.push(matrix);
  }

  return matrices.reduce(
    (acc, matrix) => multiplyTransformMatrices(acc, matrix),
    iMatrix
  );
}<|MERGE_RESOLUTION|>--- conflicted
+++ resolved
@@ -1,8 +1,7 @@
 import { iMatrix } from '../constants';
 import { reNum } from './constants';
 import { TMat2D } from '../typedefs';
-<<<<<<< HEAD
-import { cleanupSvgAttribute } from '../util/internals/cleanupSvAttribute';
+import { cleanupSvgAttribute } from '../util/internals/cleanupSvgAttribute';
 import {
   createRotateMatrix,
   createScaleMatrix,
@@ -11,10 +10,6 @@
   createTranslateMatrix,
   multiplyTransformMatrices,
 } from '../util/misc/matrix';
-=======
-import { cleanupSvgAttribute } from '../util/internals/cleanupSvgAttribute';
-import { skewXMatrix, skewYMatrix } from './skewMatrix';
->>>>>>> ebbef3f3
 
 // == begin transform regexp
 const p = `(${reNum})`;
