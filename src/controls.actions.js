(function(global) {

  'use strict';

  var fabric = global.fabric || (global.fabric = { }),
      scaleMap = ['e', 'se', 's', 'sw', 'w', 'nw', 'n', 'ne', 'e'],
      skewMap = ['ns', 'nesw', 'ew', 'nwse'],
      controls = {},
      LEFT = 'left', TOP = 'top', RIGHT = 'right', BOTTOM = 'bottom', CENTER = 'center',
      opposite = {
        top: BOTTOM,
        bottom: TOP,
        left: RIGHT,
        right: LEFT,
        center: CENTER,
      }, radiansToDegrees = fabric.util.radiansToDegrees,
      sign = (Math.sign || function(x) { return ((x > 0) - (x < 0)) || +x; });

  /**
   * Combine control position and object angle to find the control direction compared
   * to the object center.
   * @param {fabric.Object} fabricObject the fabric object for which we are rendering controls
   * @param {fabric.Control} control the control class
   * @return {Number} 0 - 7 a quadrant number
   */
  function findCornerQuadrant(fabricObject, control) {
    var cornerAngle = fabricObject.angle + radiansToDegrees(Math.atan2(control.y, control.x)) + 360;
    return Math.round((cornerAngle % 360) / 45);
  }

  function fireEvent(eventName, options) {
    var target = options.transform.target,
        canvas = target.canvas,
<<<<<<< HEAD
        canvasOptions = fabric.util.clone(options);
    canvasOptions.target = target;
=======
        canvasOptions = Object.assign({}, options, { target: target });
>>>>>>> dd08a36f
    canvas && canvas.fire('object:' + eventName, canvasOptions);
    target.fire(eventName, options);
  }

  /**
   * Inspect event and fabricObject properties to understand if the scaling action
   * @param {Event} eventData from the user action
   * @param {fabric.Object} fabricObject the fabric object about to scale
   * @return {Boolean} true if scale is proportional
   */
  function scaleIsProportional(eventData, fabricObject) {
    var canvas = fabricObject.canvas, uniScaleKey = canvas.uniScaleKey,
        uniformIsToggled = eventData[uniScaleKey];
    return (canvas.uniformScaling && !uniformIsToggled) ||
    (!canvas.uniformScaling && uniformIsToggled);
  }

  /**
   * Checks if transform is centered
   * @param {Object} transform transform data
   * @return {Boolean} true if transform is centered
   */
  function isTransformCentered(transform) {
    return transform.originX === CENTER && transform.originY === CENTER;
  }

  /**
   * Inspect fabricObject to understand if the current scaling action is allowed
   * @param {fabric.Object} fabricObject the fabric object about to scale
   * @param {String} by 'x' or 'y' or ''
   * @param {Boolean} scaleProportionally true if we are trying to scale proportionally
   * @return {Boolean} true if scaling is not allowed at current conditions
   */
  function scalingIsForbidden(fabricObject, by, scaleProportionally) {
    var lockX = fabricObject.lockScalingX, lockY = fabricObject.lockScalingY;
    if (lockX && lockY) {
      return true;
    }
    if (!by && (lockX || lockY) && scaleProportionally) {
      return true;
    }
    if (lockX && by === 'x') {
      return true;
    }
    if (lockY && by === 'y') {
      return true;
    }
    return false;
  }

  /**
   * return the correct cursor style for the scale action
   * @param {Event} eventData the javascript event that is causing the scale
   * @param {fabric.Control} control the control that is interested in the action
   * @param {fabric.Object} fabricObject the fabric object that is interested in the action
   * @return {String} a valid css string for the cursor
   */
  function scaleCursorStyleHandler(eventData, control, fabricObject) {
    var notAllowed = 'not-allowed',
        scaleProportionally = scaleIsProportional(eventData, fabricObject),
        by = '';
    if (control.x !== 0 && control.y === 0) {
      by = 'x';
    }
    else if (control.x === 0 && control.y !== 0) {
      by = 'y';
    }
    if (scalingIsForbidden(fabricObject, by, scaleProportionally)) {
      return notAllowed;
    }
    var n = findCornerQuadrant(fabricObject, control);
    return scaleMap[n] + '-resize';
  }

  /**
   * return the correct cursor style for the skew action
   * @param {Event} eventData the javascript event that is causing the scale
   * @param {fabric.Control} control the control that is interested in the action
   * @param {fabric.Object} fabricObject the fabric object that is interested in the action
   * @return {String} a valid css string for the cursor
   */
  function skewCursorStyleHandler(eventData, control, fabricObject) {
    var notAllowed = 'not-allowed';
    if (control.x !== 0 && fabricObject.lockSkewingY) {
      return notAllowed;
    }
    if (control.y !== 0 && fabricObject.lockSkewingX) {
      return notAllowed;
    }
    var n = findCornerQuadrant(fabricObject, control) % 4;
    return skewMap[n] + '-resize';
  }

  /**
   * Combine skew and scale style handlers to cover fabric standard use case
   * @param {Event} eventData the javascript event that is causing the scale
   * @param {fabric.Control} control the control that is interested in the action
   * @param {fabric.Object} fabricObject the fabric object that is interested in the action
   * @return {String} a valid css string for the cursor
   */
  function scaleSkewCursorStyleHandler(eventData, control, fabricObject) {
    if (eventData[fabricObject.canvas.altActionKey]) {
      return controls.skewCursorStyleHandler(eventData, control, fabricObject);
    }
    return controls.scaleCursorStyleHandler(eventData, control, fabricObject);
  }

  /**
   * Inspect event, control and fabricObject to return the correct action name
   * @param {Event} eventData the javascript event that is causing the scale
   * @param {fabric.Control} control the control that is interested in the action
   * @param {fabric.Object} fabricObject the fabric object that is interested in the action
   * @return {String} an action name
   */
  function scaleOrSkewActionName(eventData, control, fabricObject) {
    var isAlternative = eventData[fabricObject.canvas.altActionKey];
    if (control.x === 0) {
      // then is scaleY or skewX
      return isAlternative ? 'skewX' : 'scaleY';
    }
    if (control.y === 0) {
      // then is scaleY or skewX
      return isAlternative ? 'skewY' : 'scaleX';
    }
  }

  /**
   * Find the correct style for the control that is used for rotation.
   * this function is very simple and it just take care of not-allowed or standard cursor
   * @param {Event} eventData the javascript event that is causing the scale
   * @param {fabric.Control} control the control that is interested in the action
   * @param {fabric.Object} fabricObject the fabric object that is interested in the action
   * @return {String} a valid css string for the cursor
   */
  function rotationStyleHandler(eventData, control, fabricObject) {
    if (fabricObject.lockRotation) {
      return 'not-allowed';
    }
    return control.cursorStyle;
  }

  function commonEventInfo(eventData, transform, x, y) {
    return {
      e: eventData,
      transform: transform,
      pointer: {
        x: x,
        y: y,
      }
    };
  }

  /**
   * Wrap an action handler with saving/restoring object position on the transform.
   * this is the code that permits to objects to keep their position while transforming.
   * @param {Function} actionHandler the function to wrap
   * @return {Function} a function with an action handler signature
   */
  function wrapWithFixedAnchor(actionHandler) {
    return function(eventData, transform, x, y) {
      var target = transform.target, centerPoint = target.getCenterPoint(),
          constraint = target.translateToOriginPoint(centerPoint, transform.originX, transform.originY),
          actionPerformed = actionHandler(eventData, transform, x, y);
      target.setPositionByOrigin(constraint, transform.originX, transform.originY);
      return actionPerformed;
    };
  }

  /**
   * Transforms a point described by x and y in a distance from the top left corner of the object
   * bounding box.
   * @param {Object} transform
   * @param {String} originX
   * @param {String} originY
   * @param {number} x
   * @param {number} y
   * @return {Fabric.Point} the normalized point
   */
  function getLocalPoint(transform, originX, originY, x, y) {
    var target = transform.target,
        control = target.controls[transform.corner],
        zoom = target.canvas.getZoom(),
        padding = target.padding / zoom,
        localPoint = target.toLocalPoint(new fabric.Point(x, y), originX, originY);
    if (localPoint.x >= padding) {
      localPoint.x -= padding;
    }
    if (localPoint.x <= -padding) {
      localPoint.x += padding;
    }
    if (localPoint.y >= padding) {
      localPoint.y -= padding;
    }
    if (localPoint.y <= padding) {
      localPoint.y += padding;
    }
    localPoint.x -= control.offsetX;
    localPoint.y -= control.offsetY;
    return localPoint;
  }

  /**
   * Detect if the fabric object is flipped on one side.
   * @param {fabric.Object} target
   * @return {Boolean} true if one flip, but not two.
   */
  function targetHasOneFlip(target) {
    return (target.flipX && !target.flipY) || (!target.flipX && target.flipY);
  }

  /**
   * Utility function to compensate the scale factor when skew is applied on both axes
   * @private
   */
  function compensateScaleForSkew(target, oppositeSkew, scaleToCompensate, axis, reference) {
    if (target[oppositeSkew] !== 0) {
      var newDim = target._getTransformedDimensions()[axis];
      var newValue = reference / newDim * target[scaleToCompensate];
      target.set(scaleToCompensate, newValue);
    }
  }

  /**
   * Action handler for skewing on the X axis
   * @private
   */
  function skewObjectX(eventData, transform, x, y) {
    var target = transform.target,
        // find how big the object would be, if there was no skewX. takes in account scaling
        dimNoSkew = target._getTransformedDimensions(0, target.skewY),
        localPoint = getLocalPoint(transform, transform.originX, transform.originY, x, y),
        // the mouse is in the center of the object, and we want it to stay there.
        // so the object will grow twice as much as the mouse.
        // this makes the skew growth to localPoint * 2 - dimNoSkew.
        totalSkewSize = Math.abs(localPoint.x * 2) - dimNoSkew.x,
        currentSkew = target.skewX, newSkew;
    if (totalSkewSize < 2) {
      // let's make it easy to go back to position 0.
      newSkew = 0;
    }
    else {
      newSkew = radiansToDegrees(
        Math.atan2((totalSkewSize / target.scaleX), (dimNoSkew.y / target.scaleY))
      );
      // now we have to find the sign of the skew.
      // it mostly depend on the origin of transformation.
      if (transform.originX === LEFT && transform.originY === BOTTOM) {
        newSkew = -newSkew;
      }
      if (transform.originX === RIGHT && transform.originY === TOP) {
        newSkew = -newSkew;
      }
      if (targetHasOneFlip(target)) {
        newSkew = -newSkew;
      }
    }
    var hasSkewed = currentSkew !== newSkew;
    if (hasSkewed) {
      var dimBeforeSkewing = target._getTransformedDimensions().y;
      target.set('skewX', newSkew);
      compensateScaleForSkew(target, 'skewY', 'scaleY', 'y', dimBeforeSkewing);
      fireEvent('skewing', commonEventInfo(eventData, transform, x, y));
    }
    return hasSkewed;
  }

  /**
   * Action handler for skewing on the Y axis
   * @private
   */
  function skewObjectY(eventData, transform, x, y) {
    var target = transform.target,
        // find how big the object would be, if there was no skewX. takes in account scaling
        dimNoSkew = target._getTransformedDimensions(target.skewX, 0),
        localPoint = getLocalPoint(transform, transform.originX, transform.originY, x, y),
        // the mouse is in the center of the object, and we want it to stay there.
        // so the object will grow twice as much as the mouse.
        // this makes the skew growth to localPoint * 2 - dimNoSkew.
        totalSkewSize = Math.abs(localPoint.y * 2) - dimNoSkew.y,
        currentSkew = target.skewY, newSkew;
    if (totalSkewSize < 2) {
      // let's make it easy to go back to position 0.
      newSkew = 0;
    }
    else {
      newSkew = radiansToDegrees(
        Math.atan2((totalSkewSize / target.scaleY), (dimNoSkew.x / target.scaleX))
      );
      // now we have to find the sign of the skew.
      // it mostly depend on the origin of transformation.
      if (transform.originX === LEFT && transform.originY === BOTTOM) {
        newSkew = -newSkew;
      }
      if (transform.originX === RIGHT && transform.originY === TOP) {
        newSkew = -newSkew;
      }
      if (targetHasOneFlip(target)) {
        newSkew = -newSkew;
      }
    }
    var hasSkewed = currentSkew !== newSkew;
    if (hasSkewed) {
      var dimBeforeSkewing = target._getTransformedDimensions().x;
      target.set('skewY', newSkew);
      compensateScaleForSkew(target, 'skewX', 'scaleX', 'x', dimBeforeSkewing);
      fireEvent('skewing', commonEventInfo(eventData, transform, x, y));
    }
    return hasSkewed;
  }

  /**
   * Wrapped Action handler for skewing on the Y axis, takes care of the
   * skew direction and determine the correct transform origin for the anchor point
   * @param {Event} eventData javascript event that is doing the transform
   * @param {Object} transform javascript object containing a series of information around the current transform
   * @param {number} x current mouse x position, canvas normalized
   * @param {number} y current mouse y position, canvas normalized
   * @return {Boolean} true if some change happened
   */
  function skewHandlerX(eventData, transform, x, y) {
    // step1 figure out and change transform origin.
    // if skewX > 0 and originY bottom we anchor on right
    // if skewX > 0 and originY top we anchor on left
    // if skewX < 0 and originY bottom we anchor on left
    // if skewX < 0 and originY top we anchor on right
    // if skewX is 0, we look for mouse position to understand where are we going.
    var target = transform.target, currentSkew = target.skewX, originX, originY = transform.originY;
    if (target.lockSkewingX) {
      return false;
    }
    if (currentSkew === 0) {
      var localPointFromCenter = getLocalPoint(transform, CENTER, CENTER, x, y);
      if (localPointFromCenter.x > 0) {
        // we are pulling right, anchor left;
        originX = LEFT;
      }
      else {
        // we are pulling right, anchor right
        originX = RIGHT;
      }
    }
    else {
      if (currentSkew > 0) {
        originX = originY === TOP ? LEFT : RIGHT;
      }
      if (currentSkew < 0) {
        originX = originY === TOP ? RIGHT : LEFT;
      }
      // is the object flipped on one side only? swap the origin.
      if (targetHasOneFlip(target)) {
        originX = originX === LEFT ? RIGHT : LEFT;
      }
    }

    // once we have the origin, we find the anchor point
    transform.originX = originX;
    var finalHandler = wrapWithFixedAnchor(skewObjectX);
    return finalHandler(eventData, transform, x, y);
  }

  /**
   * Wrapped Action handler for skewing on the Y axis, takes care of the
   * skew direction and determine the correct transform origin for the anchor point
   * @param {Event} eventData javascript event that is doing the transform
   * @param {Object} transform javascript object containing a series of information around the current transform
   * @param {number} x current mouse x position, canvas normalized
   * @param {number} y current mouse y position, canvas normalized
   * @return {Boolean} true if some change happened
   */
  function skewHandlerY(eventData, transform, x, y) {
    // step1 figure out and change transform origin.
    // if skewY > 0 and originX left we anchor on top
    // if skewY > 0 and originX right we anchor on bottom
    // if skewY < 0 and originX left we anchor on bottom
    // if skewY < 0 and originX right we anchor on top
    // if skewY is 0, we look for mouse position to understand where are we going.
    var target = transform.target, currentSkew = target.skewY, originY, originX = transform.originX;
    if (target.lockSkewingY) {
      return false;
    }
    if (currentSkew === 0) {
      var localPointFromCenter = getLocalPoint(transform, CENTER, CENTER, x, y);
      if (localPointFromCenter.y > 0) {
        // we are pulling down, anchor up;
        originY = TOP;
      }
      else {
        // we are pulling up, anchor down
        originY = BOTTOM;
      }
    }
    else {
      if (currentSkew > 0) {
        originY = originX === LEFT ? TOP : BOTTOM;
      }
      if (currentSkew < 0) {
        originY = originX === LEFT ? BOTTOM : TOP;
      }
      // is the object flipped on one side only? swap the origin.
      if (targetHasOneFlip(target)) {
        originY = originY === TOP ? BOTTOM : TOP;
      }
    }

    // once we have the origin, we find the anchor point
    transform.originY = originY;
    var finalHandler = wrapWithFixedAnchor(skewObjectY);
    return finalHandler(eventData, transform, x, y);
  }

  /**
   * Action handler for rotation and snapping, without anchor point.
   * Needs to be wrapped with `wrapWithFixedAnchor` to be effective
   * @param {Event} eventData javascript event that is doing the transform
   * @param {Object} transform javascript object containing a series of information around the current transform
   * @param {number} x current mouse x position, canvas normalized
   * @param {number} y current mouse y position, canvas normalized
   * @return {Boolean} true if some change happened
   * @private
   */
  function rotationWithSnapping(eventData, transform, x, y) {
    var t = transform,
        target = t.target,
        pivotPoint = target.translateToOriginPoint(target.getCenterPoint(), t.originX, t.originY);

    if (target.lockRotation) {
      return false;
    }

    var lastAngle = Math.atan2(t.ey - pivotPoint.y, t.ex - pivotPoint.x),
        curAngle = Math.atan2(y - pivotPoint.y, x - pivotPoint.x),
        angle = radiansToDegrees(curAngle - lastAngle + t.theta),
        hasRotated = true;

    if (target.snapAngle > 0) {
      var snapAngle  = target.snapAngle,
          snapThreshold  = target.snapThreshold || snapAngle,
          rightAngleLocked = Math.ceil(angle / snapAngle) * snapAngle,
          leftAngleLocked = Math.floor(angle / snapAngle) * snapAngle;

      if (Math.abs(angle - leftAngleLocked) < snapThreshold) {
        angle = leftAngleLocked;
      }
      else if (Math.abs(angle - rightAngleLocked) < snapThreshold) {
        angle = rightAngleLocked;
      }
    }

    // normalize angle to positive value
    if (angle < 0) {
      angle = 360 + angle;
    }
    angle %= 360;

    hasRotated = target.angle !== angle;
    target.angle = angle;
    if (hasRotated) {
      fireEvent('rotating', commonEventInfo(eventData, transform, x, y));
    }
    return hasRotated;
  }

  /**
   * Basic scaling logic, reused with different constrain for scaling X,Y, freely or equally.
   * Needs to be wrapped with `wrapWithFixedAnchor` to be effective
   * @param {Event} eventData javascript event that is doing the transform
   * @param {Object} transform javascript object containing a series of information around the current transform
   * @param {number} x current mouse x position, canvas normalized
   * @param {number} y current mouse y position, canvas normalized
   * @param {Object} options additional information for scaling
   * @param {String} options.by 'x', 'y', 'equally' or '' to indicate type of scaling
   * @return {Boolean} true if some change happened
   * @private
   */
  function scaleObject(eventData, transform, x, y, options) {
    options = options || {};
    var target = transform.target,
        lockScalingX = target.lockScalingX, lockScalingY = target.lockScalingY,
        by = options.by, newPoint, scaleX, scaleY, dim,
        scaleProportionally = scaleIsProportional(eventData, target),
        forbidScaling = scalingIsForbidden(target, by, scaleProportionally),
        signX, signY, gestureScale = transform.gestureScale;

    if (forbidScaling) {
      return false;
    }
    if (gestureScale) {
      scaleX = transform.scaleX * gestureScale;
      scaleY = transform.scaleY * gestureScale;
    }
    else {
      newPoint = getLocalPoint(transform, transform.originX, transform.originY, x, y);
      // use of sign: We use sign to detect change of direction of an action. sign usually change when
      // we cross the origin point with the mouse. So a scale flip for example. There is an issue when scaling
      // by center and scaling using one middle control ( default: mr, mt, ml, mb), the mouse movement can easily
      // cross many time the origin point and flip the object. so we need a way to filter out the noise.
      // This ternary here should be ok to filter out X scaling when we want Y only and vice versa.
      signX = by !== 'y' ? sign(newPoint.x) : 1;
      signY = by !== 'x' ? sign(newPoint.y) : 1;
      if (!transform.signX) {
        transform.signX = signX;
      }
      if (!transform.signY) {
        transform.signY = signY;
      }

      if (target.lockScalingFlip &&
        (transform.signX !== signX || transform.signY !== signY)
      ) {
        return false;
      }

      dim = target._getTransformedDimensions();
      // missing detection of flip and logic to switch the origin
      if (scaleProportionally && !by) {
        // uniform scaling
        var distance = Math.abs(newPoint.x) + Math.abs(newPoint.y),
            original = transform.original,
            originalDistance = Math.abs(dim.x * original.scaleX / target.scaleX) +
              Math.abs(dim.y * original.scaleY / target.scaleY),
            scale = distance / originalDistance, hasScaled;
        scaleX = original.scaleX * scale;
        scaleY = original.scaleY * scale;
      }
      else {
        scaleX = Math.abs(newPoint.x * target.scaleX / dim.x);
        scaleY = Math.abs(newPoint.y * target.scaleY / dim.y);
      }
      // if we are scaling by center, we need to double the scale
      if (isTransformCentered(transform)) {
        scaleX *= 2;
        scaleY *= 2;
      }
      if (transform.signX !== signX && by !== 'y') {
        transform.originX = opposite[transform.originX];
        scaleX *= -1;
        transform.signX = signX;
      }
      if (transform.signY !== signY && by !== 'x') {
        transform.originY = opposite[transform.originY];
        scaleY *= -1;
        transform.signY = signY;
      }
    }
    // minScale is taken are in the setter.
    var oldScaleX = target.scaleX, oldScaleY = target.scaleY;
    if (!by) {
      !lockScalingX && target.set('scaleX', scaleX);
      !lockScalingY && target.set('scaleY', scaleY);
    }
    else {
      // forbidden cases already handled on top here.
      by === 'x' && target.set('scaleX', scaleX);
      by === 'y' && target.set('scaleY', scaleY);
    }
    hasScaled = oldScaleX !== target.scaleX || oldScaleY !== target.scaleY;
    if (hasScaled) {
      fireEvent('scaling', commonEventInfo(eventData, transform, x, y));
    }
    return hasScaled;
  }

  /**
   * Generic scaling logic, to scale from corners either equally or freely.
   * Needs to be wrapped with `wrapWithFixedAnchor` to be effective
   * @param {Event} eventData javascript event that is doing the transform
   * @param {Object} transform javascript object containing a series of information around the current transform
   * @param {number} x current mouse x position, canvas normalized
   * @param {number} y current mouse y position, canvas normalized
   * @return {Boolean} true if some change happened
   */
  function scaleObjectFromCorner(eventData, transform, x, y) {
    return scaleObject(eventData, transform, x, y);
  }

  /**
   * Scaling logic for the X axis.
   * Needs to be wrapped with `wrapWithFixedAnchor` to be effective
   * @param {Event} eventData javascript event that is doing the transform
   * @param {Object} transform javascript object containing a series of information around the current transform
   * @param {number} x current mouse x position, canvas normalized
   * @param {number} y current mouse y position, canvas normalized
   * @return {Boolean} true if some change happened
   */
  function scaleObjectX(eventData, transform, x, y) {
    return scaleObject(eventData, transform, x, y , { by: 'x' });
  }

  /**
   * Scaling logic for the Y axis.
   * Needs to be wrapped with `wrapWithFixedAnchor` to be effective
   * @param {Event} eventData javascript event that is doing the transform
   * @param {Object} transform javascript object containing a series of information around the current transform
   * @param {number} x current mouse x position, canvas normalized
   * @param {number} y current mouse y position, canvas normalized
   * @return {Boolean} true if some change happened
   */
  function scaleObjectY(eventData, transform, x, y) {
    return scaleObject(eventData, transform, x, y , { by: 'y' });
  }

  /**
   * Composed action handler to either scale Y or skew X
   * Needs to be wrapped with `wrapWithFixedAnchor` to be effective
   * @param {Event} eventData javascript event that is doing the transform
   * @param {Object} transform javascript object containing a series of information around the current transform
   * @param {number} x current mouse x position, canvas normalized
   * @param {number} y current mouse y position, canvas normalized
   * @return {Boolean} true if some change happened
   */
  function scalingYOrSkewingX(eventData, transform, x, y) {
    // ok some safety needed here.
    if (eventData[transform.target.canvas.altActionKey]) {
      return controls.skewHandlerX(eventData, transform, x, y);
    }
    return controls.scalingY(eventData, transform, x, y);
  }

  /**
   * Composed action handler to either scale X or skew Y
   * Needs to be wrapped with `wrapWithFixedAnchor` to be effective
   * @param {Event} eventData javascript event that is doing the transform
   * @param {Object} transform javascript object containing a series of information around the current transform
   * @param {number} x current mouse x position, canvas normalized
   * @param {number} y current mouse y position, canvas normalized
   * @return {Boolean} true if some change happened
   */
  function scalingXOrSkewingY(eventData, transform, x, y) {
    // ok some safety needed here.
    if (eventData[transform.target.canvas.altActionKey]) {
      return controls.skewHandlerY(eventData, transform, x, y);
    }
    return controls.scalingX(eventData, transform, x, y);
  }

  /**
   * Action handler to change textbox width
   * Needs to be wrapped with `wrapWithFixedAnchor` to be effective
   * @param {Event} eventData javascript event that is doing the transform
   * @param {Object} transform javascript object containing a series of information around the current transform
   * @param {number} x current mouse x position, canvas normalized
   * @param {number} y current mouse y position, canvas normalized
   * @return {Boolean} true if some change happened
   */
  function changeWidth(eventData, transform, x, y) {
    var target = transform.target, localPoint = getLocalPoint(transform, transform.originX, transform.originY, x, y),
        strokePadding = target.strokeWidth / (target.strokeUniform ? target.scaleX : 1),
        multiplier = isTransformCentered(transform) ? 2 : 1,
        oldWidth = target.width, hasResized,
        newWidth = Math.abs(localPoint.x * multiplier / target.scaleX) - strokePadding;
    target.set('width', Math.max(newWidth, 0));
    hasResized = oldWidth !== newWidth;
    if (hasResized) {
      fireEvent('resizing', commonEventInfo(eventData, transform, x, y));
    }
    return hasResized;
  }

  /**
   * Translates object by "setting" its left/top
   * @private
   * @param {Event} eventData javascript event that is doing the transform
   * @param {Object} transform javascript object containing a series of information around the current transform
   * @param {number} x current mouse x position, canvas normalized
   * @param {number} y current mouse y position, canvas normalized
   * @return {Boolean} true if the translation occurred
   */
  function dragHandler(eventData, transform, x, y) {
    var target = transform.target,
        newLeft = x - transform.offsetX,
        newTop = y - transform.offsetY,
        moveX = !target.get('lockMovementX') && target.left !== newLeft,
        moveY = !target.get('lockMovementY') && target.top !== newTop;
    moveX && target.set('left', newLeft);
    moveY && target.set('top', newTop);
    if (moveX || moveY) {
      fireEvent('moving', commonEventInfo(eventData, transform, x, y));
    }
    return moveX || moveY;
  }

  controls.scaleCursorStyleHandler = scaleCursorStyleHandler;
  controls.skewCursorStyleHandler = skewCursorStyleHandler;
  controls.scaleSkewCursorStyleHandler = scaleSkewCursorStyleHandler;
  controls.rotationWithSnapping = wrapWithFixedAnchor(rotationWithSnapping);
  controls.scalingEqually = wrapWithFixedAnchor(scaleObjectFromCorner);
  controls.scalingX = wrapWithFixedAnchor(scaleObjectX);
  controls.scalingY = wrapWithFixedAnchor(scaleObjectY);
  controls.scalingYOrSkewingX = scalingYOrSkewingX;
  controls.scalingXOrSkewingY = scalingXOrSkewingY;
  controls.changeWidth = wrapWithFixedAnchor(changeWidth);
  controls.skewHandlerX = skewHandlerX;
  controls.skewHandlerY = skewHandlerY;
  controls.dragHandler = dragHandler;
  controls.scaleOrSkewActionName = scaleOrSkewActionName;
  controls.rotationStyleHandler = rotationStyleHandler;
  controls.fireEvent = fireEvent;
  controls.wrapWithFixedAnchor = wrapWithFixedAnchor;
  controls.getLocalPoint = getLocalPoint;
  fabric.controlsUtils = controls;

})(typeof exports !== 'undefined' ? exports : this);<|MERGE_RESOLUTION|>--- conflicted
+++ resolved
@@ -31,12 +31,8 @@
   function fireEvent(eventName, options) {
     var target = options.transform.target,
         canvas = target.canvas,
-<<<<<<< HEAD
         canvasOptions = fabric.util.clone(options);
     canvasOptions.target = target;
-=======
-        canvasOptions = Object.assign({}, options, { target: target });
->>>>>>> dd08a36f
     canvas && canvas.fire('object:' + eventName, canvasOptions);
     target.fire(eventName, options);
   }
@@ -696,7 +692,7 @@
   }
 
   /**
-   * Translates object by "setting" its left/top
+   * Action handler
    * @private
    * @param {Event} eventData javascript event that is doing the transform
    * @param {Object} transform javascript object containing a series of information around the current transform
