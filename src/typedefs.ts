// https://www.typescriptlang.org/docs/handbook/utility-types.html
<<<<<<< HEAD
import type { Gradient } from './gradient/gradient.class';
import type { Pattern } from './pattern.class';
import type { IPoint, Point } from './point.class';
=======
import { BaseFabricObject } from './EventTypeDefs';
import type { Gradient } from './gradient/Gradient';
import type { Pattern } from './Pattern';
import type { Point } from './Point';
>>>>>>> 02a2f8a4
import type { FabricObject } from './shapes/Object/FabricObject';

interface NominalTag<T> {
  nominalTag?: T;
}

type Nominal<Type, Tag> = NominalTag<Tag> & Type;

type TNonFunctionPropertyNames<T> = {
  // eslint-disable-next-line @typescript-eslint/ban-types
  [K in keyof T]: T[K] extends Function ? never : K;
}[keyof T];
export type TClassProperties<T> = Pick<T, TNonFunctionPropertyNames<T>>;

// https://github.com/microsoft/TypeScript/issues/32080
export type Constructor<T = object> = new (...args: any[]) => T;

const enum Degree {}
const enum Radian {}

export type TDegree = Nominal<number, Degree>;
export type TRadian = Nominal<number, Radian>;

export type TAxis = 'x' | 'y';

export type TAxisKey<T extends string> = `${T}${Capitalize<TAxis>}`;

export type TFiller = Gradient<'linear'> | Gradient<'radial'> | Pattern;

export type TSize = {
  width: number;
  height: number;
};

export type TBBox = {
  left: number;
  top: number;
} & TSize;

export type Percent = `${number}%`;

export const enum ImageFormat {
  jpeg = 'jpeg',
  jpg = 'jpeg',
  png = 'png',
}

export const enum SVGElementName {
  linearGradient = 'linearGradient',
  radialGradient = 'radialGradient',
  stop = 'stop',
}

export const enum SupportedSVGUnit {
  mm = 'mm',
  cm = 'cm',
  in = 'in',
  pt = 'pt',
  pc = 'pc',
  em = 'em',
}

export type TMat2D = [number, number, number, number, number, number];

/**
 * An invalid keyword and an empty string will be handled as the `anonymous` keyword.
 * @see https://developer.mozilla.org/en-US/docs/HTML/CORS_settings_attributes
 */
export type TCrossOrigin = '' | 'anonymous' | 'use-credentials' | null;

export type TOriginX = 'center' | 'left' | 'right' | number;
export type TOriginY = 'center' | 'top' | 'bottom' | number;

export type TCornerPoint = {
  tl: Point;
  tr: Point;
  bl: Point;
  br: Point;
};

export type TSVGReviver = (markup: string) => string;

export type TValidToObjectMethod = 'toDatalessObject' | 'toObject';

export type TCacheCanvasDimensions = {
  width: number;
  height: number;
  zoomX: number;
  zoomY: number;
  x: number;
  y: number;
};

export type TBounds = IPoint[];

export type TToCanvasElementOptions = {
  left?: number;
  top?: number;
  width?: number;
  height?: number;
  filter?: (object: BaseFabricObject) => boolean;
};

export type TDataUrlOptions = TToCanvasElementOptions & {
  multiplier: number;
  format?: ImageFormat;
  quality?: number;
  enableRetinaScaling?: boolean;
};

export type AssertKeys<T, K extends keyof T> = T & Record<K, NonNullable<T[K]>>;<|MERGE_RESOLUTION|>--- conflicted
+++ resolved
@@ -1,14 +1,8 @@
 // https://www.typescriptlang.org/docs/handbook/utility-types.html
-<<<<<<< HEAD
-import type { Gradient } from './gradient/gradient.class';
-import type { Pattern } from './pattern.class';
-import type { IPoint, Point } from './point.class';
-=======
 import { BaseFabricObject } from './EventTypeDefs';
 import type { Gradient } from './gradient/Gradient';
 import type { Pattern } from './Pattern';
-import type { Point } from './Point';
->>>>>>> 02a2f8a4
+import type { IPoint, Point } from './Point';
 import type { FabricObject } from './shapes/Object/FabricObject';
 
 interface NominalTag<T> {
