// https://www.typescriptlang.org/docs/handbook/utility-types.html
import type { Gradient } from './gradient/gradient.class';
import type { Pattern } from './pattern.class';

interface NominalTag<T> {
  nominalTag?: T;
}

type Nominal<Type, Tag> = NominalTag<Tag> & Type;

// eslint-disable-next-line @typescript-eslint/ban-types
type TNonFunctionPropertyNames<T> = {
  [K in keyof T]: T[K] extends Function ? never : K;
}[keyof T];
export type TClassProperties<T> = Pick<T, TNonFunctionPropertyNames<T>>;

const enum Degree {}
const enum Radian {}

export type TDegree = Nominal<number, Degree>;
export type TRadian = Nominal<number, Radian>;

<<<<<<< HEAD
export type TAxis = 'x' | 'y';

export type TAxisKey<T extends string> = `${T}${Capitalize<TAxis>}`;
=======
export type TFiller = Gradient<'linear'> | Gradient<'radial'> | Pattern;
>>>>>>> 8235106d

export type TSize = {
  width: number;
  height: number;
};

export type TBBox = {
  left: number;
  top: number;
} & TSize;

export type Percent = `${number}%`;

export const enum StrokeLineJoin {
  miter = 'miter',
  bevel = 'bevel',
  round = 'round',
}

export const enum ImageFormat {
  jpeg = 'jpeg',
  jpg = 'jpeg',
  png = 'png',
}

export const enum SVGElementName {
  linearGradient = 'linearGradient',
  radialGradient = 'radialGradient',
  stop = 'stop',
}

export const enum SupportedSVGUnit {
  mm = 'mm',
  cm = 'cm',
  in = 'in',
  pt = 'pt',
  pc = 'pc',
  em = 'em',
}

export type TMat2D = [number, number, number, number, number, number];

export type ModifierKey = 'altKey' | 'shiftKey' | 'ctrlKey';

/**
 * SVG path commands
 */
export type PathData = (string | number)[][];

export type TEvent<E extends Event = MouseEvent | TouchEvent> = {
  e: E;
};

export type TransformEvent<T> = TEvent &
  T & {
    transform: {
      target: any;
    };
  };

/**
 * An invalid keyword and an empty string will be handled as the `anonymous` keyword.
 * @see https://developer.mozilla.org/en-US/docs/HTML/CORS_settings_attributes
 */
export type TCrossOrigin = '' | 'anonymous' | 'use-credentials' | null;<|MERGE_RESOLUTION|>--- conflicted
+++ resolved
@@ -20,13 +20,11 @@
 export type TDegree = Nominal<number, Degree>;
 export type TRadian = Nominal<number, Radian>;
 
-<<<<<<< HEAD
 export type TAxis = 'x' | 'y';
 
 export type TAxisKey<T extends string> = `${T}${Capitalize<TAxis>}`;
-=======
+
 export type TFiller = Gradient<'linear'> | Gradient<'radial'> | Pattern;
->>>>>>> 8235106d
 
 export type TSize = {
   width: number;
