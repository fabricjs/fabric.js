--- conflicted
+++ resolved
@@ -83,9 +83,8 @@
   br: Point;
 };
 
-<<<<<<< HEAD
-export type SVGReviver = (markup: string) => string;
-=======
+export type TSVGReviver = (markup: string) => string;
+
 export type TValidToObjectMethod = 'toDatalessObject' | 'toObject';
 
 export type TCacheCanvasDimensions = {
@@ -95,5 +94,4 @@
   zoomY: number;
   x: number;
   y: number;
-};
->>>>>>> 41077213
+};