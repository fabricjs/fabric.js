--- conflicted
+++ resolved
@@ -3,11 +3,8 @@
 import type { Gradient } from './gradient/gradient.class';
 import type { Pattern } from './pattern.class';
 import type { Point } from './point.class';
-<<<<<<< HEAD
-=======
 import type { FabricObject } from './shapes/object.class';
 import type { saveObjectTransform } from './util/misc/objectTransforms';
->>>>>>> d55fabcd
 
 interface NominalTag<T> {
   nominalTag?: T;
