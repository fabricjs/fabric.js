--- conflicted
+++ resolved
@@ -1,12 +1,8 @@
 // https://www.typescriptlang.org/docs/handbook/utility-types.html
 import type { Gradient } from './gradient/gradient.class';
 import type { Pattern } from './pattern.class';
-<<<<<<< HEAD
 import type { IPoint, Point } from './point.class';
-=======
-import type { Point } from './point.class';
 import type { FabricObject } from './shapes/Object/FabricObject';
->>>>>>> 818a134c
 
 interface NominalTag<T> {
   nominalTag?: T;
@@ -99,9 +95,8 @@
   y: number;
 };
 
-<<<<<<< HEAD
 export type TBounds = IPoint[];
-=======
+
 export type TToCanvasElementOptions = {
   left?: number;
   top?: number;
@@ -115,5 +110,4 @@
   format?: ImageFormat;
   quality?: number;
   enableRetinaScaling?: boolean;
-};
->>>>>>> 818a134c
+};