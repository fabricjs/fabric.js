--- conflicted
+++ resolved
@@ -6,13 +6,7 @@
 
 type Nominal<Type, Tag> = NominalTag<Tag> & Type;
 
-<<<<<<< HEAD
-// eslint-disable-next-line no-unused-vars
 const enum Degree { }
-// eslint-disable-next-line no-unused-vars
-=======
-const enum Degree { }
->>>>>>> c4a2946e
 const enum Radian { }
 
 export type TDegree = Nominal<number, Degree>;
@@ -24,6 +18,7 @@
 }
 
 export type Percent = `${number}%`;
+
 export const enum StrokeLineJoin {
   miter = 'miter',
   bevel = 'bevel',
