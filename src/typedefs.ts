--- conflicted
+++ resolved
@@ -6,27 +6,20 @@
 
 type Nominal<Type, Tag> = NominalTag<Tag> & Type;
 
-<<<<<<< HEAD
 // eslint-disable-next-line no-unused-vars
 const enum Degree { }
 // eslint-disable-next-line no-unused-vars
 const enum Radian { }
-=======
-const enum Degree {}
-const enum Radian {}
->>>>>>> be4c6cf4
 
 export type TDegree = Nominal<number, Degree>;
 export type TRadian = Nominal<number, Radian>;
 
-<<<<<<< HEAD
 export type TSize = {
   width: number;
   height: number;
 }
 
 export type Percent = `${number}%`;
-=======
 export const enum StrokeLineJoin {
   miter = 'miter',
   bevel = 'bevel',
@@ -54,5 +47,4 @@
   em = 'em',
 }
 
-export type TMat2D = [number, number, number, number, number, number];
->>>>>>> be4c6cf4
+export type TMat2D = [number, number, number, number, number, number];