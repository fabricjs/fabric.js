--- conflicted
+++ resolved
@@ -1,11 +1,7 @@
 import { fabric } from '../../HEADER';
-import type { Canvas } from '../canvas.class';
+import type { Canvas } from '../canvas/canvas_events';
 import { Pattern } from '../pattern.class';
 import { createCanvasElement } from '../util/misc/dom';
-<<<<<<< HEAD
-=======
-import type { Canvas } from '../canvas/canvas_events';
->>>>>>> 62e94e54
 import { PencilBrush } from './pencil_brush.class';
 
 export class PatternBrush extends PencilBrush {
