--- conflicted
+++ resolved
@@ -1,8 +1,5 @@
 import type { Canvas } from '../canvas/Canvas';
-<<<<<<< HEAD
 import { Color } from '../color/Color';
-=======
->>>>>>> 9358938d
 import { ModifierKey, TPointerEventInfo } from '../EventTypeDefs';
 import { TFabricEvent } from '../FabricEvent';
 import { Point } from '../Point';
@@ -125,18 +122,6 @@
   }
 
   /**
-<<<<<<< HEAD
-   * Clear points array and set contextTop canvas style.
-   */
-  protected _reset() {
-    this._points = [];
-    this._setBrushStyles(this.canvas.contextTop);
-    this._setShadow();
-  }
-
-  /**
-=======
->>>>>>> 9358938d
    * draw the curve update
    */
   protected _renderCurve(
