--- conflicted
+++ resolved
@@ -1,21 +1,19 @@
 import { fabric } from '../../HEADER';
 import { Color } from '../color';
-<<<<<<< HEAD
-import { IPoint, Point } from '../point.class';
-=======
 import { Point } from '../point.class';
 import { Shadow } from '../shadow.class';
 import { Circle } from '../shapes/circle.class';
 import { Group } from '../shapes/group.class';
->>>>>>> 2ffac9af
 import { getRandomInt } from '../util/internals';
 import { Canvas } from '../__types__';
 import { BaseBrush } from './base_brush.class';
 
 export type CircleBrushPoint = {
+  x: number;
+  y: number;
   radius: number;
   fill: string;
-} & IPoint;
+};
 
 export class CircleBrush extends BaseBrush {
   /**
@@ -34,9 +32,9 @@
 
   /**
    * Invoked inside on mouse down and mouse move
-   * @param {IPoint} pointer
+   * @param {Point} pointer
    */
-  drawDot(pointer: IPoint) {
+  drawDot(pointer: Point) {
     const point = this.addPoint(pointer),
       ctx = this.canvas.contextTop;
     this._saveAndTransform(ctx);
@@ -55,7 +53,7 @@
   /**
    * Invoked on mouse down
    */
-  onMouseDown(pointer: IPoint) {
+  onMouseDown(pointer: Point) {
     this.points = [];
     this.canvas.clearContext(this.canvas.contextTop);
     this._setShadow();
@@ -78,9 +76,9 @@
 
   /**
    * Invoked on mouse move
-   * @param {IPoint} pointer
+   * @param {Point} pointer
    */
-  onMouseMove(pointer: IPoint) {
+  onMouseMove(pointer: Point) {
     if (this.limitedToCanvasSize === true && this._isOutSideCanvas(pointer)) {
       return;
     }
@@ -130,10 +128,10 @@
   }
 
   /**
-   * @param {IPoint} pointer
-   * @return {CircleBrushPoint} Just added pointer point
+   * @param {Object} pointer
+   * @return {Point} Just added pointer point
    */
-  addPoint({ x, y }: IPoint): CircleBrushPoint {
+  addPoint({ x, y }: Point) {
     const pointerPoint: CircleBrushPoint = {
       x,
       y,
