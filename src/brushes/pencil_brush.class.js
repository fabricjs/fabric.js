(function() {
  /**
   * PencilBrush class
   * @class fabric.PencilBrush
   * @extends fabric.BaseBrush
   */
  fabric.PencilBrush = fabric.util.createClass(fabric.BaseBrush, /** @lends fabric.PencilBrush.prototype */ {

    /**
     * Discard points that are less than `decimate` pixel distant from each other
     * @type Number
     * @default 0.4
     */
    decimate: 0.4,

    /**
     * Draws a straight line between last recorded point to current pointer
     * Used for `shift` functionality
     *
     * @type boolean
     * @default false
     */
    drawStraightLine: false,

    /**
     * The event modifier key that makes the brush draw a straight line.
     * If `null` or 'none' or any other string that is not a modifier key the feature is disabled.
     * @type {'altKey' | 'shiftKey' | 'ctrlKey' | 'none' | undefined | null}
     */
    straightLineKey: 'shiftKey',

    /**
     * Constructor
     * @param {fabric.Canvas} canvas
     * @return {fabric.PencilBrush} Instance of a pencil brush
     */
    initialize: function(canvas) {
      this.canvas = canvas;
      this._points = [];
    },

    needsFullRender: function () {
      return this.callSuper('needsFullRender') || this._hasStraightLine;
    },

    /**
     * Invoked inside on mouse down and mouse move
     * @param {Object} pointer
     */
    _drawSegment: function (ctx, p1, p2) {
      var midPoint = p1.midPointFrom(p2);
      ctx.quadraticCurveTo(p1.x, p1.y, midPoint.x, midPoint.y);
      return midPoint;
    },

    /**
     * Invoked on mouse down
     * @param {Object} pointer
     */
    onMouseDown: function(pointer, options) {
      if (!this.canvas._isMainEvent(options.e)) {
        return;
      }
      this.drawStraightLine = options.e[this.straightLineKey];
      this._prepareForDrawing(pointer);
      // capture coordinates immediately
      // this allows to draw dots (when movement never occurs)
      this._captureDrawingPath(pointer);
      this._render();
    },

    /**
     * Invoked on mouse move
     * @param {Object} pointer
     */
    onMouseMove: function(pointer, options) {
      if (!this.canvas._isMainEvent(options.e)) {
        return;
      }
      this.drawStraightLine = options.e[this.straightLineKey];
      if (this.limitedToCanvasSize === true && this._isOutSideCanvas(pointer)) {
        return;
      }
      if (this._captureDrawingPath(pointer) && this._points.length > 1) {
        if (this.needsFullRender()) {
          // redraw curve
          // clear top canvas
          this.canvas.clearContext(this.canvas.contextTop);
          this._render();
        }
        else {
          var points = this._points, length = points.length, ctx = this.canvas.contextTop;
          // draw the curve update
          this._saveAndTransform(ctx);
          if (this.oldEnd) {
            ctx.beginPath();
            ctx.moveTo(this.oldEnd.x, this.oldEnd.y);
          }
          this.oldEnd = this._drawSegment(ctx, points[length - 2], points[length - 1], true);
          ctx.stroke();
          ctx.restore();
        }
      }
    },

    /**
     * Invoked on mouse up
     */
    onMouseUp: function(options) {
      if (!this.canvas._isMainEvent(options.e)) {
        return true;
      }
      this.drawStraightLine = false;
      this.oldEnd = undefined;
      this._finalizeAndAddPath();
      return false;
    },

    /**
     * @private
     * @param {Object} pointer Actual mouse position related to the canvas.
     */
    _prepareForDrawing: function(pointer) {

      var p = new fabric.Point(pointer.x, pointer.y);

      this._reset();
      this._addPoint(p);
      this.canvas.contextTop.moveTo(p.x, p.y);
    },

    /**
     * @private
     * @param {fabric.Point} point Point to be added to points array
     */
    _addPoint: function(point) {
      if (this._points.length > 1 && point.eq(this._points[this._points.length - 1])) {
        return false;
      }
      if (this.drawStraightLine && this._points.length > 1) {
        this._hasStraightLine = true;
        this._points.pop();
      }
      this._points.push(point);
      return true;
    },

    /**
     * Clear points array and set contextTop canvas style.
     * @private
     */
    _reset: function() {
      this._points = [];
      this._setBrushStyles();
      this._setShadow();
      this._hasStraightLine = false;
    },

    /**
     * @private
     * @param {Object} pointer Actual mouse position related to the canvas.
     */
    _captureDrawingPath: function(pointer) {
      var pointerPoint = new fabric.Point(pointer.x, pointer.y);
      return this._addPoint(pointerPoint);
    },

    /**
     * Draw a smooth path on the topCanvas using quadraticCurveTo
     * @private
     */
    _render: function() {
      var ctx  = this.canvas.contextTop, i, len,
          p1 = this._points[0],
          p2 = this._points[1];

      this._saveAndTransform(ctx);
      ctx.beginPath();
      //if we only have 2 points in the path and they are the same
      //it means that the user only clicked the canvas without moving the mouse
      //then we should be drawing a dot. A path isn't drawn between two identical dots
      //that's why we set them apart a bit
      if (this._points.length === 2 && p1.x === p2.x && p1.y === p2.y) {
        var width = this.width / 1000;
        p1 = new fabric.Point(p1.x, p1.y);
        p2 = new fabric.Point(p2.x, p2.y);
        p1.x -= width;
        p2.x += width;
      }
      ctx.moveTo(p1.x, p1.y);

      for (i = 1, len = this._points.length; i < len; i++) {
        // we pick the point between pi + 1 & pi + 2 as the
        // end point and p1 as our control point.
        this._drawSegment(ctx, p1, p2);
        p1 = this._points[i];
        p2 = this._points[i + 1];
      }
      // Draw last line as a straight line while
      // we wait for the next point to be able to calculate
      // the bezier control point
      ctx.lineTo(p1.x, p1.y);
      ctx.stroke();
      ctx.restore();
    },

    /**
     * Converts points to SVG path
     * @param {Array} points Array of points
     * @return {(string|number)[][]} SVG path commands
     */
    convertPointsToSVGPath: function (points) {
      var correction = this.width / 1000;
      return fabric.util.getSmoothPathFromPoints(points, correction);
    },

    /**
     * @private
     * @param {(string|number)[][]} pathData SVG path commands
     * @returns {boolean}
     */
    _isEmptySVGPath: function (pathData) {
      var pathString = pathData.map(function (segment) { return segment.join(' '); }).join(' ');
      return pathString === 'M 0 0 Q 0 0 0 0 L 0 0';
    },

    /**
     * Creates fabric.Path object to add on canvas
     * @param {(string|number)[][]} pathData Path data
     * @return {fabric.Path} Path to add on canvas
     */
    createPath: function(pathData) {
      var path = new fabric.Path(pathData, {
        fill: null,
        stroke: this.color,
        strokeWidth: this.width,
        strokeLineCap: this.strokeLineCap,
        strokeMiterLimit: this.strokeMiterLimit,
        strokeLineJoin: this.strokeLineJoin,
        strokeDashArray: this.strokeDashArray,
      });
      if (this.shadow) {
        this.shadow.affectStroke = true;
        path.shadow = new fabric.Shadow(this.shadow);
      }

      return path;
    },

    /**
     * Decimate points array with the decimate value
     */
    decimatePoints: function(points, distance) {
      if (points.length <= 2) {
        return points;
      }
      var zoom = this.canvas.getZoom(), adjustedDistance = Math.pow(distance / zoom, 2),
          i, l = points.length - 1, lastPoint = points[0], newPoints = [lastPoint],
          cDistance;
<<<<<<< HEAD
      for (i = 1; i <= l; i++) {
=======
      for (i = 1; i < l - 1; i++) {
>>>>>>> 1f4f219c
        cDistance = Math.pow(lastPoint.x - points[i].x, 2) + Math.pow(lastPoint.y - points[i].y, 2);
        if (cDistance >= adjustedDistance) {
          lastPoint = points[i];
          newPoints.push(lastPoint);
        }
      }
      /**
       * Add the last point from the original line to the end of the array.
       * This ensures decimate doesn't delete the last point on the line, and ensures the line is > 1 point.
       */
      newPoints.push(points[l]);
      return newPoints;
    },

    /**
     * On mouseup after drawing the path on contextTop canvas
     * we use the points captured to create an new fabric path object
     * and add it to the fabric canvas.
     */
    _finalizeAndAddPath: function() {
      var ctx = this.canvas.contextTop;
      ctx.closePath();
      if (this.decimate) {
        this._points = this.decimatePoints(this._points, this.decimate);
      }
      var pathData = this.convertPointsToSVGPath(this._points);
      if (this._isEmptySVGPath(pathData)) {
        // do not create 0 width/height paths, as they are
        // rendered inconsistently across browsers
        // Firefox 4, for example, renders a dot,
        // whereas Chrome 10 renders nothing
        this.canvas.requestRenderAll();
        return;
      }

      var path = this.createPath(pathData);
      this.canvas.clearContext(this.canvas.contextTop);
      this.canvas.fire('before:path:created', { path: path });
      this.canvas.add(path);
      this.canvas.requestRenderAll();
      path.setCoords();
      this._resetShadow();


      // fire event 'path' created
      this.canvas.fire('path:created', { path: path });
    }
  });
})();<|MERGE_RESOLUTION|>--- conflicted
+++ resolved
@@ -257,11 +257,7 @@
       var zoom = this.canvas.getZoom(), adjustedDistance = Math.pow(distance / zoom, 2),
           i, l = points.length - 1, lastPoint = points[0], newPoints = [lastPoint],
           cDistance;
-<<<<<<< HEAD
-      for (i = 1; i <= l; i++) {
-=======
       for (i = 1; i < l - 1; i++) {
->>>>>>> 1f4f219c
         cDistance = Math.pow(lastPoint.x - points[i].x, 2) + Math.pow(lastPoint.y - points[i].y, 2);
         if (cDistance >= adjustedDistance) {
           lastPoint = points[i];
