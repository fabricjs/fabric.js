import { fabric } from '../../HEADER';
<<<<<<< HEAD
import { IPoint, Point } from '../point.class';
=======
import { Point } from '../point.class';
import { Group } from '../shapes/group.class';
import { Shadow } from '../shadow.class';
import { Rect } from '../shapes/rect.class';
>>>>>>> 2ffac9af
import { getRandomInt } from '../util/internals';
import { Canvas } from '../__types__';
import { BaseBrush } from './base_brush.class';

export type SprayBrushPoint = {
  width: number;
  opacity: number;
} & IPoint;

/**
 *
 * @param rects
 * @returns
 */
function getUniqueRects(rects: Rect[]) {
  const uniqueRects: Record<string, boolean> = {};
  const uniqueRectsArray: Rect[] = [];

  for (let i = 0, key: string; i < rects.length; i++) {
    key = `${rects[i].left}${rects[i].top}`;
    if (!uniqueRects[key]) {
      uniqueRects[key] = true;
      uniqueRectsArray.push(rects[i]);
    }
  }

  return uniqueRectsArray;
}

export class SprayBrush extends BaseBrush {
  /**
   * Width of a spray
   * @type Number
   * @default
   */
  width = 10;

  /**
   * Density of a spray (number of dots per chunk)
   * @type Number
   * @default
   */
  density = 20;

  /**
   * Width of spray dots
   * @type Number
   * @default
   */
  dotWidth = 1;

  /**
   * Width variance of spray dots
   * @type Number
   * @default
   */
  dotWidthVariance = 1;

  /**
   * Whether opacity of a dot should be random
   * @type Boolean
   * @default
   */
  randomOpacity = false;

  /**
   * Whether overlapping dots (rectangles) should be removed (for performance reasons)
   * @type Boolean
   * @default
   */
  optimizeOverlapping = true;

  private sprayChunks: SprayBrushPoint[][];

  private sprayChunk: SprayBrushPoint[];

  /**
   * Constructor
   * @param {Canvas} canvas
   * @return {SprayBrush} Instance of a spray brush
   */
  constructor(canvas: Canvas) {
    super(canvas);
    this.sprayChunks = [];
    this.sprayChunk = [];
  }

  /**
   * Invoked on mouse down
   * @param {Point} pointer
   */
  onMouseDown(pointer: IPoint) {
    this.sprayChunks = [];
    this.canvas.clearContext(this.canvas.contextTop);
    this._setShadow();

    this.addSprayChunk(pointer);
    this.renderChunck(this.sprayChunk);
  }

  /**
   * Invoked on mouse move
   * @param {Point} pointer
   */
  onMouseMove(pointer: IPoint) {
    if (this.limitedToCanvasSize === true && this._isOutSideCanvas(pointer)) {
      return;
    }
    this.addSprayChunk(pointer);
    this.renderChunck(this.sprayChunk);
  }

  /**
   * Invoked on mouse up
   */
  onMouseUp() {
    const originalRenderOnAddRemove = this.canvas.renderOnAddRemove;
    this.canvas.renderOnAddRemove = false;

    const rects = [];

    for (let i = 0; i < this.sprayChunks.length; i++) {
      const sprayChunk = this.sprayChunks[i];
      for (let j = 0; j < sprayChunk.length; j++) {
        const chunck = sprayChunk[j];
        const rect = new Rect({
          width: chunck.width,
          height: chunck.width,
          left: chunck.x + 1,
          top: chunck.y + 1,
          originX: 'center',
          originY: 'center',
          fill: this.color,
        });
        rects.push(rect);
      }
    }

    const group = new Group(
      this.optimizeOverlapping ? getUniqueRects(rects) : rects,
      {
        objectCaching: true,
        layout: 'fixed',
        subTargetCheck: false,
        interactive: false,
      }
    );
    this.shadow && group.set('shadow', new Shadow(this.shadow));
    this.canvas.fire('before:path:created', { path: group });
    this.canvas.add(group);
    this.canvas.fire('path:created', { path: group });

    this.canvas.clearContext(this.canvas.contextTop);
    this._resetShadow();
    this.canvas.renderOnAddRemove = originalRenderOnAddRemove;
    this.canvas.requestRenderAll();
  }

  renderChunck(sprayChunck: SprayBrushPoint[]) {
    const ctx = this.canvas.contextTop;
    ctx.fillStyle = this.color;

    this._saveAndTransform(ctx);

    for (let i = 0; i < sprayChunck.length; i++) {
      const point = sprayChunck[i];
      ctx.globalAlpha = point.opacity;
      ctx.fillRect(point.x, point.y, point.width, point.width);
    }

    ctx.restore();
  }

  /**
   * Render all spray chunks
   */
  _render() {
    const ctx = this.canvas.contextTop;
    ctx.fillStyle = this.color;

    this._saveAndTransform(ctx);

    for (let i = 0; i < this.sprayChunks.length; i++) {
      this.renderChunck(this.sprayChunks[i]);
    }
    ctx.restore();
  }

  /**
   * @param {Point} pointer
   */
  addSprayChunk(pointer: IPoint) {
    this.sprayChunk = [];
    const radius = this.width / 2;

    for (let i = 0; i < this.density; i++) {
      this.sprayChunk.push({
        x: getRandomInt(pointer.x - radius, pointer.x + radius),
        y: getRandomInt(pointer.y - radius, pointer.y + radius),
        width: this.dotWidthVariance
          ? getRandomInt(
              // bottom clamp width to 1
              Math.max(1, this.dotWidth - this.dotWidthVariance),
              this.dotWidth + this.dotWidthVariance
            )
          : this.dotWidth,
        opacity: this.randomOpacity ? getRandomInt(0, 100) / 100 : 1,
      });
    }

    this.sprayChunks.push(this.sprayChunk);
  }
}

fabric.SprayBrush = SprayBrush;<|MERGE_RESOLUTION|>--- conflicted
+++ resolved
@@ -1,20 +1,18 @@
 import { fabric } from '../../HEADER';
-<<<<<<< HEAD
-import { IPoint, Point } from '../point.class';
-=======
 import { Point } from '../point.class';
 import { Group } from '../shapes/group.class';
 import { Shadow } from '../shadow.class';
 import { Rect } from '../shapes/rect.class';
->>>>>>> 2ffac9af
 import { getRandomInt } from '../util/internals';
 import { Canvas } from '../__types__';
 import { BaseBrush } from './base_brush.class';
 
 export type SprayBrushPoint = {
+  x: number;
+  y: number;
   width: number;
   opacity: number;
-} & IPoint;
+};
 
 /**
  *
@@ -98,7 +96,7 @@
    * Invoked on mouse down
    * @param {Point} pointer
    */
-  onMouseDown(pointer: IPoint) {
+  onMouseDown(pointer: Point) {
     this.sprayChunks = [];
     this.canvas.clearContext(this.canvas.contextTop);
     this._setShadow();
@@ -111,7 +109,7 @@
    * Invoked on mouse move
    * @param {Point} pointer
    */
-  onMouseMove(pointer: IPoint) {
+  onMouseMove(pointer: Point) {
     if (this.limitedToCanvasSize === true && this._isOutSideCanvas(pointer)) {
       return;
     }
@@ -198,7 +196,7 @@
   /**
    * @param {Point} pointer
    */
-  addSprayChunk(pointer: IPoint) {
+  addSprayChunk(pointer: Point) {
     this.sprayChunk = [];
     const radius = this.width / 2;
 
