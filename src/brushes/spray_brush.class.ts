import { fabric } from '../../HEADER';
import { Point } from '../point.class';
<<<<<<< HEAD
import { Group } from '../shapes/group.class';
=======
import { Shadow } from '../shadow.class';
>>>>>>> b5b8e729
import { Rect } from '../shapes/rect.class';
import { getRandomInt } from '../util/internals';
import { Canvas } from '../__types__';
import { BaseBrush } from './base_brush.class';

/**
 * @todo remove transient
 */
<<<<<<< HEAD
const { Shadow } = fabric;
=======
const { Group } = fabric;
>>>>>>> b5b8e729

export type SprayBrushPoint = {
  x: number;
  y: number;
  width: number;
  opacity: number;
};

/**
 *
 * @param rects
 * @returns
 */
function getUniqueRects(rects: Rect[]) {
  const uniqueRects: Record<string, boolean> = {};
  const uniqueRectsArray: Rect[] = [];

  for (let i = 0, key: string; i < rects.length; i++) {
    key = `${rects[i].left}${rects[i].top}`;
    if (!uniqueRects[key]) {
      uniqueRects[key] = true;
      uniqueRectsArray.push(rects[i]);
    }
  }

  return uniqueRectsArray;
}

export class SprayBrush extends BaseBrush {
  /**
   * Width of a spray
   * @type Number
   * @default
   */
  width = 10;

  /**
   * Density of a spray (number of dots per chunk)
   * @type Number
   * @default
   */
  density = 20;

  /**
   * Width of spray dots
   * @type Number
   * @default
   */
  dotWidth = 1;

  /**
   * Width variance of spray dots
   * @type Number
   * @default
   */
  dotWidthVariance = 1;

  /**
   * Whether opacity of a dot should be random
   * @type Boolean
   * @default
   */
  randomOpacity = false;

  /**
   * Whether overlapping dots (rectangles) should be removed (for performance reasons)
   * @type Boolean
   * @default
   */
  optimizeOverlapping = true;

  private sprayChunks: SprayBrushPoint[][];

  private sprayChunk: SprayBrushPoint[];

  /**
   * Constructor
   * @param {Canvas} canvas
   * @return {SprayBrush} Instance of a spray brush
   */
  constructor(canvas: Canvas) {
    super(canvas);
    this.sprayChunks = [];
    this.sprayChunk = [];
  }

  /**
   * Invoked on mouse down
   * @param {Point} pointer
   */
  onMouseDown(pointer: Point) {
    this.sprayChunks = [];
    this.canvas.clearContext(this.canvas.contextTop);
    this._setShadow();

    this.addSprayChunk(pointer);
    this.renderChunck(this.sprayChunk);
  }

  /**
   * Invoked on mouse move
   * @param {Point} pointer
   */
  onMouseMove(pointer: Point) {
    if (this.limitedToCanvasSize === true && this._isOutSideCanvas(pointer)) {
      return;
    }
    this.addSprayChunk(pointer);
    this.renderChunck(this.sprayChunk);
  }

  /**
   * Invoked on mouse up
   */
  onMouseUp() {
    const originalRenderOnAddRemove = this.canvas.renderOnAddRemove;
    this.canvas.renderOnAddRemove = false;

    const rects = [];

    for (let i = 0; i < this.sprayChunks.length; i++) {
      const sprayChunk = this.sprayChunks[i];
      for (let j = 0; j < sprayChunk.length; j++) {
        const chunck = sprayChunk[j];
        const rect = new Rect({
          width: chunck.width,
          height: chunck.width,
          left: chunck.x + 1,
          top: chunck.y + 1,
          originX: 'center',
          originY: 'center',
          fill: this.color,
        });
        rects.push(rect);
      }
    }

    const group = new Group(
      this.optimizeOverlapping ? getUniqueRects(rects) : rects,
      {
        objectCaching: true,
        layout: 'fixed',
        subTargetCheck: false,
        interactive: false,
      }
    );
    this.shadow && group.set('shadow', new Shadow(this.shadow));
    this.canvas.fire('before:path:created', { path: group });
    this.canvas.add(group);
    this.canvas.fire('path:created', { path: group });

    this.canvas.clearContext(this.canvas.contextTop);
    this._resetShadow();
    this.canvas.renderOnAddRemove = originalRenderOnAddRemove;
    this.canvas.requestRenderAll();
  }

  renderChunck(sprayChunck: SprayBrushPoint[]) {
    const ctx = this.canvas.contextTop;
    ctx.fillStyle = this.color;

    this._saveAndTransform(ctx);

    for (let i = 0; i < sprayChunck.length; i++) {
      const point = sprayChunck[i];
      ctx.globalAlpha = point.opacity;
      ctx.fillRect(point.x, point.y, point.width, point.width);
    }

    ctx.restore();
  }

  /**
   * Render all spray chunks
   */
  _render() {
    const ctx = this.canvas.contextTop;
    ctx.fillStyle = this.color;

    this._saveAndTransform(ctx);

    for (let i = 0; i < this.sprayChunks.length; i++) {
      this.renderChunck(this.sprayChunks[i]);
    }
    ctx.restore();
  }

  /**
   * @param {Point} pointer
   */
  addSprayChunk(pointer: Point) {
    this.sprayChunk = [];
    const radius = this.width / 2;

    for (let i = 0; i < this.density; i++) {
      this.sprayChunk.push({
        x: getRandomInt(pointer.x - radius, pointer.x + radius),
        y: getRandomInt(pointer.y - radius, pointer.y + radius),
        width: this.dotWidthVariance
          ? getRandomInt(
              // bottom clamp width to 1
              Math.max(1, this.dotWidth - this.dotWidthVariance),
              this.dotWidth + this.dotWidthVariance
            )
          : this.dotWidth,
        opacity: this.randomOpacity ? getRandomInt(0, 100) / 100 : 1,
      });
    }

    this.sprayChunks.push(this.sprayChunk);
  }
}

fabric.SprayBrush = SprayBrush;<|MERGE_RESOLUTION|>--- conflicted
+++ resolved
@@ -1,23 +1,11 @@
 import { fabric } from '../../HEADER';
 import { Point } from '../point.class';
-<<<<<<< HEAD
 import { Group } from '../shapes/group.class';
-=======
 import { Shadow } from '../shadow.class';
->>>>>>> b5b8e729
 import { Rect } from '../shapes/rect.class';
 import { getRandomInt } from '../util/internals';
 import { Canvas } from '../__types__';
 import { BaseBrush } from './base_brush.class';
-
-/**
- * @todo remove transient
- */
-<<<<<<< HEAD
-const { Shadow } = fabric;
-=======
-const { Group } = fabric;
->>>>>>> b5b8e729
 
 export type SprayBrushPoint = {
   x: number;
