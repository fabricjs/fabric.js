import { fabric } from '../../HEADER';
import type { Canvas } from '../canvas.class';
import { ModifierKey, TEvent, TPointerEvent } from '../EventTypeDefs';
import { Point } from '../point.class';
import { Path } from '../shapes/path.class';
import { PathData } from '../typedefs';
import { getSmoothPathFromPoints, joinPath } from '../util/path';
<<<<<<< HEAD
import { BaseBrush, TBrushEventData } from './base_brush.class';
=======
import type { Canvas } from '../canvas/canvas_events';
import { BaseBrush } from './base_brush.class';
>>>>>>> 62e94e54

/**
 * @param {PathData} pathData
 * @returns {boolean}
 */
function isEmptyPath(pathData: PathData): boolean {
  return joinPath(pathData) === 'M 0 0 Q 0 0 0 0 L 0 0';
}

export class PencilBrush extends BaseBrush<Path> {
  /**
   * Discard points that are less than `decimate` pixel distant from each other
   * @type Number
   * @default 0.4
   */
  decimate = 0.4;

  /**
   * Draws a straight line between last recorded point to current pointer
   * Used for `shift` functionality
   *
   * @type boolean
   * @default false
   */
  protected drawStraightLine = false;

  /**
   * The event modifier key that makes the brush draw a straight line.
   * If `null` or 'none' or any other string that is not a modifier key the feature is disabled.
   * @type {ModifierKey | undefined | null}
   */
  straightLineKey: ModifierKey | undefined | null = 'shiftKey';

  private _points: Point[];
  private _hasStraightLine: boolean;
  private oldEnd?: Point;

  constructor(canvas: Canvas) {
    super(canvas);
    this._points = [];
    this._hasStraightLine = false;
  }

  needsFullRender() {
    return super.needsFullRender() || this._hasStraightLine;
  }

  static drawSegment(ctx: CanvasRenderingContext2D, p1: Point, p2: Point) {
    const midPoint = p1.midPointFrom(p2);
    ctx.quadraticCurveTo(p1.x, p1.y, midPoint.x, midPoint.y);
    return midPoint;
  }

  protected shouldHandleEvent(e: TPointerEvent) {
    // @ts-expect-error TODO: canvas events mixin migration
    return this.canvas._isMainEvent(e);
  }

  /**
   * Invoked on mouse down
   * @param {Point} pointer
   */
  onMouseDown(pointer: Point, ev: TBrushEventData) {
    if (!this.shouldHandleEvent(ev.e)) {
      return;
    }
    super.onMouseDown(pointer, ev);
    this.drawStraightLine =
      !!this.straightLineKey && ev.e[this.straightLineKey];
    this._prepareForDrawing(pointer);
    // capture coordinates immediately
    // this allows to draw dots (when movement never occurs)
    this._addPoint(pointer);
    this.render();
  }

  /**
   * Invoked on mouse move
   * @param {Point} pointer
   */
  onMouseMove(pointer: Point, { e }: TEvent) {
    if (!this.shouldHandleEvent(e)) {
      return;
    }
    this.drawStraightLine = !!this.straightLineKey && e[this.straightLineKey];
    if (this.limitedToCanvasSize === true && this._isOutSideCanvas(pointer)) {
      return;
    }
    if (this._addPoint(pointer) && this._points.length > 1) {
      if (this.needsFullRender()) {
        // redraw curve
        this.render();
      } else {
        this._renderCurve();
      }
    }
  }

  onMouseUp({ e }: TEvent) {
    if (!this.shouldHandleEvent(e)) {
      return;
    }
    this.drawStraightLine = false;
    this.oldEnd = undefined;
    this.canvas.contextTop.closePath();
    this.finalize();
  }

  /**
   * @param {Point} pointer Actual mouse position related to the canvas.
   */
  protected _prepareForDrawing(pointer: Point) {
    this._reset();
    this._addPoint(pointer);
    this.canvas.contextTop.moveTo(pointer.x, pointer.y);
  }

  /**
   * @private
   * @param {Point} point Point to be added to points array
   */
  protected _addPoint(point: Point) {
    if (
      this._points.length > 1 &&
      point.eq(this._points[this._points.length - 1])
    ) {
      return false;
    }
    if (this.drawStraightLine && this._points.length > 1) {
      this._hasStraightLine = true;
      this._points.pop();
    }
    this._points.push(point);
    return true;
  }

  /**
   * Clear points array and set contextTop canvas style.
   * @private
   */
  _reset() {
    this._points = [];
    this._setBrushStyles(this.canvas.contextTop);
    this._setShadow();
    this._hasStraightLine = false;
  }

  /**
   * draw the curve update
   */
  protected _renderCurve(
    ctx: CanvasRenderingContext2D = this.canvas.contextTop
  ) {
    const points = this._points,
      length = points.length;
    ctx.save();
    this.transform(ctx);
    if (this.oldEnd) {
      ctx.beginPath();
      ctx.moveTo(this.oldEnd.x, this.oldEnd.y);
    }
    this.oldEnd = PencilBrush.drawSegment(
      ctx,
      points[length - 2],
      points[length - 1]
    );
    ctx.stroke();
    this._drawClipPath(ctx, this.clipPath);
    ctx.restore();
  }

  /**
   * Draw a smooth path on the topCanvas using quadraticCurveTo
   * @private
   * @param {CanvasRenderingContext2D} ctx
   */
  protected _render(ctx: CanvasRenderingContext2D) {
    let p1 = this._points[0],
      p2 = this._points[1];
    ctx.beginPath();
    //if we only have 2 points in the path and they are the same
    //it means that the user only clicked the canvas without moving the mouse
    //then we should be drawing a dot. A path isn't drawn between two identical dots
    //that's why we set them apart a bit
    if (this._points.length === 2 && p1.x === p2.x && p1.y === p2.y) {
      const width = this.width / 1000;
      p1.x -= width;
      p2.x += width;
    }
    ctx.moveTo(p1.x, p1.y);

    for (let i = 1; i < this._points.length; i++) {
      // we pick the point between pi + 1 & pi + 2 as the
      // end point and p1 as our control point.
      PencilBrush.drawSegment(ctx, p1, p2);
      p1 = this._points[i];
      p2 = this._points[i + 1];
    }
    // Draw last line as a straight line while
    // we wait for the next point to be able to calculate
    // the bezier control point
    ctx.lineTo(p1.x, p1.y);
    ctx.stroke();
  }

  /**
   * Decimate points array with the decimate value
   */
  decimatePoints(points: Point[], distance: number) {
    if (points.length <= 2) {
      return points;
    }
    let lastPoint = points[0],
      cDistance;
    const zoom = this.canvas.getZoom(),
      adjustedDistance = Math.pow(distance / zoom, 2),
      l = points.length - 1,
      newPoints = [lastPoint];
    for (let i = 1; i < l - 1; i++) {
      cDistance =
        Math.pow(lastPoint.x - points[i].x, 2) +
        Math.pow(lastPoint.y - points[i].y, 2);
      if (cDistance >= adjustedDistance) {
        lastPoint = points[i];
        newPoints.push(lastPoint);
      }
    }
    // Add the last point from the original line to the end of the array.
    // This ensures decimate doesn't delete the last point on the line, and ensures the line is > 1 point.
    newPoints.push(points[l]);
    return newPoints;
  }

  /**
   * Converts points to path
   * @param {Point[]} points Array of points
   * @return {PathData} path commands
   */
  getPathFromPoints(points: Point[]): PathData {
    const correction = this.width / 1000;
    return getSmoothPathFromPoints(points, correction);
  }

  /**
   * Creates a Path object to add on canvas
   * @return {Path} Path to add on canvas
   */
  protected finalizeShape() {
    const pathData = this.getPathFromPoints(
      this.decimate
        ? this.decimatePoints(this._points, this.decimate)
        : this._points
    );
    if (isEmptyPath(pathData)) {
      // do not create 0 width/height paths, as they are
      // rendered inconsistently across browsers
      // Firefox 4, for example, renders a dot,
      // whereas Chrome 10 renders nothing
      return;
    }
    return new Path(pathData, {
      fill: null,
      stroke: this.color,
      strokeWidth: this.width,
      strokeLineCap: this.strokeLineCap,
      strokeMiterLimit: this.strokeMiterLimit,
      strokeLineJoin: this.strokeLineJoin,
      strokeDashArray: this.strokeDashArray,
    });
  }

  protected async finalize() {
    if (this.shadow) {
      this.shadow.affectStroke = true;
    }
    return super.finalize();
  }
}

fabric.PencilBrush = PencilBrush;<|MERGE_RESOLUTION|>--- conflicted
+++ resolved
@@ -1,16 +1,11 @@
 import { fabric } from '../../HEADER';
-import type { Canvas } from '../canvas.class';
+import type { Canvas } from '../canvas/canvas_events';
 import { ModifierKey, TEvent, TPointerEvent } from '../EventTypeDefs';
 import { Point } from '../point.class';
 import { Path } from '../shapes/path.class';
 import { PathData } from '../typedefs';
 import { getSmoothPathFromPoints, joinPath } from '../util/path';
-<<<<<<< HEAD
 import { BaseBrush, TBrushEventData } from './base_brush.class';
-=======
-import type { Canvas } from '../canvas/canvas_events';
-import { BaseBrush } from './base_brush.class';
->>>>>>> 62e94e54
 
 /**
  * @param {PathData} pathData
