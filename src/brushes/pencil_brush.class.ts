--- conflicted
+++ resolved
@@ -1,13 +1,9 @@
 import { fabric } from '../../HEADER';
 import { ModifierKey, TEvent } from '../EventTypeDefs';
 import { Point } from '../point.class';
-<<<<<<< HEAD
-import { PathData } from '../typedefs';
-=======
 import { Shadow } from '../shadow.class';
 import { Path } from '../shapes/path.class';
 import { TEvent, ModifierKey, PathData } from '../typedefs';
->>>>>>> 59e6a223
 import { getSmoothPathFromPoints, joinPath } from '../util/path';
 import { Canvas } from '../__types__';
 import { BaseBrush } from './base_brush.class';
