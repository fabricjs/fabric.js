--- conflicted
+++ resolved
@@ -2,14 +2,8 @@
 import { Point } from '../point.class';
 import { Shadow } from '../shadow.class';
 import { Path } from '../shapes/path.class';
-<<<<<<< HEAD
 import { getSmoothPathFromPoints, joinPath } from '../util/path/path';
-import { Canvas } from '../__types__';
-=======
-import { PathData } from '../typedefs';
-import { getSmoothPathFromPoints, joinPath } from '../util/path';
 import type { Canvas } from '../canvas/canvas_events';
->>>>>>> 818a134c
 import { BaseBrush } from './base_brush.class';
 import { TSimplePathData } from '../util/path/path_types';
 
