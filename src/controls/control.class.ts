/* eslint-disable @typescript-eslint/no-unused-vars */
import { fabric } from '../../HEADER';
import { halfPI } from '../constants';
<<<<<<< HEAD
import { IPoint, Point } from '../point.class';
import type { FabricObject } from '../shapes/object.class';
=======
>>>>>>> 2ffac9af
import {
  TPointerEvent,
  TransformAction,
  TransformActionHandler,
} from '../EventTypeDefs';
import { Point } from '../point.class';
import type { FabricObject } from '../shapes/object.class';
import { TDegree, TMat2D } from '../typedefs';
import { cos } from '../util/misc/cos';
import { degreesToRadians } from '../util/misc/radiansDegreesConversion';
import { sin } from '../util/misc/sin';
import {
  ControlRenderingStyleOverride,
  renderCircleControl,
  renderSquareControl,
} from './controls.render';

export class Control {
  /**
   * keep track of control visibility.
   * mainly for backward compatibility.
   * if you do not want to see a control, you can remove it
   * from the control set.
   * @type {Boolean}
   * @default true
   */
  visible = true;

  /**
   * Name of the action that the control will likely execute.
   * This is optional. FabricJS uses to identify what the user is doing for some
   * extra optimizations. If you are writing a custom control and you want to know
   * somewhere else in the code what is going on, you can use this string here.
   * you can also provide a custom getActionName if your control run multiple actions
   * depending on some external state.
   * default to scale since is the most common, used on 4 corners by default
   * @type {String}
   * @default 'scale'
   */
  actionName = 'scale';

  /**
   * Drawing angle of the control.
   * NOT used for now, but name marked as needed for internal logic
   * example: to reuse the same drawing function for different rotated controls
   * @type {Number}
   * @default 0
   */
  angle = 0;

  /**
   * Relative position of the control. X
   * 0,0 is the center of the Object, while -0.5 (left) or 0.5 (right) are the extremities
   * of the bounding box.
   * @type {Number}
   * @default 0
   */
  x = 0;

  /**
   * Relative position of the control. Y
   * 0,0 is the center of the Object, while -0.5 (top) or 0.5 (bottom) are the extremities
   * of the bounding box.
   * @type {Number}
   * @default 0
   */
  y = 0;

  /**
   * Horizontal offset of the control from the defined position. In pixels
   * Positive offset moves the control to the right, negative to the left.
   * It used when you want to have position of control that does not scale with
   * the bounding box. Example: rotation control is placed at x:0, y: 0.5 on
   * the boundind box, with an offset of 30 pixels vertically. Those 30 pixels will
   * stay 30 pixels no matter how the object is big. Another example is having 2
   * controls in the corner, that stay in the same position when the object scale.
   * of the bounding box.
   * @type {Number}
   * @default 0
   */
  offsetX = 0;

  /**
   * Vertical offset of the control from the defined position. In pixels
   * Positive offset moves the control to the bottom, negative to the top.
   * @type {Number}
   * @default 0
   */
  offsetY = 0;

  /**
   * Sets the length of the control. If null, defaults to object's cornerSize.
   * Expects both sizeX and sizeY to be set when set.
   * @type {?Number}
   * @default null
   */
  sizeX: number | null = null;

  /**
   * Sets the height of the control. If null, defaults to object's cornerSize.
   * Expects both sizeX and sizeY to be set when set.
   * @type {?Number}
   * @default null
   */
  sizeY: number | null = null;

  /**
   * Sets the length of the touch area of the control. If null, defaults to object's touchCornerSize.
   * Expects both touchSizeX and touchSizeY to be set when set.
   * @type {?Number}
   * @default null
   */
  touchSizeX: number | null = null;

  /**
   * Sets the height of the touch area of the control. If null, defaults to object's touchCornerSize.
   * Expects both touchSizeX and touchSizeY to be set when set.
   * @type {?Number}
   * @default null
   */
  touchSizeY: number | null = null;

  /**
   * Css cursor style to display when the control is hovered.
   * if the method `cursorStyleHandler` is provided, this property is ignored.
   * @type {String}
   * @default 'crosshair'
   */
  cursorStyle = 'crosshair';

  /**
   * If controls has an offsetY or offsetX, draw a line that connects
   * the control to the bounding box
   * @type {Boolean}
   * @default false
   */
  withConnection = false;

  constructor(options: Partial<Control>) {
    Object.assign(this, options);
  }

  /**
   * The control actionHandler, provide one to handle action ( control being moved )
   * @param {Event} eventData the native mouse event
   * @param {Object} transformData properties of the current transform
   * @param {Number} x x position of the cursor
   * @param {Number} y y position of the cursor
   * @return {Boolean} true if the action/event modified the object
   */
  actionHandler: TransformActionHandler;

  /**
   * The control handler for mouse down, provide one to handle mouse down on control
   * @param {Event} eventData the native mouse event
   * @param {Object} transformData properties of the current transform
   * @param {Number} x x position of the cursor
   * @param {Number} y y position of the cursor
   * @return {Boolean} true if the action/event modified the object
   */
  mouseDownHandler?: TransformAction;

  /**
   * The control mouseUpHandler, provide one to handle an effect on mouse up.
   * @param {Event} eventData the native mouse event
   * @param {Object} transformData properties of the current transform
   * @param {Number} x x position of the cursor
   * @param {Number} y y position of the cursor
   * @return {Boolean} true if the action/event modified the object
   */
  mouseUpHandler?: TransformAction;

  /**
   * Returns control actionHandler
   * @param {Event} eventData the native mouse event
   * @param {FabricObject} fabricObject on which the control is displayed
   * @param {Control} control control for which the action handler is being asked
   * @return {Function} the action handler
   */
  getActionHandler(
    eventData: TPointerEvent,
    fabricObject: FabricObject,
    control: Control
  ) {
    return this.actionHandler;
  }

  /**
   * Returns control mouseDown handler
   * @param {Event} eventData the native mouse event
   * @param {FabricObject} fabricObject on which the control is displayed
   * @param {Control} control control for which the action handler is being asked
   * @return {Function} the action handler
   */
  getMouseDownHandler(
    eventData: TPointerEvent,
    fabricObject: FabricObject,
    control: Control
  ) {
    return this.mouseDownHandler;
  }

  /**
   * Returns control mouseUp handler
   * @param {Event} eventData the native mouse event
   * @param {FabricObject} fabricObject on which the control is displayed
   * @param {Control} control control for which the action handler is being asked
   * @return {Function} the action handler
   */
  getMouseUpHandler(
    eventData: TPointerEvent,
    fabricObject: FabricObject,
    control: Control
  ) {
    return this.mouseUpHandler;
  }

  /**
   * Returns control cursorStyle for css using cursorStyle. If you need a more elaborate
   * function you can pass one in the constructor
   * the cursorStyle property
   * @param {Event} eventData the native mouse event
   * @param {Control} control the current control ( likely this)
   * @param {FabricObject} object on which the control is displayed
   * @return {String}
   */
  cursorStyleHandler(
    eventData: TPointerEvent,
    control: Control,
    fabricObject: FabricObject
  ) {
    return control.cursorStyle;
  }

  /**
   * Returns the action name. The basic implementation just return the actionName property.
   * @param {Event} eventData the native mouse event
   * @param {Control} control the current control ( likely this)
   * @param {FabricObject} object on which the control is displayed
   * @return {String}
   */
  getActionName(
    eventData: TPointerEvent,
    control: Control,
    fabricObject: FabricObject
  ) {
    return control.actionName;
  }

  /**
   * Returns controls visibility
   * @param {FabricObject} object on which the control is displayed
   * @param {String} controlKey key where the control is memorized on the
   * @return {Boolean}
   */
  getVisibility(fabricObject: FabricObject, controlKey: string) {
    // @ts-expect-error TODO remove directive once fixed
    return fabricObject._controlsVisibility?.[controlKey] ?? this.visible;
  }

  /**
   * Sets controls visibility
   * @param {Boolean} visibility for the object
   * @return {Void}
   */
  setVisibility(visibility: boolean, name: string, fabricObject: FabricObject) {
    this.visible = visibility;
  }

  positionHandler(
    dim: IPoint,
    finalMatrix: TMat2D,
    fabricObject: FabricObject,
    currentControl: Control
  ) {
    return new Point(
      this.x * dim.x + this.offsetX,
      this.y * dim.y + this.offsetY
    ).transform(finalMatrix);
  }

  /**
   * Returns the coords for this control based on object values.
   * @param {Number} objectAngle angle from the fabric object holding the control
   * @param {Number} objectCornerSize cornerSize from the fabric object holding the control (or touchCornerSize if
   *   isTouch is true)
   * @param {Number} centerX x coordinate where the control center should be
   * @param {Number} centerY y coordinate where the control center should be
   * @param {boolean} isTouch true if touch corner, false if normal corner
   */
  calcCornerCoords(
    objectAngle: TDegree,
    objectCornerSize: number,
    centerX: number,
    centerY: number,
    isTouch: boolean
  ) {
    let cosHalfOffset, sinHalfOffset, cosHalfOffsetComp, sinHalfOffsetComp;
    const xSize = isTouch ? this.touchSizeX : this.sizeX,
      ySize = isTouch ? this.touchSizeY : this.sizeY;
    if (xSize && ySize && xSize !== ySize) {
      // handle rectangular corners
      const controlTriangleAngle = Math.atan2(ySize, xSize);
      const cornerHypotenuse = Math.sqrt(xSize * xSize + ySize * ySize) / 2;
      const newTheta = controlTriangleAngle - degreesToRadians(objectAngle);
      const newThetaComp =
        halfPI - controlTriangleAngle - degreesToRadians(objectAngle);
      cosHalfOffset = cornerHypotenuse * cos(newTheta);
      sinHalfOffset = cornerHypotenuse * sin(newTheta);
      // use complementary angle for two corners
      cosHalfOffsetComp = cornerHypotenuse * cos(newThetaComp);
      sinHalfOffsetComp = cornerHypotenuse * sin(newThetaComp);
    } else {
      // handle square corners
      // use default object corner size unless size is defined
      const cornerSize = xSize && ySize ? xSize : objectCornerSize;
      const cornerHypotenuse = cornerSize * Math.SQRT1_2;
      // complementary angles are equal since they're both 45 degrees
      const newTheta = degreesToRadians(45 - objectAngle);
      cosHalfOffset = cosHalfOffsetComp = cornerHypotenuse * cos(newTheta);
      sinHalfOffset = sinHalfOffsetComp = cornerHypotenuse * sin(newTheta);
    }

    return {
      tl: new Point(centerX - sinHalfOffsetComp, centerY - cosHalfOffsetComp),
      tr: new Point(centerX + cosHalfOffset, centerY - sinHalfOffset),
      bl: new Point(centerX - cosHalfOffset, centerY + sinHalfOffset),
      br: new Point(centerX + sinHalfOffsetComp, centerY + cosHalfOffsetComp),
    };
  }

  /**
   * Render function for the control.
   * When this function runs the context is unscaled. unrotate. Just retina scaled.
   * all the functions will have to translate to the point left,top before starting Drawing
   * if they want to draw a control where the position is detected.
   * left and top are the result of the positionHandler function
   * @param {RenderingContext2D} ctx the context where the control will be drawn
   * @param {Number} left position of the canvas where we are about to render the control.
   * @param {Number} top position of the canvas where we are about to render the control.
   * @param {Object} styleOverride
   * @param {FabricObject} fabricObject the object where the control is about to be rendered
   */
  render(
    ctx: CanvasRenderingContext2D,
    left: number,
    top: number,
    styleOverride: ControlRenderingStyleOverride | undefined,
    fabricObject: FabricObject
  ) {
    styleOverride = styleOverride || {};
    switch (styleOverride.cornerStyle || fabricObject.cornerStyle) {
      case 'circle':
        renderCircleControl.call(
          this,
          ctx,
          left,
          top,
          styleOverride,
          fabricObject
        );
        break;
      default:
        renderSquareControl.call(
          this,
          ctx,
          left,
          top,
          styleOverride,
          fabricObject
        );
    }
  }
}

fabric.Control = Control;<|MERGE_RESOLUTION|>--- conflicted
+++ resolved
@@ -1,11 +1,6 @@
 /* eslint-disable @typescript-eslint/no-unused-vars */
 import { fabric } from '../../HEADER';
 import { halfPI } from '../constants';
-<<<<<<< HEAD
-import { IPoint, Point } from '../point.class';
-import type { FabricObject } from '../shapes/object.class';
-=======
->>>>>>> 2ffac9af
 import {
   TPointerEvent,
   TransformAction,
@@ -276,7 +271,7 @@
   }
 
   positionHandler(
-    dim: IPoint,
+    dim: Point,
     finalMatrix: TMat2D,
     fabricObject: FabricObject,
     currentControl: Control
