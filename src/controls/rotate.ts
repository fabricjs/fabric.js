<<<<<<< HEAD
import { ControlCursorCallback, TransformActionHandler } from '../typedefs';
=======
import {
  ControlCursorCallback,
  TransformActionHandler,
} from '../EventTypeDefs';
>>>>>>> 72c3add8
import { radiansToDegrees } from '../util/misc/radiansDegreesConversion';
import { isLocked, NOT_ALLOWED_CURSOR } from './util';
import { wrapWithFireEvent } from './wrapWithFireEvent';
import { wrapWithFixedAnchor } from './wrapWithFixedAnchor';

/**
 * Find the correct style for the control that is used for rotation.
 * this function is very simple and it just take care of not-allowed or standard cursor
 * @param {Event} eventData the javascript event that is causing the scale
 * @param {Control} control the control that is interested in the action
 * @param {FabricObject} fabricObject the fabric object that is interested in the action
 * @return {String} a valid css string for the cursor
 */
export const rotationStyleHandler: ControlCursorCallback = (
  eventData,
  control,
  fabricObject
) => {
  if (fabricObject.lockRotation) {
    return NOT_ALLOWED_CURSOR;
  }
  return control.cursorStyle;
};

/**
 * Action handler for rotation and snapping, without anchor point.
 * Needs to be wrapped with `wrapWithFixedAnchor` to be effective
 * @param {Event} eventData javascript event that is doing the transform
 * @param {Object} transform javascript object containing a series of information around the current transform
 * @param {number} x current mouse x position, canvas normalized
 * @param {number} y current mouse y position, canvas normalized
 * @return {Boolean} true if some change happened
 * @private
 */
const rotateObjectWithSnapping: TransformActionHandler = (
  eventData,
  { target, ex, ey, theta, originX, originY },
  x,
  y
) => {
  const pivotPoint = target.translateToOriginPoint(
    target.getRelativeCenterPoint(),
    originX,
    originY
  );

  if (isLocked(target, 'lockRotation')) {
    return false;
  }

  const lastAngle = Math.atan2(ey - pivotPoint.y, ex - pivotPoint.x),
    curAngle = Math.atan2(y - pivotPoint.y, x - pivotPoint.x);
  let angle = radiansToDegrees(curAngle - lastAngle + theta);

  if (target.snapAngle && target.snapAngle > 0) {
    const snapAngle = target.snapAngle,
      snapThreshold = target.snapThreshold || snapAngle,
      rightAngleLocked = Math.ceil(angle / snapAngle) * snapAngle,
      leftAngleLocked = Math.floor(angle / snapAngle) * snapAngle;

    if (Math.abs(angle - leftAngleLocked) < snapThreshold) {
      angle = leftAngleLocked;
    } else if (Math.abs(angle - rightAngleLocked) < snapThreshold) {
      angle = rightAngleLocked;
    }
  }

  // normalize angle to positive value
  if (angle < 0) {
    angle = 360 + angle;
  }
  angle %= 360;

  const hasRotated = target.angle !== angle;
  // TODO: why aren't we using set?
  target.angle = angle;
  return hasRotated;
};

export const rotationWithSnapping = wrapWithFireEvent(
  'rotating',
  wrapWithFixedAnchor(rotateObjectWithSnapping)
);<|MERGE_RESOLUTION|>--- conflicted
+++ resolved
@@ -1,11 +1,8 @@
-<<<<<<< HEAD
 import { ControlCursorCallback, TransformActionHandler } from '../typedefs';
-=======
 import {
   ControlCursorCallback,
   TransformActionHandler,
 } from '../EventTypeDefs';
->>>>>>> 72c3add8
 import { radiansToDegrees } from '../util/misc/radiansDegreesConversion';
 import { isLocked, NOT_ALLOWED_CURSOR } from './util';
 import { wrapWithFireEvent } from './wrapWithFireEvent';
