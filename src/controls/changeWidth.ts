--- conflicted
+++ resolved
@@ -1,10 +1,6 @@
 import type { TransformActionHandler } from '../EventTypeDefs';
-<<<<<<< HEAD
 import { CENTER, LEFT, RESIZING, RIGHT } from '../constants';
-=======
-import { CENTER, LEFT, RIGHT } from '../constants';
 import { resolveOrigin } from '../util/misc/resolveOrigin';
->>>>>>> efa26193
 import { getLocalPoint, isTransformCentered } from './util';
 import { wrapWithFireEvent } from './wrapWithFireEvent';
 import { wrapWithFixedAnchor } from './wrapWithFixedAnchor';
