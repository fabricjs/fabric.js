--- conflicted
+++ resolved
@@ -1,12 +1,6 @@
-<<<<<<< HEAD
-//@ts-nocheck
+// @ts-nocheck
+import { fabric } from '../../HEADER';
 import { FabricObject } from '../shapes/fabricObject.class';
-=======
-// @ts-nocheck
->>>>>>> d55fabcd
-
-import { fabric } from '../../HEADER';
-import { FabricObject } from '../shapes/object.class';
 import {
   changeWidth,
   rotationStyleHandler,
