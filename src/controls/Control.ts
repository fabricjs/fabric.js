--- conflicted
+++ resolved
@@ -8,7 +8,6 @@
 import { Point } from '../Point';
 import type { InteractiveFabricObject } from '../shapes/Object/InteractiveObject';
 import type { TCornerPoint, TDegree, TMat2D } from '../typedefs';
-<<<<<<< HEAD
 import {
   createRotateMatrix,
   createScaleMatrix,
@@ -16,11 +15,6 @@
   multiplyTransformMatrixArray,
 } from '../util/misc/matrix';
 import { cornerPointContainsPoint } from '../util/intersection/findCrossPoint';
-=======
-import { cos } from '../util/misc/cos';
-import { degreesToRadians } from '../util/misc/radiansDegreesConversion';
-import { sin } from '../util/misc/sin';
->>>>>>> 6f24521f
 import type { ControlRenderingStyleOverride } from './controlRendering';
 import { renderCircleControl, renderSquareControl } from './controlRendering';
 
