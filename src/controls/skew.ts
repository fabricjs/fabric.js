--- conflicted
+++ resolved
@@ -1,34 +1,17 @@
+import { BBox } from '../BBox/BBox';
 import type {
   ControlCursorCallback,
   TPointerEvent,
   Transform,
   TransformActionHandler,
 } from '../EventTypeDefs';
+import { Point } from '../Point';
+import type { FabricObject } from '../shapes/Object/FabricObject';
+import { TAxis, TAxisKey, TOriginX, TOriginY } from '../typedefs';
 import { resolveOrigin, resolveOriginPoint } from '../util/misc/resolveOrigin';
-import { Point } from '../Point';
-<<<<<<< HEAD
-import { TAxis, TAxisKey, TOriginX, TOriginY } from '../typedefs';
-import { findCornerQuadrant, isLocked, NOT_ALLOWED_CURSOR } from './util';
+import { createVector, dotProduct, getUnitVector } from '../util/misc/vectors';
+import { NOT_ALLOWED_CURSOR, findCornerQuadrant, isLocked } from './util';
 import { wrapWithFireEvent } from './wrapWithFireEvent';
-import { BBox } from '../BBox/BBox';
-import { createVector, dotProduct, getUnitVector } from '../util/misc/vectors';
-import type { FabricObject } from '../shapes/Object/FabricObject';
-=======
-import type { TAxis, TAxisKey } from '../typedefs';
-import {
-  degreesToRadians,
-  radiansToDegrees,
-} from '../util/misc/radiansDegreesConversion';
-import {
-  findCornerQuadrant,
-  getLocalPoint,
-  isLocked,
-  NOT_ALLOWED_CURSOR,
-} from './util';
-import { wrapWithFireEvent } from './wrapWithFireEvent';
-import { wrapWithFixedAnchor } from './wrapWithFixedAnchor';
-import { CENTER } from '../constants';
->>>>>>> d217b0f7
 
 export type SkewTransform = Transform & { skewingSide: -1 | 1 };
 
@@ -123,44 +106,12 @@
   if (isLocked(target, lockSkewingKey)) {
     return false;
   }
-<<<<<<< HEAD
   const pointer = new Point(x, y);
   const { origin: skewingOrigin, skewingSide } = getSkewingDirection(
     axis,
     target,
     { originX, originY },
     pointer
-=======
-
-  const { origin: counterOriginKey, flip: counterFlipKey } =
-      AXIS_KEYS[counterAxis],
-    counterOriginFactor =
-      resolveOrigin(transform[counterOriginKey]) *
-      (target[counterFlipKey] ? -1 : 1),
-    // if the counter origin is top/left (= -0.5) then we are skewing x/y values on the bottom/right side of target respectively.
-    // if the counter origin is bottom/right (= 0.5) then we are skewing x/y values on the top/left side of target respectively.
-    // skewing direction on the top/left side of target is OPPOSITE to the direction of the movement of the pointer,
-    // so we factor skewing direction by this value.
-    skewingSide = (-Math.sign(counterOriginFactor) *
-      (target[flipKey] ? -1 : 1)) as 1 | -1,
-    skewingDirection =
-      ((target[skewKey] === 0 &&
-        // in case skewing equals 0 we use the pointer offset from target center to determine the direction of skewing
-        getLocalPoint(transform, CENTER, CENTER, x, y)[axis] > 0) ||
-      // in case target has skewing we use that as the direction
-      target[skewKey] > 0
-        ? 1
-        : -1) * skewingSide,
-    // anchor to the opposite side of the skewing direction
-    // normalize value from [-1, 1] to origin value [0, 1]
-    origin = -skewingDirection * 0.5 + 0.5;
-
-  const finalHandler = wrapWithFireEvent<SkewTransform>(
-    'skewing',
-    wrapWithFixedAnchor((eventData, transform, x, y) =>
-      skewObject(axis, transform, new Point(x, y))
-    )
->>>>>>> d217b0f7
   );
   const transformed = BBox.transformed(target);
   const { tl, tr, bl } = transformed.getCoords();
