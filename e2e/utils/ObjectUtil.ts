import type { JSHandle, Page } from '@playwright/test';
import { expect } from '@playwright/test';
<<<<<<< HEAD
import type { FabricObject } from 'fabric';
=======
import type { FabricObject, TOriginX, TOriginY, XY } from 'fabric';
import type { PageFunctionOn } from 'playwright-core/types/structs';
>>>>>>> 7410a198

export class ObjectUtil<T extends FabricObject = FabricObject> {
  executeInBrowser: JSHandle<T>['evaluate'];
  evaluateHandle: JSHandle<T>['evaluateHandle'];

  constructor(
    readonly page: Page,
    /**
     * the key matching the a key returned from the {@link beforeAll} or {@link before} callback
     */
    readonly objectId: string,
  ) {
    this.executeInBrowser = this._executeInBrowserImpl.bind(this);
    this.evaluateHandle = this._evaluateHandleImpl.bind(this);
  }

  evaluateSelf() {
    return this.page.evaluateHandle(
      (objectId) => objectMap.get(objectId),
      this.objectId,
    );
  }

  private async _executeInBrowserImpl(
    runInBrowser: any,
    context?: any,
  ): Promise<any> {
    return (await this.evaluateSelf()).evaluate(runInBrowser, context);
  }

  private async _evaluateHandleImpl(
    runInBrowser: any,
    context?: any,
  ): Promise<any> {
    return (await this.evaluateSelf()).evaluateHandle(runInBrowser, context);
  }

  getObjectCenter() {
    return this.executeInBrowser((object) => object.getCenterPoint(), null);
  }

  getObjectCoords() {
    return this.executeInBrowser((object) => object.getCoords(), null);
  }

  getObjectControlPoint(controlName: string) {
    return this.executeInBrowser(
      (object, { controlName }) => object.oCoords[controlName],
      { controlName },
    );
  }

  positionByLeftTop(point: XY) {
    return this.executeInBrowser(
      (object, { point }) => {
        object.positionByLeftTop(new window.fabric.Point(point));
        object.setCoords();
        object.canvas?.renderAll();
      },
      { point },
    );
  }

  setPositionByOrigin(point: XY, originX: TOriginX, originY: TOriginY) {
    return this.executeInBrowser(
      (object, { point, originX, originY }) => {
        object.setPositionByOrigin(
          new window.fabric.Point(point),
          originX,
          originY,
        );
        object.setCoords();
        object.canvas?.renderAll();
      },
      { point, originX, originY },
    );
  }

  async expectObjectToMatch<S extends T>(expected: Partial<S>) {
    const snapshot = await this.executeInBrowser((object) => object, null);
    expect(snapshot).toMatchObject(expected);
  }
}<|MERGE_RESOLUTION|>--- conflicted
+++ resolved
@@ -1,11 +1,6 @@
 import type { JSHandle, Page } from '@playwright/test';
 import { expect } from '@playwright/test';
-<<<<<<< HEAD
-import type { FabricObject } from 'fabric';
-=======
 import type { FabricObject, TOriginX, TOriginY, XY } from 'fabric';
-import type { PageFunctionOn } from 'playwright-core/types/structs';
->>>>>>> 7410a198
 
 export class ObjectUtil<T extends FabricObject = FabricObject> {
   executeInBrowser: JSHandle<T>['evaluate'];
