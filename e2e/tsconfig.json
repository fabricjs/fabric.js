{
  "compilerOptions": {
    "target": "ESNext",
    "module": "ESNext",
    "moduleResolution": "Node",
    "sourceMap": true,
    "outDir": "./dist",
    "allowSyntheticDefaultImports": true,
<<<<<<< HEAD
    /**
     * A reflection of the configured imports used by test scripts
     * **IMPORTANT**: be sure to keep this updated to reflect `./imports.ts` correctly
     */
    "paths": { "fabric": ["../dist"], "fabric/node": ["../dist/index.node"] }
=======
    "resolveJsonModule": true,
    "paths": { "fabric": ["../dist"] }
>>>>>>> bcc5a0e1
  }
}<|MERGE_RESOLUTION|>--- conflicted
+++ resolved
@@ -6,15 +6,12 @@
     "sourceMap": true,
     "outDir": "./dist",
     "allowSyntheticDefaultImports": true,
-<<<<<<< HEAD
     /**
      * A reflection of the configured imports used by test scripts
      * **IMPORTANT**: be sure to keep this updated to reflect `./imports.ts` correctly
      */
     "paths": { "fabric": ["../dist"], "fabric/node": ["../dist/index.node"] }
-=======
     "resolveJsonModule": true,
     "paths": { "fabric": ["../dist"] }
->>>>>>> bcc5a0e1
   }
 }