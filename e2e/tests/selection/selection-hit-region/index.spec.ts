import { expect, test } from '../../../fixtures/base';
<<<<<<< HEAD
import type * as fabric from 'fabric';
import type { FabricObject } from 'fabric';

declare const globalThis: {
  renderRectsPadding(rects: FabricObject[]): void;
};

=======

>>>>>>> afdf756c
test('Selection hit regions', async ({ canvasUtil }) => {
  // prepare some common functions
  await canvasUtil.executeInBrowser((canvas) => {
    const render = ({ x, y }: fabric.XY, fill: string) => {
      const ctx = canvas.getTopContext();
      ctx.fillStyle = fill;
      ctx.globalAlpha = 0.5;
      ctx.beginPath();
      ctx.fillRect(x, y, 1, 1);
      ctx.fill();
    };

    globalThis.renderRectsPadding = (rects) => {
      for (let y = 0; y <= canvas.height; y += 2) {
        for (let x = 0; x < canvas.width; x += 2) {
          rects.some((rect) => {
            if (canvas._checkTarget(rect, new window.fabric.Point(x, y))) {
              render({ x, y }, rect.fill as string);
            }
          });
        }
      }
    };
  }, null);

  await canvasUtil.executeInBrowser((canvas) => {
    const group = canvas.getObjects()[0] as fabric.Group;
    const rects = group.getObjects();
    globalThis.renderRectsPadding(rects);
  }, null);

  expect(await canvasUtil.screenshot()).toMatchSnapshot({
    name: 'group-padding.png',
  });

  await canvasUtil.executeInBrowser((canvas) => {
    const group = canvas.getObjects()[0] as fabric.Group;
    const rects = group.getObjects();
    group.scaleX = 0.5;
    group.scaleY = 0.5;
    group.rotate(45);
    canvas.centerObject(group);
    canvas.contextTopDirty = true;
    canvas.renderAll();
    globalThis.renderRectsPadding(rects);
  }, null);

  expect(await canvasUtil.screenshot()).toMatchSnapshot({
    name: 'transformed-group-padding.png',
  });

  await canvasUtil.executeInBrowser((canvas) => {
    const group = canvas.getObjects()[0] as fabric.Group;
    const rects = group.getObjects();
    canvas.setZoom(2);
    canvas.viewportCenterObject(group);
    canvas.contextTopDirty = true;
    canvas.renderAll();
    globalThis.renderRectsPadding(rects);
  }, null);

  expect(await canvasUtil.screenshot()).toMatchSnapshot({
    name: 'zoomed-transformed-group-padding.png',
  });
});<|MERGE_RESOLUTION|>--- conflicted
+++ resolved
@@ -1,5 +1,4 @@
 import { expect, test } from '../../../fixtures/base';
-<<<<<<< HEAD
 import type * as fabric from 'fabric';
 import type { FabricObject } from 'fabric';
 
@@ -7,9 +6,7 @@
   renderRectsPadding(rects: FabricObject[]): void;
 };
 
-=======
 
->>>>>>> afdf756c
 test('Selection hit regions', async ({ canvasUtil }) => {
   // prepare some common functions
   await canvasUtil.executeInBrowser((canvas) => {
