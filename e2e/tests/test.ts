/**
 * Runs from the BROWSER
 */

import type { Object as FabricObject } from 'fabric';
import { Canvas } from 'fabric';

const canvasMap = (window.canvasMap = new Map<HTMLCanvasElement, Canvas>());
const objectMap = (window.objectMap = new Map<string, FabricObject>());

type AsyncReturnValue<T> = T | Promise<T>;

const setupTasks: Promise<void>[] = [];
const teardownTasks: Awaited<VoidFunction>[] = [];

window.__setupFabricHook = () => Promise.all(setupTasks);
window.__teardownFabricHook = () =>
  Promise.all(teardownTasks.map((cb) => cb()));

/**
 *
 * @param selector canvas selector
 * @param cb **IMPORTANT** return a map of objects for playwright to access during tests
 * @param options canvas options
 */
export function before(
  selector: string,
  /**
   * @returns a map of objects for playwright to access during tests
   */
<<<<<<< HEAD
  cb: Awaited<(canvas: Canvas) => Record<string, FabricObject> | void>,
  options?
=======
  cb: (canvas: HTMLCanvasElement) => AsyncReturnValue<{
    canvas: Canvas;
    objects?: Record<string, FabricObject>;
  }>
>>>>>>> d2c7b897
) {
  const task = Promise.resolve().then(async () => {
    const el = document.querySelector<HTMLCanvasElement>(selector);
    const { canvas, objects = {} } = await cb(el);
    canvasMap.set(el, canvas);
    Object.entries(objects).forEach(([key, value]) => {
      if (objectMap.has(key)) {
        throw new Error(
          `Object identifiers must be unique: ${key} is already defined`
        );
      }
      objectMap.set(key, value);
    });
  });
  setupTasks.push(task);
}

/**
 * Call this method **once** to initialize the default canvas
 *
 * @param cb **IMPORTANT** return a map of objects for playwright to access during tests
 * @param options canvas options
 */
export function beforeAll(
<<<<<<< HEAD
  cb: Awaited<(canvas: Canvas) => Record<string, FabricObject> | void>,
=======
  cb: (canvas: Canvas) => AsyncReturnValue<Record<string, FabricObject>>,
>>>>>>> d2c7b897
  options?
) {
  before('#canvas', async (el) => {
    const canvas = new Canvas(el, options);
    const objects = await cb(canvas);
    return { canvas, objects };
  });
}

export function after(
  selector: string,
  cb: (canvas: Canvas) => AsyncReturnValue<void>
) {
  teardownTasks.push(() => {
    const el = document.querySelector<HTMLCanvasElement>(selector);
    const canvas = canvasMap.get(el);
    return cb(canvas);
  });
}

export function afterAll(cb: (canvas: Canvas) => AsyncReturnValue<void>) {
  after('#canvas', cb);
}<|MERGE_RESOLUTION|>--- conflicted
+++ resolved
@@ -28,15 +28,8 @@
   /**
    * @returns a map of objects for playwright to access during tests
    */
-<<<<<<< HEAD
   cb: Awaited<(canvas: Canvas) => Record<string, FabricObject> | void>,
   options?
-=======
-  cb: (canvas: HTMLCanvasElement) => AsyncReturnValue<{
-    canvas: Canvas;
-    objects?: Record<string, FabricObject>;
-  }>
->>>>>>> d2c7b897
 ) {
   const task = Promise.resolve().then(async () => {
     const el = document.querySelector<HTMLCanvasElement>(selector);
@@ -61,11 +54,7 @@
  * @param options canvas options
  */
 export function beforeAll(
-<<<<<<< HEAD
   cb: Awaited<(canvas: Canvas) => Record<string, FabricObject> | void>,
-=======
-  cb: (canvas: Canvas) => AsyncReturnValue<Record<string, FabricObject>>,
->>>>>>> d2c7b897
   options?
 ) {
   before('#canvas', async (el) => {
