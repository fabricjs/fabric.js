--- conflicted
+++ resolved
@@ -8,7 +8,7 @@
 
 test.describe.configure({ mode: 'serial' });
 
-for (const splitByGrapheme of [false, true]) {
+for (const splitByGrapheme of [true, false]) {
   test(`adding new lines and copy paste - splitByGrapheme: ${splitByGrapheme}`, async ({
     page,
     context,
@@ -26,10 +26,7 @@
         },
         { splitByGrapheme }
       );
-<<<<<<< HEAD
-=======
 
->>>>>>> 7154d143
       await expect(await canvasUtil.screenshot()).toMatchSnapshot({
         name: `1-initial-splitByGrapheme-${splitByGrapheme}.png`,
       });
@@ -115,11 +112,7 @@
       // and there is no style on the part of text that follows, but there is visible text.
       await expect(await canvasUtil.screenshot()).toMatchSnapshot({
         name: `6-after-adding-a-newline-splitByGrapheme-${splitByGrapheme}.png`,
-<<<<<<< HEAD
-        maxDiffPixelRatio: 0.03,
-=======
         maxDiffPixelRatio: 0.01,
->>>>>>> 7154d143
       });
     });
   });
