/**
 * Runs from both the browser and node
 */

import { selectedTextWithClipPath } from './testcases/textWithClipPath';
import { renderTestType } from '../../types';
import { zSvgExport } from './testcases/z-svg-export';
import { dataURLExports } from './testcases/to-data-url';
import { textPathTests } from './testcases/text-path';
import { controlsRenderingTests } from './testcases/controls-rendering';
import { clipPathRenderingTests } from './testcases/clip-path';
import { groupLayoutTests } from './testcases/group-layout';
import { genericRenderingTests } from './testcases/generic-rendering';
import { globalCompositeOperationTests } from './testcases/global-composite-operation';
import { resizeFilterTests } from './testcases/resize-filter';
<<<<<<< HEAD
import { textRenderingTests } from './testcases/text';
=======
import { freedrawTests } from './testcases/free-draw';
>>>>>>> 73318afe

export const renderTests: renderTestType[] = [
  {
    size: [450, 220],
    percentage: 0.05,
    title: 'polygon boundingbox with skew',
    golden: 'polygonbboxWithSkew.png',
    renderFunction: async function render(canvas, fabric) {
      const pts = () => [
        {
          x: 300,
          y: 200,
        },
        {
          x: 440,
          y: 340,
        },
        {
          x: 520,
          y: 220,
        },
        {
          x: 580,
          y: 400,
        },
      ];
      const polygon = new fabric.Polygon(pts(), {
        fill: 'blue',
        skewX: 10,
        strokeWidth: 2,
        stroke: 'red',
      });
      canvas.add(polygon);
      canvas.centerObject(polygon);
      canvas.setActiveObject(polygon);
    },
  },
  {
    size: [450, 220],
    percentage: 0.01,
    title: 'pixelate filter',
    golden: 'pixelate-filter.png',
    renderFunction: async function render(canvas, fabric) {
      const imgSource = fabric.getFabricDocument().createElement('canvas');
      imgSource.width = 450;
      imgSource.height = 220;
      const ctx = imgSource.getContext('2d');
      const gradient = ctx.createLinearGradient(0, 0, 450, 220);
      gradient.addColorStop(0, 'yellow');
      gradient.addColorStop(0.5, 'black');
      gradient.addColorStop(1, 'cyan');
      ctx.fillStyle = gradient;
      ctx.fillRect(0, 0, imgSource.width, imgSource.height);
      const img = new fabric.FabricImage(imgSource);
      canvas.add(img);
      img.filters[0] = new fabric.filters.Pixelate({
        blocksize: 20,
      });
      img.applyFilters();
    },
  },
  selectedTextWithClipPath,
  ...zSvgExport,
  ...dataURLExports,
  ...textPathTests,
  ...controlsRenderingTests,
  ...clipPathRenderingTests,
  ...groupLayoutTests,
  ...genericRenderingTests,
  ...globalCompositeOperationTests,
  ...resizeFilterTests,
<<<<<<< HEAD
  ...textRenderingTests,
=======
  ...freedrawTests,
>>>>>>> 73318afe
];<|MERGE_RESOLUTION|>--- conflicted
+++ resolved
@@ -13,11 +13,8 @@
 import { genericRenderingTests } from './testcases/generic-rendering';
 import { globalCompositeOperationTests } from './testcases/global-composite-operation';
 import { resizeFilterTests } from './testcases/resize-filter';
-<<<<<<< HEAD
 import { textRenderingTests } from './testcases/text';
-=======
 import { freedrawTests } from './testcases/free-draw';
->>>>>>> 73318afe
 
 export const renderTests: renderTestType[] = [
   {
@@ -89,9 +86,6 @@
   ...genericRenderingTests,
   ...globalCompositeOperationTests,
   ...resizeFilterTests,
-<<<<<<< HEAD
   ...textRenderingTests,
-=======
   ...freedrawTests,
->>>>>>> 73318afe
 ];