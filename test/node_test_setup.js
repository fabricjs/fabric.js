require('source-map-support/register');
require('./lib/assert');
// set the fabric framework as a global for tests
var chalk = require('chalk');
var diff = require('deep-object-diff').diff;
var commander = require('commander');

// TODO remove block and dependency when node 14 fades out
// node 14 AbortController polyfill for tests
if (!global.AbortController) {
  require("abort-controller/polyfill");
}


commander.program
  .option('-d, --debug', 'debug visual tests by overriding refs (golden images) in case of visual changes', false)
  .option('-r, --recreate', 'recreate visual refs (golden images)', false)
  .action(options => {
    QUnit.debug = QUnit.debugVisual = options.debug;
    QUnit.recreateVisualRefs = options.recreate;
  }).parse(process.argv);
//  for now accept an env variable because qunit doesn't allow passing unknown options
QUnit.debugVisual = Number(process.env.QUNIT_DEBUG_VISUAL_TESTS);
QUnit.recreateVisualRefs = Number(process.env.QUNIT_RECREATE_VISUAL_REFS);
QUnit.config.filter = process.env.QUNIT_FILTER;


global.fabric = require('../dist/index.node.cjs');
global.pixelmatch = require('pixelmatch');
global.fs = require('fs');
global.visualCallback = {
  addArguments: function() {},
};
global.visualTestLoop = require('./lib/visualTestLoop').visualTestLoop;
global.compareGoldensTest = require('./lib/visualTestLoop').compareGoldensTest;
global.getFixture = require('./lib/visualTestLoop').getFixture;
global.getAsset = require('./lib/visualTestLoop').getAsset;
global.getAssetName = require('./lib/visualTestLoop').getAssetName;
global.simulateEvent = require('./lib/event.simulate').simulateEvent;
global.imageDataToChalk = function(imageData) {
  // actually this does not work on travis-ci, so commenting it out
  return '';
  var block = String.fromCharCode(9608);
  var data = imageData.data;
  var width = imageData.width;
  var height = imageData.height;
  var outputString = '';
  var cp = 0;
  for (var i = 0; i < height; i++) {
    outputString += '\n';
    for (var j = 0; j < width; j++) {
      cp = (i * width + j) * 4;
      outputString += chalk.rgb(data[cp], data[cp + 1], data[cp + 2])(block);
    }
  }
  return outputString;
};
QUnit.config.testTimeout = 15000;
QUnit.config.noglobals = true;
QUnit.config.hidepassed = true;

global.isNode = () => true;

var jsdom = require('jsdom');

// make a jsdom version for tests that does not spam too much.
class CustomResourceLoader extends jsdom.ResourceLoader {
  fetch(url, options) {
    return super.fetch(url, options).catch(e => {
      console.log('JSDOM CATCHED FETCHING', url);
      throw new Error('JSDOM FETCH CATCHED');
    });
  }
}

var virtualWindow = new jsdom.JSDOM(
  decodeURIComponent('%3C!DOCTYPE%20html%3E%3Chtml%3E%3Chead%3E%3C%2Fhead%3E%3Cbody%3E%3C%2Fbody%3E%3C%2Fhtml%3E'),
  {
    features: {
      FetchExternalResources: ['img']
    },
    resources: new CustomResourceLoader(),
    pretendToBeVisual: true
  }).window;
fabric.setEnvForTests(virtualWindow);


//  QUnit Logging

//  global error handling

process.on('uncaughtExceptionMonitor', (err, origin) => {
  QUnit.onUncaughtException(err);
});

process.on('unhandledRejection', (reason, promise) => {
  QUnit.onUncaughtException(reason);
});

// JSDOM catches errors and throws them to the window

fabric.getWindow().addEventListener('unhandledrejection', (event) => {
  // prevent logging to console
  event.preventDefault();
  QUnit.onUncaughtException(event.reason);
});

fabric.getWindow().addEventListener('error', (event) => {
  // prevent logging to console
  event.preventDefault();
  QUnit.onUncaughtException(event.error);
});

//  testID
var objectInit = fabric.Object.prototype.initialize;
var canvasInit = fabric.StaticCanvas.prototype.initialize;
var testID = 0;
fabric.Object.prototype.initialize = function () {
  objectInit.apply(this, arguments);
  this.testID = `${this.type}#${++testID}`;
}
fabric.StaticCanvas.prototype.initialize = function () {
  canvasInit.apply(this, arguments);
  this.testID = `Canvas#${++testID}`;
<<<<<<< HEAD
}

function getLoggingRepresentation(input) {
  return typeof input === 'object' && input && input.testID ?
    input.testID :
    input;
}

//  https://api.qunitjs.com/extension/QUnit.dump.parse/
QUnit.dump.maxDepth = 1;
//  https://github.com/qunitjs/qunit/blob/main/src/assert.js
// QUnit.assert.deepEqual = function (actual, expected, message) {
//   actual = QUnit.dump.parse(actual);
//   expected = QUnit.dump.parse(expected);
//   this.pushResult({
//     result: QUnit.equiv(actual, expected),
//     message: `${message}\ndiff:\n${diff(actual, expected)}`,
//     actual,
//     expected
//   });
// };
// QUnit.assert.equal = function (actual, expected, message) {
//   this.pushResult({
//     result: actual == expected,
//     actual: getLoggingRepresentation(actual),
//     expected: getLoggingRepresentation(expected),
//     message
//   });
// };
// QUnit.assert.strictEqual = function (actual, expected, message) {
//   this.pushResult({
//     result: actual === expected,
//     actual: getLoggingRepresentation(actual),
//     expected: getLoggingRepresentation(expected),
//     message
//   });
// };
=======
}
>>>>>>> 290f55b0
<|MERGE_RESOLUTION|>--- conflicted
+++ resolved
@@ -122,44 +122,4 @@
 fabric.StaticCanvas.prototype.initialize = function () {
   canvasInit.apply(this, arguments);
   this.testID = `Canvas#${++testID}`;
-<<<<<<< HEAD
-}
-
-function getLoggingRepresentation(input) {
-  return typeof input === 'object' && input && input.testID ?
-    input.testID :
-    input;
-}
-
-//  https://api.qunitjs.com/extension/QUnit.dump.parse/
-QUnit.dump.maxDepth = 1;
-//  https://github.com/qunitjs/qunit/blob/main/src/assert.js
-// QUnit.assert.deepEqual = function (actual, expected, message) {
-//   actual = QUnit.dump.parse(actual);
-//   expected = QUnit.dump.parse(expected);
-//   this.pushResult({
-//     result: QUnit.equiv(actual, expected),
-//     message: `${message}\ndiff:\n${diff(actual, expected)}`,
-//     actual,
-//     expected
-//   });
-// };
-// QUnit.assert.equal = function (actual, expected, message) {
-//   this.pushResult({
-//     result: actual == expected,
-//     actual: getLoggingRepresentation(actual),
-//     expected: getLoggingRepresentation(expected),
-//     message
-//   });
-// };
-// QUnit.assert.strictEqual = function (actual, expected, message) {
-//   this.pushResult({
-//     result: actual === expected,
-//     actual: getLoggingRepresentation(actual),
-//     expected: getLoggingRepresentation(expected),
-//     message
-//   });
-// };
-=======
-}
->>>>>>> 290f55b0
+}