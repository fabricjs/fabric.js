
/**
 * common config 
 * @see https://github.com/testem/testem/blob/master/docs/config_file.md
 */
module.exports = {
  framework: 'qunit',
  serve_files: [
    'dist/fabric.js'
  ],
  styles: [
    'test/lib/tests.css'
  ],
  routes: {
    '/fixtures': 'test/fixtures',
    '/main': 'test/tests.mustache'
  },
  test_page: 'main',
  browser_args: {
    Chrome: [
      '--headless',
      '--disable-gpu',
      '--remote-debugging-port=9222'
    ],
    Firefox: [
      '--headless'
    ]
  },
  launch_in_dev: [
    'Chrome',
    'Node',
    'Firefox'
  ],
  launch_in_ci: [
    'Chrome',
    'Node',
    'Firefox'
  ],
  tap_failed_tests_only: !Number(process.env.VERBOSE) || false,
  ignore_missing_launchers: false,
  qunit: {
    filter: process.env.QUNIT_FILTER || null,
  },
  timeout: 540,
<<<<<<< HEAD
  parallel: 4,
  // https://docs.github.com/en/actions/learn-github-actions/environment-variables#default-environment-variables
  CI: process.env.CI || false
=======
  browser_start_timeout: 60,
  parallel: 4
>>>>>>> e0eed458
}<|MERGE_RESOLUTION|>--- conflicted
+++ resolved
@@ -42,12 +42,8 @@
     filter: process.env.QUNIT_FILTER || null,
   },
   timeout: 540,
-<<<<<<< HEAD
+  browser_start_timeout: 60,
   parallel: 4,
-  // https://docs.github.com/en/actions/learn-github-actions/environment-variables#default-environment-variables
+    // https://docs.github.com/en/actions/learn-github-actions/environment-variables#default-environment-variables
   CI: process.env.CI || false
-=======
-  browser_start_timeout: 60,
-  parallel: 4
->>>>>>> e0eed458
 }