  function setBrush(canvas, brush) {
    canvas.isDrawingMode = true;
    canvas.freeDrawingBrush = brush;
  }
  var options = { e: { pointerId: 1 } };
  function pointDrawer(points, brush, onComplete = false) {
    const canvas = brush.canvas;
    canvas.calcViewportBoundaries();
    setBrush(canvas, brush);
    brush.onMouseDown(points[0], options);
    for (var i = 1; i < points.length; i++) {
      points[i].x = parseFloat(points[i].x);
      points[i].y = parseFloat(points[i].y);
      brush.onMouseMove(points[i], options);
    }
    if (onComplete) {
      canvas.once('interaction:completed', ({ result }) => {
        typeof onComplete === 'function' ? onComplete(canvas, result) : canvas.add(result);
      });
      brush.onMouseUp(options);
    }
  }
  
  function fireBrushUp(canvas) {
    canvas.freeDrawingBrush.onMouseUp(options);
  }

  var points = [
    {
      "x": 24.9,
      "y": 28.044
    },
    {
      "x": 23.904,
      "y": 29.04
    },
    {
      "x": 23.904,
      "y": 31.032
    },
    {
      "x": 25.896,
      "y": 32.028
    },
    {
      "x": 27.888,
      "y": 34.02
    },
    {
      "x": 29.88,
      "y": 35.016
    },
    {
      "x": 32.869,
      "y": 37.008
    },
    {
      "x": 35.857,
      "y": 38.004
    },
    {
      "x": 38.845,
      "y": 39.996
    },
    {
      "x": 41.833,
      "y": 40.992
    },
    {
      "x": 45.817,
      "y": 42.984
    },
    {
      "x": 49.801,
      "y": 44.976
    },
    {
      "x": 52.789,
      "y": 45.972
    },
    {
      "x": 57.769,
      "y": 46.968
    },
    {
      "x": 60.757,
      "y": 47.964
    },
    {
      "x": 62.749,
      "y": 48.96
    },
    {
      "x": 66.733,
      "y": 49.956
    },
    {
      "x": 68.725,
      "y": 49.956
    },
    {
      "x": 71.713,
      "y": 49.956
    },
    {
      "x": 73.705,
      "y": 49.956
    },
    {
      "x": 75.697,
      "y": 49.956
    },
    {
      "x": 77.689,
      "y": 49.956
    },
    {
      "x": 79.681,
      "y": 49.956
    },
    {
      "x": 81.673,
      "y": 48.96
    },
    {
      "x": 82.669,
      "y": 47.964
    },
    {
      "x": 83.665,
      "y": 46.968
    },
    {
      "x": 84.661,
      "y": 45.972
    },
    {
      "x": 85.657,
      "y": 43.98
    },
    {
      "x": 85.657,
      "y": 41.988
    },
    {
      "x": 84.661,
      "y": 40.992
    },
    {
      "x": 83.665,
      "y": 39.996
    },
    {
      "x": 81.673,
      "y": 39.996
    },
    {
      "x": 79.681,
      "y": 39.996
    },
    {
      "x": 77.689,
      "y": 39.996
    },
    {
      "x": 75.697,
      "y": 39.996
    },
    {
      "x": 73.705,
      "y": 39.996
    },
    {
      "x": 72.709,
      "y": 40.992
    },
    {
      "x": 72.709,
      "y": 43.98
    },
    {
      "x": 72.709,
      "y": 45.972
    },
    {
      "x": 72.709,
      "y": 47.964
    },
    {
      "x": 72.709,
      "y": 49.956
    },
    {
      "x": 72.709,
      "y": 51.948
    },
    {
      "x": 72.709,
      "y": 54.937
    },
    {
      "x": 73.705,
      "y": 55.933
    },
    {
      "x": 74.701,
      "y": 57.925
    },
    {
      "x": 76.693,
      "y": 58.921
    },
    {
      "x": 77.689,
      "y": 59.917
    },
    {
      "x": 79.681,
      "y": 60.913
    },
    {
      "x": 81.673,
      "y": 61.909
    },
    {
      "x": 83.665,
      "y": 62.905
    },
    {
      "x": 85.657,
      "y": 63.901
    },
    {
      "x": 87.649,
      "y": 63.901
    },
    {
      "x": 90.637,
      "y": 64.897
    },
    {
      "x": 92.629,
      "y": 64.897
    },
    {
      "x": 94.622,
      "y": 64.897
    },
    {
      "x": 96.614,
      "y": 64.897
    },
    {
      "x": 98.606,
      "y": 64.897
    },
    {
      "x": 100.598,
      "y": 64.897
    },
    {
      "x": 102.59,
      "y": 64.897
    },
    {
      "x": 105.578,
      "y": 63.901
    },
    {
      "x": 106.574,
      "y": 62.905
    },
    {
      "x": 108.566,
      "y": 61.909
    },
    {
      "x": 109.562,
      "y": 59.917
    },
    {
      "x": 110.558,
      "y": 58.921
    },
    {
      "x": 111.554,
      "y": 56.929
    },
    {
      "x": 113.546,
      "y": 54.937
    },
    {
      "x": 113.546,
      "y": 52.944
    },
    {
      "x": 114.542,
      "y": 50.952
    },
    {
      "x": 115.538,
      "y": 47.964
    },
    {
      "x": 115.538,
      "y": 45.972
    },
    {
      "x": 115.538,
      "y": 42.984
    },
    {
      "x": 115.538,
      "y": 39.996
    },
    {
      "x": 115.538,
      "y": 38.004
    },
    {
      "x": 114.542,
      "y": 36.012
    },
    {
      "x": 113.546,
      "y": 35.016
    },
    {
      "x": 112.55,
      "y": 34.02
    },
    {
      "x": 111.554,
      "y": 33.024
    },
    {
      "x": 109.562,
      "y": 33.024
    },
    {
      "x": 107.57,
      "y": 33.024
    },
    {
      "x": 107.57,
      "y": 35.016
    },
    {
      "x": 107.57,
      "y": 37.008
    },
    {
      "x": 108.566,
      "y": 38.004
    },
    {
      "x": 109.562,
      "y": 39
    },
    {
      "x": 110.558,
      "y": 39.996
    },
    {
      "x": 112.55,
      "y": 40.992
    },
    {
      "x": 115.538,
      "y": 41.988
    },
    {
      "x": 118.526,
      "y": 42.984
    },
    {
      "x": 121.514,
      "y": 42.984
    },
    {
      "x": 123.506,
      "y": 42.984
    },
    {
      "x": 125.498,
      "y": 42.984
    },
    {
      "x": 128.486,
      "y": 42.984
    },
    {
      "x": 130.478,
      "y": 42.984
    },
    {
      "x": 132.47,
      "y": 41.988
    },
    {
      "x": 133.466,
      "y": 40.992
    },
    {
      "x": 134.462,
      "y": 39.996
    },
    {
      "x": 135.458,
      "y": 38.004
    },
    {
      "x": 135.458,
      "y": 36.012
    },
    {
      "x": 135.458,
      "y": 34.02
    },
    {
      "x": 135.458,
      "y": 32.028
    },
    {
      "x": 134.462,
      "y": 31.032
    },
    {
      "x": 133.466,
      "y": 30.036
    },
    {
      "x": 132.47,
      "y": 29.04
    },
    {
      "x": 131.474,
      "y": 30.036
    },
    {
      "x": 130.478,
      "y": 31.032
    },
    {
      "x": 130.478,
      "y": 34.02
    },
    {
      "x": 129.482,
      "y": 38.004
    },
    {
      "x": 129.482,
      "y": 39.996
    },
    {
      "x": 128.486,
      "y": 42.984
    },
    {
      "x": 128.486,
      "y": 45.972
    },
    {
      "x": 128.486,
      "y": 48.96
    },
    {
      "x": 128.486,
      "y": 50.952
    },
    {
      "x": 128.486,
      "y": 53.94
    },
    {
      "x": 128.486,
      "y": 56.929
    },
    {
      "x": 128.486,
      "y": 58.921
    },
    {
      "x": 128.486,
      "y": 60.913
    },
    {
      "x": 128.486,
      "y": 62.905
    },
    {
      "x": 128.486,
      "y": 65.893
    },
    {
      "x": 129.482,
      "y": 66.889
    },
    {
      "x": 129.482,
      "y": 68.881
    },
    {
      "x": 131.474,
      "y": 70.873
    },
    {
      "x": 131.474,
      "y": 72.865
    },
    {
      "x": 132.47,
      "y": 74.857
    },
    {
      "x": 134.462,
      "y": 76.849
    },
    {
      "x": 134.462,
      "y": 78.841
    },
    {
      "x": 135.458,
      "y": 80.833
    },
    {
      "x": 136.454,
      "y": 82.825
    },
    {
      "x": 137.45,
      "y": 84.817
    },
    {
      "x": 138.446,
      "y": 86.809
    },
    {
      "x": 138.446,
      "y": 88.801
    },
    {
      "x": 137.45,
      "y": 90.793
    },
    {
      "x": 134.462,
      "y": 90.793
    },
    {
      "x": 132.47,
      "y": 90.793
    },
    {
      "x": 129.482,
      "y": 91.789
    },
    {
      "x": 127.49,
      "y": 91.789
    },
    {
      "x": 124.502,
      "y": 91.789
    },
    {
      "x": 120.518,
      "y": 91.789
    },
    {
      "x": 117.53,
      "y": 92.785
    },
    {
      "x": 114.542,
      "y": 92.785
    },
    {
      "x": 110.558,
      "y": 92.785
    },
    {
      "x": 106.574,
      "y": 92.785
    },
    {
      "x": 102.59,
      "y": 92.785
    },
    {
      "x": 99.602,
      "y": 92.785
    },
    {
      "x": 95.618,
      "y": 92.785
    },
    {
      "x": 91.633,
      "y": 92.785
    },
    {
      "x": 88.645,
      "y": 92.785
    },
    {
      "x": 84.661,
      "y": 92.785
    },
    {
      "x": 82.669,
      "y": 92.785
    },
    {
      "x": 79.681,
      "y": 91.789
    },
    {
      "x": 77.689,
      "y": 90.793
    },
    {
      "x": 74.701,
      "y": 89.797
    },
    {
      "x": 72.709,
      "y": 88.801
    },
    {
      "x": 70.717,
      "y": 88.801
    },
    {
      "x": 67.729,
      "y": 87.805
    },
    {
      "x": 66.733,
      "y": 86.809
    },
    {
      "x": 64.741,
      "y": 85.813
    },
    {
      "x": 61.753,
      "y": 84.817
    },
    {
      "x": 59.761,
      "y": 83.821
    },
    {
      "x": 57.769,
      "y": 82.825
    },
    {
      "x": 55.777,
      "y": 82.825
    },
    {
      "x": 53.785,
      "y": 82.825
    },
    {
      "x": 51.793,
      "y": 82.825
    },
    {
      "x": 48.805,
      "y": 82.825
    },
    {
      "x": 46.813,
      "y": 82.825
    },
    {
      "x": 43.825,
      "y": 82.825
    },
    {
      "x": 41.833,
      "y": 82.825
    },
    {
      "x": 39.841,
      "y": 82.825
    },
    {
      "x": 37.849,
      "y": 82.825
    },
    {
      "x": 35.857,
      "y": 82.825
    },
    {
      "x": 34.861,
      "y": 83.821
    },
    {
      "x": 33.865,
      "y": 84.817
    },
    {
      "x": 32.869,
      "y": 86.809
    },
    {
      "x": 32.869,
      "y": 88.801
    },
    {
      "x": 31.873,
      "y": 89.797
    },
    {
      "x": 31.873,
      "y": 91.789
    },
    {
      "x": 31.873,
      "y": 93.781
    },
    {
      "x": 30.876,
      "y": 97.765
    },
    {
      "x": 30.876,
      "y": 99.757
    },
    {
      "x": 30.876,
      "y": 101.749
    },
    {
      "x": 30.876,
      "y": 103.741
    },
    {
      "x": 30.876,
      "y": 105.733
    },
    {
      "x": 30.876,
      "y": 107.725
    },
    {
      "x": 30.876,
      "y": 109.717
    },
    {
      "x": 30.876,
      "y": 111.709
    },
    {
      "x": 31.873,
      "y": 114.697
    },
    {
      "x": 32.869,
      "y": 116.689
    },
    {
      "x": 34.861,
      "y": 118.682
    },
    {
      "x": 35.857,
      "y": 120.674
    },
    {
      "x": 37.849,
      "y": 122.666
    },
    {
      "x": 39.841,
      "y": 124.658
    },
    {
      "x": 41.833,
      "y": 127.646
    },
    {
      "x": 42.829,
      "y": 128.642
    },
    {
      "x": 44.821,
      "y": 130.634
    },
    {
      "x": 46.813,
      "y": 131.63
    },
    {
      "x": 48.805,
      "y": 132.626
    },
    {
      "x": 50.797,
      "y": 133.622
    },
    {
      "x": 52.789,
      "y": 134.618
    },
    {
      "x": 54.781,
      "y": 134.618
    },
    {
      "x": 56.773,
      "y": 134.618
    },
    {
      "x": 58.765,
      "y": 134.618
    },
    {
      "x": 59.761,
      "y": 133.622
    },
    {
      "x": 61.753,
      "y": 132.626
    },
    {
      "x": 63.745,
      "y": 130.634
    },
    {
      "x": 64.741,
      "y": 129.638
    },
    {
      "x": 65.737,
      "y": 128.642
    },
    {
      "x": 66.733,
      "y": 126.65
    },
    {
      "x": 68.725,
      "y": 125.654
    },
    {
      "x": 69.721,
      "y": 123.662
    },
    {
      "x": 71.713,
      "y": 121.67
    },
    {
      "x": 72.709,
      "y": 120.674
    },
    {
      "x": 73.705,
      "y": 118.682
    },
    {
      "x": 74.701,
      "y": 117.686
    },
    {
      "x": 76.693,
      "y": 115.693
    },
    {
      "x": 77.689,
      "y": 114.697
    },
    {
      "x": 78.685,
      "y": 113.701
    },
    {
      "x": 80.677,
      "y": 112.705
    },
    {
      "x": 82.669,
      "y": 111.709
    },
    {
      "x": 84.661,
      "y": 111.709
    },
    {
      "x": 86.653,
      "y": 110.713
    },
    {
      "x": 88.645,
      "y": 110.713
    },
    {
      "x": 90.637,
      "y": 110.713
    },
    {
      "x": 93.625,
      "y": 110.713
    },
    {
      "x": 97.61,
      "y": 110.713
    },
    {
      "x": 100.598,
      "y": 110.713
    },
    {
      "x": 102.59,
      "y": 110.713
    },
    {
      "x": 105.578,
      "y": 110.713
    },
    {
      "x": 108.566,
      "y": 110.713
    },
    {
      "x": 110.558,
      "y": 110.713
    },
    {
      "x": 113.546,
      "y": 110.713
    },
    {
      "x": 116.534,
      "y": 109.717
    },
    {
      "x": 120.518,
      "y": 109.717
    },
    {
      "x": 122.51,
      "y": 109.717
    },
    {
      "x": 124.502,
      "y": 109.717
    },
    {
      "x": 126.494,
      "y": 109.717
    },
    {
      "x": 127.49,
      "y": 112.705
    },
    {
      "x": 127.49,
      "y": 115.693
    },
    {
      "x": 128.486,
      "y": 116.689
    },
    {
      "x": 128.486,
      "y": 119.678
    },
    {
      "x": 128.486,
      "y": 122.666
    },
    {
      "x": 128.486,
      "y": 125.654
    },
    {
      "x": 128.486,
      "y": 127.646
    },
    {
      "x": 127.49,
      "y": 130.634
    },
    {
      "x": 126.494,
      "y": 134.618
    },
    {
      "x": 124.502,
      "y": 137.606
    },
    {
      "x": 122.51,
      "y": 140.594
    },
    {
      "x": 121.514,
      "y": 144.578
    },
    {
      "x": 118.526,
      "y": 146.57
    },
    {
      "x": 116.534,
      "y": 150.554
    },
    {
      "x": 114.542,
      "y": 151.55
    },
    {
      "x": 111.554,
      "y": 155.534
    },
    {
      "x": 109.562,
      "y": 157.526
    },
    {
      "x": 107.57,
      "y": 159.518
    },
    {
      "x": 105.578,
      "y": 161.51
    },
    {
      "x": 103.586,
      "y": 164.498
    },
    {
      "x": 101.594,
      "y": 167.486
    },
    {
      "x": 100.598,
      "y": 169.478
    },
    {
      "x": 99.602,
      "y": 171.47
    },
    {
      "x": 98.606,
      "y": 173.462
    },
    {
      "x": 96.614,
      "y": 177.446
    },
    {
      "x": 96.614,
      "y": 181.431
    },
    {
      "x": 95.618,
      "y": 182.427
    },
    {
      "x": 95.618,
      "y": 184.419
    },
    {
      "x": 95.618,
      "y": 187.407
    },
    {
      "x": 95.618,
      "y": 189.399
    },
    {
      "x": 95.618,
      "y": 192.387
    },
    {
      "x": 96.614,
      "y": 193.383
    },
    {
      "x": 97.61,
      "y": 195.375
    },
    {
      "x": 98.606,
      "y": 196.371
    },
    {
      "x": 99.602,
      "y": 198.363
    },
    {
      "x": 100.598,
      "y": 199.359
    },
    {
      "x": 101.594,
      "y": 201.351
    },
    {
      "x": 102.59,
      "y": 203.343
    },
    {
      "x": 102.59,
      "y": 205.335
    },
    {
      "x": 102.59,
      "y": 207.327
    },
    {
      "x": 102.59,
      "y": 209.319
    },
    {
      "x": 99.602,
      "y": 210.315
    },
    {
      "x": 97.61,
      "y": 210.315
    },
    {
      "x": 95.618,
      "y": 210.315
    },
    {
      "x": 93.625,
      "y": 208.323
    },
    {
      "x": 91.633,
      "y": 207.327
    },
    {
      "x": 89.641,
      "y": 205.335
    },
    {
      "x": 88.645,
      "y": 203.343
    },
    {
      "x": 86.653,
      "y": 202.347
    },
    {
      "x": 85.657,
      "y": 200.355
    },
    {
      "x": 82.669,
      "y": 198.363
    },
    {
      "x": 81.673,
      "y": 196.371
    },
    {
      "x": 77.689,
      "y": 193.383
    },
    {
      "x": 76.693,
      "y": 192.387
    },
    {
      "x": 74.701,
      "y": 190.395
    },
    {
      "x": 71.713,
      "y": 187.407
    },
    {
      "x": 68.725,
      "y": 185.415
    },
    {
      "x": 66.733,
      "y": 184.419
    },
    {
      "x": 64.741,
      "y": 183.423
    },
    {
      "x": 62.749,
      "y": 182.427
    },
    {
      "x": 61.753,
      "y": 181.431
    },
    {
      "x": 59.761,
      "y": 180.435
    },
    {
      "x": 57.769,
      "y": 180.435
    },
    {
      "x": 56.773,
      "y": 179.438
    },
    {
      "x": 56.773,
      "y": 177.446
    },
    {
      "x": 56.773,
      "y": 175.454
    },
    {
      "x": 55.777,
      "y": 174.458
    },
    {
      "x": 55.777,
      "y": 172.466
    },
    {
      "x": 54.781,
      "y": 170.474
    },
    {
      "x": 54.781,
      "y": 168.482
    },
    {
      "x": 53.785,
      "y": 167.486
    },
    {
      "x": 52.789,
      "y": 166.49
    },
    {
      "x": 51.793,
      "y": 165.494
    },
    {
      "x": 49.801,
      "y": 165.494
    },
    {
      "x": 47.809,
      "y": 165.494
    },
    {
      "x": 45.817,
      "y": 165.494
    },
    {
      "x": 42.829,
      "y": 165.494
    },
    {
      "x": 40.837,
      "y": 165.494
    },
    {
      "x": 38.845,
      "y": 166.49
    },
    {
      "x": 36.853,
      "y": 166.49
    },
    {
      "x": 35.857,
      "y": 167.486
    },
    {
      "x": 34.861,
      "y": 168.482
    },
    {
      "x": 33.865,
      "y": 169.478
    },
    {
      "x": 32.869,
      "y": 170.474
    },
    {
      "x": 31.873,
      "y": 171.47
    },
    {
      "x": 31.873,
      "y": 173.462
    },
    {
      "x": 31.873,
      "y": 176.45
    },
    {
      "x": 31.873,
      "y": 178.442
    },
    {
      "x": 31.873,
      "y": 181.431
    },
    {
      "x": 32.869,
      "y": 183.423
    },
    {
      "x": 33.865,
      "y": 186.411
    },
    {
      "x": 34.861,
      "y": 188.403
    },
    {
      "x": 34.861,
      "y": 191.391
    },
    {
      "x": 35.857,
      "y": 193.383
    },
    {
      "x": 35.857,
      "y": 195.375
    },
    {
      "x": 35.857,
      "y": 198.363
    },
    {
      "x": 35.857,
      "y": 201.351
    },
    {
      "x": 35.857,
      "y": 204.339
    },
    {
      "x": 35.857,
      "y": 206.331
    },
    {
      "x": 35.857,
      "y": 208.323
    },
    {
      "x": 34.861,
      "y": 209.319
    },
    {
      "x": 33.865,
      "y": 211.311
    },
    {
      "x": 32.869,
      "y": 212.307
    },
    {
      "x": 31.873,
      "y": 213.303
    },
    {
      "x": 30.876,
      "y": 214.299
    },
    {
      "x": 32.869,
      "y": 214.299
    },
    {
      "x": 33.865,
      "y": 215.295
    },
    {
      "x": 35.857,
      "y": 215.295
    },
    {
      "x": 38.845,
      "y": 215.295
    },
    {
      "x": 41.833,
      "y": 216.291
    },
    {
      "x": 44.821,
      "y": 217.287
    },
    {
      "x": 47.809,
      "y": 218.283
    },
    {
      "x": 51.793,
      "y": 219.279
    },
    {
      "x": 55.777,
      "y": 220.275
    },
    {
      "x": 56.773,
      "y": 221.271
    },
    {
      "x": 59.761,
      "y": 222.267
    },
    {
      "x": 62.749,
      "y": 224.259
    },
    {
      "x": 64.741,
      "y": 224.259
    },
    {
      "x": 65.737,
      "y": 225.255
    },
    {
      "x": 66.733,
      "y": 226.251
    },
    {
      "x": 68.725,
      "y": 227.247
    },
    {
      "x": 69.721,
      "y": 228.243
    },
    {
      "x": 71.713,
      "y": 229.239
    },
    {
      "x": 73.705,
      "y": 229.239
    },
    {
      "x": 74.701,
      "y": 230.235
    },
    {
      "x": 77.689,
      "y": 231.231
    },
    {
      "x": 79.681,
      "y": 232.227
    },
    {
      "x": 83.665,
      "y": 232.227
    },
    {
      "x": 85.657,
      "y": 233.223
    },
    {
      "x": 88.645,
      "y": 233.223
    },
    {
      "x": 91.633,
      "y": 234.219
    },
    {
      "x": 94.622,
      "y": 234.219
    },
    {
      "x": 97.61,
      "y": 234.219
    },
    {
      "x": 100.598,
      "y": 234.219
    },
    {
      "x": 104.582,
      "y": 234.219
    },
    {
      "x": 107.57,
      "y": 234.219
    },
    {
      "x": 111.554,
      "y": 234.219
    },
    {
      "x": 114.542,
      "y": 234.219
    },
    {
      "x": 117.53,
      "y": 234.219
    },
    {
      "x": 122.51,
      "y": 234.219
    },
    {
      "x": 126.494,
      "y": 234.219
    },
    {
      "x": 129.482,
      "y": 234.219
    },
    {
      "x": 131.474,
      "y": 233.223
    },
    {
      "x": 133.466,
      "y": 233.223
    },
    {
      "x": 135.458,
      "y": 232.227
    },
    {
      "x": 138.446,
      "y": 230.235
    },
    {
      "x": 140.438,
      "y": 228.243
    },
    {
      "x": 142.43,
      "y": 227.247
    },
    {
      "x": 144.422,
      "y": 225.255
    },
    {
      "x": 145.418,
      "y": 222.267
    },
    {
      "x": 148.406,
      "y": 220.275
    },
    {
      "x": 149.402,
      "y": 217.287
    },
    {
      "x": 150.398,
      "y": 215.295
    },
    {
      "x": 152.39,
      "y": 213.303
    },
    {
      "x": 153.386,
      "y": 211.311
    },
    {
      "x": 154.382,
      "y": 208.323
    },
    {
      "x": 155.378,
      "y": 206.331
    },
    {
      "x": 156.375,
      "y": 205.335
    },
    {
      "x": 157.371,
      "y": 204.339
    },
    {
      "x": 158.367,
      "y": 202.347
    },
    {
      "x": 159.363,
      "y": 201.351
    },
    {
      "x": 158.367,
      "y": 199.359
    },
    {
      "x": 157.371,
      "y": 198.363
    },
    {
      "x": 155.378,
      "y": 197.367
    },
    {
      "x": 153.386,
      "y": 196.371
    },
    {
      "x": 151.394,
      "y": 195.375
    },
    {
      "x": 148.406,
      "y": 193.383
    },
    {
      "x": 144.422,
      "y": 192.387
    },
    {
      "x": 143.426,
      "y": 191.391
    },
    {
      "x": 141.434,
      "y": 190.395
    },
    {
      "x": 139.442,
      "y": 189.399
    },
    {
      "x": 137.45,
      "y": 188.403
    },
    {
      "x": 135.458,
      "y": 187.407
    },
    {
      "x": 134.462,
      "y": 186.411
    },
    {
      "x": 133.466,
      "y": 185.415
    },
    {
      "x": 131.474,
      "y": 184.419
    },
    {
      "x": 130.478,
      "y": 183.423
    },
    {
      "x": 129.482,
      "y": 182.427
    },
    {
      "x": 128.486,
      "y": 181.431
    },
    {
      "x": 128.486,
      "y": 179.438
    },
    {
      "x": 128.486,
      "y": 177.446
    },
    {
      "x": 128.486,
      "y": 175.454
    },
    {
      "x": 129.482,
      "y": 172.466
    },
    {
      "x": 130.478,
      "y": 170.474
    },
    {
      "x": 131.474,
      "y": 168.482
    },
    {
      "x": 133.466,
      "y": 165.494
    },
    {
      "x": 135.458,
      "y": 163.502
    },
    {
      "x": 137.45,
      "y": 160.514
    },
    {
      "x": 138.446,
      "y": 159.518
    },
    {
      "x": 140.438,
      "y": 157.526
    },
    {
      "x": 141.434,
      "y": 155.534
    },
    {
      "x": 143.426,
      "y": 153.542
    },
    {
      "x": 144.422,
      "y": 151.55
    },
    {
      "x": 145.418,
      "y": 149.558
    },
    {
      "x": 147.41,
      "y": 147.566
    },
    {
      "x": 147.41,
      "y": 145.574
    },
    {
      "x": 148.406,
      "y": 144.578
    },
    {
      "x": 149.402,
      "y": 142.586
    },
    {
      "x": 150.398,
      "y": 139.598
    },
    {
      "x": 150.398,
      "y": 136.61
    },
    {
      "x": 150.398,
      "y": 134.618
    },
    {
      "x": 150.398,
      "y": 131.63
    },
    {
      "x": 150.398,
      "y": 128.642
    },
    {
      "x": 150.398,
      "y": 125.654
    },
    {
      "x": 150.398,
      "y": 123.662
    },
    {
      "x": 150.398,
      "y": 121.67
    },
    {
      "x": 150.398,
      "y": 119.678
    },
    {
      "x": 150.398,
      "y": 116.689
    },
    {
      "x": 149.402,
      "y": 115.693
    },
    {
      "x": 149.402,
      "y": 113.701
    },
    {
      "x": 149.402,
      "y": 111.709
    },
    {
      "x": 150.398,
      "y": 109.717
    },
    {
      "x": 151.394,
      "y": 108.721
    },
    {
      "x": 153.386,
      "y": 106.729
    },
    {
      "x": 154.382,
      "y": 103.741
    },
    {
      "x": 157.371,
      "y": 100.753
    },
    {
      "x": 158.367,
      "y": 99.757
    },
    {
      "x": 159.363,
      "y": 97.765
    },
    {
      "x": 161.355,
      "y": 94.777
    },
    {
      "x": 163.347,
      "y": 92.785
    },
    {
      "x": 164.343,
      "y": 91.789
    },
    {
      "x": 165.339,
      "y": 89.797
    },
    {
      "x": 166.335,
      "y": 86.809
    },
    {
      "x": 167.331,
      "y": 84.817
    },
    {
      "x": 167.331,
      "y": 82.825
    },
    {
      "x": 167.331,
      "y": 80.833
    },
    {
      "x": 167.331,
      "y": 78.841
    },
    {
      "x": 167.331,
      "y": 76.849
    },
    {
      "x": 167.331,
      "y": 74.857
    },
    {
      "x": 166.335,
      "y": 72.865
    },
    {
      "x": 165.339,
      "y": 71.869
    },
    {
      "x": 164.343,
      "y": 70.873
    },
    {
      "x": 163.347,
      "y": 68.881
    },
    {
      "x": 162.351,
      "y": 67.885
    },
    {
      "x": 161.355,
      "y": 66.889
    },
    {
      "x": 160.359,
      "y": 65.893
    },
    {
      "x": 159.363,
      "y": 64.897
    },
    {
      "x": 158.367,
      "y": 63.901
    },
    {
      "x": 157.371,
      "y": 62.905
    },
    {
      "x": 156.375,
      "y": 61.909
    },
    {
      "x": 155.378,
      "y": 60.913
    },
    {
      "x": 154.382,
      "y": 59.917
    },
    {
      "x": 153.386,
      "y": 58.921
    },
    {
      "x": 152.39,
      "y": 57.925
    },
    {
      "x": 152.39,
      "y": 55.933
    },
    {
      "x": 152.39,
      "y": 53.94
    },
    {
      "x": 152.39,
      "y": 51.948
    },
    {
      "x": 153.386,
      "y": 49.956
    },
    {
      "x": 154.382,
      "y": 48.96
    },
    {
      "x": 154.382,
      "y": 46.968
    },
    {
      "x": 155.378,
      "y": 45.972
    },
    {
      "x": 156.375,
      "y": 44.976
    },
    {
      "x": 156.375,
      "y": 42.984
    },
    {
      "x": 157.371,
      "y": 41.988
    },
    {
      "x": 158.367,
      "y": 39
    },
    {
      "x": 159.363,
      "y": 37.008
    },
    {
      "x": 159.363,
      "y": 35.016
    },
    {
      "x": 160.359,
      "y": 33.024
    },
    {
      "x": 161.355,
      "y": 31.032
    },
    {
      "x": 161.355,
      "y": 29.04
    },
    {
      "x": 162.351,
      "y": 27.048
    },
    {
      "x": 162.351,
      "y": 25.056
    },
    {
      "x": 163.347,
      "y": 24.06
    },
    {
      "x": 164.343,
      "y": 23.064
    }
  ].map(p => new fabric.Point(p));;



QUnit.module('Free Drawing', hooks => {
  const visualTester = visualTestLoop(QUnit);
  let objectCachingDefault;
  const BROWSER_SHADOW_BLUR = {
    firefox: 0.9,
    chrome: 1.5,
    edge: 1.75,
    node: 1
  };
  function getBrowserAgent() {
    return ['chrome', 'firefox', 'edge'].find(name => navigator.userAgent.toLowerCase().indexOf(name) > -1);
  }
  hooks.before(() => {
    objectCachingDefault = fabric.Object.prototype.objectCaching;
    if (fabric.isLikelyNode) {
      fabric.config.configure({
        browserShadowBlurConstant: BROWSER_SHADOW_BLUR[process.env.launcher?.toLowerCase() || 'node']
      });
    }
    else {
      fabric.config.configure({ browserShadowBlurConstant: BROWSER_SHADOW_BLUR[getBrowserAgent()] });
    }
    fabric.config.configure({
      enableGLFiltering: false
    });
    fabric.Object.prototype.objectCaching = true;
  });
  hooks.after(() => {
    // fabric.config.restoreDefaults();
    fabric.Object.prototype.objectCaching = objectCachingDefault;
  });

  const tests = [];

  const freeDrawingTestDefaults = {
    /**
     * render top context before mouseup
     */
    top: true,
    /**
     * render main context before mouseup
     */
    main: false,
    /**
     * render top and main context before mouseup
     */
    mesh: false,
    /**
     * render main context after interaction has completed
     */
    result: true,
    /**
     * runs during the test from the completed event
     */
    onComplete: (canvas, result) => canvas.add(result),

    fabricClass: 'Canvas',

    disabled: fabric.isLikelyNode,

    percentage: 0.02
  };

  function freedrawing(canvas) {
    // eslint-disable-next-line
    var points = [{ "x": 14.940, "y": 18.084 }, { "x": 14.940, "y": 20.076 }, { "x": 14.940, "y": 22.068 }, { "x": 14.940, "y": 25.056 }, { "x": 14.940, "y": 27.048 }, { "x": 14.940, "y": 29.040 }, { "x": 14.940, "y": 31.032 }, { "x": 14.940, "y": 33.024 }, { "x": 14.940, "y": 35.016 }, { "x": 15.936, "y": 36.012 }, { "x": 17.928, "y": 35.016 }, { "x": 18.924, "y": 34.020 }, { "x": 19.920, "y": 32.028 }, { "x": 21.912, "y": 31.032 }, { "x": 22.908, "y": 29.040 }, { "x": 23.904, "y": 27.048 }, { "x": 24.900, "y": 25.056 }, { "x": 25.896, "y": 24.060 }, { "x": 26.892, "y": 22.068 }, { "x": 28.884, "y": 23.064 }, { "x": 29.880, "y": 24.060 }, { "x": 30.876, "y": 25.056 }, { "x": 32.869, "y": 25.056 }, { "x": 34.861, "y": 25.056 }, { "x": 36.853, "y": 25.056 }, { "x": 38.845, "y": 25.056 }, { "x": 40.837, "y": 24.060 }, { "x": 41.833, "y": 23.064 }, { "x": 42.829, "y": 22.068 }, { "x": 43.825, "y": 21.072 }, { "x": 44.821, "y": 20.076 }, { "x": 43.825, "y": 24.060 }, { "x": 43.825, "y": 26.052 }, { "x": 43.825, "y": 30.036 }, { "x": 43.825, "y": 33.024 }, { "x": 43.825, "y": 35.016 }, { "x": 43.825, "y": 38.004 }, { "x": 43.825, "y": 40.992 }, { "x": 43.825, "y": 42.984 }, { "x": 43.825, "y": 44.976 }, { "x": 44.821, "y": 45.972 }, { "x": 45.817, "y": 46.968 }, { "x": 47.809, "y": 46.968 }, { "x": 48.805, "y": 45.972 }, { "x": 50.797, "y": 43.980 }, { "x": 51.793, "y": 41.988 }, { "x": 52.789, "y": 38.004 }, { "x": 53.785, "y": 37.008 }, { "x": 53.785, "y": 35.016 }, { "x": 54.781, "y": 33.024 }, { "x": 54.781, "y": 31.032 }, { "x": 54.781, "y": 33.024 }, { "x": 56.773, "y": 33.024 }, { "x": 58.765, "y": 34.020 }, { "x": 60.757, "y": 34.020 }, { "x": 62.749, "y": 34.020 }, { "x": 63.745, "y": 33.024 }]
      .map(p => new fabric.Point(p));
    var brush = new fabric.PencilBrush(canvas);
    brush.color = 'red';
    brush.width = 2;
    pointDrawer(points, brush);
  }

  tests.push({
    test: 'Simple free drawing',
    build: freedrawing,
    name: 'simple',
    width: 100,
    height: 100,
  });

  function noOffset(canvas) {
    var brush = new fabric.PencilBrush(canvas);
    brush.color = 'green';
    brush.width = 16;
    pointDrawer(points, brush);
  }

  tests.push({
    test: 'Simple free drawing, large brush no offset',
    build: noOffset,
    name: 'largeNoOffset',
    width: 200,
    height: 250,
  });

  function withShadow(canvas) {
    var brush = new fabric.PencilBrush(canvas);
    brush.color = 'blue';
    brush.shadow = new fabric.Shadow({
      blur: 10,
      color: 'red',
    });
    brush.width = 6;
    pointDrawer(points, brush);
  }

  tests.push({
    test: 'Simple free drawing, with shadow',
    build: withShadow,
    name: 'shadow',
    width: 200,
    height: 250,
  });

  function withOpacity(canvas) {
    var brush = new fabric.PencilBrush(canvas);
    brush.color = 'rgba(255, 255, 0, 0.4)';
    brush.shadow = new fabric.Shadow({
      blur: 10,
      color: 'green',
    });
    brush.width = 6;
    pointDrawer(points, brush);
  }

  tests.push({
    test: 'Simple free drawing, with opacity',
    build: withOpacity,
    name: 'opacity',
    width: 200,
    height: 250,
  });

  function freedrawingWithDecimateToPoint(canvas) {
    // eslint-disable-next-line
    var points = [{ "x": 14.940, "y": 18.084 }, { "x": 14.940, "y": 18.084 }, { "x": 14.940, "y": 18.084 }]
      .map(p => new fabric.Point(p));
    var brush = new fabric.PencilBrush(canvas);
    brush.color = 'red';
    brush.width = 15;
    brush.decimate = 1;
    pointDrawer(points, brush);
  }

  tests.push({
    test: 'Simple free drawing to dot',
    build: freedrawingWithDecimateToPoint,
    name: 'dot',
    width: 50,
    height: 50,
  });

  function withDecimation(canvas) {
    var brush = new fabric.PencilBrush(canvas);
    brush.color = 'red';
    brush.width = 8;
    pointDrawer(points, brush, true);
    brush.color = 'blue';
    brush.width = 2;
    brush.decimate = 7;
    pointDrawer(points, brush);
  }

  tests.push({
    test: 'Simple free drawing, with high decimation',
    build: withDecimation,
    name: 'decimation',
    width: 200,
    height: 250,
    targets: {
      main: true,
      mesh: true
    }
  });

  function pattern(canvas) {
    var brush = new fabric.PatternBrush(canvas);
    brush.color = 'red';
    brush.width = 20;
    pointDrawer(points, brush, true);
    brush.color = 'blue';
    brush.width = 15;
    brush.decimate = 7;
    pointDrawer(points, brush);
  }

  tests.push({
    test: 'Pattern src from `getPatternSrc`',
    build: pattern,
    name: 'pattern',
    width: 200,
    height: 250,
    targets: {
      main: true,
      mesh: true
    }
  });

  async function patternFromSource(canvas) {
    var brush = new fabric.PatternBrush(canvas);
    brush.source = await new Promise(resolve => getFixture('greyfloral.png', false, resolve));
    brush.color = 'red';
    brush.width = 25;
    pointDrawer(points, brush, true);
    brush.source = await new Promise(resolve => getFixture('parrot.png', false, resolve));
    brush.width = 7;
    pointDrawer(points, brush);
  }

  tests.push({
    test: 'Pattern src from `source`',
    build: patternFromSource,
    name: 'patternSource',
    width: 200,
    height: 250,
    targets: {
      main: true,
      mesh: true
    }
  });

  function generatePointsToCover(width, height, step) {
    const out = [];
    for (let y = -height, side = 0; y < height; y = y + step) {
      side++;
      out.push(new fabric.Point(side % 2 ? -width : width, y));
    }
    return out;
  }

  const pointsToCover = generatePointsToCover(500, 500, 30);

  [fabric.PencilBrush, fabric.PatternBrush, /*fabric.CircleBrush, fabric.SprayBrush*/].forEach(builder => {
    [true, false].forEach(vpt => {
      [true, false].forEach(absolutePositioned => {
        [true, false].forEach(inverted => {
          tests.push({
            test: `clipping ${builder.name}${vpt ? ' vpt' : ''}${absolutePositioned ? ' absolutePositioned' : ''}${inverted ? ' inverted' : ''}`,
            build: canvas => {
              const brush = new builder(canvas);
              brush.width = 30;
              brush.color = 'red';
              const clipPath = new fabric.Circle({
                radius: 50,
                absolutePositioned,
                inverted,
                canvas
              });
              clipPath.viewportCenter();
              brush.clipPath = clipPath;
              canvas.freeDrawingBrush = brush;
              canvas.isDrawingMode = true;
              vpt && canvas.setViewportTransform([1, fabric.util.degreesToRadians(45), 0, 1, 0, -100])
              pointDrawer(pointsToCover, brush);
            },
            name: `clipping_${builder.name}${vpt ? '_vpt' : ''}${vpt && absolutePositioned ? '_abs' : ''}${inverted ? '_inv' : ''}`,
            width: 200,
            height: 200,
            targets: {
              mesh: true
            }
          });
        });
      });
    });
  });

<<<<<<< HEAD
  function eraser(canvas, reverse = false) {
    const brush = new fabric.EraserBrush(canvas);
    canvas.add(
=======
  function eraser(canvas, { reverse = false, group = false } = {}) {
    const brush = new fabric.EraserBrush(canvas);
    const objects = [
>>>>>>> 5916d96c
      new fabric.Rect({ width: 100, height: 100, fill: 'blue' }),
      new fabric.Rect({ width: 100, height: 100, left: 50, top: 50, fill: 'magenta', erasable: false }),
      new fabric.Circle({ radius: 200 }),
      new fabric.Rect({ width: 100, height: 100, left: 100, top: 100, fill: 'red', erasable: false, opacity: 0.8 }),
<<<<<<< HEAD
      new fabric.Circle({ radius: 50, left: 100, top: 100, fill: 'cyan', erasable: false }),
    );
=======
      new fabric.Rect({ width: 100, height: 100, left: 0, top: 100, fill: 'red', erasable: false }),
      new fabric.Circle({ radius: 50, left: 100, top: 100, fill: 'cyan' }),
      new fabric.Group([
        new fabric.Circle({
          radius: 50,
          left: 0,
          top: 100,
          fill: 'cyan',
          clipPath: new fabric.Circle({ radius: 50, left: -25, top: -25, originX: 'center', originY: 'center' })
        })
      ], {
        erasable: !group || group,
        clipPath: new fabric.Circle({ radius: 50, left: 25, top: 25, originX: 'center', originY: 'center' })
      }),
    ];
    canvas.add(...(group ? [new fabric.Group(objects, { erasable: group })] : objects));
>>>>>>> 5916d96c
    brush.width = 8;
    reverse && (canvas._objectsToRender = canvas.getObjects().reverse());
    pointDrawer(points, brush);
  }

  tests.push({
    test: 'Eraser brush',
    build: eraser,
    name: 'eraser',
<<<<<<< HEAD
    percentage: 0.09,
=======
>>>>>>> 5916d96c
    width: 200,
    height: 250,
    targets: {
      main: true,
<<<<<<< HEAD
      // mesh: true
    }
=======
    },
    onComplete: undefined
>>>>>>> 5916d96c
  });

  tests.push({
    test: 'Eraser brush - custom stack ordering',
<<<<<<< HEAD
    build: canvas => eraser(canvas, true),
    name: 'eraser_custom_stack',
    percentage: 0.09,
=======
    build: canvas => eraser(canvas, { reverse: true }),
    name: 'eraser_custom_stack',
>>>>>>> 5916d96c
    width: 200,
    height: 250,
    targets: {
      main: true,
<<<<<<< HEAD
      // mesh: true
    }
=======
    },
    onComplete: undefined
  });

  tests.push({
    test: 'Eraser brush - group with `erasable = true`',
    build: canvas => eraser(canvas, { group: true }),
    name: 'eraser_group',
    width: 200,
    height: 250,
    targets: {
      top: false,
    },
    onComplete: undefined
  });

  tests.push({
    test: 'Eraser brush - group with `erasable = deep` should propagate eraser',
    build: canvas => eraser(canvas, { group: 'deep' }),
    name: 'eraser',
    width: 200,
    height: 250,
    targets: {
      main: true,
    },
    onComplete: undefined
>>>>>>> 5916d96c
  });

  tests.forEach(({ name, targets, test: testName, ...test }) => {
    const { top, main, mesh, result, onComplete = () => { }, ...options } = { ...freeDrawingTestDefaults, ...test, ...targets };
    QUnit.module(testName, () => {
      top && visualTester({
        ...options,
        test: 'top context',
        golden: `freedrawing/${name}_top_ctx.png`,
        code: async function (canvas, callback) {
          canvas.on('interaction:completed', ({ result }) => {
            canvas.cancelRequestedRender();
          });
          await test.build(canvas);
          callback(canvas.upperCanvasEl);
        }
      });
      main && visualTester({
        ...options, 
        test: 'main context',
        golden: `freedrawing/${name}_main_ctx.png`,
        code: async function (canvas, callback) {
          canvas.on('interaction:completed', ({ result }) => {
            onComplete(canvas, result);
            canvas.cancelRequestedRender();
          });
          await test.build(canvas);
          canvas.renderAll();
          callback(canvas.lowerCanvasEl);
        }
      });
      mesh && visualTester({
        ...options, 
        test: 'context mesh',
        golden: `freedrawing/${name}_result.png`,
        code: async function (canvas, callback) {
          canvas.on('interaction:completed', ({ result }) => {
            onComplete(canvas, result);
            canvas.cancelRequestedRender();
          });
          await test.build(canvas);
          const top = fabric.util.copyCanvasElement(canvas.upperCanvasEl);
          canvas.renderAll();
          canvas.contextContainer.drawImage(top, 0, 0);
          callback(canvas.lowerCanvasEl);
        }
      });
      result && visualTester({
        ...options,
        test: `result ${mesh ? '(should equal mesh)' : ''}`,
        golden: `freedrawing/${name}_result.png`,
        code: async function (canvas, callback) {
          await test.build(canvas);
          await new Promise(resolve => {
            canvas.on('interaction:completed', ({ result }) => {
              onComplete(canvas, result);
              canvas.cancelRequestedRender();
              resolve();
            });
            fireBrushUp(canvas);
          });
          canvas.renderAll();
          callback(canvas.lowerCanvasEl);
        }
      });
    });
  });

});<|MERGE_RESOLUTION|>--- conflicted
+++ resolved
@@ -2286,23 +2286,13 @@
     });
   });
 
-<<<<<<< HEAD
-  function eraser(canvas, reverse = false) {
-    const brush = new fabric.EraserBrush(canvas);
-    canvas.add(
-=======
   function eraser(canvas, { reverse = false, group = false } = {}) {
     const brush = new fabric.EraserBrush(canvas);
     const objects = [
->>>>>>> 5916d96c
       new fabric.Rect({ width: 100, height: 100, fill: 'blue' }),
       new fabric.Rect({ width: 100, height: 100, left: 50, top: 50, fill: 'magenta', erasable: false }),
       new fabric.Circle({ radius: 200 }),
       new fabric.Rect({ width: 100, height: 100, left: 100, top: 100, fill: 'red', erasable: false, opacity: 0.8 }),
-<<<<<<< HEAD
-      new fabric.Circle({ radius: 50, left: 100, top: 100, fill: 'cyan', erasable: false }),
-    );
-=======
       new fabric.Rect({ width: 100, height: 100, left: 0, top: 100, fill: 'red', erasable: false }),
       new fabric.Circle({ radius: 50, left: 100, top: 100, fill: 'cyan' }),
       new fabric.Group([
@@ -2319,7 +2309,6 @@
       }),
     ];
     canvas.add(...(group ? [new fabric.Group(objects, { erasable: group })] : objects));
->>>>>>> 5916d96c
     brush.width = 8;
     reverse && (canvas._objectsToRender = canvas.getObjects().reverse());
     pointDrawer(points, brush);
@@ -2329,41 +2318,22 @@
     test: 'Eraser brush',
     build: eraser,
     name: 'eraser',
-<<<<<<< HEAD
-    percentage: 0.09,
-=======
->>>>>>> 5916d96c
     width: 200,
     height: 250,
     targets: {
       main: true,
-<<<<<<< HEAD
-      // mesh: true
-    }
-=======
     },
     onComplete: undefined
->>>>>>> 5916d96c
   });
 
   tests.push({
     test: 'Eraser brush - custom stack ordering',
-<<<<<<< HEAD
-    build: canvas => eraser(canvas, true),
-    name: 'eraser_custom_stack',
-    percentage: 0.09,
-=======
     build: canvas => eraser(canvas, { reverse: true }),
     name: 'eraser_custom_stack',
->>>>>>> 5916d96c
     width: 200,
     height: 250,
     targets: {
       main: true,
-<<<<<<< HEAD
-      // mesh: true
-    }
-=======
     },
     onComplete: undefined
   });
@@ -2390,7 +2360,6 @@
       main: true,
     },
     onComplete: undefined
->>>>>>> 5916d96c
   });
 
   tests.forEach(({ name, targets, test: testName, ...test }) => {
