(function() {
  fabric.config.configure({
    enableGLFiltering: false
  });
  var visualTestLoop;
  if (fabric.getEnv().isLikelyNode) {
    fabric.getEnv().nodeCanvas.registerFont(__dirname + '/../fixtures/Ubuntu-Regular.ttf', {
      family: 'Ubuntu', weight: 'regular', style: 'normal'
    });
    fabric.getEnv().nodeCanvas.registerFont(__dirname + '/../fixtures/Ubuntu-Bold.ttf', {
      family: 'Ubuntu', weight: 'bold', style: 'normal'
    });
    fabric.getEnv().nodeCanvas.registerFont(__dirname + '/../fixtures/Ubuntu-Italic.ttf', {
      family: 'Ubuntu', weight: 'regular', style: 'italic'
    });
    fabric.getEnv().nodeCanvas.registerFont(__dirname + '/../fixtures/Ubuntu-BoldItalic.ttf', {
      family: 'Ubuntu', weight: 'bold', style: 'italic'
    });
    visualTestLoop = global.visualTestLoop;
  }
  else {
    visualTestLoop = window.visualTestLoop;
  }

  var tests = [];

  function text1(canvas, callback) {
    var text = new fabric.Text('Kerning: VAVAWA',
      { fontSize: 20, objectCaching: false, strokeWidth: 0 }
    );
    var text2 = new fabric.Text('multi line\ntext\nwith lot of space on some lines',
      { fontSize: 20, objectCaching: false, angle: 45, top: 40, left: 40, strokeWidth: 0 }
    );
    var text3 = new fabric.Text('multi line\ntext\nwith lot of space on some lines',
      { fontSize: 20, objectCaching: false, angle: -45, top: 200, left: 0, textAlign: 'right', strokeWidth: 0 }
    );
    canvas.add(text, text2, text3);
    canvas.renderAll();
    callback(canvas.lowerCanvasEl);
  }

  tests.push({
    test: 'simple text test',
    code: text1,
    golden: 'text1.png',
    newModule: 'Text',
    percentage: 0.06,
    width: 300,
    height: 300,
    beforeEachHandler: function() {
      fabric.Object.prototype.objectCaching = false;
    }
  });

  function text2(canvas, callback) {
    var text4 = new fabric.Text('2 spaces trailing  \nno trailing spance\n5 spaces trailing     ',
      { fontSize: 20, objectCaching: false, top: 200, left: 0, textAlign: 'right', strokeWidth: 0 }
    );
    var rect = new fabric.Rect({
      width: text4.width,
      height: text4.height,
      strokeWidth: 2,
      stroke: 'blue',
      fill: 'rgba(255, 255, 0, 0.4)',
      top: text4.top,
      left: text4.left
    });
    var text5 = new fabric.Text('  2 spaces both sides  \nno trailing spance\n     5 spaces both sides     ',
      { fontSize: 20, objectCaching: false, top: 250, angle: -90, left: 200, strokeWidth: 0 }
    );
    var rect2 = new fabric.Rect({
      width: text5.width,
      height: text5.height,
      strokeWidth: 2,
      stroke: 'green',
      fill: 'rgba(255, 0, 255, 0.4)',
      top: text5.top,
      left: text5.left,
      angle: text5.angle
    });
    var text = new fabric.Text('text with all decorations\nmultiline',
      { underline: true, overline: true, linethrough: true, fontSize: 30, strokeWidth: 0 }
    );
    canvas.add(rect, text4, rect2, text5, text);
    canvas.renderAll();
    callback(canvas.lowerCanvasEl);
  }

  tests.push({
    test: 'Text with trailing spaces',
    code: text2,
    golden: 'text2.png',
    percentage: 0.06,
  });

  function text3(canvas, callback) {
    var text = new fabric.Text('lorem ipsum\ndolor\nsit Amet2\nconsectgetur',
      { objectCaching: false, fontFamily: 'Arial', styles:
        {0: {0: {fill: 'red',fontSize: 20},1: {fill: 'red',fontSize: 30},2: {fill: 'red',fontSize: 40},3: {fill: 'red',fontSize: 50},4: {fill: 'red',fontSize: 60},6: {textBackgroundColor: 'yellow'},7: {textBackgroundColor: 'yellow',textDecoration: ' line-through',linethrough: true},8: {textBackgroundColor: 'yellow',textDecoration: ' line-through',linethrough: true},9: {textBackgroundColor: 'yellow'}},1: {0: {textDecoration: 'underline'},1: {textDecoration: 'underline'},2: {fill: 'green',fontStyle: 'italic',textDecoration: 'underline'},3: {fill: 'green',fontStyle: 'italic',textDecoration: 'underline'},4: {fill: 'green',fontStyle: 'italic',textDecoration: 'underline'}},2: {0: {fill: 'blue',fontWeight: 'bold'},1: {fill: 'blue',fontWeight: 'bold'},2: {fill: 'blue',fontWeight: 'bold',fontSize: 63},4: {fontFamily: 'Courier',textDecoration: ' underline',underline: true},5: {fontFamily: 'Courier',textDecoration: ' underline',underline: true},6: {fontFamily: 'Courier',textDecoration: ' overline',overline: true},7: {fontFamily: 'Courier',textDecoration: ' overline',overline: true},8: {fontFamily: 'Courier',textDecoration: ' overline',overline: true}},3: {0: {fill: '#666',textDecoration: 'line-through'},1: {fill: '#666',textDecoration: 'line-through'},2: {fill: '#666',textDecoration: 'line-through'},3: {fill: '#666',textDecoration: 'line-through'},4: {fill: '#666',textDecoration: 'line-through'},7: {textDecoration: ' underline',underline: true},8: {stroke: '#ff1e15',strokeWidth: 2},9: {stroke: '#ff1e15',strokeWidth: 2}}}
      }
    );
    canvas.add(text);
    canvas.renderAll();
    callback(canvas.lowerCanvasEl);
  }

  tests.push({
    test: 'Text with styles',
    code: text3,
    golden: 'text3.png',
    percentage: 0.06,
  });

  function text4(canvas, callback) {
    var text = new fabric.Text('lorem ipsum\ndolor\nsit Amet2\nconsectgetur', {
      fontSize: 30, scaleX: 20, scaleY: 30, skewX: 30, skewY: 15, angle: 25
    });
    var matrix = text.calcTransformMatrix();
    canvas.viewportTransform = fabric.util.invertTransform(matrix);
    canvas.viewportTransform[4] = 0;
    canvas.viewportTransform[5] = 0;
    canvas.add(text);
    canvas.renderAll();
    callback(canvas.lowerCanvasEl);
  }

  tests.push({
    test: 'Text on a transformed canvas',
    code: text4,
    golden: 'text4.png',
    percentage: 0.06,
  });

  function text5(canvas, callback) {
    var text = new fabric.Text('Scaling', {
      fontSize: 10, scaleX: 2, scaleY: 2, fill: 'rgba(0,0,255,0.4)', strokeWidth: 0
    });
    var text2 = new fabric.Text('Scaling', {
      fontSize: 10, scaleX: 3, scaleY: 3, fill: 'rgba(0,0,255,0.4)', top: 10, strokeWidth: 0
    });
    var text3 = new fabric.Text('Scaling', {
      fontSize: 10, scaleX: 4, scaleY: 4, fill: 'rgba(0,0,255,0.4)', top: 20, strokeWidth: 0
    });
    var text4 = new fabric.Text('Scaling', {
      fontSize: 10, scaleX: 5, scaleY: 5, fill: 'rgba(0,0,255,0.4)', top: 30, strokeWidth: 0
    });
    var text5 = new fabric.Text('Scaling', {
      fontSize: 10, scaleX: 6, scaleY: 6, fill: 'rgba(0,0,255,0.4)', top: 40, strokeWidth: 0
    });
    var text6 = new fabric.Text('Scaling', {
      fontSize: 10, scaleX: 7, scaleY: 7, fill: 'rgba(0,0,255,0.4)', top: 50, strokeWidth: 0
    });
    var text7 = new fabric.Text('A', {
      fontSize: 80, scaleX: 1, scaleY: 1, fill: 'rgb(0,0,255)', left: 190, strokeWidth: 12, stroke: 'rgba(255,0,0,0.2)'
    });
    var text8 = new fabric.Text('A', {
      fontSize: 65, scaleX: 8, scaleY: 8, fill: 'rgb(0,0,255)', top: -100, left: -100, strokeWidth: 12, stroke: 'rgba(255,0,0,0.2)'
    });
    canvas.add(text8, text, text2, text3, text4, text5, text6, text7);
    canvas.renderAll();
    callback(canvas.lowerCanvasEl);
  }

  tests.push({
    test: 'Text with strokeWidths',
    code: text5,
    disabled: true,
    golden: 'text5.png',
    percentage: 0.15,
  });

  function text6(canvas, callback) {
    var text = new fabric.Text('regular', {
      left: 0,
      top: 0,
      fontFamily: 'Ubuntu'
    });
    canvas.add(text);

    text = new fabric.Text('bold', {
      left: 0,
      top: 50,
      fontFamily: 'Ubuntu',
      fontWeight: 'bold'
    });
    canvas.add(text);

    text = new fabric.Text('italic', {
      left: 0,
      top: 100,
      fontFamily: 'Ubuntu',
      fontStyle: 'italic'
    });
    canvas.add(text);

    text = new fabric.Text('bold italic', {
      left: 0,
      top: 150,
      fontFamily: 'Ubuntu',
      fontWeight: 'bold',
      fontStyle: 'italic'
    });
    canvas.add(text);
    canvas.renderAll();
    callback(canvas.lowerCanvasEl);
  }

  tests.push({
    test: 'Text with custom fonts',
    code: text6,
    golden: 'text6.png',
    disabled: !fabric.getEnv().isLikelyNode,
    percentage: 0.06,
  });

  function text7(canvas, callback) {
    var gradient = new fabric.Gradient({
      coords: {
        x1: 0,
        y1: 0,
        x2: 1,
        y2: 0
      },
      gradientUnits: 'percentage',
      colorStops: [{
        offset: 0,
        color: 'red',
      }, {
        offset: 1,
        color: 'blue'
      }]
    });
    var text = new fabric.Text('PERCENT GRADIENT\nPERCENT GRADIENT\nPERCENT GRADIENT', {
      left: 0,
      top: 0,
      fontSize: 32,
      fill: gradient,
    });
    canvas.add(text);
    canvas.renderAll();
    callback(canvas.lowerCanvasEl);
  }

  tests.push({
    test: 'Text percentage gradient',
    code: text7,
    width: 350,
    height: 150,
    golden: 'text7.png',
    percentage: 0.04,
  });

  function text8(canvas, callback) {
    var text = new fabric.Text('Scaling down', {
      left: 10,
      top: 10,
      fill: 'red',
      fontSize: 300,
      scaleX: 0.2,
      scaleY: 0.2,
    });
    canvas.add(text);
    canvas.renderAll();
    callback(canvas.lowerCanvasEl);
  }

  tests.push({
    test: 'Text with negative scaling',
    code: text8,
    width: 400,
    height: 150,
    disabled: true,
    golden: 'text8.png',
    percentage: 0.06,
  });

  function text9(canvas, callback) {
    var canvasP = fabric.util.createCanvasElement();
    canvasP.width = 10;
    canvasP.height = 10;
    var ctx = canvasP.getContext('2d');
    ctx.fillStyle = 'blue';
    ctx.fillRect(0, 0, 5, 5);
    ctx.fillStyle = 'red';
    ctx.fillRect(5, 5, 5, 5);
    ctx.fillStyle = 'yellow';
    ctx.fillRect(5, 0, 5, 5);
    ctx.fillStyle = 'purple';
    ctx.fillRect(0, 5, 5, 5);
    var pattern = new fabric.Pattern({ source: canvasP, patternTransform: [1, 0.3, 0.6, 0.8, 0, 0] });
    var relGradient = new fabric.Gradient({
      coords: {
        x1: 0,
        y1: 0,
        x2: 1,
        y2: 0
      },
      gradientUnits: 'percentage',
      colorStops: [{
        offset: 0,
        color: 'red',
      }, {
        offset: 1,
        color: 'blue'
      }]
    });
    var text = new fabric.Text('TEST', {
      left: 5,
      top: 5,
      fontSize: 180,
      fontFamily: 'Arial',
      paintFirst: 'stroke',
      strokeWidth: 12,
      strokeLineJoin: 'round',
      strokeLineCap: 'round',
      stroke: relGradient,
      fill: pattern,
    });
    canvas.add(text);
    canvas.renderAll();
    callback(canvas.lowerCanvasEl);
  }

  tests.push({
    test: 'Text with pattern and gradient',
    code: text9,
    width: 480,
    height: 190,
    golden: 'text9.png',
    percentage: 0.09,
  });

  function text10(canvas, callback) {
    var path = new fabric.Path('M5 100 a95,95 0 1,0 190,0 a95,95 0 1,0 -190,0 z', { visible: false });
    var test = new fabric.Text('this is a long text we need to wrap around a shape. - BETA feature -', {
      left: 10,
      top: 10,
      fontSize: 16,
      fontFamily: 'Arial',
      paintFirst: 'stroke',
      strokeWidth: 4,
      strokeLineJoin: 'round',
      strokeLineCap: 'round',
      fill: 'blue',
      stroke: 'red',
      path: path
    });
    canvas.add(test);
    canvas.renderAll();
    callback(canvas.lowerCanvasEl);
  }

  tests.push({
    test: 'Text on a path',
    code: text10,
    width: 220,
    height: 220,
    golden: 'text10.png',
    percentage: 0.06,
  });

  function text11(canvas, callback) {
    var itext = new fabric.Text('hello\nworld', {
      left: 4,
      top: 4,
      fontFamily: 'Arial',
      fill: 'purple',
      lineHeight: 1.1,
      styles: {
        0: {
          0: {
            fill: 'red',
            underline: true,
            linethrough: true
          },
          1: {
            fill: 'blue',
            underline: true,
            linethrough: true
          },
          2: {
            fill: 'blue',
            underline: true,
            linethrough: true
          },
          3: {
            fill: 'yellow',
            underline: true,
            linethrough: true
          },
        },
      }
    });
    var itext2 = new fabric.Text('Version 4.2.0', {
      left: 105,
      top: 4,
      fontFamily: 'Arial',
      fill: 'blue',
      lineHeight: 1.1,
      styles: {
        0: {
          0: {
            underline: true,
            linethrough: true
          },
          1: {
            fill: 'red',
            underline: true,
            linethrough: true
          },
          2: {
            fill: 'red',
            underline: true,
            linethrough: true
          },
          3: {
            fill: 'red',
            underline: true,
            linethrough: true
          },
          4: {
            fill: 'red',
            underline: true,
            linethrough: true
          },
          5: {
            fill: 'red',
            underline: true,
            linethrough: true
          },
          6: {
            fill: 'red',
            underline: true,
            linethrough: true
          },
        },
      }
    });
    canvas.add(itext);
    canvas.add(itext2);
    canvas.renderAll();
    callback(canvas.lowerCanvasEl);
  }

  tests.push({
    test: 'Text and underline color',
    code: text11,
    width: 350,
    height: 100,
    golden: 'text11.png',
    percentage: 0.01,
  });

  function text12(canvas, callback) {
    fabric.Text.fromObject(
      JSON.parse('{"type":"i-text","version":"4.4.0","left":1.28,"top":0.19,"width":740.57,"height":150.06,"fill":"#e38644","scaleX":0.48,"scaleY":0.48,"angle":0.2,"text":"השועל החום והזריז קופץ מעל הכלב העצלן\\nהשועל החום והזר33יז  קופץ מעל הכל העצלן\\nשלום עולם","fontWeight":"","fontFamily":"Arial","textAlign":"right","textBackgroundColor":"#d72323","direction":"rtl","styles":{"0":{"6":{"fill":"red"},"7":{"fill":"red"},"8":{"fill":"red","linethrough":true},"9":{"fill":"red","linethrough":true},"10":{"linethrough":true,"textBackgroundColor":"red"},"11":{"linethrough":true,"textBackgroundColor":"green"},"12":{"linethrough":true},"13":{"linethrough":true}},"1":{"8":{"underline":true},"9":{"underline":true},"10":{"underline":true},"11":{"underline":true},"12":{"underline":true},"13":{"underline":true,"fontSize":22},"14":{"underline":true,"fontSize":22},"15":{"underline":true,"fontSize":22},"16":{"underline":true,"fontSize":22},"17":{"fontSize":22},"18":{"fontSize":22},"19":{"fontSize":22},"20":{"fontSize":22},"21":{"fontSize":22},"22":{"fontSize":22,"textBackgroundColor":"blue"}}},"path":null}')
    ).then(function(text) {
      canvas.add(text);
      canvas.renderAll();
      callback(canvas.lowerCanvasEl);
    });
  }

  tests.push({
    test: 'Text with direction RTL',
    code: text12,
    width: 400,
    height: 150,
    disabled: fabric.getEnv().isLikelyNode,
    golden: 'text12.png',
    percentage: 0.095,
  });

  function text13(canvas, callback) {
    fabric.Textbox.fromObject(
      JSON.parse('{"type":"textbox","version":"4.5.0","left":0.94,"top":0.46,"width":231.02,"height":254.93,"scaleX":0.9,"scaleY":0.9,"angle":0.19,"text":"اگر شما یک طراح هستین و یا با طراحی های گرافیکی سروکار دارید.","fontFamily":"Arial","underline":true,"linethrough":true,"textAlign":"right","direction":"rtl","minWidth":20,"splitByGrapheme":false,"styles":{},"path":null}')
    ).then(function(text) {
      canvas.add(text);
      canvas.renderAll();
      callback(canvas.lowerCanvasEl);
    });
  }

  tests.push({
    test: 'Text with direction RTL and underline, single render',
    code: text13,
    width: 232,
    height: 255,
    disabled: fabric.getEnv().isLikelyNode,
    golden: 'text13.png',
    percentage: 0.092,
  });

<<<<<<< HEAD
  function dragImage({ viewportTransform = fabric.iMatrix, retinaScaling = 1 }, canvas, callback) {
    const text = new fabric.Textbox('lorem ipsum\ndolor\nsit Amet2\nconsectgetur',
      { objectCaching: false, fontFamily: 'Arial', styles:
        {0: {0: {fill: 'red',fontSize: 20},1: {fill: 'red',fontSize: 30},2: {fill: 'red',fontSize: 40},3: {fill: 'red',fontSize: 50},4: {fill: 'red',fontSize: 60},6: {textBackgroundColor: 'yellow'},7: {textBackgroundColor: 'yellow',textDecoration: ' line-through',linethrough: true},8: {textBackgroundColor: 'yellow',textDecoration: ' line-through',linethrough: true},9: {textBackgroundColor: 'yellow'}},1: {0: {textDecoration: 'underline'},1: {textDecoration: 'underline'},2: {fill: 'green',fontStyle: 'italic',textDecoration: 'underline'},3: {fill: 'green',fontStyle: 'italic',textDecoration: 'underline'},4: {fill: 'green',fontStyle: 'italic',textDecoration: 'underline'}},2: {0: {fill: 'blue',fontWeight: 'bold'},1: {fill: 'blue',fontWeight: 'bold'},2: {fill: 'blue',fontWeight: 'bold',fontSize: 63},4: {fontFamily: 'Courier',textDecoration: ' underline',underline: true},5: {fontFamily: 'Courier',textDecoration: ' underline',underline: true},6: {fontFamily: 'Courier',textDecoration: ' overline',overline: true},7: {fontFamily: 'Courier',textDecoration: ' overline',overline: true},8: {fontFamily: 'Courier',textDecoration: ' overline',overline: true}},3: {0: {fill: '#666',textDecoration: 'line-through'},1: {fill: '#666',textDecoration: 'line-through'},2: {fill: '#666',textDecoration: 'line-through'},3: {fill: '#666',textDecoration: 'line-through'},4: {fill: '#666',textDecoration: 'line-through'},7: {textDecoration: ' underline',underline: true},8: {stroke: '#ff1e15',strokeWidth: 2},9: {stroke: '#ff1e15',strokeWidth: 2}}}
      }
    );
    canvas.add(text);
    canvas.viewportTransform = viewportTransform;
    const dragEventStub = {
      clientX: 0,
      clientY: 0,
      dataTransfer: {
        setDragImage(imageSource, x, y) {
          canvas.getContext().drawImage(imageSource, 0, 0);
          callback(canvas.lowerCanvasEl);
        }
      }
    };
    text.setDragImage(dragEventStub, {
      selectionStart: 3,
      selectionEnd: 20
    });
  }

  tests.push({
    test: 'Draggable text drag image',
    code: dragImage.bind(null, {}),
    disabled: fabric.isLikelyNode,
    golden: 'drag_image.png',
    width: 120,
    height: 220,
    percentage: 0.03,
    fabricClass: 'Canvas'
  });

  tests.push({
    test: 'Draggable text drag image + retina scaling',
    code: dragImage.bind(null, { retinaScaling: 3 }),
    disabled: fabric.isLikelyNode,
    golden: 'drag_image.png',
    width: 110,
    height: 250,
    percentage: 0.03,
    fabricClass: 'Canvas'
  });

  tests.push({
    test: 'Draggable text drag image + vpt',
    code: dragImage.bind(null, { viewportTransform: [2, 0, 0, 1, 250, -250] }),
    disabled: fabric.isLikelyNode,
    golden: 'drag_image_vpt.png',
    width: 220,
    height: 250,
    percentage: 0.03,
    fabricClass: 'Canvas'
  });

  tests.push({
    test: 'Draggable text drag image + vpt + retina',
    code: dragImage.bind(null, { viewportTransform: [2, 0, 0, 1, 250, -250], retinaScaling: 1.25 }),
    disabled: fabric.isLikelyNode,
    golden: 'drag_image_vpt.png',
    width: 220,
    height: 250,
=======
  
  // sinon could have spied this w/o effort and in one line
  class TestTextbox extends fabric.Textbox {
    __calledInitDimensions = 0;
    initDimensions() {
      super.initDimensions();
      this.initialized && this.__calledInitDimensions++;
    }
  }

  function selectionClearingEdgeCases(canvas, callback, assert) {
    const text = new TestTextbox('lorem ipsum dolor sit Amet consectgetur', {
      width: 200,
      centeredRotation: true
    });
    canvas.add(text);
    canvas.setActiveObject(text);
    text.enterEditing();
    text.selectAll();
    canvas.renderAll();
    text.rotate(90);
    text.scale(0.8);
    canvas.centerObject(text);
    canvas.renderAll();
    assert.equal(text.__calledInitDimensions, 0, 'initDimensions was not called');
    canvas.getContext().drawImage(canvas.upperCanvasEl, 0, 0);
    callback(canvas.lowerCanvasEl);
  }

  tests.push({
    test: 'Text selection clearing edge cases: transform',
    code: selectionClearingEdgeCases,
    width: 200,
    height: 200,
    disabled: fabric.getEnv().isLikelyNode,
    golden: 'textSelectionClearing.png',
    percentage: 0.02,
    fabricClass: 'Canvas'
  });

  function selectionClearingEdgeCases2(canvas, callback, assert) {   
    const text = new TestTextbox('lorem ipsum dolor sit Amet sit Amet', {
      width: 200,
    });
    canvas.add(text);
    canvas.setActiveObject(text);
    text.enterEditing();
    text.selectAll();
    assert.ok(canvas.contextTopDirty, 'flagged as dirty');
    canvas.renderAll();
    text.width = 150;
    text._forceClearCache = true;
    canvas.renderAll();
    assert.equal(text.__calledInitDimensions, 1, 'initDimensions was called');
    canvas.getContext().drawImage(canvas.upperCanvasEl, 0, 0);
    callback(canvas.lowerCanvasEl);
  }

  tests.push({
    test: 'Text selection clearing edge cases: changing width, `initDimensions`',
    code: selectionClearingEdgeCases2,
    width: 200,
    height: 200,
    disabled: fabric.getEnv().isLikelyNode,
    golden: 'textSelectionClearing2.png',
    percentage: 0.02,
    fabricClass: 'Canvas'
  });

  function selectionClearingEdgeCases3(canvas, callback, assert) {
    const text = new TestTextbox('lorem ipsum dolor sit Amet consectgetur', {
      width: 200
    });
    canvas.add(text);
    canvas.setActiveObject(text);
    text.enterEditing();
    text.selectAll();
    canvas.renderAll();
    canvas.setViewportTransform([0.8, 0, 0, 1, 0, 0]);
    canvas.renderAll();
    assert.equal(text.__calledInitDimensions, 0, 'initDimensions was not called');
    canvas.getContext().drawImage(canvas.upperCanvasEl, 0, 0);
    callback(canvas.lowerCanvasEl);
  }

  tests.push({
    test: 'Text selection clearing edge cases: vpt',
    code: selectionClearingEdgeCases3,
    width: 200,
    height: 200,
    disabled: fabric.getEnv().isLikelyNode,
    golden: 'textSelectionClearing3.png',
>>>>>>> 818a134c
    percentage: 0.03,
    fabricClass: 'Canvas'
  });

  tests.forEach(visualTestLoop(QUnit));
})();<|MERGE_RESOLUTION|>--- conflicted
+++ resolved
@@ -491,7 +491,6 @@
     percentage: 0.092,
   });
 
-<<<<<<< HEAD
   function dragImage({ viewportTransform = fabric.iMatrix, retinaScaling = 1 }, canvas, callback) {
     const text = new fabric.Textbox('lorem ipsum\ndolor\nsit Amet2\nconsectgetur',
       { objectCaching: false, fontFamily: 'Arial', styles:
@@ -556,8 +555,10 @@
     golden: 'drag_image_vpt.png',
     width: 220,
     height: 250,
-=======
-  
+    percentage: 0.03,
+    fabricClass: 'Canvas'
+  });
+
   // sinon could have spied this w/o effort and in one line
   class TestTextbox extends fabric.Textbox {
     __calledInitDimensions = 0;
@@ -649,7 +650,6 @@
     height: 200,
     disabled: fabric.getEnv().isLikelyNode,
     golden: 'textSelectionClearing3.png',
->>>>>>> 818a134c
     percentage: 0.03,
     fabricClass: 'Canvas'
   });
