(function(exports) {

  exports.getFixture = async function(name, original, callback) {
    callback(await getImage(getFixtureName(name), original));
  };

  exports.getAsset = function(name, callback) {
    var finalName = getAssetName(name);
    if (fabric.isLikelyNode) {
      var plainFileName = finalName.replace('file://', '');
      return fs.readFile(plainFileName, { encoding: 'utf8' }, callback);
    }
    else {
      fabric.util.request(finalName, {
        onComplete: function(xhr) {
          callback(null, xhr.responseText);
        }
      });
    }
  };

  function createCanvasForTest(opts) {
    var fabricClass = opts.fabricClass || 'StaticCanvas';
    var options = { enableRetinaScaling: false, renderOnAddRemove: false, width: 200, height: 200 };
    if (opts.width) {
      options.width = opts.width;
    }
    if (opts.height) {
      options.height = opts.height;
    }
    return new fabric[fabricClass](null, options);
  };

  function getAbsolutePath(path) {
    var isAbsolute = /^https?:/.test(path);
    if (isAbsolute) { return path; };
    var imgEl = fabric.document.createElement('img');
    imgEl.src = path;
    var src = imgEl.src;
    imgEl = null;
    return src;
  }

  function localPath(path, filename) {
    return 'file://' + require('path').join(__dirname, path, filename)
  }

  function getAssetName(filename) {
    var finalName = '/assets/' + filename + '.svg';
    return fabric.isLikelyNode ? localPath('/../visual', finalName) : getAbsolutePath('/test/visual' + finalName);
  }
  exports.getAssetName = getAssetName;

  function getGoldeName(filename) {
    var finalName = '/golden/' + filename;
    return fabric.isLikelyNode ? localPath('/../visual', finalName) : getAbsolutePath('/test/visual' + finalName);
  }

  function getFixtureName(filename) {
    var finalName = '/fixtures/' + filename;
    return fabric.isLikelyNode ? localPath('/..', finalName) : getAbsolutePath('/test' + finalName);
  }

  function generateGolden(filename, original) {
    if (fabric.isLikelyNode && original) {
      var plainFileName = filename.replace('file://', '');
      var dataUrl = original.toDataURL().split(',')[1];
      console.log('creating golden for ', filename);
      fs.writeFileSync(plainFileName, dataUrl, { encoding: 'base64' });
    }
    else if (original) {
      return new Promise((resolve, reject) => {
        return original.toBlob(blob => {
          const formData = new FormData();
          formData.append('file', blob, filename);
          formData.append('filename', filename);
          const request = new XMLHttpRequest();
          request.open('POST', '/goldens', true);
          request.onreadystatechange = () => {
            if (request.readyState === XMLHttpRequest.DONE) {
              const status = request.status;
              if (status === 0 || (status >= 200 && status < 400)) {
                resolve();
              } else {
                reject();
              }
            }
          };
          request.send(formData);
        });     
      }, 'image/png');
    }
  }

  async function getImage(filename, original) {
    if (fabric.isLikelyNode && original) {
      var plainFileName = filename.replace('file://', '');
      if (!fs.existsSync(plainFileName)) {
        generateGolden(filename, original);
      }
    }
    else if (original) {
      await fetch(`/goldens/${filename}`, { method: 'GET' })
        .then(res => res.json())
        .then(res => !res.exists && generateGolden(filename, original));
    }
    return new Promise((resolve, reject) => {
      const img = fabric.document.createElement('img');
      img.onload = function () {
        img.onerror = null;
        img.onload = null;
        resolve(img);
      };
      img.onerror = function (err) {
        img.onerror = null;
        img.onload = null;
        reject(err);
      };
      img.src = filename;
    });
   
  }

  exports.visualTestLoop = function(QUnit) {
    var _pixelMatch;
    var visualCallback;
    var imageDataToChalk;
    if (fabric.isLikelyNode) {
      _pixelMatch = global.pixelmatch;
      visualCallback = global.visualCallback;
      imageDataToChalk = global.imageDataToChalk;
    }
    else {
      if (window) {
        _pixelMatch = window.pixelmatch;
        visualCallback = window.visualCallback;
      }
      imageDataToChalk = function() { return ''; };
    }

    var pixelmatchOptions = {
      includeAA: false,
      threshold: 0.095
    };

    return function testCallback(testObj) {
      if (testObj.disabled) {
        return;
      }
      fabric.StaticCanvas.prototype.requestRenderAll = fabric.StaticCanvas.prototype.renderAll;
      var testName = testObj.test;
      var code = testObj.code;
      var percentage = testObj.percentage;
      var golden = testObj.golden;
      var newModule = testObj.newModule;
      if (newModule) {
        QUnit.module(newModule, {
          beforeEach: testObj.beforeEachHandler,
        });
      }
      QUnit.test(testName, function(assert) {
        var done = assert.async();
        var fabricCanvas = createCanvasForTest(testObj);
        code(fabricCanvas, async function (renderedCanvas) {
          var width = renderedCanvas.width;
          var height = renderedCanvas.height;
          var totalPixels = width * height;
          var imageDataCanvas = renderedCanvas.getContext('2d').getImageData(0, 0, width, height);
          var canvas = fabric.document.createElement('canvas');
          canvas.width = width;
          canvas.height = height;
          var ctx = canvas.getContext('2d');
          var output = ctx.getImageData(0, 0, width, height);
<<<<<<< HEAD
          getImage(getGoldeName(golden), renderedCanvas, async (goldenImage) => {
            ctx.drawImage(goldenImage, 0, 0);
            visualCallback.addArguments({
              enabled: true,
              golden: canvas,
              fabric: imageDataCanvas,
              diff: output,
              goldenName: golden
            });
            var imageDataGolden = ctx.getImageData(0, 0, width, height).data;
            var differentPixels = _pixelMatch(imageDataCanvas.data, imageDataGolden, output.data, width, height, pixelmatchOptions);
            var percDiff = differentPixels / totalPixels * 100;
            var okDiff = totalPixels * percentage;
            var isOK = differentPixels <= okDiff;
            assert.ok(
              isOK,
              testName + ' [' + golden + '] has too many different pixels ' + differentPixels + '(' + okDiff + ') representing ' + percDiff + '% (>' + (percentage * 100) + '%)'
            );
            if (!isOK) {
              var stringa = imageDataToChalk(output);
              console.log(stringa);
            }
            if ((!isOK && QUnit.debugVisual) || QUnit.recreateVisualRefs) {
              generateGolden(getGoldeName(golden), renderedCanvas);
            }
            await fabricCanvas.dispose();
            done();
=======
          const goldenImage = await getImage(getGoldeName(golden), renderedCanvas);
          ctx.drawImage(goldenImage, 0, 0);
          visualCallback.addArguments({
            enabled: true,
            golden: canvas,
            fabric: imageDataCanvas,
            diff: output,
            goldenName: golden
>>>>>>> c469b7b9
          });
          var imageDataGolden = ctx.getImageData(0, 0, width, height).data;
          var differentPixels = _pixelMatch(imageDataCanvas.data, imageDataGolden, output.data, width, height, pixelmatchOptions);
          var percDiff = differentPixels / totalPixels * 100;
          var okDiff = totalPixels * percentage;
          var isOK = differentPixels <= okDiff;
          assert.ok(
            isOK,
            testName + ' [' + golden + '] has too many different pixels ' + differentPixels + '(' + okDiff + ') representing ' + percDiff + '% (>' + (percentage * 100) + '%)'
          );
          if (!isOK) {
            var stringa = imageDataToChalk(output);
            console.log(stringa);
          }
          if ((!isOK && QUnit.debugVisual) || QUnit.recreateVisualRefs) {
            generateGolden(getGoldeName(golden), renderedCanvas);
          }
          fabricCanvas.dispose();
          done();          
        });
      });
    }
  }
})(typeof window === 'undefined' ? exports : this);<|MERGE_RESOLUTION|>--- conflicted
+++ resolved
@@ -171,35 +171,6 @@
           canvas.height = height;
           var ctx = canvas.getContext('2d');
           var output = ctx.getImageData(0, 0, width, height);
-<<<<<<< HEAD
-          getImage(getGoldeName(golden), renderedCanvas, async (goldenImage) => {
-            ctx.drawImage(goldenImage, 0, 0);
-            visualCallback.addArguments({
-              enabled: true,
-              golden: canvas,
-              fabric: imageDataCanvas,
-              diff: output,
-              goldenName: golden
-            });
-            var imageDataGolden = ctx.getImageData(0, 0, width, height).data;
-            var differentPixels = _pixelMatch(imageDataCanvas.data, imageDataGolden, output.data, width, height, pixelmatchOptions);
-            var percDiff = differentPixels / totalPixels * 100;
-            var okDiff = totalPixels * percentage;
-            var isOK = differentPixels <= okDiff;
-            assert.ok(
-              isOK,
-              testName + ' [' + golden + '] has too many different pixels ' + differentPixels + '(' + okDiff + ') representing ' + percDiff + '% (>' + (percentage * 100) + '%)'
-            );
-            if (!isOK) {
-              var stringa = imageDataToChalk(output);
-              console.log(stringa);
-            }
-            if ((!isOK && QUnit.debugVisual) || QUnit.recreateVisualRefs) {
-              generateGolden(getGoldeName(golden), renderedCanvas);
-            }
-            await fabricCanvas.dispose();
-            done();
-=======
           const goldenImage = await getImage(getGoldeName(golden), renderedCanvas);
           ctx.drawImage(goldenImage, 0, 0);
           visualCallback.addArguments({
@@ -208,7 +179,6 @@
             fabric: imageDataCanvas,
             diff: output,
             goldenName: golden
->>>>>>> c469b7b9
           });
           var imageDataGolden = ctx.getImageData(0, 0, width, height).data;
           var differentPixels = _pixelMatch(imageDataCanvas.data, imageDataGolden, output.data, width, height, pixelmatchOptions);
@@ -226,7 +196,7 @@
           if ((!isOK && QUnit.debugVisual) || QUnit.recreateVisualRefs) {
             generateGolden(getGoldeName(golden), renderedCanvas);
           }
-          fabricCanvas.dispose();
+          await fabricCanvas.dispose();
           done();          
         });
       });
