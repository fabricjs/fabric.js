--- conflicted
+++ resolved
@@ -34,11 +34,7 @@
         });
     });
 
-<<<<<<< HEAD
-    (!fabric.getEnv().isLikelyNode ? QUnit.module : QUnit.module.skip)('browser', (hooks) => {
-=======
     (!isNode() ? QUnit.module : QUnit.module.skip)('browser', (hooks) => { 
->>>>>>> fb9b2b69
         QUnit.test('env', assert => {
             assert.equal(fabric.getWindow(), window, 'window should be set');
             assert.equal(fabric.getDocument(), document, 'window should be set');
