--- conflicted
+++ resolved
@@ -315,13 +315,8 @@
     canvas.setActiveObject(text);
     var canvasEl = canvas.getElement();
     var eventStub = {
-<<<<<<< HEAD
-      clientX: canvasOffset.left + text.width,
-      clientY: canvasOffset.top + text.controlCoords.mr.corner.tl.y + 1,
-=======
       clientX: text.width,
-      clientY: text.oCoords.mr.corner.tl.y + 1,
->>>>>>> d217b0f7
+      clientY: text.controlCoords.mr.corner.tl.y + 1,
       type: 'mousedown',
       target: canvas.upperCanvasEl
     };
@@ -347,13 +342,8 @@
     canvas.setActiveObject(text);
     var canvasEl = canvas.getElement();
     var eventStub = {
-<<<<<<< HEAD
-      clientX: canvasOffset.left + text.left,
-      clientY: canvasOffset.top + text.controlCoords.ml.corner.tl.y + 2,
-=======
       clientX: text.left,
-      clientY: text.oCoords.ml.corner.tl.y + 2,
->>>>>>> d217b0f7
+      clientY: text.controlCoords.ml.corner.tl.y + 2,
       type: 'mousedown',
       target: canvas.upperCanvasEl
     };
