(function() {

  var collection = fabric.Collection;
  var collection2 = fabric.util.object.clone(collection);

  QUnit.module('fabric.Collection', {
    beforeEach: function() {
      collection._objects = [];
      collection2._objects = [];
    }
  });

  QUnit.test('add', function(assert) {
    var obj = { prop: 4 }, fired = 0;
    assert.ok(typeof collection.add === 'function', 'has add method');
    assert.deepEqual(collection._objects, [], 'start with empty array of items');
    var returned = collection.add([obj], cb);
    assert.equal(collection._objects[0], obj, 'add object in the array');
    assert.equal(fired, 0, 'fired is 0');
    var cb = function () {
      fired++;
    };
    collection.add([obj], cb);
    assert.equal(collection._objects[1], obj, 'add object in the array');
    assert.equal(fired, 1, 'fired is incremented due to callback');
    collection.add([obj], cb);
    assert.equal(collection._objects.length, 3, 'we have 3 objects in collection');
    fired = 0;
    collection.add([obj, obj, obj, obj], cb);
    assert.equal(fired, 4, 'fired is incremented for every object added');
    assert.equal(collection._objects.length, 7, 'all objects have been added');
  });

  QUnit.test('insertAt', function (assert) {
    var rect1 = new fabric.Rect({ id: 1 }),
      rect2 = new fabric.Rect({ id: 2 }),
      rect3 = new fabric.Rect({ id: 3 }),
      rect4 = new fabric.Rect({ id: 4 }),
      rect5 = new fabric.Rect({ id: 5 }),
      rect6 = new fabric.Rect({ id: 6 }),
      rect7 = new fabric.Rect({ id: 7 }),
      rect8 = new fabric.Rect({ id: 8 }),
      control = [],
      fired = [],
      firingControl = [];

    collection.add([rect1, rect2]);
    control.push(rect1, rect2);

    assert.ok(typeof collection.insertAt === 'function', 'should respond to `insertAt` method');

    const equalsControl = () => {
      assert.deepEqual(collection.getObjects().map(o => o.id), control.map(o => o.id), 'should equal control array');
      assert.deepEqual(collection.getObjects(), control, 'should equal control array');
      assert.deepEqual(fired.map(o => o.id), firingControl.map(o => o.id), 'fired events should equal control array');
      assert.deepEqual(fired, firingControl, 'fired events should equal control array');
    }

    assert.ok(typeof collection._onObjectAdded === 'undefined', 'do not have a standard _onObjectAdded method');
    var cb = function (object) {
      fired.push(object);
    };

    collection.insertAt(rect3, 1, cb);
    control.splice(1, 0, rect3);
    firingControl.push(rect3);
    equalsControl();
    collection.insertAt(rect4, 0, cb);
    control.splice(0, 0, rect4);
    firingControl.push(rect4);
    equalsControl();
    collection.insertAt(rect5, 2, cb);
    control.splice(2, 0, rect5);
    firingControl.push(rect5);
    equalsControl();
    collection.insertAt([rect6], 2, cb);
    control.splice(2, 0, rect6);
    firingControl.push(rect6);
    equalsControl();
    collection.insertAt([rect7, rect8], 3, cb);
    control.splice(3, 0, rect7, rect8);
    firingControl.push(rect7, rect8);
    equalsControl();
    //  insert duplicates
    collection.insertAt([rect1, rect2], 2, cb);
    control.splice(2, 0, rect1, rect2);
    firingControl.push(rect1, rect2);
    equalsControl();
  });

  QUnit.test('remove', function(assert) {
    var obj = { prop: 4 }, obj2 = { prop: 2 }, obj3 = { prop: 3 }, fired = 0;
    collection.add([{ prop: 0 }, {prop: 1}, obj2, obj, obj3]);
    var previousLength = collection._objects.length;
    assert.ok(typeof collection.remove === 'function', 'has remove method');
    var returned = collection.remove([obj]);
    assert.ok(returned, 'removed obj');
<<<<<<< HEAD
    assert.ok(!collection.remove([{ prop: 'foo' }]), 'nothing removed');
=======
    assert.ok(Array.isArray(collection.remove([])), 'should return empty array');
    assert.equal(collection.remove([{ prop: 'foo' }]).length, 0, 'nothing removed');
>>>>>>> fbb45817
    assert.equal(collection._objects.indexOf(obj), -1, 'obj is no more in array');
    assert.equal(collection._objects.length, previousLength - 1, 'length has changed');
    assert.equal(fired, 0, 'fired is 0');
    var callback = function() {
      fired++;
    };
<<<<<<< HEAD
    collection.remove([obj2], callback);
    assert.equal(fired, 1, 'fired is incremented if there is a callback');
    collection.remove([obj2], callback);
=======
    var removed = collection.remove([obj2], callback);
    assert.equal(fired, 1, 'fired is incremented if there is a callback');
    assert.deepEqual(removed, [obj2], 'should return removed objects');
    removed = collection.remove([obj2], callback);
    assert.deepEqual(removed, [], 'should return removed objects');
>>>>>>> fbb45817
    assert.equal(fired, 1, 'fired is not incremented again if there is no object to remove');

    collection.add([obj2]);
    collection.add([obj]);
    collection.remove([obj2], callback);
    previousLength = collection._objects.length;
    fired = 0;
<<<<<<< HEAD
    collection.remove([obj, obj3], callback);
=======
    removed = collection.remove([obj, obj3, obj2], callback);
    assert.deepEqual(removed, [obj, obj3], 'should return removed objects');
>>>>>>> fbb45817
    assert.equal(collection._objects.length, previousLength - 2, 'we have 2 objects less');
    assert.equal(fired, 2, 'fired is incremented for every object removed');
  });

  QUnit.test('forEachObject', function(assert) {
    var obj = { prop: false }, obj2 = { prop: false }, obj3 = { prop: false }, fired = 0;
    collection.add([obj2, obj, obj3]);
    assert.ok(typeof collection.forEachObject === 'function', 'has forEachObject method');
    var callback = function(_obj) {
      _obj.prop = true;
      fired++;
    };
    var returned = collection.forEachObject(callback);
    assert.equal(fired, collection._objects.length, 'fired once for every object');
    assert.equal(obj.prop, true, 'fired for obj');
    assert.equal(obj2.prop, true, 'fired for obj2');
    assert.equal(obj3.prop, true, 'fired for obj3');
  });

  QUnit.test('getObjects', function(assert) {
    var obj = { type: 'a' }, obj2 = { type: 'b' }, obj3 = { type: 'c' };
    collection.add([obj2, obj, obj3]);
    assert.ok(typeof collection.getObjects === 'function', 'has getObjects method');
    var returned = collection.getObjects();
    assert.notEqual(returned, collection._objects, 'does not return a reference to _objects');
    returned = collection.getObjects('a');
    assert.notEqual(returned, collection._objects, 'return a new array');
    assert.equal(returned.indexOf(obj2), -1, 'object of type B is not included');
    assert.equal(returned.indexOf(obj), 0, 'object of type A is included');
    returned = collection.getObjects('a', 'b');
    assert.ok(returned.indexOf(obj2) > -1, 'object of type B is not included');
    assert.ok(returned.indexOf(obj) > -1, 'object of type A is included');
    assert.ok(returned.indexOf(obj3) === -1, 'object of type c is included');
    assert.equal(returned.length, 2, 'returned only a, b types');
  });

  QUnit.test('item', function(assert) {
    var obj = { type: 'a' }, obj2 = { type: 'b' }, index = 1;
    collection.add([obj2, obj]);
    assert.ok(typeof collection.item === 'function', 'has item method');
    var returned = collection.item(index);
    assert.equal(returned, collection._objects[index], 'return the object at index');
  });

  QUnit.test('isEmpty', function(assert) {
    var obj = { type: 'a' }, obj2 = { type: 'b' };
    assert.ok(typeof collection.isEmpty === 'function', 'has isEmpty method');
    var returned = collection.isEmpty();
    assert.equal(returned, true, 'collection is empty');
    collection.add([obj2, obj]);
    returned = collection.isEmpty();
    assert.equal(returned, false, 'collection is not empty');
  });

  QUnit.test('size', function(assert) {
    var obj = { type: 'a' }, obj2 = { type: 'b' };
    assert.ok(typeof collection.size === 'function', 'has size method');
    var returned = collection.size();
    assert.ok(typeof returned === 'number', 'returns a number');
    assert.equal(returned, 0, 'collection is empty');
    collection.add([obj2, obj]);
    returned = collection.size();
    assert.equal(returned, 2, 'collection has 2 objects');
  });

  QUnit.test('contains', function(assert) {
    var obj = { type: 'a' };
    assert.ok(typeof collection.contains === 'function', 'has contains method');
    var returned = collection.contains(obj);
    assert.ok(typeof returned === 'boolean', 'returns a boolean');
    assert.equal(returned, false, 'collection is empty so does not contains obj');
    collection.add([obj]);
    returned = collection.contains(obj);
    assert.equal(returned, true, 'collection contains obj');
    var obj2 = { type: 'b' };
    collection2.add([obj2]);
    collection.add([collection2]);
    returned = collection.contains(obj2);
    assert.equal(returned, false, 'collection deeply contains obj, this check is shallow');
    returned = collection.contains(obj2, false);
    assert.equal(returned, false, 'collection deeply contains obj, this check is shallow');
    returned = collection.contains(obj2, true);
    assert.equal(returned, true, 'collection deeply contains obj');
  });

  QUnit.test('complexity', function(assert) {
    var obj = { type: 'a' }, obj2 = { type: 'b' };
    assert.ok(typeof collection.complexity === 'function', 'has complexity method');
    var returned = collection.complexity();
    assert.ok(typeof returned === 'number', 'returns a number');
    assert.equal(returned, 0, 'collection has complexity 0');
    collection.add([obj2, obj]);
    returned = collection.complexity();
    assert.equal(returned, 0, 'collection has complexity 0 if objects have no complexity themselves');
    var complexObject = { complexity: function() { return 9; }};
    var complexObject2 = { complexity: function() { return 10; }};
    collection.add([complexObject, complexObject2]);
    returned = collection.complexity();
    assert.equal(returned, 19, 'collection has complexity 9 + 10');
  });
})();<|MERGE_RESOLUTION|>--- conflicted
+++ resolved
@@ -95,29 +95,19 @@
     assert.ok(typeof collection.remove === 'function', 'has remove method');
     var returned = collection.remove([obj]);
     assert.ok(returned, 'removed obj');
-<<<<<<< HEAD
-    assert.ok(!collection.remove([{ prop: 'foo' }]), 'nothing removed');
-=======
     assert.ok(Array.isArray(collection.remove([])), 'should return empty array');
     assert.equal(collection.remove([{ prop: 'foo' }]).length, 0, 'nothing removed');
->>>>>>> fbb45817
     assert.equal(collection._objects.indexOf(obj), -1, 'obj is no more in array');
     assert.equal(collection._objects.length, previousLength - 1, 'length has changed');
     assert.equal(fired, 0, 'fired is 0');
     var callback = function() {
       fired++;
     };
-<<<<<<< HEAD
-    collection.remove([obj2], callback);
-    assert.equal(fired, 1, 'fired is incremented if there is a callback');
-    collection.remove([obj2], callback);
-=======
     var removed = collection.remove([obj2], callback);
     assert.equal(fired, 1, 'fired is incremented if there is a callback');
     assert.deepEqual(removed, [obj2], 'should return removed objects');
     removed = collection.remove([obj2], callback);
     assert.deepEqual(removed, [], 'should return removed objects');
->>>>>>> fbb45817
     assert.equal(fired, 1, 'fired is not incremented again if there is no object to remove');
 
     collection.add([obj2]);
@@ -125,12 +115,8 @@
     collection.remove([obj2], callback);
     previousLength = collection._objects.length;
     fired = 0;
-<<<<<<< HEAD
-    collection.remove([obj, obj3], callback);
-=======
     removed = collection.remove([obj, obj3, obj2], callback);
     assert.deepEqual(removed, [obj, obj3], 'should return removed objects');
->>>>>>> fbb45817
     assert.equal(collection._objects.length, previousLength - 2, 'we have 2 objects less');
     assert.equal(fired, 2, 'fired is incremented for every object removed');
   });
