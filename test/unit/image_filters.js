if (fabric.isLikelyNode) {
  gl = require('gl'); // eslint-disable-line no-undef
}

(function() {

  fabric.webGlPrecision = 'highp';

  var canvas = fabric.document.createElement('canvas'),
      context = canvas.getContext('2d');

  function _createImageData(context) {
    var imageData = context.createImageData(3, 1);
    imageData.data[0] = 200;
    imageData.data[1] = 100;
    imageData.data[2] = 50;
    imageData.data[3] = 1;
    imageData.data[4] = 30;
    imageData.data[5] = 255;
    imageData.data[6] = 10;
    imageData.data[7] = 1;
    imageData.data[8] = 255;
    imageData.data[9] = 255;
    imageData.data[10] = 3;
    imageData.data[11] = 1;
    return imageData;
  }

  function _runFilterGL(filter, data) {
    var frame = Math.round(Math.sqrt(data.length / 4));
    var glContext;
    if (fabric.isLikelyNode) {
      glContext = gl(frame, frame); // eslint-disable-line no-undef
    }
    else {
      var glCanvas = fabric.document.createElement('canvas');
      glContext = glCanvas.getContext('webgl');
    }
    var imageData = context.createImageData(frame, frame);
    data.forEach(function(el, i) {
      imageData.data[i] = el;
    });
    var sourceTexture = fabric.WebglFilterBackend.prototype.createTexture(
      glContext,
      frame,
      frame,
      imageData
    );
    var targetTexture = fabric.WebglFilterBackend.prototype.createTexture(
      glContext,
      frame,
      frame
    );
    var destinationTexture = fabric.WebglFilterBackend.prototype.createTexture(
      glContext,
      frame,
      frame
    );
    var filterBackend = {
      getCachedTexture: function() {return destinationTexture;},
    };
    var retData = new Uint8Array(data.length); // eslint-disable-line no-undef
    filter.applyTo({
      context: glContext,
      passes: 1,
      webgl: true,
      originalTexture: sourceTexture,
      sourceTexture: sourceTexture,
      targetTexture: targetTexture,
      programCache: {},
      filterBackend: filterBackend,
      originalWidth: frame,
      originalHeight: frame,
      sourceWidth: frame,
      sourceHeight: frame,
      destinationWidth: frame,
      destinationHeight: frame,
      aPosition: new Float32Array([0, 0, 0, 1, 1, 0, 1, 1]), // eslint-disable-line no-undef
    });
    glContext.readPixels(
      0,
      0,
      frame,
      frame,
      glContext.RGBA,
      glContext.UNSIGNED_BYTE,
      retData
    );
    return retData;
  }

  QUnit.module('fabric.Image.filters.Brightness');

  QUnit.test('constructor', function(assert) {
    assert.ok(fabric.Image.filters.Brightness);

    var filter = new fabric.Image.filters.Brightness();
    assert.ok(filter instanceof fabric.Image.filters.Brightness, 'should inherit from fabric.Image.filters.Brightness');
  });

  QUnit.test('properties', function(assert) {
    var filter = new fabric.Image.filters.Brightness();

    assert.equal(filter.type, 'Brightness');
    assert.equal(filter.brightness, 0);

    var filter2 = new fabric.Image.filters.Brightness({brightness: 0.12});
    assert.equal(filter2.brightness, 0.12);
  });

  QUnit.test('applyTo2d', function(assert) {
    var filter = new fabric.Image.filters.Brightness();
    assert.ok(typeof filter.applyTo2d === 'function');
  });

  QUnit.test('applyTo2d values', function(assert) {
    var filter = new fabric.Image.filters.Brightness({brightness: 0.2});
    var options = { imageData: _createImageData(context) };
    filter.applyTo2d(options);
    var data = options.imageData.data;
    var expected = [251, 151, 101, 1, 81, 255, 61, 1, 255, 255, 54, 1];
    for (var i = 0; i < 12; i++) {
      assert.equal(data[i], expected[i]);
    }
  });

  QUnit.test('toObject', function(assert) {
    var filter = new fabric.Image.filters.Brightness();
    assert.ok(typeof filter.toObject === 'function');

    var object = filter.toObject();
    assert.equal(JSON.stringify(object), '{"type":"Brightness","brightness":0}');

    filter.brightness = 100;

    object = filter.toObject();
    assert.equal(JSON.stringify(object), '{"type":"Brightness","brightness":100}');
  });

  QUnit.test('toJSON', function(assert) {
    var filter = new fabric.Image.filters.Brightness();
    assert.ok(typeof filter.toJSON === 'function');

    var json = filter.toJSON();
    assert.equal(JSON.stringify(json), '{"type":"Brightness","brightness":0}');

    filter.brightness = 100;

    json = filter.toJSON();
    assert.equal(JSON.stringify(json), '{"type":"Brightness","brightness":100}');
  });

  QUnit.test('fromObject', function(assert) {
    var filter = new fabric.Image.filters.Brightness();

    var object = filter.toObject();

    assert.deepEqual(fabric.Image.filters.Brightness.fromObject(object), filter);
  });

  QUnit.test('isNeutralState', function(assert) {
    var filter = new fabric.Image.filters.Brightness();

    assert.ok(filter.isNeutralState(), 'Is neutral when brightness is 0');
    filter.brightness = 0.15;
    assert.notOk(filter.isNeutralState(), 'Is not neutral when brightness change');
  });

  QUnit.module('fabric.Image.filters.Composed');

  QUnit.test('constructor', function(assert) {
    assert.ok(fabric.Image.filters.Composed);

    var filter = new fabric.Image.filters.Composed();
    assert.ok(filter instanceof fabric.Image.filters.Composed, 'should inherit from fabric.Image.filters.Composed');
  });

  QUnit.test('properties', function(assert) {
    var filter = new fabric.Image.filters.Composed();

    assert.equal(filter.type, 'Composed');

  });

  QUnit.test('has not applyTo2d', function(assert) {
    var filter = new fabric.Image.filters.Composed();
    assert.ok(typeof filter.applyTo2d === 'undefined');
  });

  QUnit.test('toObject', function(assert) {
    var filter = new fabric.Image.filters.Composed();
    assert.ok(typeof filter.toObject === 'function');

    var object = filter.toObject();
    assert.equal(JSON.stringify(object), '{"type":"Composed","subFilters":[]}');

  });

  QUnit.test('toObject with subfilters', function(assert) {
    var filter = new fabric.Image.filters.Composed();
    var brightness = new fabric.Image.filters.Brightness();
    var contrast = new fabric.Image.filters.Contrast();
    filter.subFilters.push(brightness);
    filter.subFilters.push(contrast);
    var contrastObj = contrast.toObject();
    var brightnessObj = brightness.toObject();
    var object = filter.toObject();
    assert.equal(object.subFilters.length, 2, 'there are 2 subfilters');
    assert.deepEqual(object.subFilters[0], brightnessObj, 'the first subfilter has been serialized');
    assert.deepEqual(object.subFilters[1], contrastObj, 'the second subfilter has been serialized');
  });

  QUnit.test('toJSON', function(assert) {
    var filter2 = new fabric.Image.filters.Composed();
    assert.ok(typeof filter2.toJSON === 'function');

    var json = filter2.toJSON();
    assert.equal(JSON.stringify(json), '{"type":"Composed","subFilters":[]}');
  });

  QUnit.test('fromObject', function(assert) {
    var filter = new fabric.Image.filters.Composed();

    var object = filter.toObject();

    assert.deepEqual(fabric.Image.filters.Composed.fromObject(object), filter);
  });

  QUnit.test('fromObject with subfilters', function(assert) {
    var filter = new fabric.Image.filters.Composed();
    var brightness = new fabric.Image.filters.Brightness();
    var contrast = new fabric.Image.filters.Contrast();
    filter.subFilters.push(brightness);
    filter.subFilters.push(contrast);
    var toObject = filter.toObject();
    var newFilter = fabric.Image.filters.Composed.fromObject(toObject);
    assert.ok(newFilter instanceof fabric.Image.filters.Composed, 'should inherit from fabric.Image.filters.Composed');
    assert.ok(newFilter.subFilters[0] instanceof fabric.Image.filters.Brightness, 'should inherit from fabric.Image.filters.Brightness');
    assert.ok(newFilter.subFilters[1] instanceof fabric.Image.filters.Contrast, 'should inherit from fabric.Image.filters.Contrast');
  });

  QUnit.test('isNeutralState', function(assert) {
    var filter = new fabric.Image.filters.Composed();
    var brightness = new fabric.Image.filters.Brightness();
    var contrast = new fabric.Image.filters.Contrast();
    filter.subFilters.push(brightness);
    filter.subFilters.push(contrast);

    assert.ok(filter.isNeutralState(), 'Is neutral when all filters are neutral');
    filter.subFilters[0].brightness = 0.15;
    assert.notOk(filter.isNeutralState(), 'Is not neutral when one subfilter changes');
  });


  QUnit.module('fabric.Image.filters.ColorMatrix');

  QUnit.test('constructor', function(assert) {
    assert.ok(fabric.Image.filters.ColorMatrix);

    var filter = new fabric.Image.filters.ColorMatrix();
    assert.ok(filter instanceof fabric.Image.filters.ColorMatrix, 'should inherit from fabric.Image.filters.ColorMatrix');
  });

  QUnit.test('properties', function(assert) {
    var filter = new fabric.Image.filters.ColorMatrix();

    assert.equal(filter.type, 'ColorMatrix');
    assert.deepEqual(filter.matrix, [
      1, 0, 0, 0, 0,
      0, 1, 0, 0, 0,
      0, 0, 1, 0, 0,
      0, 0, 0, 1, 0
    ]);

    var filter2 = new fabric.Image.filters.ColorMatrix({matrix: [
      0, 1, 0, 0, 0.2,
      0, 0, 1, 0, 0.1,
      1, 0, 0, 0, 0.3,
      0, 0, 0, 1, 0
    ]});
    assert.deepEqual(filter2.matrix, [
      0, 1, 0, 0, 0.2,
      0, 0, 1, 0, 0.1,
      1, 0, 0, 0, 0.3,
      0, 0, 0, 1, 0
    ]);
  });

  QUnit.test('applyTo2d', function(assert) {
    var filter = new fabric.Image.filters.ColorMatrix();
    assert.ok(typeof filter.applyTo2d === 'function');
  });

  QUnit.test('applyTo2d values', function(assert) {
    var filter = new fabric.Image.filters.ColorMatrix({matrix: [
      0, 1, 0, 0, 0.2,
      0, 0, 1, 0, 0.1,
      1, 0, 0, 0, 0.3,
      0, 0, 0, 1, 0
    ]});
    var options = { imageData: _createImageData(context) };
    filter.applyTo2d(options);
    var data = options.imageData.data;
    var expected = [151, 76, 255, 1, 255, 36, 106, 1, 255, 28, 255, 1];
    for (var i = 0; i < 12; i++) {
      assert.equal(data[i], expected[i]);
    }
  });

  QUnit.test('toObject', function(assert) {
    var filter = new fabric.Image.filters.ColorMatrix();
    assert.ok(typeof filter.toObject === 'function');

    var object = filter.toObject();
    assert.equal(JSON.stringify(object), '{"type":"ColorMatrix","matrix":[1,0,0,0,0,0,1,0,0,0,0,0,1,0,0,0,0,0,1,0]}');

    filter.matrix = [
      0, 1, 0, 0, 0.2,
      0, 0, 1, 0, 0.1,
      1, 0, 0, 0, 0.3,
      0, 0, 0, 1, 0
    ];

    object = filter.toObject();
    assert.equal(JSON.stringify(object), '{"type":"ColorMatrix","matrix":[0,1,0,0,0.2,0,0,1,0,0.1,1,0,0,0,0.3,0,0,0,1,0]}');
  });

  QUnit.test('toJSON', function(assert) {
    var filter = new fabric.Image.filters.ColorMatrix();
    assert.ok(typeof filter.toJSON === 'function');

    var json = filter.toJSON();
    assert.equal(JSON.stringify(json), '{"type":"ColorMatrix","matrix":[1,0,0,0,0,0,1,0,0,0,0,0,1,0,0,0,0,0,1,0]}');

    filter.matrix = [
      0, 1, 0, 0, 0.2,
      0, 0, 1, 0, 0.1,
      1, 0, 0, 0, 0.3,
      0, 0, 0, 1, 0
    ];

    json = filter.toJSON();
    assert.equal(JSON.stringify(json), '{"type":"ColorMatrix","matrix":[0,1,0,0,0.2,0,0,1,0,0.1,1,0,0,0,0.3,0,0,0,1,0]}');
  });

  QUnit.test('fromObject', function(assert) {
    var filter = new fabric.Image.filters.ColorMatrix();

    var object = filter.toObject();

    assert.deepEqual(fabric.Image.filters.ColorMatrix.fromObject(object), filter);
  });

  QUnit.test('isNeutralState', function(assert) {
    var filter = new fabric.Image.filters.ColorMatrix();

    assert.ok(filter.isNeutralState(), 'Is neutral when matrix is identity');
    filter.matrix = [
      0, 1, 0, 0, 0.2,
      0, 0, 1, 0, 0.1,
      1, 0, 0, 0, 0.3,
      0, 0, 0, 1, 0
    ];
    assert.notOk(filter.isNeutralState(), 'Is not neutral when matrix changes');
  });

  QUnit.module('fabric.Image.filters.HueRotation');

  QUnit.test('constructor', function(assert) {
    assert.ok(fabric.Image.filters.HueRotation);

    var filter = new fabric.Image.filters.HueRotation();
    assert.ok(filter instanceof fabric.Image.filters.ColorMatrix, 'should inherit from fabric.Image.filters.ColorMatrix');
    assert.ok(filter instanceof fabric.Image.filters.HueRotation, 'should inherit from fabric.Image.filters.HueRotation');
  });

  QUnit.test('properties', function(assert) {
    var filter = new fabric.Image.filters.HueRotation();

    assert.equal(filter.type, 'HueRotation');
    assert.equal(filter.rotation, 0, 'default rotation is 0');

    var filter2 = new fabric.Image.filters.HueRotation({ rotation: 0.5 });
    assert.equal(filter2.rotation, 0.5, 'rotation is 0.5');
  });

  QUnit.test('applyTo2d', function(assert) {
    var filter = new fabric.Image.filters.HueRotation();
    assert.ok(typeof filter.applyTo2d === 'function');
  });

  QUnit.test('applyTo2d values', function(assert) {
    var filter = new fabric.Image.filters.HueRotation({ rotation: 0.5 });
    var options = { imageData: _createImageData(context) };
    filter.calculateMatrix();
    filter.applyTo2d(options);
    var data = options.imageData.data;
    var expected = [88, 203, 59, 1, 0, 110, 228, 1, 26, 255, 171, 1];
    for (var i = 0; i < 12; i++) {
      assert.equal(data[i], expected[i]);
    }
  });

  QUnit.test('toObject', function(assert) {
    var filter = new fabric.Image.filters.HueRotation();
    assert.ok(typeof filter.toObject === 'function');

    var object = filter.toObject();
    assert.equal(JSON.stringify(object), '{"type":"HueRotation","rotation":0}');

    filter.rotation = 0.6;

    object = filter.toObject();
    assert.equal(JSON.stringify(object), '{"type":"HueRotation","rotation":0.6}');
  });

  QUnit.test('toJSON', function(assert) {
    var filter = new fabric.Image.filters.HueRotation();
    assert.ok(typeof filter.toJSON === 'function');

    var json = filter.toJSON();
    assert.equal(JSON.stringify(json), '{"type":"HueRotation","rotation":0}');

    filter.rotation = 0.3;

    json = filter.toJSON();
    assert.equal(JSON.stringify(json), '{"type":"HueRotation","rotation":0.3}');
  });

  QUnit.test('fromObject', function(assert) {
    var filter = new fabric.Image.filters.HueRotation();

    var object = filter.toObject();

    assert.deepEqual(fabric.Image.filters.HueRotation.fromObject(object), filter);
  });

  QUnit.test('isNeutralState', function(assert) {
    var filter = new fabric.Image.filters.HueRotation();

    assert.ok(filter.isNeutralState(), 'Is neutral when rotation is 0');
    filter.rotation = 0.6;
    assert.notOk(filter.isNeutralState(), 'Is not neutral when rotation changes');
  });

  QUnit.module('fabric.Image.filters.Contrast');

  QUnit.test('constructor', function(assert) {
    assert.ok(fabric.Image.filters.Contrast);

    var filter = new fabric.Image.filters.Contrast();
    assert.ok(filter instanceof fabric.Image.filters.Contrast, 'should inherit from fabric.Image.filters.Contrast');
  });

  QUnit.test('properties', function(assert) {
    var filter = new fabric.Image.filters.Contrast();

    assert.equal(filter.type, 'Contrast');
    assert.equal(filter.contrast, 0);

    var filter2 = new fabric.Image.filters.Contrast({contrast: 0.12});
    assert.equal(filter2.contrast, 0.12);
  });

  QUnit.test('applyTo2d', function(assert) {
    var filter = new fabric.Image.filters.Contrast();
    assert.ok(typeof filter.applyTo2d === 'function');
  });

  QUnit.test('applyTo2d values', function(assert) {
    var filter = new fabric.Image.filters.Contrast({contrast: 0.2});
    var options = { imageData: _createImageData(context) };
    filter.applyTo2d(options);
    var data = options.imageData.data;
    var expected = [236, 86, 11, 1, 0, 255, 0, 1, 255, 255, 0, 1];
    for (var i = 0; i < 12; i++) {
      assert.equal(data[i], expected[i]);
    }
  });

  QUnit.test('toObject', function(assert) {
    var filter = new fabric.Image.filters.Contrast();
    assert.ok(typeof filter.toObject === 'function');

    var object = filter.toObject();
    assert.equal(JSON.stringify(object), '{"type":"Contrast","contrast":0}');

    filter.contrast = 100;

    object = filter.toObject();
    assert.equal(JSON.stringify(object), '{"type":"Contrast","contrast":100}');
  });

  QUnit.test('toJSON', function(assert) {
    var filter = new fabric.Image.filters.Contrast();
    assert.ok(typeof filter.toJSON === 'function');

    var json = filter.toJSON();
    assert.equal(JSON.stringify(json), '{"type":"Contrast","contrast":0}');

    filter.contrast = 100;

    json = filter.toJSON();
    assert.equal(JSON.stringify(json), '{"type":"Contrast","contrast":100}');
  });

  QUnit.test('fromObject', function(assert) {
    var filter = new fabric.Image.filters.Contrast();

    var object = filter.toObject();

    assert.deepEqual(fabric.Image.filters.Contrast.fromObject(object), filter);
  });

  QUnit.test('isNeutralState', function(assert) {
    var filter = new fabric.Image.filters.Contrast();

    assert.ok(filter.isNeutralState(), 'Is neutral when contrast is 0');
    filter.contrast = 0.6;
    assert.notOk(filter.isNeutralState(), 'Is not neutral when contrast changes');
  });

  QUnit.module('fabric.Image.filters.Saturation');

  QUnit.test('constructor', function(assert) {
    assert.ok(fabric.Image.filters.Saturation);

    var filter = new fabric.Image.filters.Saturation();
    assert.ok(filter instanceof fabric.Image.filters.Saturation, 'should inherit from fabric.Image.filters.Saturation');
  });

  QUnit.test('properties', function(assert) {
    var filter = new fabric.Image.filters.Saturation();

    assert.equal(filter.type, 'Saturation');
    assert.equal(filter.saturation, 0);

    var filter2 = new fabric.Image.filters.Saturation({saturation: 0.12});
    assert.equal(filter2.saturation, 0.12);
  });

  QUnit.test('applyTo2d', function(assert) {
    var filter = new fabric.Image.filters.Saturation();
    assert.ok(typeof filter.applyTo2d === 'function');
  });

  QUnit.test('applyTo2d values Saturation', function(assert) {
    var filter = new fabric.Image.filters.Saturation({saturation: 0.2});
    var options = { imageData: _createImageData(context) };
    filter.applyTo2d(options);
    var data = options.imageData.data;
    var expected = [200, 80, 20, 1, 0, 255, 0, 1, 255, 255, 0, 1];
    for (var i = 0; i < 12; i++) {
      assert.equal(data[i], expected[i]);
    }
  });

  QUnit.test('toObject', function(assert) {
    var filter = new fabric.Image.filters.Saturation();
    assert.ok(typeof filter.toObject === 'function');

    var object = filter.toObject();
    assert.equal(JSON.stringify(object), '{"type":"Saturation","saturation":0}');

    filter.saturation = 100;

    object = filter.toObject();
    assert.equal(JSON.stringify(object), '{"type":"Saturation","saturation":100}');
  });

  QUnit.test('toJSON', function(assert) {
    var filter = new fabric.Image.filters.Saturation();
    assert.ok(typeof filter.toJSON === 'function');

    var json = filter.toJSON();
    assert.equal(JSON.stringify(json), '{"type":"Saturation","saturation":0}');

    filter.saturation = 100;

    json = filter.toJSON();
    assert.equal(JSON.stringify(json), '{"type":"Saturation","saturation":100}');
  });

  QUnit.test('fromObject', function(assert) {
    var filter = new fabric.Image.filters.Saturation();

    var object = filter.toObject();

    assert.deepEqual(fabric.Image.filters.Saturation.fromObject(object), filter);
  });

  QUnit.test('isNeutralState', function(assert) {
    var filter = new fabric.Image.filters.Saturation();

    assert.ok(filter.isNeutralState(), 'Is neutral when saturation is 0');
    filter.saturation = 0.6;
    assert.notOk(filter.isNeutralState(), 'Is not neutral when saturation changes');
  });

  QUnit.module('fabric.Image.filters.Gamma');

  QUnit.test('constructor', function(assert) {
    assert.ok(fabric.Image.filters.Gamma);

    var filter = new fabric.Image.filters.Gamma();
    assert.ok(filter instanceof fabric.Image.filters.Gamma, 'should inherit from fabric.Image.filters.Gamma');
  });

  QUnit.test('properties', function(assert) {
    var filter = new fabric.Image.filters.Gamma();

    assert.equal(filter.type, 'Gamma');
    assert.deepEqual(filter.gamma, [1, 1, 1]);

    var filter2 = new fabric.Image.filters.Gamma({gamma: [0.1, 0.5, 1.3]});
    assert.deepEqual(filter2.gamma, [0.1, 0.5, 1.3]);
  });

  QUnit.test('applyTo2d', function(assert) {
    var filter = new fabric.Image.filters.Gamma();
    assert.ok(typeof filter.applyTo2d === 'function');
  });

  QUnit.test('applyTo2d values', function(assert) {
    var filter = new fabric.Image.filters.Gamma({gamma: [0.1, 0.5, 1.3]});
    var options = { imageData: _createImageData(context) };
    filter.applyTo2d(options);
    var data = options.imageData.data;
    var expected = [22, 39, 72, 1, 0, 255, 21, 1, 255, 255, 8, 1];
    for (var i = 0; i < 12; i++) {
      assert.equal(data[i], expected[i]);
    }
  });

  QUnit.test('toObject', function(assert) {
    var filter = new fabric.Image.filters.Gamma();
    assert.ok(typeof filter.toObject === 'function');

    var object = filter.toObject();
    assert.equal(JSON.stringify(object), '{"type":"Gamma","gamma":[1,1,1]}');

    filter.gamma = [0.1, 0.5, 1.3];

    object = filter.toObject();
    assert.equal(JSON.stringify(object), '{"type":"Gamma","gamma":[0.1,0.5,1.3]}');
  });

  QUnit.test('toJSON', function(assert) {
    var filter = new fabric.Image.filters.Gamma();
    assert.ok(typeof filter.toJSON === 'function');

    var json = filter.toJSON();
    assert.equal(JSON.stringify(json), '{"type":"Gamma","gamma":[1,1,1]}');

    filter.gamma = [1.5, 1.5, 1.5];

    json = filter.toJSON();
    assert.equal(JSON.stringify(json), '{"type":"Gamma","gamma":[1.5,1.5,1.5]}');
  });

  QUnit.test('fromObject', function(assert) {
    var filter = new fabric.Image.filters.Gamma();

    var object = filter.toObject();

    assert.deepEqual(fabric.Image.filters.Gamma.fromObject(object), filter);
  });

  QUnit.test('isNeutralState', function(assert) {
    var filter = new fabric.Image.filters.Gamma();

    assert.ok(filter.isNeutralState(), 'Is neutral when gamma is 1');
    filter.gamma = [1.5, 1.5, 1.5];
    assert.notOk(filter.isNeutralState(), 'Is not neutral when gamma changes');
  });

  QUnit.module('fabric.Image.filters.Convolute');

  QUnit.test('constructor', function(assert) {
    assert.ok(fabric.Image.filters.Convolute);

    var filter = new fabric.Image.filters.Convolute();
    assert.ok(filter instanceof fabric.Image.filters.Convolute, 'should inherit from fabric.Image.filters.Convolute');
  });

  QUnit.test('properties', function(assert) {
    var filter = new fabric.Image.filters.Convolute();

    assert.equal(filter.type, 'Convolute');
    assert.equal(filter.opaque, false);
    assert.deepEqual(filter.matrix, [0,0,0,0,1,0,0,0,0]);

    var filter2 = new fabric.Image.filters.Convolute({opaque: 0.5, matrix: [1,-1,1,0,1,0,0,0,0]});
    assert.equal(filter2.opaque, 0.5);
    assert.deepEqual(filter2.matrix, [1,-1,1,0,1,0,0,0,0]);
  });

  QUnit.test('applyTo2d', function(assert) {
    var filter = new fabric.Image.filters.Convolute();
    assert.ok(typeof filter.applyTo2d === 'function');
  });

<<<<<<< HEAD
  QUnit.test('applyToGL values', function(assert) {
=======
  QUnit.test('applyTo2d values', function(assert) {
>>>>>>> 57869bd9
    var filter = new fabric.Image.filters.Convolute({
      matrix: [
        0, 1, 0,
        1, 2, 1,
<<<<<<< HEAD
        0, 1, 0
=======
        0, 1, 0,
>>>>>>> 57869bd9
      ]
    });
    var pixelData = new Uint8Array([ // eslint-disable-line no-undef
      0, 0, 0, 255, 0, 0, 0, 255, 0, 0, 0, 255,
      0, 0, 0, 255, 1, 2, 3, 255, 0, 0, 0, 255,
      0, 0, 0, 255, 0, 0, 0, 255, 0, 0, 0, 255,
    ]);
    var expected = new Uint8Array([ // eslint-disable-line no-undef
      0, 0, 0, 255, 1, 2, 3, 255, 0, 0, 0, 255,
      1, 2, 3, 255, 2, 4, 6, 255, 1, 2, 3, 255,
      0, 0, 0, 255, 1, 2, 3, 255, 0, 0, 0, 255,
    ]);
<<<<<<< HEAD
    var output = _runFilterGL(filter, pixelData);
    output.forEach(function(el, i) {
=======
    var imageData = context.createImageData(3, 3);
    pixelData.forEach(function(el, i) {
      imageData.data[i] = el;
    });
    var outCanvas = fabric.document.createElement('canvas');
    var options = {
      imageData: imageData,
      ctx: outCanvas.getContext('2d'),
    };
    filter.applyTo2d(options);
    var data = options.imageData.data;
    data.forEach(function(el, i) {
>>>>>>> 57869bd9
      assert.equal(el, expected[i]);
    });
  });

  QUnit.test('toObject', function(assert) {
    var filter = new fabric.Image.filters.Convolute({opaque: 1});
    assert.ok(typeof filter.toObject === 'function');

    var object = filter.toObject();
    assert.equal(JSON.stringify(object), '{"type":"Convolute","opaque":1,"matrix":[0,0,0,0,1,0,0,0,0]}');
  });

  QUnit.test('toJSON', function(assert) {
    var filter = new fabric.Image.filters.Convolute({opaque: 1});
    assert.ok(typeof filter.toJSON === 'function');

    var json = filter.toJSON();
    assert.equal(JSON.stringify(json), '{"type":"Convolute","opaque":1,"matrix":[0,0,0,0,1,0,0,0,0]}');
  });

  QUnit.test('fromObject', function(assert) {
    var filter = new fabric.Image.filters.Convolute();

    var object = filter.toObject();

    assert.deepEqual(fabric.Image.filters.Convolute.fromObject(object), filter);
  });

  QUnit.test('isNeutralState', function(assert) {
    var filter = new fabric.Image.filters.Convolute();
    assert.notOk(filter.isNeutralState(), 'Is not neutral');
  });

  QUnit.module('fabric.Image.filters.Grayscale');

  QUnit.test('constructor', function(assert) {
    assert.ok(fabric.Image.filters.Grayscale);

    var filter = new fabric.Image.filters.Grayscale();
    assert.ok(filter instanceof fabric.Image.filters.Grayscale, 'should inherit from fabric.Image.filters.Grayscale');
  });

  QUnit.test('properties', function(assert) {
    var filter = new fabric.Image.filters.Grayscale();

    assert.equal(filter.type, 'Grayscale');
  });

  QUnit.test('applyTo2d', function(assert) {
    var filter = new fabric.Image.filters.Grayscale();
    assert.ok(typeof filter.applyTo2d === 'function');
  });

  QUnit.test('applyTo2d values Grayscale average', function(assert) {
    var filter = new fabric.Image.filters.Grayscale({mode: 'average'});
    var options = { imageData: _createImageData(context) };
    filter.applyTo2d(options);
    var data = options.imageData.data;
    var expected = [117, 117, 117, 1, 98, 98, 98, 1, 171, 171, 171, 1];
    for (var i = 0; i < 12; i++) {
      assert.equal(data[i], expected[i]);
    }
  });

  QUnit.test('applyTo2d values Grayscale lightness', function(assert) {
    var filter = new fabric.Image.filters.Grayscale({mode: 'lightness'});
    var options = { imageData: _createImageData(context) };
    filter.applyTo2d(options);
    var data = options.imageData.data;
    var expected = [125, 125, 125, 1, 132, 132, 132, 1, 129, 129, 129, 1];
    for (var i = 0; i < 12; i++) {
      assert.equal(data[i], expected[i]);
    }
  });

  QUnit.test('applyTo2d values Grayscale luminosity', function(assert) {
    var filter = new fabric.Image.filters.Grayscale({mode: 'luminosity'});
    var options = { imageData: _createImageData(context) };
    filter.applyTo2d(options);
    var data = options.imageData.data;
    var expected = [118, 118, 118, 1, 191, 191, 191, 1, 237, 237, 237, 1];
    for (var i = 0; i < 12; i++) {
      assert.equal(data[i], expected[i]);
    }
  });

  QUnit.test('toObject', function(assert) {
    var filter = new fabric.Image.filters.Grayscale({ mode: 'lightness'});
    assert.ok(typeof filter.toObject === 'function');
    var object = filter.toObject();
    assert.equal(JSON.stringify(object), '{"type":"Grayscale","mode":"lightness"}');
  });

  QUnit.test('toJSON', function(assert) {
    var filter = new fabric.Image.filters.Grayscale();
    assert.ok(typeof filter.toJSON === 'function');

    var json = filter.toJSON();
    assert.equal(JSON.stringify(json), '{"type":"Grayscale","mode":"average"}');
  });

  QUnit.test('fromObject', function(assert) {
    var filter = new fabric.Image.filters.Grayscale();

    var object = filter.toObject();

    assert.deepEqual(fabric.Image.filters.Grayscale.fromObject(object), filter);
  });

  QUnit.test('isNeutralState', function(assert) {
    var filter = new fabric.Image.filters.Grayscale();
    assert.notOk(filter.isNeutralState(), 'Is never neutral');
  });

  QUnit.module('fabric.Image.filters.Invert');

  QUnit.test('constructor', function(assert) {
    assert.ok(fabric.Image.filters.Invert);

    var filter = new fabric.Image.filters.Invert();
    assert.ok(filter instanceof fabric.Image.filters.Invert, 'should inherit from fabric.Image.filters.Invert');
  });

  QUnit.test('properties', function(assert) {
    var filter = new fabric.Image.filters.Invert();

    assert.equal(filter.type, 'Invert');
  });

  QUnit.test('applyTo2d', function(assert) {
    var filter = new fabric.Image.filters.Invert();
    assert.ok(typeof filter.applyTo2d === 'function');
  });

  QUnit.test('applyTo2d values Invert', function(assert) {
    var filter = new fabric.Image.filters.Invert();
    var options = { imageData: _createImageData(context) };
    filter.applyTo2d(options);
    var data = options.imageData.data;
    var expected = [55, 155, 205, 1, 225, 0, 245, 1, 0, 0, 252, 1];
    for (var i = 0; i < 12; i++) {
      assert.equal(data[i], expected[i]);
    }
  });

  QUnit.test('toObject', function(assert) {
    var filter = new fabric.Image.filters.Invert();
    assert.ok(typeof filter.toObject === 'function');

    var object = filter.toObject();
    assert.equal(JSON.stringify(object), '{"type":"Invert","invert":true}');
  });

  QUnit.test('toJSON', function(assert) {
    var filter = new fabric.Image.filters.Invert();
    assert.ok(typeof filter.toJSON === 'function');

    var json = filter.toJSON();
    assert.equal(JSON.stringify(json), '{"type":"Invert","invert":true}');
  });

  QUnit.test('fromObject', function(assert) {
    var filter = new fabric.Image.filters.Invert();

    var object = filter.toObject();

    assert.deepEqual(fabric.Image.filters.Invert.fromObject(object), filter);
  });

  QUnit.test('isNeutralState', function(assert) {
    var filter = new fabric.Image.filters.Invert();
    assert.notOk(filter.isNeutralState(), 'Is not neutral when default');
    filter.invert = false;
    assert.ok(filter.isNeutralState(), 'Is not neutral when default');
  });

  QUnit.module('fabric.Image.filters.Noise');

  QUnit.test('constructor', function(assert) {
    assert.ok(fabric.Image.filters.Noise);

    var filter = new fabric.Image.filters.Noise();
    assert.ok(filter instanceof fabric.Image.filters.Noise, 'should inherit from fabric.Image.filters.Noise');
  });

  QUnit.test('properties', function(assert) {
    var filter = new fabric.Image.filters.Noise();

    assert.equal(filter.type, 'Noise');
    assert.equal(filter.noise, 0);

    var filter2 = new fabric.Image.filters.Noise({noise: 200});
    assert.equal(filter2.noise, 200);
  });

  QUnit.test('applyTo2d', function(assert) {
    var filter = new fabric.Image.filters.Noise();
    assert.ok(typeof filter.applyTo2d === 'function');
  });

  QUnit.test('toObject', function(assert) {
    var filter = new fabric.Image.filters.Noise();
    assert.ok(typeof filter.toObject === 'function');

    var object = filter.toObject();
    assert.equal(JSON.stringify(object), '{"type":"Noise","noise":0}');

    filter.noise = 100;

    object = filter.toObject();
    assert.equal(JSON.stringify(object), '{"type":"Noise","noise":100}');
  });

  QUnit.test('toJSON', function(assert) {
    var filter = new fabric.Image.filters.Noise();
    assert.ok(typeof filter.toJSON === 'function');

    var json = filter.toJSON();
    assert.equal(JSON.stringify(json), '{"type":"Noise","noise":0}');

    filter.noise = 100;

    json = filter.toJSON();
    assert.equal(JSON.stringify(json), '{"type":"Noise","noise":100}');
  });

  QUnit.test('fromObject', function(assert) {
    var filter = new fabric.Image.filters.Noise();

    var object = filter.toObject();

    assert.deepEqual(fabric.Image.filters.Noise.fromObject(object), filter);
  });

  QUnit.test('isNeutralState', function(assert) {
    var filter = new fabric.Image.filters.Noise();
    assert.ok(filter.isNeutralState(), 'Is neutral when noise is 0');
    filter.noise = 1;
    assert.notOk(filter.isNeutralState(), 'Is no neutral when noise change');
  });

  QUnit.module('fabric.Image.filters.Pixelate');

  QUnit.test('constructor', function(assert) {
    assert.ok(fabric.Image.filters.Pixelate);

    var filter = new fabric.Image.filters.Pixelate();
    assert.ok(filter instanceof fabric.Image.filters.Pixelate, 'should inherit from fabric.Image.filters.Pixelate');
  });

  QUnit.test('properties', function(assert) {
    var filter = new fabric.Image.filters.Pixelate();

    assert.equal(filter.type, 'Pixelate');
    assert.equal(filter.blocksize, 4);

    var filter2 = new fabric.Image.filters.Pixelate({blocksize: 8});
    assert.equal(filter2.blocksize, 8);
  });

  QUnit.test('applyTo2d', function(assert) {
    var filter = new fabric.Image.filters.Pixelate();
    assert.ok(typeof filter.applyTo2d === 'function');
  });

  QUnit.test('applyTo2d values Pixelate', function(assert) {
    var filter = new fabric.Image.filters.Pixelate({blocksize: 2});
    var options = { imageData: _createImageData(context) };
    filter.applyTo2d(options);
    var data = options.imageData.data;
    var expected = [200, 100, 50, 1, 200, 100, 50, 1, 255, 255, 3, 1];
    for (var i = 0; i < 12; i++) {
      assert.equal(data[i], expected[i]);
    }
  });

  QUnit.test('toObject', function(assert) {
    var filter = new fabric.Image.filters.Pixelate();
    assert.ok(typeof filter.toObject === 'function');

    var object = filter.toObject();
    assert.equal(JSON.stringify(object), '{"type":"Pixelate","blocksize":4}');
  });

  QUnit.test('toJSON', function(assert) {
    var filter = new fabric.Image.filters.Pixelate();
    assert.ok(typeof filter.toJSON === 'function');

    var json = filter.toJSON();
    assert.equal(JSON.stringify(json), '{"type":"Pixelate","blocksize":4}');
  });

  QUnit.test('fromObject', function(assert) {
    var filter = new fabric.Image.filters.Pixelate();

    var object = filter.toObject();

    assert.deepEqual(fabric.Image.filters.Pixelate.fromObject(object), filter);
  });

  QUnit.test('isNeutralState', function(assert) {
    var filter = new fabric.Image.filters.Pixelate();
    filter.blocksize = 1;
    assert.ok(filter.isNeutralState(), 'Is neutral when blockSize is 1');
    filter.blocksize = 4;
    assert.notOk(filter.isNeutralState(), 'Is no neutral when blockSize change');
  });

  QUnit.module('fabric.Image.filters.RemoveColor');

  QUnit.test('constructor', function(assert) {
    assert.ok(fabric.Image.filters.RemoveColor);

    var filter = new fabric.Image.filters.RemoveColor();
    assert.ok(filter instanceof fabric.Image.filters.RemoveColor, 'should inherit from fabric.Image.filters.RemoveColor');
  });

  QUnit.test('properties', function(assert) {
    var filter = new fabric.Image.filters.RemoveColor();

    assert.equal(filter.type, 'RemoveColor');
    assert.equal(filter.distance, 0.02);
    assert.equal(filter.color, '#FFFFFF');

    var filter2 = new fabric.Image.filters.RemoveColor({distance: 0.6, color: '#FF0000'});
    assert.equal(filter2.distance, 0.6);
    assert.equal(filter2.color, '#FF0000');
  });

  QUnit.test('applyTo2d', function(assert) {
    var filter = new fabric.Image.filters.RemoveColor();
    assert.ok(typeof filter.applyTo2d === 'function');
  });

  QUnit.test('applyTo2d', function(assert) {
    var filter = new fabric.Image.filters.RemoveColor({ color: '#C86432' });
    assert.ok(typeof filter.applyTo2d === 'function');
    var options = { imageData: _createImageData(context) };
    filter.applyTo2d(options);
    var data = options.imageData.data;
    var expected = [200, 100, 50, 0, 30, 255, 10, 1, 255, 255, 3, 1];
    for (var i = 0; i < 12; i++) {
      assert.equal(data[i], expected[i]);
    }
  });

  QUnit.test('toObject', function(assert) {
    var filter = new fabric.Image.filters.RemoveColor();
    assert.ok(typeof filter.toObject === 'function');

    var object = filter.toObject();
    assert.equal(JSON.stringify(object), '{"type":"RemoveColor","color":"#FFFFFF","distance":0.02}');
  });

  QUnit.test('toJSON', function(assert) {
    var filter = new fabric.Image.filters.RemoveColor({ color: 'blue'});
    assert.ok(typeof filter.toJSON === 'function');

    var json = filter.toJSON();
    assert.equal(JSON.stringify(json), '{"type":"RemoveColor","color":"blue","distance":0.02}');
  });

  QUnit.test('fromObject', function(assert) {
    var filter = new fabric.Image.filters.RemoveColor();

    var object = filter.toObject();

    assert.deepEqual(fabric.Image.filters.RemoveColor.fromObject(object), filter);
  });

  QUnit.test('isNeutralState', function(assert) {
    var filter = new fabric.Image.filters.RemoveColor();
    assert.notOk(filter.isNeutralState(), 'Is never neutral');
  });

  QUnit.module('fabric.Image.filters.Sepia');

  QUnit.test('constructor', function(assert) {
    assert.ok(fabric.Image.filters.Sepia);

    var filter = new fabric.Image.filters.Sepia();
    assert.ok(filter instanceof fabric.Image.filters.Sepia, 'should inherit from fabric.Image.filters.Sepia');
    assert.ok(filter instanceof fabric.Image.filters.ColorMatrix, 'should inherit from fabric.Image.filters.ColorMatrix');
  });

  QUnit.test('properties', function(assert) {
    var filter = new fabric.Image.filters.Sepia();
    assert.equal(filter.type, 'Sepia');
  });

  QUnit.test('applyTo2d', function(assert) {
    var filter = new fabric.Image.filters.Sepia();
    assert.ok(typeof filter.applyTo2d === 'function');
  });

  QUnit.test('toObject', function(assert) {
    var filter = new fabric.Image.filters.Sepia();
    assert.ok(typeof filter.toObject === 'function');

    var object = filter.toObject();
    assert.equal(JSON.stringify(object), '{"type":"Sepia"}');
  });

  QUnit.test('toJSON', function(assert) {
    var filter = new fabric.Image.filters.Sepia();
    assert.ok(typeof filter.toJSON === 'function');

    var json = filter.toJSON();
    assert.equal(JSON.stringify(json), '{"type":"Sepia"}');
  });

  QUnit.test('fromObject', function(assert) {
    var filter = new fabric.Image.filters.Sepia();

    var object = filter.toObject();

    assert.deepEqual(fabric.Image.filters.Sepia.fromObject(object), filter);
  });

  QUnit.test('isNeutralState', function(assert) {
    var filter = new fabric.Image.filters.Sepia();
    assert.notOk(filter.isNeutralState(), 'Is never neutral');
  });

  QUnit.module('fabric.Image.filters.Resize');

  QUnit.test('constructor', function(assert) {
    assert.ok(fabric.Image.filters.Resize);

    var filter = new fabric.Image.filters.Resize();
    assert.ok(filter instanceof fabric.Image.filters.Resize, 'should inherit from fabric.Image.filters.Resize');
  });

  QUnit.test('properties', function(assert) {
    var filter = new fabric.Image.filters.Resize();

    assert.equal(filter.type, 'Resize');

    assert.equal(filter.resizeType, 'hermite');
    assert.equal(filter.lanczosLobes, 3);
    assert.equal(filter.scaleX, 1);
    assert.equal(filter.scaleY, 1);

    var filter2 = new fabric.Image.filters.Resize({resizeType: 'bilinear', scaleX: 0.3, scaleY: 0.3});
    assert.equal(filter2.resizeType, 'bilinear');
    assert.equal(filter2.scaleX, 0.3);
    assert.equal(filter2.scaleY, 0.3);

  });

  QUnit.test('applyTo2d', function(assert) {
    var filter = new fabric.Image.filters.Resize();
    assert.ok(typeof filter.applyTo2d === 'function');
  });

  QUnit.test('toObject', function(assert) {
    var filter = new fabric.Image.filters.Resize();
    assert.ok(typeof filter.toObject === 'function');

    var object = filter.toObject();
    assert.equal(JSON.stringify(object), '{"type":"Resize","scaleX":1,"scaleY":1,"resizeType":"hermite","lanczosLobes":3}');

    filter.resizeType = 'bilinear';
    object = filter.toObject();
    assert.equal(JSON.stringify(object), '{"type":"Resize","scaleX":1,"scaleY":1,"resizeType":"bilinear","lanczosLobes":3}');
  });

  QUnit.test('fromObject', function(assert) {
    var filter = new fabric.Image.filters.Resize();

    var object = filter.toObject();
    var fromObject = fabric.Image.filters.Resize.fromObject(object);
    assert.deepEqual(fromObject, filter);
    assert.ok(fromObject instanceof fabric.Image.filters.Resize, 'should inherit from fabric.Image.filters.Resize');
    filter.resizeType = 'bilinear';
    filter.scaleX = 0.8;
    filter.scaleY = 0.8;
    assert.deepEqual(fabric.Image.filters.Resize.fromObject(filter.toObject()), filter);
  });

  QUnit.test('isNeutralState', function(assert) {
    var filter = new fabric.Image.filters.Resize();
    assert.ok(filter.isNeutralState(), 'If scale is 1');
    filter.scaleX = 1.4;
    assert.notOk(filter.isNeutralState(), 'Is not neutral when gamma changes');
  });

  QUnit.module('fabric.Image.filters.Blur');

  QUnit.test('isNeutralState', function(assert) {
    var filter = new fabric.Image.filters.Blur();
    assert.ok(filter.isNeutralState(), 'Is neutral when blur is 0');
    filter.blur = 0.3;
    assert.notOk(filter.isNeutralState(), 'Is not neutral when blur changes');
  });
})();<|MERGE_RESOLUTION|>--- conflicted
+++ resolved
@@ -700,20 +700,12 @@
     assert.ok(typeof filter.applyTo2d === 'function');
   });
 
-<<<<<<< HEAD
-  QUnit.test('applyToGL values', function(assert) {
-=======
   QUnit.test('applyTo2d values', function(assert) {
->>>>>>> 57869bd9
     var filter = new fabric.Image.filters.Convolute({
       matrix: [
         0, 1, 0,
         1, 2, 1,
-<<<<<<< HEAD
-        0, 1, 0
-=======
         0, 1, 0,
->>>>>>> 57869bd9
       ]
     });
     var pixelData = new Uint8Array([ // eslint-disable-line no-undef
@@ -726,10 +718,6 @@
       1, 2, 3, 255, 2, 4, 6, 255, 1, 2, 3, 255,
       0, 0, 0, 255, 1, 2, 3, 255, 0, 0, 0, 255,
     ]);
-<<<<<<< HEAD
-    var output = _runFilterGL(filter, pixelData);
-    output.forEach(function(el, i) {
-=======
     var imageData = context.createImageData(3, 3);
     pixelData.forEach(function(el, i) {
       imageData.data[i] = el;
@@ -742,11 +730,34 @@
     filter.applyTo2d(options);
     var data = options.imageData.data;
     data.forEach(function(el, i) {
->>>>>>> 57869bd9
       assert.equal(el, expected[i]);
     });
   });
 
+  QUnit.test('applyToGL values', function(assert) {
+    var filter = new fabric.Image.filters.Convolute({
+      matrix: [
+        0, 1, 0,
+        1, 2, 1,
+        0, 1, 0
+      ]
+    });
+    var pixelData = new Uint8Array([ // eslint-disable-line no-undef
+      0, 0, 0, 255, 0, 0, 0, 255, 0, 0, 0, 255,
+      0, 0, 0, 255, 1, 2, 3, 255, 0, 0, 0, 255,
+      0, 0, 0, 255, 0, 0, 0, 255, 0, 0, 0, 255,
+    ]);
+    var expected = new Uint8Array([ // eslint-disable-line no-undef
+      0, 0, 0, 255, 1, 2, 3, 255, 0, 0, 0, 255,
+      1, 2, 3, 255, 2, 4, 6, 255, 1, 2, 3, 255,
+      0, 0, 0, 255, 1, 2, 3, 255, 0, 0, 0, 255,
+    ]);
+    var output = _runFilterGL(filter, pixelData);
+    output.forEach(function(el, i) {
+      assert.equal(el, expected[i]);
+    });
+  });
+  
   QUnit.test('toObject', function(assert) {
     var filter = new fabric.Image.filters.Convolute({opaque: 1});
     assert.ok(typeof filter.toObject === 'function');
