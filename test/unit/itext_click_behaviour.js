--- conflicted
+++ resolved
@@ -6,186 +6,59 @@
     hooks.afterEach(function() {
       canvas.clear();
       canvas.cancelRequestedRender();
-<<<<<<< HEAD
-=======
-    }
-  });
-  QUnit.test('_getNewSelectionStartFromOffset end of line', function(assert) {
-    var iText = new fabric.IText('test need some word\nsecond line');
-    var index = 10;
-    var jlen = 20;
-    var selection = iText._getNewSelectionStartFromOffset({ y: 1, x: 1000 }, 500, 520, index, jlen);
-    assert.equal(selection, index, 'index value did not change');
-  });
-  QUnit.test('doubleClickHandler', function(assert) {
-    var iText = new fabric.IText('test need some word\nsecond line');
-    iText.canvas = canvas;
-    var eventData = {
-      which: 1,
-      target: canvas.upperCanvasEl,
-      clientX: 40,
-      clientY: 10
-    };
-    iText.doubleClickHandler({
-      e: eventData
-    });
-    assert.equal(iText.selectionStart, 0, 'dblClcik selection start is');
-    assert.equal(iText.selectionEnd, 4, 'dblClcik selection end is');
-    var eventData = {
-      which: 1,
-      target: canvas.upperCanvasEl,
-      clientX: 40,
-      clientY: 60
-    };
-    iText.doubleClickHandler({
-      e: eventData
-    });
-    assert.equal(iText.selectionStart, 19, 'second dblClcik selection start is');
-    assert.equal(iText.selectionEnd, 26, 'second dblClcik selection end is');
-  });
-  QUnit.test('tripleClickHandler', function(assert) {
-    var iText = new fabric.IText('test need some word\nsecond line');
-    iText.canvas = canvas;
-    var eventData = {
-      which: 1,
-      target: canvas.upperCanvasEl,
-      clientX: 40,
-      clientY: 10
-    };
-    iText.tripleClickHandler({
-      e: eventData
-    });
-    assert.equal(iText.selectionStart, 0, 'tripleClick selection start is');
-    assert.equal(iText.selectionEnd, 19, 'tripleClick selection end is');
-    var eventData = {
-      which: 1,
-      target: canvas.upperCanvasEl,
-      clientX: 40,
-      clientY: 60
-    };
-    iText.tripleClickHandler({
-      e: eventData
-    });
-    assert.equal(iText.selectionStart, 20, 'second tripleClick selection start is');
-    assert.equal(iText.selectionEnd, 31, 'second tripleClick selection end is');
-  });
-  QUnit.test('_getNewSelectionStartFromOffset end of line', function(assert) {
-    var iText = new fabric.IText('test need some word\nsecond line');
-    var index = 10;
-    var jlen = 20;
-    var selection = iText._getNewSelectionStartFromOffset({ y: 1, x: 1000 }, 500, 520, index, jlen);
-    assert.equal(selection, index, 'index value did not change');
-  });
-  QUnit.test('_getNewSelectionStartFromOffset middle of line', function(assert) {
-    var iText = new fabric.IText('test need some word\nsecond line');
-    var index = 10;
-    var jlen = 20;
-    var selection = iText._getNewSelectionStartFromOffset({ y: 1, x: 519 }, 500, 520, index, jlen);
-    assert.equal(selection, index + 1, 'index value was moved to next char, since is very near');
-  });
-  QUnit.test('_getNewSelectionStartFromOffset middle of line', function(assert) {
-    var iText = new fabric.IText('test need some word\nsecond line');
-    var index = 10;
-    var jlen = 20;
-    var selection = iText._getNewSelectionStartFromOffset({ y: 1, x: 502 }, 500, 520, index, jlen);
-    assert.equal(selection, index, 'index value was NOT moved to next char, since is very near to first one');
-  });
-  QUnit.test('_getNewSelectionStartFromOffset middle of line', function(assert) {
-    var iText = new fabric.IText('test need some word\nsecond line');
-    var index = 10;
-    var jlen = 10;
-    var selection = iText._getNewSelectionStartFromOffset({ y: 1, x: 1000 }, 500, 520, index, jlen);
-    assert.equal(selection, index, 'index value was NOT moved to next char, since is already at end of text');
-  });
-  QUnit.test('_mouseDownHandlerBefore set up selected property', function(assert) {
-    var iText = new fabric.IText('test need some word\nsecond line');
-    assert.equal(iText.selected, undefined, 'iText has no selected property');
-    canvas.setActiveObject(iText);
-    iText.canvas = canvas;
-    iText._mouseDownHandlerBefore({ e: {} });
-    assert.equal(iText.selected, true, 'iText has selected property');
-    assert.equal(iText.__lastSelected, undefined, 'iText has no __lastSelected property');
-  });
-  QUnit.test('_mouseUpHandler set selected as true', function(assert) {
-    var iText = new fabric.IText('test');
-    iText.initDelayedCursor = function() {};
-    iText.renderCursorOrSelection = function() {};
-    assert.equal(iText.selected, undefined, 'iText has no selected property');
-    assert.equal(iText.__lastSelected, undefined, 'iText has no __lastSelected property');
-    canvas.setActiveObject(iText);
-    iText.canvas = canvas;
-    iText.mouseUpHandler({ e: {} });
-    assert.equal(iText.selected, true, 'iText has selected property');
-  });
-  QUnit.test('_mouseUpHandler on a selected object enter edit', function(assert) {
-    var iText = new fabric.IText('test');
-    iText.initDelayedCursor = function() {};
-    iText.renderCursorOrSelection = function() {};
-    assert.equal(iText.isEditing, false, 'iText not editing');
-    iText.canvas = canvas;
-    canvas._activeObject = null;
-    iText.selected = true;
-    iText.__lastSelected = true;
-    iText.mouseUpHandler({ e: {} });
-    assert.equal(iText.isEditing, true, 'iText entered editing');
-    iText.exitEditing();
-  });
-  QUnit.test('_mouseUpHandler on a selected object does enter edit if there is an activeObject', function(assert) {
-    var iText = new fabric.IText('test');
-    iText.initDelayedCursor = function() {};
-    iText.renderCursorOrSelection = function() {};
-    assert.equal(iText.isEditing, false, 'iText not editing');
-    iText.canvas = canvas;
-    canvas._activeObject = new fabric.IText('test2');
-    iText.selected = true;
-    iText.__lastSelected = true;
-    iText.mouseUpHandler({ e: {} });
-    assert.equal(iText.isEditing, false, 'iText did not enter editing');
-    iText.exitEditing();
-  });
-  QUnit.test('_mouseUpHandler on a selected text in a group DOES NOT enter edit', function(assert) {
-    var iText = new fabric.IText('test');
-    iText.initDelayedCursor = function() {};
-    iText.renderCursorOrSelection = function() {};
-    assert.equal(iText.isEditing, false, 'iText not editing');
-    iText.canvas = canvas;
-    iText.selected = true;
-    iText.__lastSelected = true;
-    iText.group = true;
-    iText.mouseUpHandler({ e: {} });
-    assert.equal(iText.isEditing, false, 'iText did not entered editing');
-    iText.exitEditing();
-  });
-  QUnit.test('_mouseUpHandler on a corner of selected text DOES NOT enter edit', function(assert) {
-    var iText = new fabric.IText('test');
-    iText.initDelayedCursor = function() {};
-    iText.renderCursorOrSelection = function() {};
-    assert.equal(iText.isEditing, false, 'iText not editing');
-    iText.canvas = canvas;
-    iText.selected = true;
-    iText.__lastSelected = true;
-    iText.__corner = 'mt';
-    iText.mouseUpHandler({ e: {} });
-    assert.equal(iText.isEditing, false, 'iText did not entered editing');
-    iText.exitEditing();
-  });
-  QUnit.test('click on editing itext make selection:changed fire', function(assert) {
-    var done = assert.async();
-    var eventData = {
-      which: 1,
-      target: canvas.upperCanvasEl,
-      clientX: 30,
-      clientY: 10
-    };
-    var count = 0;
-    var countCanvas = 0;
-    var iText = new fabric.IText('test test');
-    canvas.on('text:selection:changed', function() {
-      countCanvas++;
->>>>>>> 557b44c9
-    });
-
-
+    });
+    QUnit.test('doubleClickHandler', function(assert) {
+      var iText = new fabric.IText('test need some word\nsecond line');
+      iText.canvas = canvas;
+      var eventData = {
+        which: 1,
+        target: canvas.upperCanvasEl,
+        clientX: 40,
+        clientY: 10
+      };
+      iText.doubleClickHandler({
+        e: eventData
+      });
+      assert.equal(iText.selectionStart, 0, 'dblClcik selection start is');
+      assert.equal(iText.selectionEnd, 4, 'dblClcik selection end is');
+      var eventData = {
+        which: 1,
+        target: canvas.upperCanvasEl,
+        clientX: 40,
+        clientY: 60
+      };
+      iText.doubleClickHandler({
+        e: eventData
+      });
+      assert.equal(iText.selectionStart, 19, 'second dblClcik selection start is');
+      assert.equal(iText.selectionEnd, 26, 'second dblClcik selection end is');
+    });
+    QUnit.test('tripleClickHandler', function(assert) {
+      var iText = new fabric.IText('test need some word\nsecond line');
+      iText.canvas = canvas;
+      var eventData = {
+        which: 1,
+        target: canvas.upperCanvasEl,
+        clientX: 40,
+        clientY: 10
+      };
+      iText.tripleClickHandler({
+        e: eventData
+      });
+      assert.equal(iText.selectionStart, 0, 'tripleClick selection start is');
+      assert.equal(iText.selectionEnd, 19, 'tripleClick selection end is');
+      var eventData = {
+        which: 1,
+        target: canvas.upperCanvasEl,
+        clientX: 40,
+        clientY: 60
+      };
+      iText.tripleClickHandler({
+        e: eventData
+      });
+      assert.equal(iText.selectionStart, 20, 'second tripleClick selection start is');
+      assert.equal(iText.selectionEnd, 31, 'second tripleClick selection end is');
+    });
     QUnit.test('_getNewSelectionStartFromOffset end of line', function(assert) {
       var iText = new fabric.IText('test need some word\nsecond line');
       var index = 10;
