(function() {


  var EMPTY_JSON = '{"version":"' + fabric.version + '","objects":[]}';

  // var emptyImageCanvasData = "data:image/png;base64,iVBORw0KGgoAAAANSUhEUgAAAfQAAAH0CAYAAADL1t+KAAAH7ElEQVR4nO3VMQ0AMAzAsPInvYHoMS2yEeTLHADge/M6AADYM3QACDB0AAgwdAAIMHQACDB0AAgwdAAIMHQACDB0AAgwdAAIMHQACDB0AAgwdAAIMHQACDB0AAgwdAAIMHQACDB0AAgwdAAIMHQACDB0AAgwdAAIMHQACDB0AAgwdAAIMHQACDB0AAgwdAAIMHQACDB0AAgwdAAIMHQACDB0AAgwdAAIMHQACDB0AAgwdAAIMHQACDB0AAgwdAAIMHQACDB0AAgwdAAIMHQACDB0AAgwdAAIMHQACDB0AAgwdAAIMHQACDB0AAgwdAAIMHQACDB0AAgwdAAIMHQACDB0AAgwdAAIMHQACDB0AAgwdAAIMHQACDB0AAgwdAAIMHQACDB0AAgwdAAIMHQACDB0AAgwdAAIMHQACDB0AAgwdAAIMHQACDB0AAgwdAAIMHQACDB0AAgwdAAIMHQACDB0AAgwdAAIMHQACDB0AAgwdAAIMHQACDB0AAgwdAAIMHQACDB0AAgwdAAIMHQACDB0AAgwdAAIMHQACDB0AAgwdAAIMHQACDB0AAgwdAAIMHQACDB0AAgwdAAIMHQACDB0AAgwdAAIMHQACDB0AAgwdAAIMHQACDB0AAgwdAAIMHQACDB0AAgwdAAIMHQACDB0AAgwdAAIMHQACDB0AAgwdAAIMHQACDB0AAgwdAAIMHQACDB0AAgwdAAIMHQACDB0AAgwdAAIMHQACDB0AAgwdAAIMHQACDB0AAgwdAAIMHQACDB0AAgwdAAIMHQACDB0AAgwdAAIMHQACDB0AAgwdAAIMHQACDB0AAgwdAAIMHQACDB0AAgwdAAIMHQACDB0AAgwdAAIMHQACDB0AAgwdAAIMHQACDB0AAgwdAAIMHQACDB0AAgwdAAIMHQACDB0AAgwdAAIMHQACDB0AAgwdAAIMHQACDB0AAgwdAAIMHQACDB0AAgwdAAIMHQACDB0AAgwdAAIMHQACDB0AAgwdAAIMHQACDB0AAgwdAAIMHQACDB0AAgwdAAIMHQACDB0AAgwdAAIMHQACDB0AAgwdAAIMHQACDB0AAgwdAAIMHQACDB0AAgwdAAIMHQACDB0AAgwdAAIMHQACDB0AAgwdAAIMHQACDB0AAgwdAAIMHQACDB0AAgwdAAIMHQACDB0AAgwdAAIMHQACDB0AAgwdAAIMHQACDB0AAgwdAAIMHQACDB0AAgwdAAIMHQACDB0AAgwdAAIMHQACDB0AAgwdAAIMHQACDB0AAgwdAAIMHQACDB0AAgwdAAIMHQACDB0AAgwdAAIMHQACDB0AAgwdAAIMHQACDB0AAgwdAAIMHQACDB0AAgwdAAIMHQACDB0AAgwdAAIMHQACDB0AAgwdAAIMHQACDB0AAgwdAAIMHQACDB0AAgwdAAIMHQACDB0AAgwdAAIMHQACDB0AAgwdAAIMHQACDB0AAgwdAAIMHQACDB0AAgwdAAIMHQACDB0AAgwdAAIMHQACDB0AAgwdAAIMHQACDB0AAgwdAAIMHQACDB0AAgwdAAIMHQACDB0AAgwdAAIMHQACDB0AAgwdAAIMHQACDB0AAgwdAAIMHQACDB0AAgwdAAIMHQACDB0AAgwdAAIMHQACDB0AAgwdAAIMHQACDB0AAgwdAAIMHQACDB0AAgwdAAIMHQACDB0AAgwdAAIMHQACDB0AAgwdAAIMHQACDB0AAgwdAAIMHQACDB0AAgwdAAIMHQACDB0AAgwdAAIMHQACDB0AAgwdAAIMHQACDB0AAgwdAAIMHQACDB0AAgwdAAIMHQACDB0AAgwdAAIMHQACDB0AAgwdAAIMHQACDB0AAgwdAAIMHQACDB0AAgwdAAIMHQACDB0AAgwdAAIMHQACDB0AAgwdAAIMHQACDB0AAgwdAAIMHQACDB0AAgwdAAIMHQACDB0AAgwdAAIMHQACDB0AAgwdAAIMHQACDB0AAgwdAAIMHQACDB0AAgwdAAIMHQACDB0AAgwdAAIMHQACDB0AAgwdAAIMHQACDB0AAgwdAAIMHQACDB0AAgwdAAIMHQACDB0AAgwdAAIMHQACDB0AAgwdAAIMHQACDB0AAgwdAAIMHQACDB0AAgwdAAIMHQACDB0AAgwdAAIMHQACDB0AAgwdAAIMHQACDB0AAgwdAAIMHQACDB0AAgwdAAIMHQACDB0AAgwdAAIMHQACDB0AAgwdAAIMHQACDB0AAgwdAAIMHQACDB0AAgwdAAIMHQACDB0AAgwdAAIMHQACDB0AAgwdAAIMHQACDB0AAgwdAAIMHQACDB0AAgwdAAIMHQACDB0AAgwdAAIMHQACDB0AAgwdAAIMHQACDB0AAgwdAAIMHQACDB0AAgwdAAIMHQACDB0AAgwdAAIMHQACDB0AAgwdAAIMHQACDB0AAgwdAAIMHQACDB0AAgwdAAIMHQACDB0AAgwdAAIMHQACDB0AAgwdAAIMHQACDB0AAgwdAAIMHQACDB0AAgwdAAIMHQACDB0AAgwdAAIMHQACDB0AAgwdAAIMHQACDB0AAgwdAAIMHQACDB0AAgwdAAIMHQACDB0AAgwdAAIMHQACDB0AAgwdAAIMHQACDB0AAgwdAAIMHQACDB0AAgwdAAIMHQACDB0AAgwdAAIMHQACDB0AAgwdAAIMHQACDB0AAgwdAAIMHQACDB0AAgwdAAIuMjH4b7osLFBAAAAAElFTkSuQmCC";

  var PATH_JSON = '{"version":"' + fabric.version + '","objects": [{"version":"' + fabric.version + '","type": "path", "originX": "left", "originY": "top", "left": 268, "top": 266, "width": 51, "height": 49,' +
                  ' "fill": "rgb(0,0,0)", "stroke": null, "strokeWidth": 1, "scaleX": 1, "scaleY": 1, ' +
                  '"angle": 0, "flipX": false, "flipY": false, "opacity": 1, "path": [["M", 18.511, 13.99],' +
                  ' ["c", 0, 0, -2.269, -4.487, -12.643, 4.411], ["c", 0, 0, 4.824, -14.161, 19.222, -9.059],' +
                  ' ["l", 0.379, -2.1], ["c", -0.759, -0.405, -1.375, -1.139, -1.645, -2.117], ["c", -0.531, ' +
                  '-1.864, 0.371, -3.854, 1.999, -4.453], ["c", 0.312, -0.118, 0.633, -0.169, 0.953, -0.169], ' +
                  '["c", 1.299, 0, 2.514, 0.953, 2.936, 2.455], ["c", 0.522, 1.864, -0.372, 3.854, -1.999, ' +
                  '4.453], ["c", -0.229, 0.084, -0.464, 0.127, -0.692, 0.152], ["l", -0.379, 2.37], ["c", ' +
                  '1.146, 0.625, 2.024, 1.569, 2.674, 2.758], ["c", 3.213, 2.514, 8.561, 4.184, 11.774, -8.232],' +
                  ' ["c", 0, 0, 0.86, 16.059, -12.424, 14.533], ["c", 0.008, 2.859, 0.615, 5.364, -0.076, 8.224],' +
                  ' ["c", 8.679, 3.146, 15.376, 14.389, 17.897, 18.168], ["l", 2.497, -2.151], ["l", 1.206, 1.839],' +
                  ' ["l", -3.889, 3.458], ["C", 46.286, 48.503, 31.036, 32.225, 22.72, 35.81], ["c", -1.307, 2.851,' +
                  ' -3.56, 6.891, -7.481, 8.848], ["c", -4.689, 2.336, -9.084, -0.802, -11.277, -2.868], ["l",' +
                  ' -1.948, 3.104], ["l", -1.628, -1.333], ["l", 3.138, -4.689], ["c", 0.025, 0, 9, 1.932, 9, 1.932], ' +
                  '["c", 0.877, -9.979, 2.893, -12.905, 4.942, -15.621], ["C", 17.878, 21.775, 18.713, 17.397, 18.511, ' +
                  '13.99], ["z", null]]}], "background": "#ff5555","overlay": "rgba(0,0,0,0.2)"}';

  var PATH_WITHOUT_DEFAULTS_JSON = '{"version":"' + fabric.version + '","objects": [{"version":"' + fabric.version + '","type": "path", "left": 268, "top": 266, "width": 51, "height": 49, "path": [["M", 18.511, 13.99],' +
                  ' ["c", 0, 0, -2.269, -4.487, -12.643, 4.411], ["c", 0, 0, 4.824, -14.161, 19.222, -9.059],' +
                  ' ["l", 0.379, -2.1], ["c", -0.759, -0.405, -1.375, -1.139, -1.645, -2.117], ["c", -0.531, ' +
                  '-1.864, 0.371, -3.854, 1.999, -4.453], ["c", 0.312, -0.118, 0.633, -0.169, 0.953, -0.169], ' +
                  '["c", 1.299, 0, 2.514, 0.953, 2.936, 2.455], ["c", 0.522, 1.864, -0.372, 3.854, -1.999, ' +
                  '4.453], ["c", -0.229, 0.084, -0.464, 0.127, -0.692, 0.152], ["l", -0.379, 2.37], ["c", ' +
                  '1.146, 0.625, 2.024, 1.569, 2.674, 2.758], ["c", 3.213, 2.514, 8.561, 4.184, 11.774, -8.232],' +
                  ' ["c", 0, 0, 0.86, 16.059, -12.424, 14.533], ["c", 0.008, 2.859, 0.615, 5.364, -0.076, 8.224],' +
                  ' ["c", 8.679, 3.146, 15.376, 14.389, 17.897, 18.168], ["l", 2.497, -2.151], ["l", 1.206, 1.839],' +
                  ' ["l", -3.889, 3.458], ["C", 46.286, 48.503, 31.036, 32.225, 22.72, 35.81], ["c", -1.307, 2.851,' +
                  ' -3.56, 6.891, -7.481, 8.848], ["c", -4.689, 2.336, -9.084, -0.802, -11.277, -2.868], ["l",' +
                  ' -1.948, 3.104], ["l", -1.628, -1.333], ["l", 3.138, -4.689], ["c", 0.025, 0, 9, 1.932, 9, 1.932], ' +
                  '["c", 0.877, -9.979, 2.893, -12.905, 4.942, -15.621], ["C", 17.878, 21.775, 18.713, 17.397, 18.511, ' +
                  '13.99], ["z", null]]}], "background": "#ff5555","overlay": "rgba(0,0,0,0.2)"}';

  var PATH_OBJ_JSON = '{"version":"' + fabric.version + '","type": "path", "originX": "left", "originY": "top", "left": 268, "top": 266, "width": 51, "height": 49,' +
                      ' "fill": "rgb(0,0,0)", "stroke": null, "strokeWidth": 1, "scaleX": 1, "scaleY": 1, ' +
                      '"angle": 0, "flipX": false, "flipY": false, "opacity": 1, "path": [["M", 18.511, 13.99],' +
                      ' ["c", 0, 0, -2.269, -4.487, -12.643, 4.411], ["c", 0, 0, 4.824, -14.161, 19.222, -9.059],' +
                      ' ["l", 0.379, -2.1], ["c", -0.759, -0.405, -1.375, -1.139, -1.645, -2.117], ["c", -0.531, ' +
                      '-1.864, 0.371, -3.854, 1.999, -4.453], ["c", 0.312, -0.118, 0.633, -0.169, 0.953, -0.169], ' +
                      '["c", 1.299, 0, 2.514, 0.953, 2.936, 2.455], ["c", 0.522, 1.864, -0.372, 3.854, -1.999, ' +
                      '4.453], ["c", -0.229, 0.084, -0.464, 0.127, -0.692, 0.152], ["l", -0.379, 2.37], ["c", ' +
                      '1.146, 0.625, 2.024, 1.569, 2.674, 2.758], ["c", 3.213, 2.514, 8.561, 4.184, 11.774, -8.232],' +
                      ' ["c", 0, 0, 0.86, 16.059, -12.424, 14.533], ["c", 0.008, 2.859, 0.615, 5.364, -0.076, 8.224],' +
                      ' ["c", 8.679, 3.146, 15.376, 14.389, 17.897, 18.168], ["l", 2.497, -2.151], ["l", 1.206, 1.839],' +
                      ' ["l", -3.889, 3.458], ["C", 46.286, 48.503, 31.036, 32.225, 22.72, 35.81], ["c", -1.307, 2.851,' +
                      ' -3.56, 6.891, -7.481, 8.848], ["c", -4.689, 2.336, -9.084, -0.802, -11.277, -2.868], ["l",' +
                      ' -1.948, 3.104], ["l", -1.628, -1.333], ["l", 3.138, -4.689], ["c", 0.025, 0, 9, 1.932, 9, 1.932], ' +
                      '["c", 0.877, -9.979, 2.893, -12.905, 4.942, -15.621], ["C", 17.878, 21.775, 18.713, 17.397, 18.511, ' +
                      '13.99], ["z", null]]}';

  var PATH_DATALESS_JSON = '{"version":"' + fabric.version + '","objects":[{"type":"Path","version":"' + fabric.version + '","originX":"left","originY":"top","left":99.5,"top":99.5,"width":200,"height":200,"fill":"rgb(0,0,0)",' +
                           '"stroke":null,"strokeWidth":1,"strokeDashArray":null,"strokeLineCap":"butt","strokeDashOffset":0,"strokeLineJoin":"miter","strokeUniform":false,"strokeMiterLimit":4,' +
                           '"scaleX":1,"scaleY":1,"angle":0,"flipX":false,"flipY":false,"opacity":1,' +
                           '"shadow":null,"visible":true,"backgroundColor":"","fillRule":"nonzero","paintFirst":"fill","globalCompositeOperation":"source-over","skewX":0,"skewY":0,"sourcePath":"http://example.com/"}]}';

  var RECT_JSON = '{"version":"' + fabric.version + '","objects":[{"type":"Rect","version":"' + fabric.version + '","originX":"left","originY":"top","left":0,"top":0,"width":10,"height":10,"fill":"rgb(0,0,0)",' +
                  '"stroke":null,"strokeWidth":1,"strokeDashArray":null,"strokeLineCap":"butt","strokeDashOffset":0,"strokeLineJoin":"miter","strokeUniform":false,"strokeMiterLimit":4,"scaleX":1,"scaleY":1,"angle":0,"flipX":false,"flipY":false,"opacity":1,' +
                  '"shadow":null,' +
                  '"visible":true,"backgroundColor":"","fillRule":"nonzero","paintFirst":"fill","globalCompositeOperation":"source-over","skewX":0,"skewY":0,"rx":0,"ry":0}],"background":"#ff5555","overlay":"rgba(0,0,0,0.2)"}';

  function _createImageElement() {
    return fabric.getFabricDocument().createElement('img');
  }

  function getAbsolutePath(path) {
    var isAbsolute = /^https?:/.test(path);
    if (isAbsolute) { return path; };
    var imgEl = _createImageElement();
    imgEl.src = path;
    var src = imgEl.src;
    imgEl = null;
    return src;
  }

  var IMG_SRC = isNode() ? ('file://' + __dirname + '/../fixtures/test_image.gif') : getAbsolutePath('../fixtures/test_image.gif');

  let canvas, upperCanvasEl, lowerCanvasEl;

  function makeRect(options = {}) {
    var defaultOptions = { width: 10, height: 10 };
    return new fabric.Rect({ ...defaultOptions, ...options });
  }

  function makeTriangle(options = {}) {
    var defaultOptions = { width: 30, height: 30 };
    return new fabric.Triangle({ ...defaultOptions, ...options });
  }

  QUnit.module('fabric.Canvas', {
    beforeEach: function () {
      canvas = new fabric.Canvas(null, { enableRetinaScaling: false, width: 600, height: 600 });
      upperCanvasEl = canvas.upperCanvasEl;
      lowerCanvasEl = canvas.lowerCanvasEl;
    },
    afterEach: function () {
      fabric.config.restoreDefaults();
      return canvas.dispose();
    }
  });

  QUnit.test('prevent multiple canvas initialization', function (assert) {
    var canvas = new fabric.Canvas();
    assert.ok(canvas.lowerCanvasEl);
    assert.throws(() => new fabric.Canvas(canvas.lowerCanvasEl));
  });

  QUnit.test('initialization with element exisiting in the dom', function (assert) {
    const doc = fabric.getFabricDocument();
    const wrapper = doc.createElement('div');
    const canvasEl = doc.createElement('canvas');
    wrapper.appendChild(canvasEl);
    doc.body.appendChild(wrapper);
    const canvas = new fabric.Canvas(canvasEl);
    assert.equal(wrapper.firstChild, canvas.elements.container, 'replaced canvas el in dom');
    assert.equal(canvas.elements.container.firstChild, canvas.elements.lower.el, 'appended canvas el to container');
    assert.equal(canvas.elements.container.lastChild, canvas.elements.upper.el, 'appended upper canvas el to container');
  });


  QUnit.test('initialProperties', function(assert) {
    assert.ok('backgroundColor' in canvas);
    assert.equal(canvas.includeDefaultValues, true);
  });

  QUnit.test('getObjects', function(assert) {
    assert.ok(typeof canvas.getObjects === 'function', 'should respond to `getObjects` method');
    assert.deepEqual([], canvas.getObjects(), 'should return empty array for `getObjects` when empty');
    assert.equal(canvas.getObjects().length, 0, 'should have a 0 length when empty');
  });

  QUnit.test('getElement', function(assert) {
    assert.ok(typeof canvas.getElement === 'function', 'should respond to `getElement` method');
    assert.equal(canvas.getElement(), lowerCanvasEl, 'should return a proper element');
  });

  QUnit.test('item', function(assert) {
    var rect = makeRect();

    assert.ok(typeof canvas.item === 'function', 'should respond to item');
    canvas.add(rect);
    assert.equal(canvas.item(0), rect, 'should return proper item');
  });

  QUnit.test('preserveObjectStacking', function(assert) {
    assert.ok(typeof canvas.preserveObjectStacking === 'boolean');
    assert.ok(!canvas.preserveObjectStacking, 'default is false');
  });

  QUnit.test('uniformScaling', function(assert) {
    assert.ok(typeof canvas.uniformScaling === 'boolean');
    assert.ok(canvas.uniformScaling, 'default is true');
  });

  QUnit.test('uniScaleKey', function(assert) {
    assert.ok(typeof canvas.uniScaleKey === 'string');
    assert.equal(canvas.uniScaleKey, 'shiftKey', 'default is shift');
  });

  QUnit.test('centeredScaling', function(assert) {
    assert.ok(typeof canvas.centeredScaling === 'boolean');
    assert.ok(!canvas.centeredScaling, 'default is false');
  });

  QUnit.test('centeredRotation', function(assert) {
    assert.ok(typeof canvas.centeredRotation === 'boolean');
    assert.ok(!canvas.centeredRotation, 'default is false');
  });

  QUnit.test('centeredKey', function(assert) {
    assert.ok(typeof canvas.centeredKey === 'string');
    assert.equal(canvas.centeredKey, 'altKey', 'default is alt');
  });

  QUnit.test('altActionKey', function(assert) {
    assert.ok(typeof canvas.altActionKey === 'string');
    assert.equal(canvas.altActionKey, 'shiftKey', 'default is shift');
  });

  QUnit.test('selection', function(assert) {
    assert.ok(typeof canvas.selection === 'boolean');
    assert.ok(canvas.selection, 'default is true');
  });

  QUnit.test('init', function(assert) {
    assert.equal(canvas.lowerCanvasEl.getAttribute('data-fabric'), 'main', 'el should be marked by canvas init');
    assert.equal(canvas.upperCanvasEl.getAttribute('data-fabric'), 'top', 'el should be marked by canvas init');
    assert.equal(canvas.wrapperEl.getAttribute('data-fabric'), 'wrapper', 'el should be marked by canvas init');
  });

  QUnit.test('renderTop', function(assert) {
    assert.ok(typeof canvas.renderTop === 'function');
  });

  QUnit.test('_chooseObjectsToRender', function(assert) {
    assert.ok(typeof canvas._chooseObjectsToRender === 'function');
    var rect = makeRect(), rect2 = makeRect(), rect3 = makeRect();
    canvas.add(rect);
    canvas.add(rect2);
    canvas.add(rect3);
    var objs = canvas._chooseObjectsToRender();
    assert.equal(objs[0], rect);
    assert.equal(objs[1], rect2);
    assert.equal(objs[2], rect3);
    canvas.setActiveObject(rect);
    objs = canvas._chooseObjectsToRender();
    assert.equal(objs[0], rect2);
    assert.equal(objs[1], rect3);
    assert.equal(objs[2], rect);
    canvas.setActiveObject(rect2);
    canvas.preserveObjectStacking = true;
    objs = canvas._chooseObjectsToRender();
    assert.equal(objs[0], rect);
    assert.equal(objs[1], rect2);
    assert.equal(objs[2], rect3);
  });

  QUnit.test('calcOffset', function(assert) {
    assert.ok(typeof canvas.calcOffset === 'function', 'should respond to `calcOffset`');
    assert.deepEqual(canvas.calcOffset(), { left: 0, top: 0 }, 'should retrun offset');
  });

  QUnit.test('add', function(assert) {
    var rect1 = makeRect(),
        rect2 = makeRect(),
        rect3 = makeRect(),
        rect4 = makeRect();

    assert.ok(typeof canvas.add === 'function');
    assert.equal(canvas.add(rect1), 1, 'should return the new length of objects array');
    assert.strictEqual(canvas.item(0), rect1);

    canvas.add(rect2, rect3, rect4);
    assert.equal(canvas.getObjects().length, 4, 'should support multiple arguments');

    assert.strictEqual(canvas.item(1), rect2);
    assert.strictEqual(canvas.item(2), rect3);
    assert.strictEqual(canvas.item(3), rect4);
  });

  QUnit.test('insertAt', function(assert) {
    var rect1 = makeRect(),
        rect2 = makeRect();

    canvas.add(rect1, rect2);

    assert.ok(typeof canvas.insertAt === 'function', 'should respond to `insertAt` method');

    var rect = makeRect();
    canvas.insertAt(1, rect);
    assert.strictEqual(canvas.item(1), rect);
    canvas.insertAt(2, rect);
    assert.strictEqual(canvas.item(2), rect);
  });

  QUnit.test('remove', function(assert) {
    var rect1 = makeRect(),
        rect2 = makeRect(),
        rect3 = makeRect(),
        rect4 = makeRect();

    canvas.add(rect1, rect2, rect3, rect4);

    assert.ok(typeof canvas.remove === 'function');
    assert.equal(canvas.remove(rect1)[0], rect1, 'should return the number of objects removed');
    assert.strictEqual(canvas.item(0), rect2, 'should be second object');

    canvas.remove(rect2, rect3);
    assert.strictEqual(canvas.item(0), rect4);

    canvas.remove(rect4);
    assert.equal(canvas.isEmpty(), true, 'canvas should be empty');
  });

  QUnit.test('remove actual hovered target', function(assert) {
    var rect1 = makeRect();
    canvas.add(rect1);
    canvas._hoveredTarget = rect1;
    canvas.remove(rect1);
    assert.equal(canvas._hoveredTarget, null, 'reference to hovered target should be removed');
  });

  QUnit.test('before:selection:cleared', function(assert) {
    var isFired = false;
    canvas.on('before:selection:cleared', function( ) { isFired = true; });

    canvas.add(new fabric.Rect());
    canvas.remove(canvas.item(0));

    assert.equal(isFired, false, 'removing inactive object shouldnt fire "before:selection:cleared"');

    canvas.add(new fabric.Rect());
    canvas.setActiveObject(canvas.item(0));
    canvas.remove(canvas.item(0));

    assert.equal(isFired, true, 'removing active object should fire "before:selection:cleared"');
  });

  QUnit.test('before:selection:cleared gets target the active object', function(assert) {
    var deselected;
    canvas.on('before:selection:cleared', function(options) {
      deselected = options.deselected;
    });
    var rect = new fabric.Rect();
    canvas.add(rect);
    canvas.setActiveObject(rect);
    canvas.discardActiveObject();
    assert.equal(deselected.length, 1, 'options.deselected was the removed object');
    assert.equal(deselected[0], rect, 'options.deselected was the removed object');
    var rect1 = new fabric.Rect();
    var rect2 = new fabric.Rect();
    canvas.add(rect1, rect2);
    var activeSelection = canvas.getActiveSelection();
    activeSelection.add(rect1, rect2);
    canvas.setActiveObject(activeSelection);
    canvas.discardActiveObject();
    assert.equal(deselected.length, 1, 'options.deselected was the removed object');
    assert.equal(deselected[0], activeSelection, 'removing an activeSelection pass that as a target');
  });

  QUnit.test('selection:cleared', function(assert) {
    var isFired = false;
    canvas.on('selection:cleared', function( ) { isFired = true; });

    canvas.add(new fabric.Rect());
    canvas.remove(canvas.item(0));

    assert.equal(isFired, false, 'removing inactive object shouldnt fire "selection:cleared"');

    canvas.add(new fabric.Rect());
    canvas.setActiveObject(canvas.item(0));
    canvas.remove(canvas.item(0));

    assert.equal(isFired, true, 'removing active object should fire "selection:cleared"');
    canvas.off('selection:cleared');
  });

  function initActiveSelection(canvas, activeObject, target, multiSelectionStacking) {
    const activeSelection = canvas.getActiveSelection();
    activeSelection.multiSelectionStacking = multiSelectionStacking;
    canvas.setActiveObject(activeObject);
    canvas.handleMultiSelection({ clientX: 0, clientY: 0, [canvas.selectionKey]: true }, target);
  }

  function updateActiveSelection(canvas, existing, target, multiSelectionStacking) {
    const activeSelection = canvas.getActiveSelection();
    activeSelection.multiSelectionStacking = multiSelectionStacking;
    activeSelection.add(...existing);
    canvas.setActiveObject(activeSelection);
    canvas.handleMultiSelection({ clientX: 1, clientY: 1, [canvas.selectionKey]: true, target: canvas.upperCanvasEl }, target);
  }

  QUnit.test('create active selection fires selection:created', function(assert) {
    var isFired = false;
    var rect1 = new fabric.Rect();
    var rect2 = new fabric.Rect();
    canvas.add(rect1, rect2);
    canvas.on('selection:created', function( ) { isFired = true; });
    initActiveSelection(canvas, rect1, rect2, 'selection-order');
    assert.equal(canvas._hoveredTarget, canvas.getActiveObject(), 'the created selection is also hovered');
    assert.equal(isFired, true, 'selection:created fired');
    canvas.off('selection:created');
    canvas.clear();
  });

  QUnit.test('create active selection fires selected on new object', function(assert) {
    var isFired = false;
    var rect1 = new fabric.Rect();
    var rect2 = new fabric.Rect();
    canvas.add(rect1, rect2);
    rect2.on('selected', function( ) { isFired = true; });
    initActiveSelection(canvas, rect1, rect2, 'selection-order');
    const activeSelection = canvas.getActiveObjects();
    assert.equal(isFired, true, 'selected fired on rect2');
    assert.equal(activeSelection[0], rect1, 'first rec1');
    assert.equal(activeSelection[1], rect2, 'then rect2');
    canvas.clear();
  });

  QUnit.test('start multiselection: default', function(assert) {
    var rect1 = new fabric.Rect();
    var rect2 = new fabric.Rect();
    canvas.add(rect1, rect2);
    initActiveSelection(canvas, rect2, rect1, 'selection-order');
    const activeSelection = canvas.getActiveObjects();
    assert.equal(activeSelection[0], rect2, 'first rect2');
    assert.equal(activeSelection[1], rect1, 'then rect1');
  });

  QUnit.test('start multiselection: canvas-stacking', function (assert) {
    var rect1 = new fabric.Rect();
    var rect2 = new fabric.Rect();
    canvas.add(rect1, rect2);
    initActiveSelection(canvas, rect2, rect1, 'canvas-stacking');
    const activeSelection = canvas.getActiveObjects();
    assert.equal(activeSelection[0], rect1, 'first rect1');
    assert.equal(activeSelection[1], rect2, 'then rect2');
  });

  QUnit.test('update active selection selection:updated', function(assert) {
    var isFired = false;
    var rect1 = new fabric.Rect();
    var rect2 = new fabric.Rect();
    var rect3 = new fabric.Rect();
    canvas.add(rect1, rect2, rect3);
    canvas.on('selection:updated', function( ) { isFired = true; });
    updateActiveSelection(canvas, [rect1, rect2], rect3, 'selection-order');
    assert.equal(isFired, true, 'selection:updated fired');
    assert.equal(canvas._hoveredTarget, canvas.getActiveObject(), 'hovered target is updated');
  });

  QUnit.test('update active selection fires deselected on an object', function(assert) {
    var isFired = false;
    var rect1 = new fabric.Rect({ width: 10, height: 10 });
    var rect2 = new fabric.Rect({ width: 10, height: 10 });
    canvas.add(rect1, rect2);
    rect2.on('deselected', function( ) { isFired = true; });
    updateActiveSelection(canvas, [rect1, rect2], rect2, 'selection-order');
    assert.equal(isFired, true, 'deselected on rect2 fired');
  });

  QUnit.test('update active selection fires selected on an object', function(assert) {
    var isFired = false;
    var rect1 = new fabric.Rect();
    var rect2 = new fabric.Rect();
    var rect3 = new fabric.Rect();
    canvas.add(rect1, rect2, rect3);
    rect3.on('selected', function( ) { isFired = true; });
    updateActiveSelection(canvas, [rect1, rect2], rect3, 'selection-order');
    assert.equal(isFired, true, 'selected on rect3 fired');
  });

  QUnit.test('continuing multiselection respects order of objects', function (assert) {
    const rect1 = new fabric.Rect();
    const rect2 = new fabric.Rect();
    const rect3 = new fabric.Rect();
    canvas.add(rect1, rect2, rect3);
    function assertObjectsInOrder(init, added) {
      updateActiveSelection(canvas, init, added, 'canvas-stacking');
      assert.deepEqual(canvas.getActiveObjects(), [rect1, rect2, rect3], 'updated selection while preserving canvas stacking order');
      canvas.discardActiveObject();
      updateActiveSelection(canvas, init, added, 'selection-order');
      assert.deepEqual(canvas.getActiveObjects(), [...init, added], 'updated selection while preserving click order');
      canvas.discardActiveObject();
    }
    function assertObjectsInOrderOnCanvas(init, added) {
      assert.deepEqual(canvas.getObjects(), [rect1, rect2, rect3]);
      assertObjectsInOrder(init, added);
      assert.deepEqual(canvas.getObjects(), [rect1, rect2, rect3]);
    }
    assertObjectsInOrderOnCanvas([rect1, rect2], rect3);
    assertObjectsInOrderOnCanvas([rect1, rect3], rect2);
    assertObjectsInOrderOnCanvas([rect2, rect3], rect1);
    canvas.remove(rect2, rect3);
    const group = new fabric.Group([rect2, rect3], { subTargetCheck: true, interactive: true });
    canvas.add(group);
    function assertNestedObjectsInOrder(init, added) {
      assert.deepEqual(canvas.getObjects(), [rect1, group]);
      assert.deepEqual(group.getObjects(), [rect2, rect3]);
      assertObjectsInOrder(init, added);
      assert.deepEqual(canvas.getObjects(), [rect1, group]);
      assert.deepEqual(group.getObjects(), [rect2, rect3]);
    }
    assertNestedObjectsInOrder([rect1, rect2], rect3);
    assertNestedObjectsInOrder([rect1, rect3], rect2);
    assertNestedObjectsInOrder([rect2, rect3], rect1);
    canvas.remove(rect1);
    group.insertAt(0, rect1);
    group.remove(rect3);
    canvas.add(rect3);
    function assertNestedObjectsInOrder2(init, added) {
      assert.deepEqual(canvas.getObjects(), [group, rect3]);
      assert.deepEqual(group.getObjects(), [rect1, rect2]);
      assertObjectsInOrder(init, added);
      assert.deepEqual(canvas.getObjects(), [group, rect3]);
      assert.deepEqual(group.getObjects(), [rect1, rect2]);
    }
    assertNestedObjectsInOrder2([rect1, rect2], rect3);
    assertNestedObjectsInOrder2([rect1, rect3], rect2);
    assertNestedObjectsInOrder2([rect2, rect3], rect1);
  });

  QUnit.test('multiselection: toggle', assert => {
    const rect1 = new fabric.Rect();
    const rect2 = new fabric.Rect();
    const rect3 = new fabric.Rect();
    let isFired = false;
    rect2.on('deselected', () => { isFired = true; });
    canvas.add(rect1, rect2, rect3);
    updateActiveSelection(canvas, [rect1, rect2, rect3], rect2, 'selection-order');
    assert.deepEqual(canvas.getActiveObjects(), [rect1, rect3], 'rect2 was deselected');
    assert.ok(isFired, 'fired deselected');
  });

  QUnit.test('multiselection: clicking nested target of active selection toggles nested target', assert => {
    const rect1 = new fabric.Rect({ width: 10, height: 10 });
    const rect2 = new fabric.Rect({ width: 10, height: 10 });
    const rect3 = new fabric.Rect({ width: 10, height: 10 });
    let isFired = false;
    rect3.on('deselected', () => { isFired = true; });
    canvas.add(rect1, rect2, rect3);
    updateActiveSelection(canvas, [rect1, rect2, rect3], canvas.getActiveSelection(), 'selection-order');
    assert.deepEqual(canvas.getActiveObjects(), [rect1, rect2], 'rect3 was deselected');
    assert.ok(isFired, 'fired deselected');
  });

  QUnit.test('multiselection: clicking active selection does nothing', assert => {
    const rect1 = new fabric.Rect({ left: 10, width: 10, height: 10 });
    const rect2 = new fabric.Rect({ left: -10, width: 5, height: 5 });
    const rect3 = new fabric.Rect({ top: 10, width: 10, height: 10 });
    canvas.add(rect1, rect2, rect3);
    updateActiveSelection(canvas, [rect1, rect2, rect3], canvas.getActiveSelection(), 'selection-order');
    assert.deepEqual(canvas.getActiveObjects(), [rect1, rect2, rect3], 'nothing happened');
    assert.ok(canvas.getActiveSelection() === canvas.getActiveObject(), 'still selected');
  });

  QUnit.test('multiselection: selecting a target behind active selection', assert => {
    const rect1 = new fabric.Rect({ left: 10, width: 10, height: 10 });
    const rect2 = new fabric.Rect({ width: 10, height: 10 });
    const rect3 = new fabric.Rect({ top: 10, width: 10, height: 10 });
    canvas.add(rect1, rect2, rect3);
    initActiveSelection(canvas, rect1, rect3);
    assert.ok(canvas.getActiveSelection() === canvas.getActiveObject(), 'selected');
    assert.deepEqual(canvas.getActiveObjects(), [rect1, rect3], 'created');
    canvas.__onMouseDown({ clientX: 7, clientY: 7, [canvas.selectionKey]: true });
    assert.deepEqual(canvas.getActiveObjects(), [rect1, rect2, rect3], 'added from behind active selection');
    assert.ok(canvas.getActiveSelection() === canvas.getActiveObject(), 'still selected');
  });

  QUnit.test('setActiveObject fires deselected', function(assert) {
    var isFired = false;
    var rect1 = new fabric.Rect();
    var rect2 = new fabric.Rect();
    rect1.on('deselected', function( ) { isFired = true; });

    canvas.setActiveObject(rect1);
    canvas.setActiveObject(rect2);
    assert.equal(isFired, true, 'switching active group fires deselected');
  });

  function setGroupSelector(canvas, { x = 0, y = 0, deltaX = 0, deltaY = 0 } = {}) {
    canvas._groupSelector = {
      x, y, deltaX, deltaY
    };
  }

  QUnit.test('group selected objects fires selected for objects', function(assert) {
    var fired = 0;
    var rect1 = new fabric.Rect({ width: 10, height: 10 });
    var rect2 = new fabric.Rect({ width: 10, height: 10 });
    var rect3 = new fabric.Rect({ width: 10, height: 10 });
    rect1.on('selected', function() { fired++; });
    rect2.on('selected', function() { fired++; });
    rect3.on('selected', function () { fired++; });
    canvas.add(rect1, rect2, rect3);
    setGroupSelector(canvas, {
      x: 1,
      y: 1,
      deltaX: 5,
      deltaY: 5
    });
    canvas.__onMouseUp({ target: canvas.upperCanvasEl });
    assert.equal(fired, 3, 'event fired for each of 3 rects');
  });

  QUnit.test('group selected objects fires selection:created if more than one object is returned', function(assert) {
    var isFired = false;
    var rect1 = new fabric.Rect({ width: 10, height: 10 });
    var rect2 = new fabric.Rect({ width: 10, height: 10 });
    var rect3 = new fabric.Rect({ width: 10, height: 10 });
    canvas.on('selection:created', function () { isFired = true; });
    canvas.add(rect1, rect2, rect3);
    setGroupSelector(canvas, {
      x: 1,
      y: 1,
      deltaX: 5,
      deltaY: 5
    });
    canvas.__onMouseUp({ target: canvas.upperCanvasEl });
    assert.equal(isFired, true, 'selection created fired');
    assert.equal(canvas.getActiveObject().constructor.type, 'ActiveSelection', 'an active selection is created');
    assert.equal(canvas.getActiveObjects()[0], rect1, 'rect1 is first object');
    assert.equal(canvas.getActiveObjects()[1], rect2, 'rect2 is second object');
    assert.equal(canvas.getActiveObjects()[2], rect3, 'rect3 is third object');
    assert.equal(canvas.getActiveObjects().length, 3, 'contains exactly 3 objects');
  });

  QUnit.test('group selected objects fires selection:created if one only object is returned', function(assert) {
    var isFired = false;
    var rect1 = new fabric.Rect({ width: 10, height: 10 });
    canvas.on('selection:created', function() { isFired = true; });
    canvas.add(rect1);
    setGroupSelector(canvas, {
      x: 1,
      y: 1,
      deltaX: 5,
      deltaY: 5
    });
    canvas.__onMouseUp({ target: canvas.upperCanvasEl });
    assert.equal(isFired, true, 'selection:created fired');
    assert.equal(canvas.getActiveObject(), rect1, 'rect1 is set as activeObject');
  });

  QUnit.test('handleSelection collect topmost object if no dragging occurs', function (assert) {
    var rect1 = new fabric.Rect({ width: 10, height: 10, top: 0, left: 0 });
    var rect2 = new fabric.Rect({ width: 10, height: 10, top: 0, left: 0 });
    var rect3 = new fabric.Rect({ width: 10, height: 10, top: 0, left: 0 });
    canvas.add(rect1, rect2, rect3);
    setGroupSelector(canvas, { x: 1, y: 1, deltaX: 0, deltaY: 0 });
    assert.ok(canvas.handleSelection({}), 'selection occurred');
    assert.equal(canvas.getActiveObjects().length, 1, 'a rect that contains all objects collects them all');
    assert.equal(canvas.getActiveObjects()[0], rect3, 'rect3 is collected');
  });

  QUnit.test('handleSelection does not collect objects that have onSelect returning true', function(assert) {
    var rect1 = new fabric.Rect({ width: 10, height: 10, top: 2, left: 2 });
    rect1.onSelect = function() {
      return true;
    };
    var rect2 = new fabric.Rect({ width: 10, height: 10, top: 2, left: 2 });
    canvas.add(rect1, rect2);
    setGroupSelector(canvas, { x: 1, y: 1, deltaX: 20, deltaY: 20 });
    assert.ok(canvas.handleSelection({}), 'selection occurred');
    assert.equal(canvas.getActiveObjects().length, 1, 'objects are in the same position buy only one gets selected');
    assert.equal(canvas.getActiveObjects()[0], rect2, 'contains rect2 but not rect 1');
  });

  QUnit.test('handleSelection does not call onSelect on objects that are not intersected', function(assert) {
    var rect1 = new fabric.Rect({ width: 10, height: 10, top: 0, left: 0 });
    var rect2 = new fabric.Rect({ width: 10, height: 10, top: 0, left: 10 });
    var onSelectRect1CallCount = 0;
    var onSelectRect2CallCount = 0;
    rect1.onSelect = function() {
      onSelectRect1CallCount++;
      return false;
    };
    rect2.onSelect = function() {
      onSelectRect2CallCount++;
      return false;
    };
    canvas.add(rect1, rect2);
    // Intersects none
    setGroupSelector(canvas, { x: 25, y: 25, deltaX: 1, deltaY: 1 });
    assert.ok(canvas.handleSelection({}), 'selection occurred');
    var onSelectCalls = onSelectRect1CallCount + onSelectRect2CallCount;
    assert.equal(onSelectCalls, 0, 'none of the onSelect methods was called');
    // Intersects one
    setGroupSelector(canvas, { x: 0, y: 0, deltaX: 5, deltaY: 5 });
    assert.ok(canvas.handleSelection({}), 'selection occurred');
    assert.equal(canvas.getActiveObject(), rect1, 'rect1 was selected');
    assert.equal(onSelectRect1CallCount, 1, 'rect1 onSelect was called while setting active object');
    assert.equal(onSelectRect2CallCount, 0, 'rect2 onSelect was not called');
    // Intersects both
    setGroupSelector(canvas, { x: 0, y: 0, deltaX: 15, deltaY: 5 });
    assert.ok(canvas.handleSelection({}), 'selection occurred');
    assert.deepEqual(canvas.getActiveObjects(), [rect1, rect2], 'rect1 selected');
    assert.equal(onSelectRect1CallCount, 2, 'rect1 onSelect was called once when collectiong it and once when selecting it');
    assert.equal(onSelectRect2CallCount, 1, 'rect2 onSelect was called');
  });

  QUnit.test('handleMultiSelection return false if onSelect return true', function(assert) {
    var rect = new fabric.Rect();
    var rect2 = new fabric.Rect();
    rect.onSelect = function() {
      return true;
    };
    canvas._activeObject = rect2;
    var selectionKey = canvas.selectionKey;
    var event = {};
    event[selectionKey] = true;
    var returned = canvas.handleMultiSelection(event, rect);
    assert.equal(returned, false, 'if onSelect returns true, shouldGroup return false');
  });

  QUnit.test('handleMultiSelection return true if onSelect return false and selectionKey is true', function(assert) {
    var rect = new fabric.Rect();
    var rect2 = new fabric.Rect();
    rect.onSelect = function() {
      return false;
    };
    canvas._activeObject = rect2;
    var selectionKey = canvas.selectionKey;
    var event = {};
    event[selectionKey] = true;
    var returned = canvas.handleMultiSelection(event, rect);
    assert.equal(returned, true, 'if onSelect returns false, shouldGroup return true');
  });

  QUnit.test('handleMultiSelection return false if selectionKey is false', function(assert) {
    var rect = new fabric.Rect();
    var rect2 = new fabric.Rect();
    rect.onSelect = function() {
      return false;
    };
    canvas._activeObject = rect2;
    var selectionKey = canvas.selectionKey;
    var event = {};
    event[selectionKey] = false;
    var returned = canvas.handleMultiSelection(event, rect);
    assert.equal(returned, false, 'shouldGroup return false');
  });

  QUnit.test('_fireSelectionEvents fires multiple things', function(assert) {
    var rect1Deselected = false;
    var rect3Selected = false;
    var rect1 = new fabric.Rect();
    var rect2 = new fabric.Rect();
    var rect3 = new fabric.Rect();
    var activeSelection = canvas.getActiveSelection();
    activeSelection.add(rect1, rect2);
    canvas.setActiveObject(activeSelection);
    rect1.on('deselected', function( ) {
      rect1Deselected = true;
    });
    rect3.on('selected', function( ) {
      rect3Selected = true;
    });
    var currentObjects = canvas.getActiveObjects();
    activeSelection.remove(rect1);
    activeSelection.add(rect3);
    canvas._fireSelectionEvents(currentObjects, {});
    assert.ok(rect3Selected, 'rect 3 selected');
    assert.ok(rect1Deselected, 'rect 1 deselected');
  });

  QUnit.test('getContext', function(assert) {
    assert.ok(typeof canvas.getContext === 'function');
  });

  QUnit.test('clearContext', function(assert) {
    assert.ok(typeof canvas.clearContext === 'function');
    canvas.clearContext(canvas.getContext());
  });

  QUnit.test('clear', function(assert) {
    assert.ok(typeof canvas.clear === 'function');

    canvas.clear();
    assert.equal(canvas.getObjects().length, 0);
  });

  QUnit.test('renderAll', function(assert) {
    assert.ok(typeof canvas.renderAll === 'function');
  });

  QUnit.test('_drawSelection', function(assert) {
    assert.ok(typeof canvas._drawSelection === 'function');
  });

  QUnit.test('findTarget', function(assert) {
    assert.ok(typeof canvas.findTarget === 'function');
    var rect = makeRect({ left: 0, top: 0 }), target;
    canvas.add(rect);
    target = canvas.findTarget({
      clientX: 5, clientY: 5, target: canvas.upperCanvasEl
    });
    assert.equal(target, rect, 'Should return the rect');
    target = canvas.findTarget({
      clientX: 30, clientY: 30, target: canvas.upperCanvasEl
    });
    assert.equal(target, null, 'Should not find target');
    canvas.remove(rect);
  });

  QUnit.test('findTarget preserveObjectStacking false', function(assert) {
    canvas.preserveObjectStacking = false;
    var rect = makeRect({ left: 0, top: 0 }),
        rectOver = makeRect({ left: 0, top: 0 }),
        target,
        e = { clientX: 5, clientY: 5, target: canvas.upperCanvasEl };
    canvas.add(rect);
    canvas.add(rectOver);
    canvas.setActiveObject(rect);
    canvas.renderAll();
    target = canvas.findTarget(e);
    assert.equal(target, rect, 'Should return the rect');
  });

  QUnit.test('findTarget preserveObjectStacking true', function(assert) {
    assert.ok(typeof canvas.findTarget === 'function');
    canvas.preserveObjectStacking = true;
    var rect = makeRect({ left: 0, top: 0, width: 30, height: 30 }),
        rectOver = makeRect({ left: 0, top: 0, width: 30, height: 30 }),
        target,
        e1 = { clientX: 15, clientY: 15, shiftKey: true, target: canvas.upperCanvasEl },
        e2 = { clientX: 4, clientY: 4, target: canvas.upperCanvasEl };
    canvas.add(rect);
    canvas.add(rectOver);
    target = canvas.findTarget(e1);
    assert.equal(target, rectOver, 'Should return the rectOver, rect is not considered');
    canvas.setActiveObject(rect);
    target = canvas.findTarget(e1);
    assert.equal(target, rectOver, 'Should still return rectOver because is above active object');
    target = canvas.findTarget(e2);
    assert.equal(target, rect, 'Should rect because a corner of the activeObject has been hit');
    canvas.altSelectionKey = 'shiftKey';
    target = canvas.findTarget(e1);
    assert.equal(target, rect, 'Should rect because active and altSelectionKey is pressed');
    canvas.preserveObjectStacking = false;
  });

  QUnit.test('findTarget with subTargetCheck', function(assert) {
    var rect = makeRect({ left: 0, top: 0 }),
        rect2 = makeRect({ left: 30, top:  30}), target,
        group = new fabric.Group([rect, rect2]);

    canvas.add(group);

    target = canvas.findTarget({
      clientX: 5, clientY: 5, target: canvas.upperCanvasEl
    });
    assert.equal(target, group, 'Should return the group');
    assert.equal(canvas.targets[0], undefined, 'no subtarget should return');

    target = canvas.findTarget({
      clientX: 30, clientY: 30, target: canvas.upperCanvasEl
    });
    assert.equal(target, group, 'Should return the group');
    group.subTargetCheck = true;
    group.setCoords();
    target = canvas.findTarget({
      clientX: 5, clientY: 5, target: canvas.upperCanvasEl
    });
    assert.equal(target, group, 'Should return the group');
    assert.equal(canvas.targets[0], rect, 'should return the rect');

    target = canvas.findTarget({
      clientX: 15, clientY: 15, target: canvas.upperCanvasEl
    });
    assert.equal(target, group, 'Should return the group');
    assert.equal(canvas.targets[0], undefined, 'no subtarget should return');

    target = canvas.findTarget({
      clientX: 32, clientY: 32, target: canvas.upperCanvasEl
    });
    assert.equal(target, group, 'Should return the group');
    assert.equal(canvas.targets[0], rect2, 'should return the rect2');
    canvas.remove(group);
  });

  QUnit.test('findTarget with subTargetCheck and canvas zoom', function(assert) {
    var rect3 = new fabric.Rect({
      width: 100,
      height: 100,
      fill: 'yellow'
    });
    var rect4 = new fabric.Rect({
      width: 100,
      height: 100,
      left: 100,
      top: 100,
      fill: 'purple'
    });
    var group3 = new fabric.Group(
      [rect3, rect4],
      { scaleX: 0.5, scaleY: 0.5, top: 100, left: 0 });
    group3.subTargetCheck = true;
    group3.setCoords();
    var rect1 = new fabric.Rect({
      width: 100,
      height: 100,
      fill: 'red'
    });
    var rect2 = new fabric.Rect({
      width: 100,
      height: 100,
      left: 100,
      top: 100,
      fill: 'blue'
    });
    var g = new fabric.Group([rect1, rect2, group3], { top: -150, left: -50 });
    g.subTargetCheck = true;
    canvas.viewportTransform = [0.1, 0, 0, 0.1, 100, 200];
    canvas.add(g);

    var target = canvas.findTarget({
      clientX: 96, clientY: 186, target: canvas.upperCanvasEl
    });
    assert.equal(target, g, 'Should return the group 96');
    assert.equal(canvas.targets[0], rect1, 'should find the target rect 96');
    canvas.targets = [];

    target = canvas.findTarget({
      clientX: 98, clientY: 188, target: canvas.upperCanvasEl
    });
    assert.equal(target, g, 'Should return the group 98');
    assert.equal(canvas.targets[0], rect1, 'should find the target rect1 98');
    canvas.targets = [];

    target = canvas.findTarget({
      clientX: 100, clientY: 190, target: canvas.upperCanvasEl
    });
    assert.equal(target, g, 'Should return the group 100');
    assert.equal(canvas.targets[0], rect1, 'should find the target rect1 100');
    canvas.targets = [];

    target = canvas.findTarget({
      clientX: 102, clientY: 192, target: canvas.upperCanvasEl
    });
    assert.equal(target, g, 'Should return the group 102');
    assert.equal(canvas.targets[0], rect1, 'should find the target rect 102');
    canvas.targets = [];

    target = canvas.findTarget({
      clientX: 104, clientY: 194, target: canvas.upperCanvasEl
    });
    assert.equal(target, g, 'Should return the group 104');
    assert.equal(canvas.targets[0], rect1, 'should find the target rect 104');
    canvas.targets = [];

    target = canvas.findTarget({
      clientX: 106, clientY: 196, target: canvas.upperCanvasEl
    });
    assert.equal(target, g, 'Should return the group 106');
    assert.equal(canvas.targets[0], rect2, 'should find the target rect2 106');
    canvas.targets = [];
  });

  QUnit.test('findTarget with subTargetCheck on activeObject', function(assert) {
    var rect = makeRect({ left: 0, top: 0 }),
        rect2 = makeRect({ left: 30, top:  30}), target,
        group = new fabric.Group([rect, rect2]);


    group.subTargetCheck = true;
    canvas.add(group);
    canvas.setActiveObject(group);
    target = canvas.findTarget({
      clientX: 9, clientY: 9, target: canvas.upperCanvasEl
    });
    assert.equal(target, group, 'Should return the group');
    assert.equal(canvas.targets[0], rect, 'should return the rect');

    target = canvas.findTarget({
      clientX: 9, clientY: 9, target: canvas.upperCanvasEl
    });

    target = canvas.findTarget({
      clientX: 9, clientY: 9, target: canvas.upperCanvasEl
    });

    target = canvas.findTarget({
      clientX: 9, clientY: 9, target: canvas.upperCanvasEl
    });

    assert.equal(canvas.targets.length, 1, 'multiple calls to subtarget should not add more to targets');

    canvas.remove(group);
  });

  QUnit.test('findTarget with subTargetCheck on activeObject and preserveObjectStacking true', function(assert) {
    var rect = makeRect({ left: 0, top: 0 }),
        rect2 = makeRect({ left: 30, top:  30}), target,
        group = new fabric.Group([rect, rect2]);
    canvas.preserveObjectStacking = true;
    group.subTargetCheck = true;
    canvas.add(group);
    canvas.setActiveObject(group);
    target = canvas.findTarget({
      clientX: 9, clientY: 9, target: canvas.upperCanvasEl
    });
    assert.equal(target, group, 'Should return the group');
    assert.equal(canvas.targets[0], rect, 'should return the rect');

    target = canvas.findTarget({
      clientX: 9, clientY: 9, target: canvas.upperCanvasEl
    });

    target = canvas.findTarget({
      clientX: 9, clientY: 9, target: canvas.upperCanvasEl
    });

    target = canvas.findTarget({
      clientX: 9, clientY: 9, target: canvas.upperCanvasEl
    });

    assert.equal(canvas.targets.length, 1, 'multiple calls to subtarget should not add more to targets');

    canvas.remove(group);
  });

  QUnit.test('findTarget with perPixelTargetFind', function(assert) {
    assert.ok(typeof canvas.findTarget === 'function');
    var triangle = makeTriangle({ left: 0, top: 0 }), target;
    canvas.add(triangle);
    target = canvas.findTarget({
      clientX: 5, clientY: 5, target: canvas.upperCanvasEl
    });
    assert.equal(target, triangle, 'Should return the triangle by bounding box');
    //TODO find out why this stops the tests
    canvas.perPixelTargetFind = true;
    target = canvas.findTarget({
      clientX: 5, clientY: 5, target: canvas.upperCanvasEl
    });
    assert.equal(target, null, 'Should return null because of transparency checks');
    target = canvas.findTarget({
      clientX: 15, clientY: 15, target: canvas.upperCanvasEl
    });
    assert.equal(target, triangle, 'Should return the triangle now');
    canvas.perPixelTargetFind = false;
    canvas.remove(triangle);
  });

  QUnit.test('findTarget with perPixelTargetFind in nested group', function(assert) {
    assert.ok(typeof canvas.findTarget === 'function');
    var triangle = makeTriangle({ left: 0, top: 0, width: 30, height: 30, fill: 'yellow' }),
        triangle2 = makeTriangle({ left: 100, top: 120, width: 30, height: 30, angle: 100, fill: 'pink' }),
        circle = new fabric.Circle({ radius: 30, top: 0, left: 30, fill: 'blue' }),
        circle2 = new fabric.Circle({ scaleX: 2, scaleY: 2, radius: 10, top: 120, left: -20, fill: 'purple' }),
        rect = new fabric.Rect({ width: 100, height: 80, top: 50, left: 60, fill: 'green' }),
        rect2 = new fabric.Rect({ width: 50, height: 30, top: 10, left: 110, fill: 'red', skewX: 40, skewY: 20 }),
        group1 = new fabric.Group([triangle, circle, rect2], { subTargetCheck: true }),
        group2 = new fabric.Group([group1, circle2, rect, triangle2], { subTargetCheck: true }),
        group3 = new fabric.Group([group2], { subTargetCheck: true }),
        target;

    canvas.add(group3);
    canvas.perPixelTargetFind = true;
    target = canvas.findTarget({
      clientX: 5, clientY: 5, target: canvas.upperCanvasEl
    });
    assert.equal(target, null, 'Should return null because of transparency checks case 1');
    target = canvas.findTarget({
      clientX: 21, clientY: 9, target: canvas.upperCanvasEl
    });
    assert.equal(target, null, 'Should return null because of transparency checks case 2');
    target = canvas.findTarget({
      clientX: 37, clientY: 7, target: canvas.upperCanvasEl
    });
    assert.equal(target, null, 'Should return null because of transparency checks case 3');
    target = canvas.findTarget({
      clientX: 89, clientY: 47, target: canvas.upperCanvasEl
    });
    assert.equal(target, null, 'Should return null because of transparency checks case 4');
    target = canvas.findTarget({
      clientX: 16, clientY: 122, target: canvas.upperCanvasEl
    });
    assert.equal(target, null, 'Should return null because of transparency checks case 5');
    target = canvas.findTarget({
      clientX: 127, clientY: 37, target: canvas.upperCanvasEl
    });
    assert.equal(target, null, 'Should return null because of transparency checks case 6');
    target = canvas.findTarget({
      clientX: 87, clientY: 139, target: canvas.upperCanvasEl
    });
    assert.equal(target, null, 'Should return null because of transparency checks case 7');
    target = canvas.findTarget({
      clientX: 15, clientY: 15, target: canvas.upperCanvasEl
    });
    assert.equal(target, group3, 'Should return the group3 now');
    assert.equal(canvas.targets.length, 3, 'Subtargets length should be 3');
    assert.equal(canvas.targets[0], triangle, 'The deepest target should be triangle');
    target = canvas.findTarget({
      clientX: 50, clientY: 20, target: canvas.upperCanvasEl
    });
    assert.equal(target, group3, 'Should return the group3 now');
    assert.equal(canvas.targets.length, 3, 'Subtargets length should be 3');
    assert.equal(canvas.targets[0], circle, 'The deepest target should be circle');
    target = canvas.findTarget({
      clientX: 117, clientY: 16, target: canvas.upperCanvasEl
    });
    assert.equal(target, group3, 'Should return the group3 now');
    assert.equal(canvas.targets.length, 3, 'Subtargets length should be 2');
    assert.equal(canvas.targets[0], rect2, 'The deepest target should be rect2');
    target = canvas.findTarget({
      clientX: 100, clientY: 90, target: canvas.upperCanvasEl
    });
    assert.equal(target, group3, 'Should return the group3 now');
    assert.equal(canvas.targets.length, 2, 'Subtargets length should be 2');
    assert.equal(canvas.targets[0], rect, 'The deepest target should be rect');
    target = canvas.findTarget({
      clientX: 9, clientY: 145, target: canvas.upperCanvasEl
    });
    assert.equal(target, group3, 'Should return the group3 now');
    assert.equal(canvas.targets.length, 2, 'Subtargets length should be 2');
    assert.equal(canvas.targets[0], circle2, 'The deepest target should be circle2');
    target = canvas.findTarget({
      clientX: 66, clientY: 143, target: canvas.upperCanvasEl
    });
    assert.equal(target, group3, 'Should return the group3 now');
    assert.equal(canvas.targets.length, 2, 'Subtargets length should be 2');
    assert.equal(canvas.targets[0], triangle2, 'The deepest target should be triangle2');
    canvas.remove(group3);
  });

  QUnit.test('findTarget on active selection', function(assert) {
    var rect1 = makeRect({ left: 0, top: 0 }), target;
    var rect2 = makeRect({ left: 20, top: 20 });
    var rect3 = makeRect({ left: 20, top: 0 });
    canvas.add(rect1);
    canvas.add(rect2);
    canvas.add(rect3);
    const group = canvas.getActiveSelection();
    group.subTargetCheck = true;
    group.add(rect1, rect2);
    group.cornerSize = 2;
    group.setCoords();
    canvas.setActiveObject(group);
    target = canvas.findTarget({
      clientX: 5, clientY: 5, target: canvas.upperCanvasEl
    });
    assert.equal(target, group, 'Should return the activegroup');
    target = canvas.findTarget({
      clientX: 40, clientY: 15, target: canvas.upperCanvasEl
    });
    assert.equal(target, null, 'Should miss the activegroup');
    assert.ok(!group.__corner, 'not over control');
    target = canvas.findTarget({
      clientX: 0, clientY: 0, target: canvas.upperCanvasEl
    });
    assert.equal(group.__corner, 'tl', 'over control');
    assert.ok(target, group, 'should return active selection if over control');
    target = canvas.findTarget({
      clientX: 5, clientY: 5, target: canvas.upperCanvasEl
    });
    assert.ok(target, group, 'should return active selection');
    assert.equal(canvas.targets[0], rect1, 'Should return the rect inside active selection');
    target = canvas.findTarget({
      clientX: 25, clientY: 5, target: canvas.upperCanvasEl
    });
    assert.equal(target, group, 'Should return the active selection');
    assert.deepEqual(canvas.targets, [], 'Should not return the rect behind active selection');
    canvas.discardActiveObject();
    target = canvas.findTarget({
      clientX: 25, clientY: 5, target: canvas.upperCanvasEl
    });
    assert.equal(target, rect3, 'Should return the rect3 now that active selection has been cleared');
  });

  QUnit.test('findTarget on active selection with perPixelTargetFind', function(assert) {
    var rect1 = makeRect({ left: 0, top: 0 }), target;
    var rect2 = makeRect({ left: 20, top: 20 });
    canvas.perPixelTargetFind = true;
    canvas.preserveObjectStacking = true;
    canvas.add(rect1);
    canvas.add(rect2);
    const group = canvas.getActiveSelection();
    group.add(rect1, rect2);
    canvas.setActiveObject(group);
    target = canvas.findTarget({
      clientX: 8, clientY: 8, target: canvas.upperCanvasEl
    });
    assert.equal(target, group, 'Should return the activegroup');

    target = canvas.findTarget({
      clientX: 15, clientY: 15, target: canvas.upperCanvasEl
    });
    assert.equal(target, null, 'Should miss the activegroup');
  });

  QUnit.test('toDataURL', function(assert) {
    assert.ok(typeof canvas.toDataURL === 'function');
    var dataURL = canvas.toDataURL();
    // don't compare actual data url, as it is often browser-dependent
    // this.assertIdentical(emptyImageCanvasData, canvas.toDataURL('png'));
    assert.equal(typeof dataURL, 'string');
    assert.equal(dataURL.substring(0, 21), 'data:image/png;base64');
  });

  //  QUnit.test('getPointer', function(assert) {
  //    var done = assert.async();
  //    assert.ok(typeof canvas.getPointer === 'function');
  //
  //    fabric.util.addListener(upperCanvasEl, 'click', function(e) {
  //       canvas.calcOffset();
  //       var pointer = canvas.getPointer(e);
  //       assert.equal(pointer.x, 101, 'pointer.x should be correct');
  //       assert.equal(pointer.y, 102, 'pointer.y should be correct');
  //
  //       done();
  //   });

  //     setTimeout(function() {
  //       simulateEvent(upperCanvasEl, 'click', {
  //         pointerX: 101, pointerY: 102
  //       });
  //     }, 100);
  // });

  QUnit.test('getCenter', function(assert) {
    assert.ok(typeof canvas.getCenter === 'function');
    var center = canvas.getCenter();
    assert.equal(center.left, upperCanvasEl.width / 2);
    assert.equal(center.top, upperCanvasEl.height / 2);
  });

  QUnit.test('getCenterPoint', function(assert) {
    assert.ok(typeof canvas.getCenterPoint === 'function');
    var center = canvas.getCenterPoint();
    assert.equal(center.x, upperCanvasEl.width / 2);
    assert.equal(center.y, upperCanvasEl.height / 2);
  });

  QUnit.test('centerObjectH', function(assert) {
    assert.ok(typeof canvas.centerObjectH === 'function');
    var rect = makeRect({ left: 102, top: 202 });
    canvas.add(rect);
    canvas.centerObjectH(rect);
    assert.equal(rect.getCenterPoint().x, upperCanvasEl.width / 2, 'object\'s "left" property should correspond to canvas element\'s center');
  });

  QUnit.test('centerObjectV', function(assert) {
    assert.ok(typeof canvas.centerObjectV === 'function');
    var rect = makeRect({ left: 102, top: 202 });
    canvas.add(rect);
    canvas.centerObjectV(rect);
    assert.equal(rect.getCenterPoint().y, upperCanvasEl.height / 2, 'object\'s "top" property should correspond to canvas element\'s center');
  });

  QUnit.test('centerObject', function(assert) {
    assert.ok(typeof canvas.centerObject === 'function');
    var rect = makeRect({ left: 102, top: 202 });
    canvas.add(rect);
    canvas.centerObject(rect);

    assert.equal(rect.getCenterPoint().y, upperCanvasEl.height / 2, 'object\'s "top" property should correspond to canvas element\'s center');
    assert.equal(rect.getCenterPoint().x, upperCanvasEl.width / 2, 'object\'s "left" property should correspond to canvas element\'s center');
  });

  QUnit.test('toJSON', function(assert) {
    assert.ok(typeof canvas.toJSON === 'function');
    assert.equal(JSON.stringify(canvas.toJSON()), EMPTY_JSON);
    canvas.backgroundColor = '#ff5555';
    canvas.overlayColor = 'rgba(0,0,0,0.2)';
    assert.deepEqual(canvas.toJSON(), { "version": fabric.version,"objects":[],"background":"#ff5555","overlay":"rgba(0,0,0,0.2)"}, '`background` and `overlayColor` value should be reflected in json');
    canvas.add(makeRect());
    assert.deepEqual(canvas.toJSON(), JSON.parse(RECT_JSON));
  });

  QUnit.test('toJSON with active group', function(assert) {
    var rect = new fabric.Rect({ width: 50, height: 50, left: 100, top: 100 });
    var circle = new fabric.Circle({ radius: 50, left: 50, top: 50 });
    canvas.add(rect, circle);
    var json = JSON.stringify(canvas);

    const activeSelection = canvas.getActiveSelection();
    activeSelection.add(rect, circle);
    canvas.setActiveObject(activeSelection);
    var jsonWithActiveGroup = JSON.stringify(canvas);

    assert.equal(json, jsonWithActiveGroup);
  });

  QUnit.test('toDatalessJSON', function(assert) {
    var path = new fabric.Path('M 100 100 L 300 100 L 200 300 z', {
      sourcePath: 'http://example.com/'
    });
    canvas.add(path);
    assert.deepEqual(canvas.toDatalessJSON(), JSON.parse(PATH_DATALESS_JSON));
  });

  QUnit.test('toObject', function(assert) {
    assert.ok(typeof canvas.toObject === 'function');
    var expectedObject = {
      version: fabric.version,
      objects: canvas.getObjects()
    };
    assert.deepEqual(expectedObject, canvas.toObject());

    var rect = makeRect();
    canvas.add(rect);

    assert.equal(canvas.toObject().objects[0].type, rect.constructor.type);
  });


  QUnit.test('toObject with clipPath', function(assert) {
    var clipPath = makeRect();
    var canvasWithClipPath = new fabric.Canvas(null, { clipPath: clipPath });
    var expectedObject = {
      version: fabric.version,
      objects: canvasWithClipPath.getObjects(),
      clipPath: {
        type: 'Rect',
        version: fabric.version,
        originX: 'left',
        originY: 'top',
        left: 0,
        top: 0,
        width: 10,
        height: 10,
        fill: 'rgb(0,0,0)',
        stroke: null,
        strokeWidth: 1,
        strokeDashArray: null,
        strokeLineCap: 'butt',
        strokeDashOffset: 0,
        strokeLineJoin: 'miter',
        strokeMiterLimit: 4,
        scaleX: 1,
        scaleY: 1,
        angle: 0,
        flipX: false,
        flipY: false,
        opacity: 1,
        shadow: null,
        visible: true,
        backgroundColor: '',
        fillRule: 'nonzero',
        paintFirst: 'fill',
        globalCompositeOperation: 'source-over',
        skewX: 0,
        skewY: 0,
        rx: 0,
        ry: 0,
        strokeUniform: false
      }
    };

    assert.ok(typeof canvasWithClipPath.toObject === 'function');
    assert.deepEqual(expectedObject, canvasWithClipPath.toObject());

    var rect = makeRect();
    canvasWithClipPath.add(rect);

    assert.equal(canvasWithClipPath.toObject().objects[0].type, rect.constructor.type);
  });

  QUnit.test('toDatalessObject', function(assert) {
    assert.ok(typeof canvas.toDatalessObject === 'function');
    var expectedObject = {
      version: fabric.version,
      objects: canvas.getObjects()
    };

    assert.deepEqual(expectedObject, canvas.toDatalessObject());

    var rect = makeRect();
    canvas.add(rect);

    assert.equal(canvas.toObject().objects[0].type, rect.constructor.type);
    // TODO (kangax): need to test this method with fabric.Path to ensure that path is not populated
  });

  QUnit.test('isEmpty', function(assert) {
    assert.ok(typeof canvas.isEmpty === 'function');
    assert.ok(canvas.isEmpty());
    canvas.add(makeRect());
    assert.ok(!canvas.isEmpty());
  });

  QUnit.test('loadFromJSON with json string Canvas', function(assert) {
    var done = assert.async();
    assert.ok(typeof canvas.loadFromJSON === 'function');
    canvas.loadFromJSON(PATH_JSON).then(function() {
      var obj = canvas.item(0);

      assert.ok(!canvas.isEmpty(), 'canvas is not empty');
      assert.equal(obj.constructor.type, 'Path', 'first object is a path object');
      assert.equal(canvas.backgroundColor, '#ff5555', 'backgroundColor is populated properly');
      assert.equal(canvas.overlayColor, 'rgba(0,0,0,0.2)', 'overlayColor is populated properly');

      assert.equal(obj.get('left'), 268);
      assert.equal(obj.get('top'), 266);
      assert.equal(obj.get('width'), 49.803999999999995);
      assert.equal(obj.get('height'), 48.027);
      assert.equal(obj.get('fill'), 'rgb(0,0,0)');
      assert.strictEqual(obj.get('stroke'), null);
      assert.strictEqual(obj.get('strokeWidth'), 1);
      assert.strictEqual(obj.get('scaleX'), 1);
      assert.strictEqual(obj.get('scaleY'), 1);
      assert.strictEqual(obj.get('angle'), 0);
      assert.strictEqual(obj.get('flipX'), false);
      assert.strictEqual(obj.get('flipY'), false);
      assert.strictEqual(obj.get('opacity'), 1);
      assert.ok(obj.get('path').length > 0);
      done();
    });
  });

  QUnit.test('loadFromJSON with json object', function(assert) {
    var done = assert.async();
    canvas.loadFromJSON(JSON.parse(PATH_JSON)).then(function(){
      var obj = canvas.item(0);

      assert.ok(!canvas.isEmpty(), 'canvas is not empty');
      assert.equal(obj.constructor.type, 'Path', 'first object is a path object');
      assert.equal(canvas.backgroundColor, '#ff5555', 'backgroundColor is populated properly');
      assert.equal(canvas.overlayColor, 'rgba(0,0,0,0.2)', 'overlayColor is populated properly');

      assert.equal(obj.get('left'), 268);
      assert.equal(obj.get('top'), 266);
      assert.equal(obj.get('width'), 49.803999999999995);
      assert.equal(obj.get('height'), 48.027);
      assert.equal(obj.get('fill'), 'rgb(0,0,0)');
      assert.strictEqual(obj.get('stroke'), null);
      assert.strictEqual(obj.get('strokeWidth'), 1);
      assert.strictEqual(obj.get('scaleX'), 1);
      assert.strictEqual(obj.get('scaleY'), 1);
      assert.strictEqual(obj.get('angle'), 0);
      assert.strictEqual(obj.get('flipX'), false);
      assert.strictEqual(obj.get('flipY'), false);
      assert.strictEqual(obj.get('opacity'), 1);
      assert.ok(obj.get('path').length > 0);
      done();
    });
  });

  QUnit.test('loadFromJSON with json object without default values', function(assert) {
    var done = assert.async();
    canvas.loadFromJSON(JSON.parse(PATH_WITHOUT_DEFAULTS_JSON)).then(function(){
      var obj = canvas.item(0);

      assert.ok(!canvas.isEmpty(), 'canvas is not empty');
      assert.equal(obj.constructor.type, 'Path', 'first object is a path object');
      assert.equal(canvas.backgroundColor, '#ff5555', 'backgroundColor is populated properly');
      assert.equal(canvas.overlayColor, 'rgba(0,0,0,0.2)', 'overlayColor is populated properly');

      assert.equal(obj.get('originX'), 'left');
      assert.equal(obj.get('originY'), 'top');
      assert.equal(obj.get('left'), 268);
      assert.equal(obj.get('top'), 266);
      assert.equal(obj.get('width'), 49.803999999999995);
      assert.equal(obj.get('height'), 48.027);
      assert.equal(obj.get('fill'), 'rgb(0,0,0)');
      assert.strictEqual(obj.get('stroke'), null);
      assert.strictEqual(obj.get('strokeWidth'), 1);
      assert.strictEqual(obj.get('scaleX'), 1);
      assert.strictEqual(obj.get('scaleY'), 1);
      assert.strictEqual(obj.get('angle'), 0);
      assert.strictEqual(obj.get('flipX'), false);
      assert.strictEqual(obj.get('flipY'), false);
      assert.equal(obj.get('opacity'), 1);
      assert.ok(obj.get('path').length > 0);
      done();
    });
  });

  QUnit.test('loadFromJSON with reviver function', function(assert) {
    function reviver(obj, instance) {
      assert.deepEqual(obj, JSON.parse(PATH_OBJ_JSON));

      if (instance.constructor.type === 'Path') {
        instance.customID = 'fabric_1';
      }
    }
    var done = assert.async();
    canvas.loadFromJSON(JSON.parse(PATH_JSON), reviver).then(function(){
      var obj = canvas.item(0);

      assert.ok(!canvas.isEmpty(), 'canvas is not empty');
      assert.equal(obj.constructor.type, 'Path', 'first object is a path object');
      assert.equal(canvas.backgroundColor, '#ff5555', 'backgroundColor is populated properly');
      assert.equal(canvas.overlayColor, 'rgba(0,0,0,0.2)', 'overlayColor is populated properly');

      assert.equal(obj.get('left'), 268);
      assert.equal(obj.get('top'), 266);
      assert.equal(obj.get('width'), 49.803999999999995);
      assert.equal(obj.get('height'), 48.027);
      assert.equal(obj.get('fill'), 'rgb(0,0,0)');
      assert.strictEqual(obj.get('stroke'), null);
      assert.strictEqual(obj.get('strokeWidth'), 1);
      assert.strictEqual(obj.get('scaleX'), 1);
      assert.strictEqual(obj.get('scaleY'), 1);
      assert.strictEqual(obj.get('angle'), 0);
      assert.strictEqual(obj.get('flipX'), false);
      assert.strictEqual(obj.get('flipY'), false);
      assert.strictEqual(obj.get('opacity'), 1);
      assert.equal(obj.get('customID'), 'fabric_1');
      assert.ok(obj.get('path').length > 0);
      done();
    });
  });

  QUnit.test('loadFromJSON with no objects', function(assert) {
    var done = assert.async();
    var canvas1 = fabric.getFabricDocument().createElement('canvas'),
        canvas2 = fabric.getFabricDocument().createElement('canvas'),
        c1 = new fabric.Canvas(canvas1, { backgroundColor: 'green', overlayColor: 'yellow' }),
        c2 = new fabric.Canvas(canvas2, { backgroundColor: 'red', overlayColor: 'orange' });

    var json = c1.toJSON();
    var fired = false;
    c2.loadFromJSON(json).then(function() {
      fired = true;

      assert.ok(fired, 'Callback should be fired even if no objects');
      assert.equal(c2.backgroundColor, 'green', 'Color should be set properly');
      assert.equal(c2.overlayColor, 'yellow', 'Color should be set properly');
      done();
    });
  });

  QUnit.test('loadFromJSON without "objects" property', function(assert) {
    var done = assert.async();
    var canvas1 = fabric.getFabricDocument().createElement('canvas'),
        canvas2 = fabric.getFabricDocument().createElement('canvas'),
        c1 = new fabric.Canvas(canvas1, { backgroundColor: 'green', overlayColor: 'yellow' }),
        c2 = new fabric.Canvas(canvas2, { backgroundColor: 'red', overlayColor: 'orange' });

    var json = c1.toJSON();
    var fired = false;

    delete json.objects;

    c2.loadFromJSON(json).then(function() {
      fired = true;

      assert.ok(fired, 'Callback should be fired even if no "objects" property exists');
      assert.equal(c2.backgroundColor, 'green', 'Color should be set properly');
      assert.equal(c2.overlayColor, 'yellow', 'Color should be set properly');
      done();
    });
  });

  QUnit.test('loadFromJSON with empty fabric.Group', function(assert) {
    var done = assert.async();
    var canvas1 = fabric.getFabricDocument().createElement('canvas'),
        canvas2 = fabric.getFabricDocument().createElement('canvas'),
        c1 = new fabric.Canvas(canvas1),
        c2 = new fabric.Canvas(canvas2),
        group = new fabric.Group();

    c1.add(group);
    assert.ok(!c1.isEmpty(), 'canvas is not empty');

    var json = c1.toJSON();
    var fired = false;
    c2.loadFromJSON(json).then(function() {
      fired = true;

      assert.ok(fired, 'Callback should be fired even if empty fabric.Group exists');
      done();
    });
  });

  QUnit.test('loadFromJSON with async content', function(assert) {
    var done = assert.async();
    var group = new fabric.Group([
      new fabric.Rect({ width: 10, height: 20 }),
      new fabric.Circle({ radius: 10 })
    ]);
    var rect = new fabric.Rect({ width: 20, height: 10 });
    var circle = new fabric.Circle({ radius: 25 });

    canvas.add(group, rect, circle);
    var json = JSON.stringify(canvas);
    canvas.clear();

    assert.equal(0, canvas.getObjects().length);

    canvas.loadFromJSON(json).then(function() {
      assert.equal(3, canvas.getObjects().length);

      done();
    });
  });

  QUnit.test('loadFromJSON with custom properties on Canvas with no async object', function(assert) {
    var done = assert.async();
    var serialized = JSON.parse(PATH_JSON);
    serialized.controlsAboveOverlay = true;
    serialized.preserveObjectStacking = true;
    assert.equal(canvas.controlsAboveOverlay, fabric.Canvas.getDefaults().controlsAboveOverlay);
    assert.equal(canvas.preserveObjectStacking, fabric.Canvas.getDefaults().preserveObjectStacking);
    canvas.loadFromJSON(serialized).then(function() {
      assert.ok(!canvas.isEmpty(), 'canvas is not empty');
      assert.equal(canvas.controlsAboveOverlay, true);
      assert.equal(canvas.preserveObjectStacking, true);
      done();
    });
  });

  QUnit.test('loadFromJSON with custom properties on Canvas with image', function(assert) {
    var done = assert.async();
    var serialized = {
      "objects": [
        { "type": "image", "originX": "left", "originY": "top", "left": 13.6, "top": -1.4, "width": 3000, "height": 3351, "fill": "rgb(0,0,0)", "stroke": null, "strokeWidth": 0, "strokeDashArray": null, "strokeLineCap": "butt", "strokeDashOffset": 0, "strokeLineJoin": "miter", "strokeMiterLimit": 4, "scaleX": 0.05, "scaleY": 0.05, "angle": 0, "flipX": false, "flipY": false, "opacity": 1, "shadow": null, "visible": true, "backgroundColor": "", "fillRule": "nonzero", "globalCompositeOperation": "source-over", "skewX": 0, "skewY": 0, "src": IMG_SRC, "filters": [], "crossOrigin": "" }],
      "background": "green"
    };
    serialized.controlsAboveOverlay = true;
    serialized.preserveObjectStacking = true;
    assert.equal(canvas.controlsAboveOverlay, fabric.Canvas.getDefaults().controlsAboveOverlay);
    assert.equal(canvas.preserveObjectStacking, fabric.Canvas.getDefaults().preserveObjectStacking);
    // before callback the properties are still false.
    assert.equal(canvas.controlsAboveOverlay, false);
    assert.equal(canvas.preserveObjectStacking, false);
    canvas.loadFromJSON(serialized).then(function() {
      assert.ok(!canvas.isEmpty(), 'canvas is not empty');
      assert.equal(canvas.controlsAboveOverlay, true);
      assert.equal(canvas.preserveObjectStacking, true);
      done();
    });
  });

  // QUnit.test('loadFromJSON with backgroundImage', function(assert) {
  //   var done = assert.async();
  //   canvas.setBackgroundImage('../../assets/pug.jpg');
  //   var anotherCanvas = new fabric.Canvas();

  //   setTimeout(function() {

  //     var json = JSON.stringify(canvas);
  //     anotherCanvas.loadFromJSON(json);

  //     setTimeout(function() {

  //       assert.equal(JSON.stringify(anotherCanvas), json, 'backgrondImage and properties are initialized correctly');
  //       done();

  //     }, 1000);
  //   }, 1000);
  // });


  QUnit.test('sendObjectToBack', function(assert) {
    assert.ok(typeof canvas.sendObjectToBack === 'function');

    var rect1 = makeRect(),
        rect2 = makeRect(),
        rect3 = makeRect();

    canvas.add(rect1, rect2, rect3);

    canvas.sendObjectToBack(rect3);
    assert.equal(canvas.item(0), rect3, 'third should now be the first one');

    canvas.sendObjectToBack(rect2);
    assert.equal(canvas.item(0), rect2, 'second should now be the first one');

    canvas.sendObjectToBack(rect2);
    assert.equal(canvas.item(0), rect2, 'second should *still* be the first one');
  });

  QUnit.test('bringObjectToFront', function(assert) {
    assert.ok(typeof canvas.bringObjectToFront === 'function');

    var rect1 = makeRect(),
        rect2 = makeRect(),
        rect3 = makeRect();

    canvas.add(rect1, rect2, rect3);

    canvas.bringObjectToFront(rect1);
    assert.equal(canvas.item(2), rect1, 'first should now be the last one');

    canvas.bringObjectToFront(rect2);
    assert.equal(canvas.item(2), rect2, 'second should now be the last one');

    canvas.bringObjectToFront(rect2);
    assert.equal(canvas.item(2), rect2, 'second should *still* be the last one');
  });

  QUnit.test('sendObjectBackwards', function(assert) {
    assert.ok(typeof canvas.sendObjectBackwards === 'function');

    var rect1 = makeRect(),
        rect2 = makeRect(),
        rect3 = makeRect();

    canvas.add(rect1, rect2, rect3);

    // [ 1, 2, 3 ]
    assert.equal(canvas.item(0), rect1);
    assert.equal(canvas.item(1), rect2);
    assert.equal(canvas.item(2), rect3);

    canvas.sendObjectBackwards(rect3);

    // moved 3 one level back — [1, 3, 2]
    assert.equal(canvas.item(0), rect1);
    assert.equal(canvas.item(2), rect2);
    assert.equal(canvas.item(1), rect3);

    canvas.sendObjectBackwards(rect3);

    // moved 3 one level back — [3, 1, 2]
    assert.equal(canvas.item(1), rect1);
    assert.equal(canvas.item(2), rect2);
    assert.equal(canvas.item(0), rect3);

    canvas.sendObjectBackwards(rect3);

    // 3 stays at the deepEqual position — [2, 3, 1]
    assert.equal(canvas.item(1), rect1);
    assert.equal(canvas.item(2), rect2);
    assert.equal(canvas.item(0), rect3);

    canvas.sendObjectBackwards(rect2);

    assert.equal(canvas.item(2), rect1);
    assert.equal(canvas.item(1), rect2);
    assert.equal(canvas.item(0), rect3);

    canvas.sendObjectBackwards(rect2);

    assert.equal(canvas.item(2), rect1);
    assert.equal(canvas.item(0), rect2);
    assert.equal(canvas.item(1), rect3);
  });

  QUnit.test('bringObjectForward', function(assert) {
    assert.ok(typeof canvas.bringObjectForward === 'function');

    var rect1 = makeRect(),
        rect2 = makeRect(),
        rect3 = makeRect();

    canvas.add(rect1, rect2, rect3);

    // initial position — [ 1, 2, 3 ]
    assert.equal(canvas.item(0), rect1);
    assert.equal(canvas.item(1), rect2);
    assert.equal(canvas.item(2), rect3);

    canvas.bringObjectForward(rect1);

    // 1 moves one way up — [ 2, 1, 3 ]
    assert.equal(canvas.item(1), rect1);
    assert.equal(canvas.item(0), rect2);
    assert.equal(canvas.item(2), rect3);

    canvas.bringObjectForward(rect1);

    // 1 moves one way up again — [ 2, 3, 1 ]
    assert.equal(canvas.item(2), rect1);
    assert.equal(canvas.item(0), rect2);
    assert.equal(canvas.item(1), rect3);

    canvas.bringObjectForward(rect1);

    // 1 is already all the way on top and so doesn't change position — [ 2, 3, 1 ]
    assert.equal(canvas.item(2), rect1);
    assert.equal(canvas.item(0), rect2);
    assert.equal(canvas.item(1), rect3);

    canvas.bringObjectForward(rect3);

    // 1 is already all the way on top and so doesn't change position — [ 2, 1, 3 ]
    assert.equal(canvas.item(1), rect1);
    assert.equal(canvas.item(0), rect2);
    assert.equal(canvas.item(2), rect3);
  });

  QUnit.test('setActiveObject', function(assert) {
    assert.ok(typeof canvas.setActiveObject === 'function');

    var rect1 = makeRect(),
        rect2 = makeRect();

    canvas.add(rect1, rect2);

    assert.ok(canvas.setActiveObject(rect1), 'selected');
    assert.ok(rect1 === canvas._activeObject);

    assert.ok(canvas.setActiveObject(rect2), 'selected');
    assert.ok(!canvas.setActiveObject(rect2), 'no effect');
    assert.ok(rect2 === canvas._activeObject);
  });

  QUnit.test('getActiveObject', function(assert) {
    assert.ok(typeof canvas.getActiveObject === 'function');
    assert.equal(canvas.getActiveObject(), null, 'should initially be null');
    var rect1 = makeRect(),
        rect2 = makeRect();

    canvas.add(rect1, rect2);

    canvas.setActiveObject(rect1);
    assert.equal(canvas.getActiveObject(), rect1);

    canvas.setActiveObject(rect2);
    assert.equal(canvas.getActiveObject(), rect2);
  });

  QUnit.test('getsetActiveObject', function(assert) {
    assert.equal(canvas.getActiveObject(), null, 'should initially be null');

    var group = new fabric.Group([
      makeRect({ left: 10, top: 10 }),
      makeRect({ left: 20, top: 20 })
    ]);

    canvas.setActiveObject(group);
    assert.equal(canvas.getActiveObject(), group);
  });

  QUnit.test('getActiveSelection', function(assert) {
    assert.ok(canvas.getActiveSelection() === canvas._activeSelection, 'should equal');
    assert.ok(canvas.getActiveSelection() instanceof fabric.ActiveSelection, 'is active selection');
  });

  QUnit.test('item', function(assert) {
    assert.ok(typeof canvas.item === 'function');

    var rect1 = makeRect(),
        rect2 = makeRect();

    canvas.add(rect1, rect2);

    assert.equal(canvas.item(0), rect1);
    assert.equal(canvas.item(1), rect2);

    canvas.remove(canvas.item(0));

    assert.equal(canvas.item(0), rect2);
  });

  QUnit.test('discardActiveObject on ActiveSelection', function(assert) {
    var group = new fabric.ActiveSelection([makeRect(), makeRect()]);
    canvas.setActiveObject(group);
    canvas.discardActiveObject();
    assert.equal(canvas.getActiveObject(), null, 'removing active group sets it to null');
  });

  QUnit.test('_discardActiveObject', function(assert) {

    canvas.add(makeRect());
    canvas.setActiveObject(canvas.item(0));

    assert.ok(canvas._discardActiveObject(), 'discarded');
    assert.ok(!canvas._discardActiveObject(), 'no effect');
    assert.equal(canvas.getActiveObject(), null);
  });

  QUnit.test('_discardActiveObject - cleanup transform', function (assert) {
    var e = { clientX: 5, clientY: 5, which: 1, target: canvas.upperCanvasEl };
    var target = makeRect();
    canvas.add(target);
    canvas.setActiveObject(target);
    canvas._setupCurrentTransform(e, target, true);
    assert.ok(canvas._currentTransform, 'transform should be set');
    target.isMoving = true;
    canvas._discardActiveObject();
    assert.ok(!canvas._currentTransform, 'transform should be cleared');
    assert.ok(!target.isMoving, 'moving flag should have been negated');
    assert.equal(canvas.getActiveObject(), null);
  });

  QUnit.test('discardActiveObject', function(assert) {
    assert.ok(typeof canvas.discardActiveObject === 'function');

    canvas.add(makeRect());
    canvas.setActiveObject(canvas.item(0));

    var group = new fabric.Group([
      makeRect({ left: 10, top: 10 }),
      makeRect({ left: 20, top: 20 })
    ]);

    canvas.setActiveObject(group);

    var eventsFired = {
      selectionCleared: false
    };

    canvas.on('selection:cleared', function( ){
      eventsFired.selectionCleared = true;
    });

    assert.ok(canvas.discardActiveObject(), 'deselected');
    assert.ok(!canvas.getActiveObject(), 'no active object');
    assert.ok(!canvas.discardActiveObject(), 'no effect');
    assert.equal(canvas.getActiveObject(), null);

    for (var prop in eventsFired) {
      assert.ok(eventsFired[prop]);
    }
  });

  QUnit.test('refuse discarding active object', function (assert) {
    const rect = makeRect();
    rect.onDeselect = () => true;
    canvas.setActiveObject(rect);
    assert.ok(!canvas.discardActiveObject(), 'no effect');
    assert.ok(canvas.getActiveObject() === rect, 'active object');
    canvas.clear();
    assert.ok(!canvas.getActiveObject(), 'cleared the stubborn ref');
  })

  QUnit.test('complexity', function(assert) {
    assert.ok(typeof canvas.complexity === 'function');
    assert.equal(canvas.complexity(), 0);

    canvas.add(makeRect());
    assert.equal(canvas.complexity(), 1);

    canvas.add(makeRect(), makeRect());
    assert.equal(canvas.complexity(), 3);
  });

  QUnit.test('toString', function(assert) {
    assert.ok(typeof canvas.toString === 'function');

    assert.equal(canvas.toString(), '#<Canvas (0): { objects: 0 }>');

    canvas.add(makeRect());
    assert.equal(canvas.toString(), '#<Canvas (1): { objects: 1 }>');
  });

  QUnit.test('toSVG with active group', function(assert) {
    var rect = new fabric.Rect({ width: 50, height: 50, left: 100, top: 100 });
    var circle = new fabric.Circle({ radius: 50, left: 50, top: 50 });
    canvas.add(rect, circle);
    var svg = canvas.toSVG();
    const activeSelection = canvas.getActiveSelection();
    activeSelection.add(rect, circle);
    canvas.setActiveObject(activeSelection);
    var svgWithActiveGroup = canvas.toSVG();

    assert.equal(svg, svgWithActiveGroup);
  });

  [true, false].forEach(enableRetinaScaling => {
    QUnit.test(`set dimensions, enableRetinaScaling ${enableRetinaScaling}`, async function (assert) {
      var el = fabric.getFabricDocument().createElement('canvas'),
        parentEl = fabric.getFabricDocument().createElement('div');
      el.width = 200; el.height = 200;
      parentEl.className = 'rootNode';
      parentEl.appendChild(el);

      const dpr = 1.25;
      fabric.config.configure({ devicePixelRatio: dpr });

      assert.equal(parentEl.firstChild, el, 'canvas should be appended at partentEl');
      assert.equal(parentEl.childNodes.length, 1, 'parentEl has 1 child only');

      el.style.position = 'relative';
      var elStyle = el.style.cssText;
      assert.equal(elStyle, 'position: relative;', 'el style should not be empty');

      var canvas = new fabric.Canvas(el, { enableRetinaScaling, renderOnAddRemove: false });

      canvas.setDimensions({ width: 500, height: 500 });
      assert.equal(canvas.elements._originalCanvasStyle, elStyle, 'saved original canvas style for disposal');
      assert.notEqual(el.style.cssText, canvas.elements._originalCanvasStyle, 'canvas el style has been changed');
      assert.equal(el.width, 500 * (enableRetinaScaling ? dpr : 1), 'expected width');
      assert.equal(el.height, 500 * (enableRetinaScaling ? dpr : 1), 'expected height');
      assert.equal(canvas.upperCanvasEl.width, 500 * (enableRetinaScaling ? dpr : 1), 'expected width');
      assert.equal(canvas.upperCanvasEl.height, 500 * (enableRetinaScaling ? dpr : 1), 'expected height');

      await canvas.dispose();
      assert.equal(canvas.elements._originalCanvasStyle, undefined, 'removed original canvas style');
      assert.equal(el.style.cssText, elStyle, 'restored original canvas style');
      assert.equal(el.width, 500, 'restored width');
      assert.equal(el.height, 500, 'restored height');

    });
  });


  QUnit.test('clone', function(assert) {
    var done = assert.async();
    assert.ok(typeof canvas.clone === 'function');

    canvas.add(new fabric.Rect({ width: 100, height: 110, top: 120, left: 130, fill: 'rgba(0,1,2,0.3)' }));
    var canvasData = JSON.stringify(canvas);

    canvas.clone().then(function(clone) {
      assert.ok(clone instanceof fabric.Canvas);

      // alert(JSON.stringify(clone));
      assert.equal(canvasData, JSON.stringify(clone), 'data on cloned canvas should be identical');

      assert.equal(canvas.getWidth(), clone.getWidth());
      assert.equal(canvas.getHeight(), clone.getHeight());
      clone.renderAll();
      done();
    });
  });

  QUnit.test('cloneWithoutData', function(assert) {
    assert.ok(typeof canvas.cloneWithoutData === 'function');

    canvas.add(new fabric.Rect({ width: 100, height: 110, top: 120, left: 130, fill: 'rgba(0,1,2,0.3)' }));

    const clone = canvas.cloneWithoutData();

    assert.ok(clone instanceof fabric.Canvas);

    assert.equal(JSON.stringify(clone), EMPTY_JSON, 'data on cloned canvas should be empty');

    assert.equal(canvas.getWidth(), clone.getWidth());
    assert.equal(canvas.getHeight(), clone.getHeight());
    clone.renderAll();
  });

  QUnit.test('getSetWidth', function(assert) {
    assert.ok(typeof canvas.getWidth === 'function');
    assert.equal(canvas.getWidth(), 600);
    canvas.setWidth(444);
    assert.equal(canvas.getWidth(), 444);
    assert.equal(canvas.lowerCanvasEl.style.width, 444 + 'px');
  });

  QUnit.test('getSetHeight', function(assert) {
    assert.ok(typeof canvas.getHeight === 'function');
    assert.equal(canvas.getHeight(), 600);
    canvas.setHeight(765);
    assert.equal(canvas.getHeight(), 765);
    assert.equal(canvas.lowerCanvasEl.style.height, 765 + 'px');
  });

  QUnit.test('setWidth css only', function(assert) {
    canvas.setWidth(123);
    canvas.setWidth('100%', { cssOnly: true });

    assert.equal(canvas.lowerCanvasEl.style.width, '100%', 'Should be as the css only value');
    assert.equal(canvas.upperCanvasEl.style.width, '100%', 'Should be as the css only value');
    assert.equal(canvas.wrapperEl.style.width, '100%', 'Should be as the css only value');
    assert.equal(canvas.getWidth(), 123, 'Should be as the none css only value');
  });

  QUnit.test('setHeight css only', function(assert) {
    canvas.setHeight(123);
    canvas.setHeight('100%', { cssOnly: true });

    assert.equal(canvas.lowerCanvasEl.style.height, '100%', 'Should be as the css only value');
    assert.equal(canvas.upperCanvasEl.style.height, '100%', 'Should be as the css only value');
    assert.equal(canvas.wrapperEl.style.height, '100%', 'Should be as the css only value');
    assert.equal(canvas.getHeight(), 123, 'Should be as the none css only value');
  });

  QUnit.test('setWidth backstore only', function(assert) {
    canvas.setWidth(123);
    canvas.setWidth(500, { backstoreOnly: true });

    assert.equal(canvas.lowerCanvasEl.style.width, 123 + 'px', 'Should be as none backstore only value + "px"');
    assert.equal(canvas.upperCanvasEl.style.width, 123 + 'px', 'Should be as none backstore only value + "px"');
    assert.equal(canvas.wrapperEl.style.width, 123 + 'px', 'Should be as none backstore only value + "px"');
    assert.equal(canvas.getWidth(), 500, 'Should be as the backstore only value');
  });

  QUnit.test('setHeight backstore only', function(assert) {
    canvas.setHeight(123);
    canvas.setHeight(500, { backstoreOnly: true });

    assert.equal(canvas.lowerCanvasEl.style.height, 123 + 'px', 'Should be as none backstore only value + "px"');
    assert.equal(canvas.upperCanvasEl.style.height, 123 + 'px', 'Should be as none backstore only value + "px"');
    assert.equal(canvas.wrapperEl.style.height, 123 + 'px', 'Should be as none backstore only value + "px"');
    assert.equal(canvas.getHeight(), 500, 'Should be as the backstore only value');
  });

  QUnit.test('setupCurrentTransform', function(assert) {
    assert.ok(typeof canvas._setupCurrentTransform === 'function');

    var rect = new fabric.Rect({ left: 75, top: 75, width: 50, height: 50 });
    canvas.add(rect);
    var canvasOffset = canvas.calcOffset();
    var eventStub = {
      clientX: canvasOffset.left + 100,
      clientY: canvasOffset.top + 100,
      target: canvas.upperCanvasEl
    };
    canvas.setActiveObject(rect);
    rect.__corner = rect._findTargetCorner(
      canvas.getPointer(eventStub, true)
    );
    canvas._setupCurrentTransform(eventStub, rect);
    var t = canvas._currentTransform;
    assert.equal(t.target, rect, 'should have rect as a target');
    assert.equal(t.action, 'drag', 'should target inside rect and setup drag');
    assert.equal(t.corner, 0, 'no corner selected');
    assert.equal(t.originX, rect.originX, 'no origin change for drag');
    assert.equal(t.originY, rect.originY, 'no origin change for drag');

    eventStub = {
<<<<<<< HEAD
      clientX: canvasOffset.left + rect.controlCoords.tl.corner.tl.x + 1,
      clientY: canvasOffset.top + rect.controlCoords.tl.corner.tl.y + 1,
      target: rect
=======
      clientX: canvasOffset.left + rect.oCoords.tl.corner.tl.x + 1,
      clientY: canvasOffset.top + rect.oCoords.tl.corner.tl.y + 1,
      target: canvas.upperCanvasEl
>>>>>>> d217b0f7
    };
    rect.__corner = rect._findTargetCorner(
      canvas.getPointer(eventStub, true)
    );
    canvas._setupCurrentTransform(eventStub, rect, false);
    t = canvas._currentTransform;
    assert.equal(t.target, rect, 'should have rect as a target');
    assert.equal(t.action, 'drag', 'should setup drag since the object was not selected');
    assert.equal(t.corner, 'tl', 'tl selected');
    assert.equal(t.shiftKey, undefined, 'shift was not pressed');

    var alreadySelected = true;
    rect.__corner = rect._findTargetCorner(
      canvas.getPointer(eventStub, true)
    );
    canvas._setupCurrentTransform(eventStub, rect, alreadySelected);
    t = canvas._currentTransform;
    assert.equal(t.target, rect, 'should have rect as a target');
    assert.equal(t.action, 'scale', 'should target a corner and setup scale');
    assert.equal(t.corner, 'tl', 'tl selected');
    assert.equal(t.originX, 'right', 'origin in opposite direction');
    assert.equal(t.originY, 'bottom', 'origin in opposite direction');
    assert.equal(t.shiftKey, undefined, 'shift was not pressed');

    eventStub = {
      clientX: canvasOffset.left + rect.left - 2,
      clientY: canvasOffset.top + rect.top + rect.height / 2,
      target: canvas.upperCanvasEl,
      shiftKey: true
    };
    rect.__corner = rect._findTargetCorner(
      canvas.getPointer(eventStub, true)
    );
    canvas._setupCurrentTransform(eventStub, rect, alreadySelected);
    t = canvas._currentTransform;
    assert.equal(t.target, rect, 'should have rect as a target');
    assert.equal(t.action, 'skewY', 'should target a corner and setup skew');
    assert.equal(t.shiftKey, true, 'shift was pressed');
    assert.equal(t.corner, 'ml', 'ml selected');
    assert.equal(t.originX, 'right', 'origin in opposite direction');

    // to be replaced with new api test
    // eventStub = {
<<<<<<< HEAD
    //   clientX: canvasOffset.left + rect.controlCoords.mtr.position.x,
    //   clientY: canvasOffset.top + rect.controlCoords.mtr.position.y,
    //   target: rect,
=======
    //   clientX: canvasOffset.left + rect.oCoords.mtr.x,
    //   clientY: canvasOffset.top + rect.oCoords.mtr.y,
    //   target: canvas.upperCanvasEl,
>>>>>>> d217b0f7
    // };
    // canvas._setupCurrentTransform(eventStub, rect, alreadySelected);
    // t = canvas._currentTransform;
    // assert.equal(t.target, rect, 'should have rect as a target');
    // assert.equal(t.action, 'mtr', 'should target a corner and setup rotate');
    // assert.equal(t.corner, 'mtr', 'mtr selected');
    // assert.equal(t.originX, 'center', 'origin in center');
    // assert.equal(t.originY, 'center', 'origin in center');
    // canvas._currentTransform = false;
  });

  // QUnit.test('_rotateObject', function(assert) {
  //   assert.ok(typeof canvas._rotateObject === 'function');
  //   var rect = new fabric.Rect({ left: 75, top: 75, width: 50, height: 50 });
  //   canvas.add(rect);
  //   var canvasEl = canvas.getElement(),
  //       canvasOffset = fabric.util.getElementOffset(canvasEl);
  //   var eventStub = {
<<<<<<< HEAD
  //     clientX: canvasOffset.left + rect.controlCoords.mtr.position.x,
  //     clientY: canvasOffset.top + rect.controlCoords.mtr.position.y,
  //     target: rect,
=======
  //     clientX: canvasOffset.left + rect.oCoords.mtr.x,
  //     clientY: canvasOffset.top + rect.oCoords.mtr.y,
  //     target: canvas.upperCanvasEl,
>>>>>>> d217b0f7
  //   };
  //   canvas._setupCurrentTransform(eventStub, rect);
  //   var rotated = canvas._rotateObject(30, 30, 'equally');
  //   assert.equal(rotated, true, 'return true if a rotation happened');
  //   rotated = canvas._rotateObject(30, 30);
  //   assert.equal(rotated, false, 'return true if no rotation happened');
  // });
  //
  // QUnit.test('_rotateObject do not change origins', function(assert) {
  //   assert.ok(typeof canvas._rotateObject === 'function');
  //   var rect = new fabric.Rect({ left: 75, top: 75, width: 50, height: 50, originX: 'right', originY: 'bottom' });
  //   canvas.add(rect);
  //   var canvasEl = canvas.getElement(),
  //       canvasOffset = fabric.util.getElementOffset(canvasEl);
  //   var eventStub = {
<<<<<<< HEAD
  //     clientX: canvasOffset.left + rect.controlCoords.mtr.position.x,
  //     clientY: canvasOffset.top + rect.controlCoords.mtr.position.y,
  //     target: rect,
=======
  //     clientX: canvasOffset.left + rect.oCoords.mtr.x,
  //     clientY: canvasOffset.top + rect.oCoords.mtr.y,
  //     target: canvas.upperCanvasEl,
>>>>>>> d217b0f7
  //   };
  //   canvas._setupCurrentTransform(eventStub, rect);
  //   assert.equal(rect.originX, 'right');
  //   assert.equal(rect.originY, 'bottom');
  // });

  QUnit.skip('fxRemove', function(assert) {
    var done = assert.async();
    assert.ok(typeof canvas.fxRemove === 'function');

    var rect = new fabric.Rect();
    canvas.add(rect);

    var callbackFired = false;
    function onComplete() {
      callbackFired = true;
    }

    assert.equal(canvas.item(0), rect);
    assert.ok(typeof canvas.fxRemove(rect, { onComplete: onComplete }).abort === 'function', 'should return animation abort function');

    setTimeout(function() {
      assert.equal(canvas.item(0), undefined);
      assert.ok(callbackFired);
      done();
    }, 1000);
  });

  // QUnit.test('backgroundImage', function(assert) {
  //   var done = assert.async();
  //   assert.deepEqual('', canvas.backgroundImage);
  //   canvas.setBackgroundImage('../../assets/pug.jpg');

  //   setTimeout(function() {

  //     assert.ok(typeof canvas.backgroundImage == 'object');
  //     assert.ok(/pug\.jpg$/.test(canvas.backgroundImage.src));

  //     assert.deepEqual(canvas.toJSON(), {
  //       "objects": [],
  //       "background": "rgba(0, 0, 0, 0)",
  //       "backgroundImage": (fabric.getFabricDocument().location.protocol +
  //                           '//' +
  //                           fabric.getFabricDocument().location.hostname +
  //                           ((fabric.getFabricDocument().location.port === '' || parseInt(fabric.getFabricDocument().location.port, 10) === 80)
  //                               ? ''
  //                               : (':' + fabric.getFabricDocument().location.port)) +
  //                           '/assets/pug.jpg'),
  //       "backgroundImageOpacity": 1,
  //       "backgroundImageStretch": true
  //     });

  //     done();
  //   }, 1000);
  // });

  [true, false].forEach(objectCaching => {
    function testPixelDetection(assert, canvas, target, expectedHits) {
      function execute(context = '') {
        expectedHits.forEach(({ start, end, message, transparent }) => {
          // make less sensitive by skipping edges for firefox 110
          const round = 0;
          for (let index = start + round; index < end - round; index++) {
            assert.equal(
              canvas.isTargetTransparent(target, index, index),
              transparent,
              `checking transparency of (${index}, ${index}), expected to be ${transparent}, ${message}, ${context}`
            );
          }
        });
      }
      execute();
      canvas.setActiveObject(target);
      execute('target is selected');
    }

    QUnit.test(`isTargetTransparent, objectCaching ${objectCaching}`, function (assert) {
      var rect = new fabric.Rect({
        width: 10,
        height: 10,
        strokeWidth: 4,
        stroke: 'red',
        fill: '',
        top: 0,
        left: 0,
        objectCaching,
      });
      canvas.add(rect);
      testPixelDetection(assert, canvas, rect, [
        { start: -5, end: 0, message: 'outside', transparent: true },
        { start: 0, end: 4, message: 'stroke', transparent: false },
        { start: 4, end: 10, message: 'fill', transparent: true },
        { start: 10, end: 14, message: 'stroke', transparent: false },
        { start: 14, end: 20, message: 'outside', transparent: true },
      ]);
    });

    QUnit.test(`isTargetTransparent, vpt, objectCaching ${objectCaching}`, function (assert) {
      var rect = new fabric.Rect({
        width: 10,
        height: 10,
        strokeWidth: 4,
        stroke: 'red',
        fill: '',
        top: 0,
        left: 0,
        objectCaching,
      });
      canvas.add(rect);
      canvas.setViewportTransform([2, 0, 0, 2, 0, 0]);
      testPixelDetection(assert, canvas, rect, [
        { start: -5, end: 0, message: 'outside', transparent: true },
        { start: 0, end: 8, message: 'stroke', transparent: false },
        { start: 8, end: 20, message: 'fill', transparent: true },
        { start: 20, end: 28, message: 'stroke', transparent: false },
        { start: 28, end: 40, message: 'outside', transparent: true },
      ]);
    });

    QUnit.test(`isTargetTransparent, vpt, tolerance, objectCaching ${objectCaching}`, function (assert) {
      var rect = new fabric.Rect({
        width: 10,
        height: 10,
        strokeWidth: 4,
        stroke: 'red',
        fill: '',
        top: 0,
        left: 0,
        objectCaching,
      });
      canvas.add(rect);
      canvas.setTargetFindTolerance(5);
      canvas.setViewportTransform([2, 0, 0, 2, 0, 0]);
      testPixelDetection(assert, canvas, rect, [
        { start: -10, end: -5, message: 'outside', transparent: true },
        { start: -5, end: 0, message: 'stroke tolerance not affected by vpt', transparent: false },
        { start: 0, end: 8, message: 'stroke', transparent: false },
        { start: 8, end: 13, message: 'stroke tolerance not affected by vpt', transparent: false },
        { start: 13, end: 15, message: 'fill', transparent: true },
        { start: 15, end: 20, message: 'stroke tolerance not affected by vpt', transparent: false },
        { start: 20, end: 28, message: 'stroke', transparent: false },
        { start: 28, end: 33, message: 'stroke tolerance not affected by vpt', transparent: false },
        { start: 33, end: 40, message: 'outside', transparent: true },
      ]);
    });   
  });

  QUnit.test('canvas getTopContext', function(assert) {
    assert.ok(typeof canvas.getTopContext === 'function');
    assert.equal(canvas.getTopContext(), canvas.contextTop, 'it jsut returns contextTop');
  });

  QUnit.test('_shouldCenterTransform', function(assert) {
    assert.equal(
      canvas._shouldCenterTransform({}, 'someAction', false), false, 'a non standard action does not center scale');
    assert.equal(
      canvas._shouldCenterTransform({}, 'someAction', true), true,
      'a non standard action will center scale if altKey is true'
    );
    canvas.centeredScaling = true;
    ['scale', 'scaleX', 'scaleY', 'resizing'].forEach(function(action) {
      assert.equal(
        canvas._shouldCenterTransform({}, action, false), true,
        action + ' standard action will center scale if canvas.centeredScaling is true and no centeredKey pressed'
      );
    });
    ['scale', 'scaleX', 'scaleY', 'resizing'].forEach(function(action) {
      assert.equal(
        canvas._shouldCenterTransform({}, action, true), false,
        action + ' standard action will NOT center scale if canvas.centeredScaling is true and centeredKey is pressed'
      );
    });
    assert.equal(
      canvas._shouldCenterTransform({}, 'rotate', false), false,
      'rotate standard action will NOT center scale if canvas.centeredScaling is true'
    );
    canvas.centeredRotation = true;
    assert.equal(
      canvas._shouldCenterTransform({}, 'rotate', false), true,
      'rotate standard action will center scale if canvas.centeredRotation is true'
    );
  });
})();<|MERGE_RESOLUTION|>--- conflicted
+++ resolved
@@ -2060,15 +2060,9 @@
     assert.equal(t.originY, rect.originY, 'no origin change for drag');
 
     eventStub = {
-<<<<<<< HEAD
       clientX: canvasOffset.left + rect.controlCoords.tl.corner.tl.x + 1,
       clientY: canvasOffset.top + rect.controlCoords.tl.corner.tl.y + 1,
-      target: rect
-=======
-      clientX: canvasOffset.left + rect.oCoords.tl.corner.tl.x + 1,
-      clientY: canvasOffset.top + rect.oCoords.tl.corner.tl.y + 1,
       target: canvas.upperCanvasEl
->>>>>>> d217b0f7
     };
     rect.__corner = rect._findTargetCorner(
       canvas.getPointer(eventStub, true)
@@ -2112,15 +2106,9 @@
 
     // to be replaced with new api test
     // eventStub = {
-<<<<<<< HEAD
     //   clientX: canvasOffset.left + rect.controlCoords.mtr.position.x,
     //   clientY: canvasOffset.top + rect.controlCoords.mtr.position.y,
-    //   target: rect,
-=======
-    //   clientX: canvasOffset.left + rect.oCoords.mtr.x,
-    //   clientY: canvasOffset.top + rect.oCoords.mtr.y,
     //   target: canvas.upperCanvasEl,
->>>>>>> d217b0f7
     // };
     // canvas._setupCurrentTransform(eventStub, rect, alreadySelected);
     // t = canvas._currentTransform;
@@ -2139,15 +2127,9 @@
   //   var canvasEl = canvas.getElement(),
   //       canvasOffset = fabric.util.getElementOffset(canvasEl);
   //   var eventStub = {
-<<<<<<< HEAD
   //     clientX: canvasOffset.left + rect.controlCoords.mtr.position.x,
   //     clientY: canvasOffset.top + rect.controlCoords.mtr.position.y,
-  //     target: rect,
-=======
-  //     clientX: canvasOffset.left + rect.oCoords.mtr.x,
-  //     clientY: canvasOffset.top + rect.oCoords.mtr.y,
   //     target: canvas.upperCanvasEl,
->>>>>>> d217b0f7
   //   };
   //   canvas._setupCurrentTransform(eventStub, rect);
   //   var rotated = canvas._rotateObject(30, 30, 'equally');
@@ -2163,15 +2145,9 @@
   //   var canvasEl = canvas.getElement(),
   //       canvasOffset = fabric.util.getElementOffset(canvasEl);
   //   var eventStub = {
-<<<<<<< HEAD
   //     clientX: canvasOffset.left + rect.controlCoords.mtr.position.x,
   //     clientY: canvasOffset.top + rect.controlCoords.mtr.position.y,
-  //     target: rect,
-=======
-  //     clientX: canvasOffset.left + rect.oCoords.mtr.x,
-  //     clientY: canvasOffset.top + rect.oCoords.mtr.y,
   //     target: canvas.upperCanvasEl,
->>>>>>> d217b0f7
   //   };
   //   canvas._setupCurrentTransform(eventStub, rect);
   //   assert.equal(rect.originX, 'right');
