(function() {


  var EMPTY_JSON = '{"version":"' + fabric.version + '","objects":[]}';

  // var emptyImageCanvasData = "data:image/png;base64,iVBORw0KGgoAAAANSUhEUgAAAfQAAAH0CAYAAADL1t+KAAAH7ElEQVR4nO3VMQ0AMAzAsPInvYHoMS2yEeTLHADge/M6AADYM3QACDB0AAgwdAAIMHQACDB0AAgwdAAIMHQACDB0AAgwdAAIMHQACDB0AAgwdAAIMHQACDB0AAgwdAAIMHQACDB0AAgwdAAIMHQACDB0AAgwdAAIMHQACDB0AAgwdAAIMHQACDB0AAgwdAAIMHQACDB0AAgwdAAIMHQACDB0AAgwdAAIMHQACDB0AAgwdAAIMHQACDB0AAgwdAAIMHQACDB0AAgwdAAIMHQACDB0AAgwdAAIMHQACDB0AAgwdAAIMHQACDB0AAgwdAAIMHQACDB0AAgwdAAIMHQACDB0AAgwdAAIMHQACDB0AAgwdAAIMHQACDB0AAgwdAAIMHQACDB0AAgwdAAIMHQACDB0AAgwdAAIMHQACDB0AAgwdAAIMHQACDB0AAgwdAAIMHQACDB0AAgwdAAIMHQACDB0AAgwdAAIMHQACDB0AAgwdAAIMHQACDB0AAgwdAAIMHQACDB0AAgwdAAIMHQACDB0AAgwdAAIMHQACDB0AAgwdAAIMHQACDB0AAgwdAAIMHQACDB0AAgwdAAIMHQACDB0AAgwdAAIMHQACDB0AAgwdAAIMHQACDB0AAgwdAAIMHQACDB0AAgwdAAIMHQACDB0AAgwdAAIMHQACDB0AAgwdAAIMHQACDB0AAgwdAAIMHQACDB0AAgwdAAIMHQACDB0AAgwdAAIMHQACDB0AAgwdAAIMHQACDB0AAgwdAAIMHQACDB0AAgwdAAIMHQACDB0AAgwdAAIMHQACDB0AAgwdAAIMHQACDB0AAgwdAAIMHQACDB0AAgwdAAIMHQACDB0AAgwdAAIMHQACDB0AAgwdAAIMHQACDB0AAgwdAAIMHQACDB0AAgwdAAIMHQACDB0AAgwdAAIMHQACDB0AAgwdAAIMHQACDB0AAgwdAAIMHQACDB0AAgwdAAIMHQACDB0AAgwdAAIMHQACDB0AAgwdAAIMHQACDB0AAgwdAAIMHQACDB0AAgwdAAIMHQACDB0AAgwdAAIMHQACDB0AAgwdAAIMHQACDB0AAgwdAAIMHQACDB0AAgwdAAIMHQACDB0AAgwdAAIMHQACDB0AAgwdAAIMHQACDB0AAgwdAAIMHQACDB0AAgwdAAIMHQACDB0AAgwdAAIMHQACDB0AAgwdAAIMHQACDB0AAgwdAAIMHQACDB0AAgwdAAIMHQACDB0AAgwdAAIMHQACDB0AAgwdAAIMHQACDB0AAgwdAAIMHQACDB0AAgwdAAIMHQACDB0AAgwdAAIMHQACDB0AAgwdAAIMHQACDB0AAgwdAAIMHQACDB0AAgwdAAIMHQACDB0AAgwdAAIMHQACDB0AAgwdAAIMHQACDB0AAgwdAAIMHQACDB0AAgwdAAIMHQACDB0AAgwdAAIMHQACDB0AAgwdAAIMHQACDB0AAgwdAAIMHQACDB0AAgwdAAIMHQACDB0AAgwdAAIMHQACDB0AAgwdAAIMHQACDB0AAgwdAAIMHQACDB0AAgwdAAIMHQACDB0AAgwdAAIMHQACDB0AAgwdAAIMHQACDB0AAgwdAAIMHQACDB0AAgwdAAIMHQACDB0AAgwdAAIMHQACDB0AAgwdAAIMHQACDB0AAgwdAAIMHQACDB0AAgwdAAIMHQACDB0AAgwdAAIMHQACDB0AAgwdAAIMHQACDB0AAgwdAAIMHQACDB0AAgwdAAIMHQACDB0AAgwdAAIMHQACDB0AAgwdAAIMHQACDB0AAgwdAAIMHQACDB0AAgwdAAIMHQACDB0AAgwdAAIMHQACDB0AAgwdAAIMHQACDB0AAgwdAAIMHQACDB0AAgwdAAIMHQACDB0AAgwdAAIMHQACDB0AAgwdAAIMHQACDB0AAgwdAAIMHQACDB0AAgwdAAIMHQACDB0AAgwdAAIMHQACDB0AAgwdAAIMHQACDB0AAgwdAAIMHQACDB0AAgwdAAIMHQACDB0AAgwdAAIMHQACDB0AAgwdAAIMHQACDB0AAgwdAAIMHQACDB0AAgwdAAIMHQACDB0AAgwdAAIMHQACDB0AAgwdAAIMHQACDB0AAgwdAAIMHQACDB0AAgwdAAIMHQACDB0AAgwdAAIMHQACDB0AAgwdAAIMHQACDB0AAgwdAAIMHQACDB0AAgwdAAIMHQACDB0AAgwdAAIMHQACDB0AAgwdAAIMHQACDB0AAgwdAAIMHQACDB0AAgwdAAIMHQACDB0AAgwdAAIMHQACDB0AAgwdAAIMHQACDB0AAgwdAAIMHQACDB0AAgwdAAIMHQACDB0AAgwdAAIMHQACDB0AAgwdAAIMHQACDB0AAgwdAAIMHQACDB0AAgwdAAIMHQACDB0AAgwdAAIMHQACDB0AAgwdAAIMHQACDB0AAgwdAAIMHQACDB0AAgwdAAIMHQACDB0AAgwdAAIMHQACDB0AAgwdAAIMHQACDB0AAgwdAAIMHQACDB0AAgwdAAIMHQACDB0AAgwdAAIMHQACDB0AAgwdAAIMHQACDB0AAgwdAAIMHQACDB0AAgwdAAIMHQACDB0AAgwdAAIMHQACDB0AAgwdAAIMHQACDB0AAgwdAAIMHQACDB0AAgwdAAIMHQACDB0AAgwdAAIMHQACDB0AAgwdAAIMHQACDB0AAgwdAAIMHQACDB0AAgwdAAIuMjH4b7osLFBAAAAAElFTkSuQmCC";

  var PATH_JSON = '{"version":"' + fabric.version + '","objects": [{"version":"' + fabric.version + '","type": "path", "originX": "left", "originY": "top", "left": 268, "top": 266, "width": 51, "height": 49,' +
                  ' "fill": "rgb(0,0,0)", "stroke": null, "strokeWidth": 1, "scaleX": 1, "scaleY": 1, ' +
                  '"angle": 0, "flipX": false, "flipY": false, "opacity": 1, "path": [["M", 18.511, 13.99],' +
                  ' ["c", 0, 0, -2.269, -4.487, -12.643, 4.411], ["c", 0, 0, 4.824, -14.161, 19.222, -9.059],' +
                  ' ["l", 0.379, -2.1], ["c", -0.759, -0.405, -1.375, -1.139, -1.645, -2.117], ["c", -0.531, ' +
                  '-1.864, 0.371, -3.854, 1.999, -4.453], ["c", 0.312, -0.118, 0.633, -0.169, 0.953, -0.169], ' +
                  '["c", 1.299, 0, 2.514, 0.953, 2.936, 2.455], ["c", 0.522, 1.864, -0.372, 3.854, -1.999, ' +
                  '4.453], ["c", -0.229, 0.084, -0.464, 0.127, -0.692, 0.152], ["l", -0.379, 2.37], ["c", ' +
                  '1.146, 0.625, 2.024, 1.569, 2.674, 2.758], ["c", 3.213, 2.514, 8.561, 4.184, 11.774, -8.232],' +
                  ' ["c", 0, 0, 0.86, 16.059, -12.424, 14.533], ["c", 0.008, 2.859, 0.615, 5.364, -0.076, 8.224],' +
                  ' ["c", 8.679, 3.146, 15.376, 14.389, 17.897, 18.168], ["l", 2.497, -2.151], ["l", 1.206, 1.839],' +
                  ' ["l", -3.889, 3.458], ["C", 46.286, 48.503, 31.036, 32.225, 22.72, 35.81], ["c", -1.307, 2.851,' +
                  ' -3.56, 6.891, -7.481, 8.848], ["c", -4.689, 2.336, -9.084, -0.802, -11.277, -2.868], ["l",' +
                  ' -1.948, 3.104], ["l", -1.628, -1.333], ["l", 3.138, -4.689], ["c", 0.025, 0, 9, 1.932, 9, 1.932], ' +
                  '["c", 0.877, -9.979, 2.893, -12.905, 4.942, -15.621], ["C", 17.878, 21.775, 18.713, 17.397, 18.511, ' +
                  '13.99], ["z", null]]}], "background": "#ff5555","overlay": "rgba(0,0,0,0.2)"}';

  var PATH_WITHOUT_DEFAULTS_JSON = '{"version":"' + fabric.version + '","objects": [{"version":"' + fabric.version + '","type": "path", "left": 268, "top": 266, "width": 51, "height": 49, "path": [["M", 18.511, 13.99],' +
                  ' ["c", 0, 0, -2.269, -4.487, -12.643, 4.411], ["c", 0, 0, 4.824, -14.161, 19.222, -9.059],' +
                  ' ["l", 0.379, -2.1], ["c", -0.759, -0.405, -1.375, -1.139, -1.645, -2.117], ["c", -0.531, ' +
                  '-1.864, 0.371, -3.854, 1.999, -4.453], ["c", 0.312, -0.118, 0.633, -0.169, 0.953, -0.169], ' +
                  '["c", 1.299, 0, 2.514, 0.953, 2.936, 2.455], ["c", 0.522, 1.864, -0.372, 3.854, -1.999, ' +
                  '4.453], ["c", -0.229, 0.084, -0.464, 0.127, -0.692, 0.152], ["l", -0.379, 2.37], ["c", ' +
                  '1.146, 0.625, 2.024, 1.569, 2.674, 2.758], ["c", 3.213, 2.514, 8.561, 4.184, 11.774, -8.232],' +
                  ' ["c", 0, 0, 0.86, 16.059, -12.424, 14.533], ["c", 0.008, 2.859, 0.615, 5.364, -0.076, 8.224],' +
                  ' ["c", 8.679, 3.146, 15.376, 14.389, 17.897, 18.168], ["l", 2.497, -2.151], ["l", 1.206, 1.839],' +
                  ' ["l", -3.889, 3.458], ["C", 46.286, 48.503, 31.036, 32.225, 22.72, 35.81], ["c", -1.307, 2.851,' +
                  ' -3.56, 6.891, -7.481, 8.848], ["c", -4.689, 2.336, -9.084, -0.802, -11.277, -2.868], ["l",' +
                  ' -1.948, 3.104], ["l", -1.628, -1.333], ["l", 3.138, -4.689], ["c", 0.025, 0, 9, 1.932, 9, 1.932], ' +
                  '["c", 0.877, -9.979, 2.893, -12.905, 4.942, -15.621], ["C", 17.878, 21.775, 18.713, 17.397, 18.511, ' +
                  '13.99], ["z", null]]}], "background": "#ff5555","overlay": "rgba(0,0,0,0.2)"}';

  var PATH_OBJ_JSON = '{"version":"' + fabric.version + '","type": "path", "originX": "left", "originY": "top", "left": 268, "top": 266, "width": 51, "height": 49,' +
                      ' "fill": "rgb(0,0,0)", "stroke": null, "strokeWidth": 1, "scaleX": 1, "scaleY": 1, ' +
                      '"angle": 0, "flipX": false, "flipY": false, "opacity": 1, "path": [["M", 18.511, 13.99],' +
                      ' ["c", 0, 0, -2.269, -4.487, -12.643, 4.411], ["c", 0, 0, 4.824, -14.161, 19.222, -9.059],' +
                      ' ["l", 0.379, -2.1], ["c", -0.759, -0.405, -1.375, -1.139, -1.645, -2.117], ["c", -0.531, ' +
                      '-1.864, 0.371, -3.854, 1.999, -4.453], ["c", 0.312, -0.118, 0.633, -0.169, 0.953, -0.169], ' +
                      '["c", 1.299, 0, 2.514, 0.953, 2.936, 2.455], ["c", 0.522, 1.864, -0.372, 3.854, -1.999, ' +
                      '4.453], ["c", -0.229, 0.084, -0.464, 0.127, -0.692, 0.152], ["l", -0.379, 2.37], ["c", ' +
                      '1.146, 0.625, 2.024, 1.569, 2.674, 2.758], ["c", 3.213, 2.514, 8.561, 4.184, 11.774, -8.232],' +
                      ' ["c", 0, 0, 0.86, 16.059, -12.424, 14.533], ["c", 0.008, 2.859, 0.615, 5.364, -0.076, 8.224],' +
                      ' ["c", 8.679, 3.146, 15.376, 14.389, 17.897, 18.168], ["l", 2.497, -2.151], ["l", 1.206, 1.839],' +
                      ' ["l", -3.889, 3.458], ["C", 46.286, 48.503, 31.036, 32.225, 22.72, 35.81], ["c", -1.307, 2.851,' +
                      ' -3.56, 6.891, -7.481, 8.848], ["c", -4.689, 2.336, -9.084, -0.802, -11.277, -2.868], ["l",' +
                      ' -1.948, 3.104], ["l", -1.628, -1.333], ["l", 3.138, -4.689], ["c", 0.025, 0, 9, 1.932, 9, 1.932], ' +
                      '["c", 0.877, -9.979, 2.893, -12.905, 4.942, -15.621], ["C", 17.878, 21.775, 18.713, 17.397, 18.511, ' +
                      '13.99], ["z", null]]}';

  var PATH_DATALESS_JSON = '{"version":"' + fabric.version + '","objects":[{"type":"path","version":"' + fabric.version + '","originX":"left","originY":"top","left":100,"top":100,"width":200,"height":200,"fill":"rgb(0,0,0)",' +
                           '"stroke":null,"strokeWidth":1,"strokeDashArray":null,"strokeLineCap":"butt","strokeLineJoin":"miter","strokeMiterLimit":10,' +
                           '"scaleX":1,"scaleY":1,"angle":0,"flipX":false,"flipY":false,"opacity":1,' +
                           '"shadow":null,"visible":true,"clipTo":null,"backgroundColor":"","fillRule":"nonzero","globalCompositeOperation":"source-over","transformMatrix":null,"skewX":0,"skewY":0,"sourcePath":"http://example.com/"}]}';

  var RECT_JSON = '{"version":"' + fabric.version + '","objects":[{"type":"rect","version":"' + fabric.version + '","originX":"left","originY":"top","left":0,"top":0,"width":10,"height":10,"fill":"rgb(0,0,0)",' +
                  '"stroke":null,"strokeWidth":1,"strokeDashArray":null,"strokeLineCap":"butt","strokeLineJoin":"miter","strokeMiterLimit":10,"scaleX":1,"scaleY":1,"angle":0,"flipX":false,"flipY":false,"opacity":1,' +
                  '"shadow":null,' +
                  '"visible":true,"clipTo":null,"backgroundColor":"","fillRule":"nonzero","globalCompositeOperation":"source-over","transformMatrix":null,"skewX":0,"skewY":0,"rx":0,"ry":0}],"background":"#ff5555","overlay":"rgba(0,0,0,0.2)"}';

  function _createImageElement() {
    return fabric.isLikelyNode ? new (require(fabric.canvasModule).Image)() : fabric.document.createElement('img');
  }

  function getAbsolutePath(path) {
    var isAbsolute = /^https?:/.test(path);
    if (isAbsolute) { return path; };
    var imgEl = _createImageElement();
    imgEl.src = path;
    var src = imgEl.src;
    imgEl = null;
    return src;
  }

  var IMG_SRC = fabric.isLikelyNode ? (__dirname + '/../fixtures/test_image.gif') : getAbsolutePath('../fixtures/test_image.gif');

  var el = fabric.document.createElement('canvas');
  el.width = 600; el.height = 600;

  var canvas = this.canvas = fabric.isLikelyNode ? fabric.createCanvasForNode() : new fabric.Canvas(el);
  var upperCanvasEl = canvas.upperCanvasEl;
  var lowerCanvasEl = canvas.lowerCanvasEl;

  function makeRect(options) {
    var defaultOptions = { width: 10, height: 10 };
    return new fabric.Rect(fabric.util.object.extend(defaultOptions, options || { }));
  }

  function makeTriangle(options) {
    var defaultOptions = { width: 30, height: 30 };
    return new fabric.Triangle(fabric.util.object.extend(defaultOptions, options || { }));
  }

  QUnit.module('fabric.Canvas', {
    beforeEach: function() {
      upperCanvasEl.style.display = '';
      canvas.controlsAboveOverlay = fabric.Canvas.prototype.controlsAboveOverlay;
      canvas.preserveObjectStacking = fabric.Canvas.prototype.preserveObjectStacking;
    },
    afterEach: function() {
      canvas.clear();
      canvas.backgroundColor = fabric.Canvas.prototype.backgroundColor;
      canvas.overlayColor = fabric.Canvas.prototype.overlayColor;
      canvas.off();
      canvas.calcOffset();
      upperCanvasEl.style.display = 'none';
    }
  });

  QUnit.test('initialProperties', function(assert) {
    assert.ok('backgroundColor' in canvas);
    assert.equal(canvas.includeDefaultValues, true);
  });

  QUnit.test('getObjects', function(assert) {
    assert.ok(typeof canvas.getObjects === 'function', 'should respond to `getObjects` method');
    assert.deepEqual([], canvas.getObjects(), 'should return empty array for `getObjects` when empty');
    assert.equal(canvas.getObjects().length, 0, 'should have a 0 length when empty');
  });

  QUnit.test('getElement', function(assert) {
    assert.ok(typeof canvas.getElement === 'function', 'should respond to `getElement` method');
    assert.equal(canvas.getElement(), lowerCanvasEl, 'should return a proper element');
  });

  QUnit.test('item', function(assert) {
    var rect = makeRect();

    assert.ok(typeof canvas.item === 'function', 'should respond to item');
    canvas.add(rect);
    assert.equal(canvas.item(0), rect, 'should return proper item');
  });

  QUnit.test('preserveObjectStacking', function(assert) {
    assert.ok(typeof canvas.preserveObjectStacking == 'boolean');
    assert.ok(!canvas.preserveObjectStacking, 'default is false');
  });

  QUnit.test('uniScaleTransform', function(assert) {
    assert.ok(typeof canvas.uniScaleTransform == 'boolean');
    assert.ok(!canvas.uniScaleTransform, 'default is false');
  });

  QUnit.test('uniScaleKey', function(assert) {
    assert.ok(typeof canvas.uniScaleKey == 'string');
    assert.equal(canvas.uniScaleKey, 'shiftKey', 'default is shift');
  });

  QUnit.test('centeredScaling', function(assert) {
    assert.ok(typeof canvas.centeredScaling == 'boolean');
    assert.ok(!canvas.centeredScaling, 'default is false');
  });

  QUnit.test('centeredRotation', function(assert) {
    assert.ok(typeof canvas.centeredRotation == 'boolean');
    assert.ok(!canvas.centeredRotation, 'default is false');
  });

  QUnit.test('centeredKey', function(assert) {
    assert.ok(typeof canvas.centeredKey == 'string');
    assert.equal(canvas.centeredKey, 'altKey', 'default is alt');
  });

  QUnit.test('altActionKey', function(assert) {
    assert.ok(typeof canvas.altActionKey == 'string');
    assert.equal(canvas.altActionKey, 'shiftKey', 'default is shift');
  });

  QUnit.test('interactive', function(assert) {
    assert.ok(typeof canvas.interactive == 'boolean');
    assert.ok(canvas.interactive, 'default is true');
  });

  QUnit.test('selection', function(assert) {
    assert.ok(typeof canvas.selection == 'boolean');
    assert.ok(canvas.selection, 'default is true');
  });

  QUnit.test('_initInteractive', function(assert) {
    assert.ok(typeof canvas._initInteractive === 'function');
  });

  QUnit.test('renderTop', function(assert) {
    assert.ok(typeof canvas.renderTop === 'function');
    assert.equal(canvas, canvas.renderTop());
  });

  QUnit.test('_chooseObjectsToRender', function(assert) {
    assert.ok(typeof canvas._chooseObjectsToRender === 'function');
    var rect = makeRect(), rect2 = makeRect(), rect3 = makeRect();
    canvas.add(rect);
    canvas.add(rect2);
    canvas.add(rect3);
    var objs = canvas._chooseObjectsToRender();
    assert.equal(objs[0], rect);
    assert.equal(objs[1], rect2);
    assert.equal(objs[2], rect3);
    canvas.setActiveObject(rect);
    objs = canvas._chooseObjectsToRender();
    assert.equal(objs[0], rect2);
    assert.equal(objs[1], rect3);
    assert.equal(objs[2], rect);
    canvas.setActiveObject(rect2);
    canvas.preserveObjectStacking = true;
    objs = canvas._chooseObjectsToRender();
    assert.equal(objs[0], rect);
    assert.equal(objs[1], rect2);
    assert.equal(objs[2], rect3);
  });

  QUnit.test('calcOffset', function(assert) {
    assert.ok(typeof canvas.calcOffset === 'function', 'should respond to `calcOffset`');
    assert.equal(canvas.calcOffset(), canvas, 'should be chainable');
  });

  QUnit.test('add', function(assert) {
    var rect1 = makeRect(),
        rect2 = makeRect(),
        rect3 = makeRect(),
        rect4 = makeRect();

    assert.ok(typeof canvas.add === 'function');
    assert.equal(canvas.add(rect1), canvas, 'should be chainable');
    assert.strictEqual(canvas.item(0), rect1);

    canvas.add(rect2, rect3, rect4);
    assert.equal(canvas.getObjects().length, 4, 'should support multiple arguments');

    assert.strictEqual(canvas.item(1), rect2);
    assert.strictEqual(canvas.item(2), rect3);
    assert.strictEqual(canvas.item(3), rect4);
  });

  QUnit.test('insertAt', function(assert) {
    var rect1 = makeRect(),
        rect2 = makeRect();

    canvas.add(rect1, rect2);

    assert.ok(typeof canvas.insertAt === 'function', 'should respond to `insertAt` method');

    var rect = makeRect();
    canvas.insertAt(rect, 1);
    assert.strictEqual(canvas.item(1), rect);
    canvas.insertAt(rect, 2);
    assert.strictEqual(canvas.item(2), rect);
    assert.equal(canvas.insertAt(rect, 2), canvas, 'should be chainable');
  });

  QUnit.test('remove', function(assert) {
    var rect1 = makeRect(),
        rect2 = makeRect(),
        rect3 = makeRect(),
        rect4 = makeRect();

    canvas.add(rect1, rect2, rect3, rect4);

    assert.ok(typeof canvas.remove === 'function');
    assert.equal(canvas.remove(rect1), canvas, 'should be chainable');
    assert.strictEqual(canvas.item(0), rect2, 'should be second object');

    canvas.remove(rect2, rect3);
    assert.strictEqual(canvas.item(0), rect4);

    canvas.remove(rect4);
    assert.equal(canvas.isEmpty(), true, 'canvas should be empty');
  });

  QUnit.test('remove actual hovered target', function(assert) {
    var rect1 = makeRect();
    canvas.add(rect1);
    canvas._hoveredTarget = rect1;
    canvas.remove(rect1);
    assert.equal(canvas._hoveredTarget, null, 'reference to hovered target should be removed');
  });

  QUnit.test('before:selection:cleared', function(assert) {
    var isFired = false;
    canvas.on('before:selection:cleared', function( ) { isFired = true; });

    canvas.add(new fabric.Rect());
    canvas.remove(canvas.item(0));

    assert.equal(isFired, false, 'removing inactive object shouldnt fire "before:selection:cleared"');

    canvas.add(new fabric.Rect());
    canvas.setActiveObject(canvas.item(0));
    canvas.remove(canvas.item(0));

    assert.equal(isFired, true, 'removing active object should fire "before:selection:cleared"');
  });

  QUnit.test('selection:cleared', function(assert) {
    var isFired = false;
    canvas.on('selection:cleared', function( ) { isFired = true; });

    canvas.add(new fabric.Rect());
    canvas.remove(canvas.item(0));

    assert.equal(isFired, false, 'removing inactive object shouldnt fire "selection:cleared"');

    canvas.add(new fabric.Rect());
    canvas.setActiveObject(canvas.item(0));
    canvas.remove(canvas.item(0));

    assert.equal(isFired, true, 'removing active object should fire "selection:cleared"');
    canvas.off('selection:cleared');
  });

  QUnit.test('create active selection fires selection:created', function(assert) {
    var isFired = false;
    var rect1 = new fabric.Rect();
    var rect2 = new fabric.Rect();
    canvas.on('selection:created', function( ) { isFired = true; });
    canvas.setActiveObject(rect1);
    canvas._createActiveSelection(rect2, {});
    assert.equal(isFired, true, 'selection:created fired');
    canvas.off('selection:created');
  });

  QUnit.test('create active selection fires selected on new object', function(assert) {
    var isFired = false;
    var rect1 = new fabric.Rect();
    var rect2 = new fabric.Rect();
    rect2.on('selected', function( ) { isFired = true; });
    canvas.setActiveObject(rect1);
    canvas._createActiveSelection(rect2, {});
    assert.equal(isFired, true, 'selected fired on rect2');
  });

  QUnit.test('update active selection selection:updated', function(assert) {
    var isFired = false;
    var rect1 = new fabric.Rect();
    var rect2 = new fabric.Rect();
    var rect3 = new fabric.Rect();
    canvas.on('selection:updated', function( ) { isFired = true; });
    canvas.setActiveObject(new fabric.ActiveSelection([rect1, rect2]));
    canvas._updateActiveSelection(rect3, {});
    assert.equal(isFired, true, 'selection:updated fired');
    canvas.off('selection:updated');
  });

  QUnit.test('update active selection fires deselected on an object', function(assert) {
    var isFired = false;
    var rect1 = new fabric.Rect();
    var rect2 = new fabric.Rect();
    rect2.on('deselected', function( ) { isFired = true; });
    canvas.setActiveObject(new fabric.ActiveSelection([rect1, rect2]));
    canvas._updateActiveSelection(rect2, {});
    assert.equal(isFired, true, 'deselected on rect2 fired');
  });

<<<<<<< HEAD
  QUnit.test('update active selection firse selected on an object', function(assert) {
=======
  test('update active selection fires selected on an object', function() {
>>>>>>> 741fcbaa
    var isFired = false;
    var rect1 = new fabric.Rect();
    var rect2 = new fabric.Rect();
    var rect3 = new fabric.Rect();
    rect3.on('selected', function( ) { isFired = true; });
    canvas.setActiveObject(new fabric.ActiveSelection([rect1, rect2]));
    canvas._updateActiveSelection(rect3, {});
    assert.equal(isFired, true, 'selected on rect3 fired');
  });

  QUnit.test('setActiveObject fires deselected', function(assert) {
    var isFired = false;
    var rect1 = new fabric.Rect();
    var rect2 = new fabric.Rect();
    rect1.on('deselected', function( ) { isFired = true; });

    canvas.setActiveObject(rect1);
    canvas.setActiveObject(rect2);
    assert.equal(isFired, true, 'switching active group fires deselected');
  });

  QUnit.test('_createGroup respect order of objects', function(assert) {
    var rect1 = new fabric.Rect();
    var rect2 = new fabric.Rect();
    canvas.add(rect1);
    canvas.add(rect2);
    canvas.setActiveObject(rect1);
    var selection = canvas._createGroup(rect2);
    assert.equal(selection.getObjects().indexOf(rect1), 0, 'rect1 is the first object in the active selection');
    assert.equal(selection.getObjects().indexOf(rect2), 1, 'rect2 is the second object in the active selection');
  });

  QUnit.test('_createGroup respect order of objects (inverted)', function(assert) {
    var rect1 = new fabric.Rect();
    var rect2 = new fabric.Rect();
    canvas.add(rect1);
    canvas.add(rect2);
    canvas.setActiveObject(rect2);
    var selection = canvas._createGroup(rect1);
    assert.equal(selection.getObjects().indexOf(rect1), 0, 'rect1 is the first object in the active selection');
    assert.equal(selection.getObjects().indexOf(rect2), 1, 'rect2 is the second object in the active selection');
  });

<<<<<<< HEAD
  QUnit.test('getContext', function(assert) {
    assert.ok(typeof canvas.getContext === 'function');
=======
  test('_groupSelectedObjects fires selected for objects', function() {
    var fired = 0;
    var rect1 = new fabric.Rect();
    var rect2 = new fabric.Rect();
    var rect3 = new fabric.Rect();
    canvas._collectObjects = function() {
      return [rect1, rect2, rect3];
    };
    rect1.on('selected', function() { fired++; });
    rect2.on('selected', function() { fired++; });
    rect3.on('selected', function() { fired++; });
    canvas._groupSelectedObjects({});
    equal(fired, 3, 'event fired for each of 3 rects');
    canvas._collectObjects = fabric.Canvas.prototype._collectObjects;
  });

  test('_groupSelectedObjects fires selection:created if more than one object is returned', function() {
    var isFired = false;
    var rect1 = new fabric.Rect();
    var rect2 = new fabric.Rect();
    var rect3 = new fabric.Rect();
    canvas._collectObjects = function() {
      return [rect1, rect2, rect3];
    };
    canvas.on('selection:created', function() { isFired = true; });
    canvas._groupSelectedObjects({});
    equal(isFired, true, 'selection created fired');
    equal(canvas.getActiveObject().type, 'activeSelection', 'an active selection is created');
    equal(canvas.getActiveObjects()[2], rect1, 'rect1 is first object');
    equal(canvas.getActiveObjects()[1], rect2, 'rect2 is second object');
    equal(canvas.getActiveObjects()[0], rect3, 'rect3 is third object');
    equal(canvas.getActiveObjects().length, 3, 'contains exactly 3 objects');
    canvas._collectObjects = fabric.Canvas.prototype._collectObjects;
  });

  test('_groupSelectedObjects fires selection:created if one only object is returned', function() {
    var isFired = false;
    var rect1 = new fabric.Rect();
    canvas._collectObjects = function() {
      return [rect1];
    };
    canvas.on('object:selected', function() { isFired = true; });
    canvas._groupSelectedObjects({});
    equal(isFired, true, 'object:selected fired for _groupSelectedObjects');
    equal(canvas.getActiveObject(), rect1, 'rect1 is set as activeObject');
    canvas._collectObjects = fabric.Canvas.prototype._collectObjects;
  });

  test('_collectObjects collects object contained in area', function() {
    var rect1 = new fabric.Rect({ width: 10, height: 10, top: 0, left: 0 });
    var rect2 = new fabric.Rect({ width: 10, height: 10, top: 0, left: 10 });
    var rect3 = new fabric.Rect({ width: 10, height: 10, top: 10, left: 0 });
    var rect4 = new fabric.Rect({ width: 10, height: 10, top: 10, left: 10 });
    canvas.add(rect1, rect2, rect3, rect4);
    canvas._groupSelector = {
      top: 15,
      left: 15,
      ex: 1,
      ey: 1
    };
    var collected = canvas._collectObjects();
    equal(collected.length, 4, 'a rect that contains all objects collects them all');
    equal(collected[3], rect1, 'contains rect1 as last object');
    equal(collected[2], rect2, 'contains rect2');
    equal(collected[1], rect3, 'contains rect3');
    equal(collected[0], rect4, 'contains rect4 as first object');
  });

  test('_collectObjects do not collects object if area is outside', function() {
    var rect1 = new fabric.Rect({ width: 10, height: 10, top: 0, left: 0 });
    var rect2 = new fabric.Rect({ width: 10, height: 10, top: 0, left: 10 });
    var rect3 = new fabric.Rect({ width: 10, height: 10, top: 10, left: 0 });
    var rect4 = new fabric.Rect({ width: 10, height: 10, top: 10, left: 10 });
    canvas.add(rect1, rect2, rect3, rect4);
    canvas._groupSelector = {
      top: 1,
      left: 1,
      ex: 24,
      ey: 24
    };
    var collected = canvas._collectObjects();
    equal(collected.length, 0, 'a rect outside objects do not collect any of them');
  });

  test('_collectObjects collect included objects that are not touched by the selection sides', function() {
    var rect1 = new fabric.Rect({ width: 10, height: 10, top: 5, left: 5 });
    canvas.add(rect1);
    canvas._groupSelector = {
      top: 20,
      left: 20,
      ex: 1,
      ey: 1
    };
    var collected = canvas._collectObjects();
    equal(collected.length, 1, 'a rect that contains all objects collects them all');
    equal(collected[0], rect1, 'rect1 is collected');
  });

  test('_collectObjects collect topmost object if no dragging occurs', function() {
    var rect1 = new fabric.Rect({ width: 10, height: 10, top: 0, left: 0 });
    var rect2 = new fabric.Rect({ width: 10, height: 10, top: 0, left: 0 });
    var rect3 = new fabric.Rect({ width: 10, height: 10, top: 0, left: 0 });
    canvas.add(rect1, rect2, rect3);
    canvas._groupSelector = {
      top: 0,
      left: 0,
      ex: 1,
      ey: 1
    };
    var collected = canvas._collectObjects();
    equal(collected.length, 1, 'a rect that contains all objects collects them all');
    equal(collected[0], rect3, 'rect3 is collected');
  });

  test('_collectObjects collect objects if the drag is inside the object', function() {
    var rect1 = new fabric.Rect({ width: 10, height: 10, top: 0, left: 0 });
    var rect2 = new fabric.Rect({ width: 10, height: 10, top: 0, left: 0 });
    var rect3 = new fabric.Rect({ width: 10, height: 10, top: 0, left: 0 });
    canvas.add(rect1, rect2, rect3);
    canvas._groupSelector = {
      top: 2,
      left: 2,
      ex: 1,
      ey: 1
    };
    var collected = canvas._collectObjects();
    equal(collected.length, 3, 'a rect that contains all objects collects them all');
    equal(collected[0], rect3, 'rect3 is collected');
    equal(collected[1], rect2, 'rect2 is collected');
    equal(collected[2], rect1, 'rect1 is collected');
  });

  test('getContext', function() {
    ok(typeof canvas.getContext === 'function');
>>>>>>> 741fcbaa
  });

  QUnit.test('clearContext', function(assert) {
    assert.ok(typeof canvas.clearContext === 'function');
    assert.equal(canvas.clearContext(canvas.getContext()), canvas, 'should be chainable');
  });

  QUnit.test('clear', function(assert) {
    assert.ok(typeof canvas.clear === 'function');

    assert.equal(canvas.clear(), canvas, 'should be chainable');
    assert.equal(canvas.getObjects().length, 0);
  });

  QUnit.test('renderAll', function(assert) {
    assert.ok(typeof canvas.renderAll === 'function');
    assert.equal(canvas, canvas.renderAll());
  });

  QUnit.test('_drawSelection', function(assert) {
    assert.ok(typeof canvas._drawSelection === 'function');
  });

  QUnit.test('findTarget', function(assert) {
    assert.ok(typeof canvas.findTarget === 'function');
    var rect = makeRect({ left: 0, top: 0 }), target;
    canvas.add(rect);
    target = canvas.findTarget({
      clientX: 5, clientY: 5
    });
    assert.equal(target, rect, 'Should return the rect');
    target = canvas.findTarget({
      clientX: 30, clientY: 30
    });
    assert.equal(target, null, 'Should not find target');
    canvas.remove(rect);
  });

  QUnit.test('findTarget preserveObjectStacking false', function(assert) {
    assert.ok(typeof canvas.findTarget === 'function');
    canvas.preserveObjectStacking = false;
    var rect = makeRect({ left: 0, top: 0 }),
        rectOver = makeRect({ left: 0, top: 0 }),
        target,
        pointer = { clientX: 5, clientY: 5 };
    canvas.add(rect);
    canvas.add(rectOver);
    canvas.setActiveObject(rect);
    canvas.renderAll();
    target = canvas.findTarget(pointer);
    assert.equal(target, rect, 'Should return the rect');
  });

  QUnit.test('findTarget preserveObjectStacking true', function(assert) {
    assert.ok(typeof canvas.findTarget === 'function');
    canvas.preserveObjectStacking = true;
    var rect = makeRect({ left: 0, top: 0, width: 30, height: 30 }),
        rectOver = makeRect({ left: 0, top: 0, width: 30, height: 30 }),
        target,
        pointer = { clientX: 15, clientY: 15, 'shiftKey': true },
        pointer2 = { clientX: 4, clientY: 4 };
    canvas.add(rect);
    canvas.add(rectOver);
    target = canvas.findTarget(pointer);
    assert.equal(target, rectOver, 'Should return the rectOver, rect is not considered');
    canvas.setActiveObject(rect);
    target = canvas.findTarget(pointer);
    assert.equal(target, rectOver, 'Should still return rectOver because is above active object');
    target = canvas.findTarget(pointer2);
    assert.equal(target, rect, 'Should rect because a corner of the activeObject has been hit');
    canvas.altSelectionKey = 'shiftKey';
    target = canvas.findTarget(pointer);
    assert.equal(target, rect, 'Should rect because active and altSelectionKey is pressed');
    canvas.preserveObjectStacking = false;
  });

  QUnit.test('findTarget with subTargetCheck', function(assert) {
    var rect = makeRect({ left: 0, top: 0 }),
        rect2 = makeRect({ left: 30, top:  30}), target,
        group = new fabric.Group([rect, rect2]);

    canvas.add(group);
    target = canvas.findTarget({
      clientX: 5, clientY: 5
    }, true);
    assert.equal(target, group, 'Should return the group');
    assert.equal(canvas.targets[0], undefined, 'no subtarget should return');
    target = canvas.findTarget({
      clientX: 30, clientY: 30
    });
    assert.equal(target, group, 'Should return the group');
    group.subTargetCheck = true;
    target = canvas.findTarget({
      clientX: 5, clientY: 5
    });
    assert.equal(target, group, 'Should return the group');
    assert.equal(canvas.targets[0], rect, 'should return the rect');
    target = canvas.findTarget({
      clientX: 15, clientY: 15
    });
    assert.equal(target, group, 'Should return the group');
    assert.equal(canvas.targets[0], undefined, 'no subtarget should return');
    target = canvas.findTarget({
      clientX: 32, clientY: 32
    });
    assert.equal(target, group, 'Should return the group');
    assert.equal(canvas.targets[0], rect2, 'should return the rect2');
    canvas.remove(group);
  });

  QUnit.test('findTarget with subTargetCheck on activeObject', function(assert) {
    var rect = makeRect({ left: 0, top: 0 }),
        rect2 = makeRect({ left: 30, top:  30}), target,
        group = new fabric.Group([rect, rect2]);

    canvas.add(group);
    canvas.setActiveObject(group);
    group.subTargetCheck = true;
    target = canvas.findTarget({
      clientX: 9, clientY: 9
    });
    assert.equal(target, group, 'Should return the group');
    assert.equal(canvas.targets[0], rect, 'should return the rect');

    target = canvas.findTarget({
      clientX: 9, clientY: 9
    });

    target = canvas.findTarget({
      clientX: 9, clientY: 9
    });

    target = canvas.findTarget({
      clientX: 9, clientY: 9
    });

    assert.equal(canvas.targets.length, 1, 'multiple calls to subtarget should not add more to targets');

    canvas.remove(group);
  });

  QUnit.test('findTarget with subTargetCheck on activeObject and preserveObjectStacking true', function(assert) {
    var rect = makeRect({ left: 0, top: 0 }),
        rect2 = makeRect({ left: 30, top:  30}), target,
        group = new fabric.Group([rect, rect2]);
    canvas.preserveObjectStacking = true;
    canvas.add(group);
    canvas.setActiveObject(group);
    group.subTargetCheck = true;
    target = canvas.findTarget({
      clientX: 9, clientY: 9
    });
    assert.equal(target, group, 'Should return the group');
    assert.equal(canvas.targets[0], rect, 'should return the rect');

    target = canvas.findTarget({
      clientX: 9, clientY: 9
    });

    target = canvas.findTarget({
      clientX: 9, clientY: 9
    });

    target = canvas.findTarget({
      clientX: 9, clientY: 9
    });

    assert.equal(canvas.targets.length, 1, 'multiple calls to subtarget should not add more to targets');

    canvas.remove(group);
  });

  QUnit.test('findTarget with perPixelTargetFind', function(assert) {
    assert.ok(typeof canvas.findTarget === 'function');
    var triangle = makeTriangle({ left: 0, top: 0 }), target;
    canvas.add(triangle);
    target = canvas.findTarget({
      clientX: 5, clientY: 5
    });
    assert.equal(target, triangle, 'Should return the triangle by bounding box');
    //TODO find out why this stops the tests
    canvas.perPixelTargetFind = true;
    target = canvas.findTarget({
      clientX: 5, clientY: 5
    });
    assert.equal(target, null, 'Should return null because of transparency checks');
    target = canvas.findTarget({
      clientX: 15, clientY: 15
    });
    assert.equal(target, triangle, 'Should return the triangle now');
    canvas.perPixelTargetFind = false;
    canvas.remove(triangle);
  });

  QUnit.test('findTarget on activegroup', function(assert) {
    var rect1 = makeRect({ left: 0, top: 0 }), target;
    var rect2 = makeRect({ left: 20, top: 20 });
    var rect3 = makeRect({ left: 20, top: 0 });
    canvas.add(rect1);
    canvas.add(rect2);
    canvas.add(rect3);
    var group = new fabric.ActiveSelection([rect1, rect2]);
    canvas.setActiveObject(group);
    target = canvas.findTarget({
      clientX: 5, clientY: 5
    });
    assert.equal(target, group, 'Should return the activegroup');
    target = canvas.findTarget({
      clientX: 40, clientY: 15
    });
    assert.equal(target, null, 'Should miss the activegroup');
    target = canvas.findTarget({
      clientX: 5, clientY: 5
    }, true);
    assert.equal(target, rect1, 'Should return the rect inside activegroup');
    target = canvas.findTarget({
      clientX: 25, clientY: 5
    });
    assert.equal(target, group, 'Should return the activegroup');
    target = canvas.findTarget({
      clientX: 25, clientY: 5
    }, true);
    assert.equal(target, rect3, 'Should return the rect behind activegroup');
  });

  QUnit.test('findTarget on activegroup with perPixelTargetFind', function(assert) {
    var rect1 = makeRect({ left: 0, top: 0 }), target;
    var rect2 = makeRect({ left: 20, top: 20 });
    canvas.perPixelTargetFind = true;
    canvas.preserveObjectStacking = true;
    canvas.add(rect1);
    canvas.add(rect2);
    var group = new fabric.ActiveSelection([rect1, rect2]);
    canvas.setActiveObject(group);
    target = canvas.findTarget({
      clientX: 8, clientY: 8
    });
    assert.equal(target, group, 'Should return the activegroup');

    target = canvas.findTarget({
      clientX: 15, clientY: 15
    });
    assert.equal(target, null, 'Should miss the activegroup');
    canvas.perPixelTargetFind = false;
    canvas.preserveObjectStacking = false;
  });

  QUnit.test('ActiveSelection sendToBack', function(assert) {

    var rect1 = makeRect(),
        rect2 = makeRect(),
        rect3 = makeRect(),
        rect4 = makeRect();

    canvas.add(rect1, rect2, rect3, rect4);

    var activeSel = new fabric.ActiveSelection([rect3, rect4]);
    canvas.setActiveObject(activeSel);
    assert.equal(canvas._objects[0], rect1, 'rect1 should be last');
    assert.equal(canvas._objects[1], rect2, 'rect2 should be second');
    canvas.sendToBack(activeSel);
    assert.equal(canvas._objects[0], rect3, 'rect3 should be the new last');
    assert.equal(canvas._objects[1], rect4, 'rect3 should be the new second');
    assert.equal(canvas._objects[2], rect1, 'rect1 should be the third object');
    assert.equal(canvas._objects[3], rect2, 'rect2 should be on top now');
  });

  QUnit.test('activeGroup bringToFront', function(assert) {

    var rect1 = makeRect(),
        rect2 = makeRect(),
        rect3 = makeRect(),
        rect4 = makeRect();

    canvas.add(rect1, rect2, rect3, rect4);

    var activeSel = new fabric.ActiveSelection([rect1, rect2]);
    canvas.setActiveObject(activeSel);
    assert.equal(canvas._objects[0], rect1, 'rect1 should be last');
    assert.equal(canvas._objects[1], rect2, 'rect2 should be second');
    canvas.bringToFront(activeSel);
    assert.equal(canvas._objects[0], rect3, 'rect3 should be the new last');
    assert.equal(canvas._objects[1], rect4, 'rect3 should be the new second');
    assert.equal(canvas._objects[2], rect1, 'rect1 should be the third object');
    assert.equal(canvas._objects[3], rect2, 'rect2 should be on top now');
  });

  QUnit.test('activeGroup bringForward', function(assert) {

    var rect1 = makeRect(),
        rect2 = makeRect(),
        rect3 = makeRect(),
        rect4 = makeRect();

    canvas.add(rect1, rect2, rect3, rect4);

    var activeSel = new fabric.ActiveSelection([rect1, rect2]);
    canvas.setActiveObject(activeSel);
    assert.equal(canvas._objects[0], rect1, 'rect1 should be last');
    assert.equal(canvas._objects[1], rect2, 'rect2 should be second');
    canvas.bringForward(activeSel);
    assert.equal(canvas._objects[0], rect3, 'rect3 should be the new last');
    assert.equal(canvas._objects[1], rect1, 'rect1 should be the new second');
    assert.equal(canvas._objects[2], rect2, 'rect2 should be the third object');
    assert.equal(canvas._objects[3], rect4, 'rect4 did not move');
    canvas.bringForward(activeSel);
    assert.equal(canvas._objects[0], rect3, 'rect3 should be the new last');
    assert.equal(canvas._objects[1], rect4, 'rect4 should be the new second');
    assert.equal(canvas._objects[2], rect1, 'rect1 should be the third object');
    assert.equal(canvas._objects[3], rect2, 'rect2 is the new top');
    canvas.bringForward(activeSel);
    canvas.bringForward(activeSel);
    assert.equal(canvas._objects[0], rect3, 'rect3 should be the new last');
    assert.equal(canvas._objects[1], rect4, 'rect4 should be the new second');
    assert.equal(canvas._objects[2], rect1, 'rect1 is still third');
    assert.equal(canvas._objects[3], rect2, 'rect2 is still new top');
  });

  QUnit.test('activeGroup sendBackwards', function(assert) {
    var rect1 = makeRect(),
        rect2 = makeRect(),
        rect3 = makeRect(),
        rect4 = makeRect();

    canvas.add(rect1, rect2, rect3, rect4);

    var activeSel = new fabric.ActiveSelection([rect3, rect4]);
    canvas.setActiveObject(activeSel);
    assert.equal(canvas._objects[0], rect1, 'rect1 should be last');
    assert.equal(canvas._objects[1], rect2, 'rect2 should be second');
    canvas.sendBackwards(activeSel);
    assert.equal(canvas._objects[0], rect1, 'rect1 is still last');
    assert.equal(canvas._objects[1], rect3, 'rect3 should be shifted down by 1');
    assert.equal(canvas._objects[2], rect4, 'rect4 should be shifted down by 1');
    assert.equal(canvas._objects[3], rect2, 'rect2 is the new top');
    canvas.sendBackwards(activeSel);
    assert.equal(canvas._objects[0], rect3, 'rect3 is  last');
    assert.equal(canvas._objects[1], rect4, 'rect4 should be shifted down by 1');
    assert.equal(canvas._objects[2], rect1, 'rect1 should be shifted down by 1');
    assert.equal(canvas._objects[3], rect2, 'rect2 is still on top');
    canvas.sendBackwards(activeSel);
    canvas.sendBackwards(activeSel);
    assert.equal(canvas._objects[0], rect3, 'rect3 is still last');
    assert.equal(canvas._objects[1], rect4, 'rect4 should be steady');
    assert.equal(canvas._objects[2], rect1, 'rect1 should be steady');
    assert.equal(canvas._objects[3], rect2, 'rect2 is still on top');
  });

  QUnit.test('toDataURL', function(assert) {
    assert.ok(typeof canvas.toDataURL === 'function');
    if (!fabric.Canvas.supports('toDataURL')) {
      window.alert('toDataURL is not supported by this environment. Some of the tests can not be run.');
    }
    else {
      var dataURL = canvas.toDataURL();
      // don't compare actual data url, as it is often browser-dependent
      // this.assertIdentical(emptyImageCanvasData, canvas.toDataURL('png'));
      assert.equal(typeof dataURL, 'string');
      assert.equal(dataURL.substring(0, 21), 'data:image/png;base64');
    }
  });

  //  QUnit.test('getPointer', function(assert) {
  //    var done = assert.async();
  //    assert.ok(typeof canvas.getPointer === 'function');
  //
  //    fabric.util.addListener(upperCanvasEl, 'click', function(e) {
  //       canvas.calcOffset();
  //       var pointer = canvas.getPointer(e);
  //       assert.equal(pointer.x, 101, 'pointer.x should be correct');
  //       assert.equal(pointer.y, 102, 'pointer.y should be correct');
  //
  //       done();
  //   });

  //     setTimeout(function() {
  //       simulateEvent(upperCanvasEl, 'click', {
  //         pointerX: 101, pointerY: 102
  //       });
  //     }, 100);
  // });

  QUnit.test('getCenter', function(assert) {
    assert.ok(typeof canvas.getCenter === 'function');
    var center = canvas.getCenter();
    assert.equal(center.left, upperCanvasEl.width / 2);
    assert.equal(center.top, upperCanvasEl.height / 2);
  });

  QUnit.test('centerObjectH', function(assert) {
    assert.ok(typeof canvas.centerObjectH === 'function');
    var rect = makeRect({ left: 102, top: 202 });
    canvas.add(rect);
    assert.equal(canvas.centerObjectH(rect), canvas, 'should be chainable');
    assert.equal(rect.getCenterPoint().x, upperCanvasEl.width / 2, 'object\'s "left" property should correspond to canvas element\'s center');
  });

  QUnit.test('centerObjectV', function(assert) {
    assert.ok(typeof canvas.centerObjectV === 'function');
    var rect = makeRect({ left: 102, top: 202 });
    canvas.add(rect);
    assert.equal(canvas.centerObjectV(rect), canvas, 'should be chainable');
    assert.equal(rect.getCenterPoint().y, upperCanvasEl.height / 2, 'object\'s "top" property should correspond to canvas element\'s center');
  });

  QUnit.test('centerObject', function(assert) {
    assert.ok(typeof canvas.centerObject === 'function');
    var rect = makeRect({ left: 102, top: 202 });
    canvas.add(rect);
    assert.equal(canvas.centerObject(rect), canvas, 'should be chainable');

    assert.equal(rect.getCenterPoint().y, upperCanvasEl.height / 2, 'object\'s "top" property should correspond to canvas element\'s center');
    assert.equal(rect.getCenterPoint().x, upperCanvasEl.width / 2, 'object\'s "left" property should correspond to canvas element\'s center');
  });

  QUnit.test('straightenObject', function(assert) {
    assert.ok(typeof canvas.straightenObject === 'function');
    var rect = makeRect({ angle: 10 });
    canvas.add(rect);
    assert.equal(canvas.straightenObject(rect), canvas, 'should be chainable');
    assert.equal(rect.get('angle'), 0, 'angle should be coerced to 0 (from 10)');

    rect.rotate('60');
    canvas.straightenObject(rect);
    assert.equal(rect.get('angle'), 90, 'angle should be coerced to 90 (from 60)');

    rect.rotate('100');
    canvas.straightenObject(rect);
    assert.equal(rect.get('angle'), 90, 'angle should be coerced to 90 (from 100)');
  });

  QUnit.test('toJSON', function(assert) {
    assert.ok(typeof canvas.toJSON === 'function');
    assert.equal(JSON.stringify(canvas.toJSON()), EMPTY_JSON);
    canvas.backgroundColor = '#ff5555';
    canvas.overlayColor = 'rgba(0,0,0,0.2)';
    assert.equal(JSON.stringify(canvas.toJSON()), '{"version":"' + fabric.version + '","objects":[],"background":"#ff5555","overlay":"rgba(0,0,0,0.2)"}', '`background` and `overlayColor` value should be reflected in json');
    canvas.add(makeRect());
    assert.deepEqual(JSON.stringify(canvas.toJSON()), RECT_JSON);
  });

  QUnit.test('toJSON with active group', function(assert) {
    var rect = new fabric.Rect({ width: 50, height: 50, left: 100, top: 100 });
    var circle = new fabric.Circle({ radius: 50, left: 50, top: 50 });
    canvas.add(rect, circle);
    var json = JSON.stringify(canvas);

    canvas.setActiveObject(new fabric.ActiveSelection([rect, circle], { canvas: canvas }));
    var jsonWithActiveGroup = JSON.stringify(canvas);

    assert.equal(json, jsonWithActiveGroup);
  });

  QUnit.test('toDatalessJSON', function(assert) {
    var path = new fabric.Path('M 100 100 L 300 100 L 200 300 z', {
      sourcePath: 'http://example.com/'
    });
    canvas.add(path);
    assert.equal(JSON.stringify(canvas.toDatalessJSON()), PATH_DATALESS_JSON);
  });

  QUnit.test('toObject', function(assert) {
    assert.ok(typeof canvas.toObject === 'function');
    var expectedObject = {
      'version': fabric.version,
      objects: canvas.getObjects()
    };
    assert.deepEqual(expectedObject, canvas.toObject());

    var rect = makeRect();
    canvas.add(rect);

    assert.equal(canvas.toObject().objects[0].type, rect.type);
  });

  QUnit.test('toDatalessObject', function(assert) {
    assert.ok(typeof canvas.toDatalessObject === 'function');
    var expectedObject = {
      'version': fabric.version,
      objects: canvas.getObjects()
    };
    assert.deepEqual(expectedObject, canvas.toDatalessObject());

    var rect = makeRect();
    canvas.add(rect);

    assert.equal(canvas.toObject().objects[0].type, rect.type);
    // TODO (kangax): need to test this method with fabric.Path to ensure that path is not populated
  });

  QUnit.test('isEmpty', function(assert) {
    assert.ok(typeof canvas.isEmpty === 'function');
    assert.ok(canvas.isEmpty());
    canvas.add(makeRect());
    assert.ok(!canvas.isEmpty());
  });

  QUnit.test('loadFromJSON with json string Canvas', function(assert) {
    var done = assert.async();
    assert.ok(typeof canvas.loadFromJSON === 'function');
    canvas.loadFromJSON(PATH_JSON, function() {
      var obj = canvas.item(0);

      assert.ok(!canvas.isEmpty(), 'canvas is not empty');
      assert.equal(obj.type, 'path', 'first object is a path object');
      assert.equal(canvas.backgroundColor, '#ff5555', 'backgroundColor is populated properly');
      assert.equal(canvas.overlayColor, 'rgba(0,0,0,0.2)', 'overlayColor is populated properly');

      assert.equal(obj.get('left'), 268);
      assert.equal(obj.get('top'), 266);
      assert.equal(obj.get('width'), 49.803999999999995);
      assert.equal(obj.get('height'), 48.027);
      assert.equal(obj.get('fill'), 'rgb(0,0,0)');
      assert.strictEqual(obj.get('stroke'), null);
      assert.strictEqual(obj.get('strokeWidth'), 1);
      assert.strictEqual(obj.get('scaleX'), 1);
      assert.strictEqual(obj.get('scaleY'), 1);
      assert.strictEqual(obj.get('angle'), 0);
      assert.strictEqual(obj.get('flipX'), false);
      assert.strictEqual(obj.get('flipY'), false);
      assert.strictEqual(obj.get('opacity'), 1);
      assert.ok(obj.get('path').length > 0);
      done();
    });
  });

  QUnit.test('loadFromJSON with json object', function(assert) {
    var done = assert.async();
    canvas.loadFromJSON(JSON.parse(PATH_JSON), function(){
      var obj = canvas.item(0);

      assert.ok(!canvas.isEmpty(), 'canvas is not empty');
      assert.equal(obj.type, 'path', 'first object is a path object');
      assert.equal(canvas.backgroundColor, '#ff5555', 'backgroundColor is populated properly');
      assert.equal(canvas.overlayColor, 'rgba(0,0,0,0.2)', 'overlayColor is populated properly');

      assert.equal(obj.get('left'), 268);
      assert.equal(obj.get('top'), 266);
      assert.equal(obj.get('width'), 49.803999999999995);
      assert.equal(obj.get('height'), 48.027);
      assert.equal(obj.get('fill'), 'rgb(0,0,0)');
      assert.strictEqual(obj.get('stroke'), null);
      assert.strictEqual(obj.get('strokeWidth'), 1);
      assert.strictEqual(obj.get('scaleX'), 1);
      assert.strictEqual(obj.get('scaleY'), 1);
      assert.strictEqual(obj.get('angle'), 0);
      assert.strictEqual(obj.get('flipX'), false);
      assert.strictEqual(obj.get('flipY'), false);
      assert.strictEqual(obj.get('opacity'), 1);
      assert.ok(obj.get('path').length > 0);
      done();
    });
  });

  QUnit.test('loadFromJSON with json object without default values', function(assert) {
    var done = assert.async();
    canvas.loadFromJSON(JSON.parse(PATH_WITHOUT_DEFAULTS_JSON), function(){
      var obj = canvas.item(0);

      assert.ok(!canvas.isEmpty(), 'canvas is not empty');
      assert.equal(obj.type, 'path', 'first object is a path object');
      assert.equal(canvas.backgroundColor, '#ff5555', 'backgroundColor is populated properly');
      assert.equal(canvas.overlayColor, 'rgba(0,0,0,0.2)', 'overlayColor is populated properly');

      assert.equal(obj.get('originX'), 'left');
      assert.equal(obj.get('originY'), 'top');
      assert.equal(obj.get('left'), 268);
      assert.equal(obj.get('top'), 266);
      assert.equal(obj.get('width'), 49.803999999999995);
      assert.equal(obj.get('height'), 48.027);
      assert.equal(obj.get('fill'), 'rgb(0,0,0)');
      assert.strictEqual(obj.get('stroke'), null);
      assert.strictEqual(obj.get('strokeWidth'), 1);
      assert.strictEqual(obj.get('scaleX'), 1);
      assert.strictEqual(obj.get('scaleY'), 1);
      assert.strictEqual(obj.get('angle'), 0);
      assert.strictEqual(obj.get('flipX'), false);
      assert.strictEqual(obj.get('flipY'), false);
      assert.equal(obj.get('opacity'), 1);
      assert.ok(obj.get('path').length > 0);
      done();
    });
  });

  QUnit.test('loadFromJSON with reviver function', function(assert) {
    function reviver(obj, instance) {
      assert.deepEqual(obj, JSON.parse(PATH_OBJ_JSON));

      if (instance.type === 'path') {
        instance.customID = 'fabric_1';
      }
    }

    canvas.loadFromJSON(JSON.parse(PATH_JSON), function(){
      var done = assert.async();
      var obj = canvas.item(0);

      assert.ok(!canvas.isEmpty(), 'canvas is not empty');
      assert.equal(obj.type, 'path', 'first object is a path object');
      assert.equal(canvas.backgroundColor, '#ff5555', 'backgroundColor is populated properly');
      assert.equal(canvas.overlayColor, 'rgba(0,0,0,0.2)', 'overlayColor is populated properly');

      assert.equal(obj.get('left'), 268);
      assert.equal(obj.get('top'), 266);
      assert.equal(obj.get('width'), 49.803999999999995);
      assert.equal(obj.get('height'), 48.027);
      assert.equal(obj.get('fill'), 'rgb(0,0,0)');
      assert.strictEqual(obj.get('stroke'), null);
      assert.strictEqual(obj.get('strokeWidth'), 1);
      assert.strictEqual(obj.get('scaleX'), 1);
      assert.strictEqual(obj.get('scaleY'), 1);
      assert.strictEqual(obj.get('angle'), 0);
      assert.strictEqual(obj.get('flipX'), false);
      assert.strictEqual(obj.get('flipY'), false);
      assert.strictEqual(obj.get('opacity'), 1);
      assert.equal(obj.get('customID'), 'fabric_1');
      assert.ok(obj.get('path').length > 0);
      done();
    }, reviver);
  });

  QUnit.test('loadFromJSON with no objects', function(assert) {
    var done = assert.async();
    var canvas1 = fabric.document.createElement('canvas'),
        canvas2 = fabric.document.createElement('canvas'),
        c1 = new fabric.Canvas(canvas1, { backgroundColor: 'green', overlayColor: 'yellow' }),
        c2 = new fabric.Canvas(canvas2, { backgroundColor: 'red', overlayColor: 'orange' });

    var json = c1.toJSON();
    var fired = false;
    c2.loadFromJSON(json, function() {
      fired = true;

      assert.ok(fired, 'Callback should be fired even if no objects');
      assert.equal(c2.backgroundColor, 'green', 'Color should be set properly');
      assert.equal(c2.overlayColor, 'yellow', 'Color should be set properly');
      done();
    });
  });

  QUnit.test('loadFromJSON without "objects" property', function(assert) {
    var done = assert.async();
    var canvas1 = fabric.document.createElement('canvas'),
        canvas2 = fabric.document.createElement('canvas'),
        c1 = new fabric.Canvas(canvas1, { backgroundColor: 'green', overlayColor: 'yellow' }),
        c2 = new fabric.Canvas(canvas2, { backgroundColor: 'red', overlayColor: 'orange' });

    var json = c1.toJSON();
    var fired = false;

    delete json.objects;

    c2.loadFromJSON(json, function() {
      fired = true;

      assert.ok(fired, 'Callback should be fired even if no "objects" property exists');
      assert.equal(c2.backgroundColor, 'green', 'Color should be set properly');
      assert.equal(c2.overlayColor, 'yellow', 'Color should be set properly');
      done();
    });
  });

  QUnit.test('loadFromJSON with empty fabric.Group', function(assert) {
    var done = assert.async();
    var canvas1 = fabric.document.createElement('canvas'),
        canvas2 = fabric.document.createElement('canvas'),
        c1 = new fabric.Canvas(canvas1),
        c2 = new fabric.Canvas(canvas2),
        group = new fabric.Group();

    c1.add(group);
    assert.ok(!c1.isEmpty(), 'canvas is not empty');

    var json = c1.toJSON();
    var fired = false;
    c2.loadFromJSON(json, function() {
      fired = true;

      assert.ok(fired, 'Callback should be fired even if empty fabric.Group exists');
      done();
    });
  });

  QUnit.test('loadFromJSON with async content', function(assert) {
    var done = assert.async();
    var group = new fabric.Group([
      new fabric.Rect({ width: 10, height: 20 }),
      new fabric.Circle({ radius: 10 })
    ]);
    var rect = new fabric.Rect({ width: 20, height: 10 });
    var circle = new fabric.Circle({ radius: 25 });

    canvas.add(group, rect, circle);
    var json = JSON.stringify(canvas);
    canvas.clear();

    assert.equal(0, canvas.getObjects().length);

    canvas.loadFromJSON(json, function() {
      assert.equal(3, canvas.getObjects().length);

      done();
    });
  });

  QUnit.test('loadFromDatalessJSON with async content', function(assert) {
    var done = assert.async();

    var circ1 = new fabric.Circle({ radius: 30, fill: '#55f', top: 0, left: 0 });
    var circ2 = new fabric.Circle({ radius: 30, fill: '#f55', top: 50, left: 50 });
    var circ3 = new fabric.Circle({ radius: 30, fill: '#5f5', top: 50, left: 50 });

    var arr = [circ1, circ2];
    var group = new fabric.Group(arr, { top: 150, left: 150 });

    canvas.add(circ3);
    canvas.add(group);
    canvas.renderAll();

    canvas._discardActiveObject();
    var json = JSON.stringify( canvas.toDatalessJSON() );
    canvas.clear();
    canvas.loadFromDatalessJSON(json, function() {

      assert.equal(2, canvas.getObjects().length);
      assert.equal('group', canvas.getObjects()[1].type);

      done();
    });
  });

  QUnit.test('loadFromJSON with custom properties on Canvas with no async object', function(assert) {
    var done = assert.async();
    var serialized = JSON.parse(PATH_JSON);
    serialized.controlsAboveOverlay = true;
    serialized.preserveObjectStacking = true;
    assert.equal(canvas.controlsAboveOverlay, fabric.Canvas.prototype.controlsAboveOverlay);
    assert.equal(canvas.preserveObjectStacking, fabric.Canvas.prototype.preserveObjectStacking);
    canvas.loadFromJSON(serialized, function() {
      assert.ok(!canvas.isEmpty(), 'canvas is not empty');
      assert.equal(canvas.controlsAboveOverlay, true);
      assert.equal(canvas.preserveObjectStacking, true);
      done();
    });
  });

  QUnit.test('loadFromJSON with custom properties on Canvas with image', function(assert) {
    var done = assert.async();
    var JSON_STRING = '{"objects":[{"type":"image","originX":"left","originY":"top","left":13.6,"top":-1.4,"width":3000,"height":3351,"fill":"rgb(0,0,0)","stroke":null,"strokeWidth":0,"strokeDashArray":null,"strokeLineCap":"butt","strokeLineJoin":"miter","strokeMiterLimit":10,"scaleX":0.05,"scaleY":0.05,"angle":0,"flipX":false,"flipY":false,"opacity":1,"shadow":null,"visible":true,"clipTo":null,"backgroundColor":"","fillRule":"nonzero","globalCompositeOperation":"source-over","transformMatrix":null,"skewX":0,"skewY":0,"src":"' + IMG_SRC + '","filters":[],"crossOrigin":""}],'
+ '"background":"green"}';
    var serialized = JSON.parse(JSON_STRING);
    serialized.controlsAboveOverlay = true;
    serialized.preserveObjectStacking = true;
    assert.equal(canvas.controlsAboveOverlay, fabric.Canvas.prototype.controlsAboveOverlay);
    assert.equal(canvas.preserveObjectStacking, fabric.Canvas.prototype.preserveObjectStacking);
    canvas.loadFromJSON(serialized, function() {
      assert.ok(!canvas.isEmpty(), 'canvas is not empty');
      assert.equal(canvas.controlsAboveOverlay, true);
      assert.equal(canvas.preserveObjectStacking, true);
      done();
    });
    // before callback the properties are still false.
    assert.equal(canvas.controlsAboveOverlay, false);
    assert.equal(canvas.preserveObjectStacking, false);
  });


  QUnit.test('normalize pointer', function(assert) {
    assert.ok(typeof canvas._normalizePointer === 'function');
    var pointer = { x: 10, y: 20 },
        object = makeRect({ top: 10, left: 10, width: 50, height: 50, strokeWidth: 0}),
        normalizedPointer = canvas._normalizePointer(object, pointer);
    assert.equal(normalizedPointer.x, -25, 'should be in top left corner of rect');
    assert.equal(normalizedPointer.y, -15, 'should be in top left corner of rect');
    object.angle = 90;
    normalizedPointer = canvas._normalizePointer(object, pointer);
    assert.equal(normalizedPointer.x, -15, 'should consider angle');
    assert.equal(normalizedPointer.y, -25, 'should consider angle');
    object.angle = 0;
    object.scaleX = 2;
    object.scaleY = 2;
    normalizedPointer = canvas._normalizePointer(object, pointer);
    assert.equal(normalizedPointer.x, -25, 'should consider scale');
    assert.equal(normalizedPointer.y, -20, 'should consider scale');
    object.skewX = 60;
    normalizedPointer = canvas._normalizePointer(object, pointer);
    assert.equal(normalizedPointer.x.toFixed(2), -33.66, 'should consider skewX');
    assert.equal(normalizedPointer.y, -20, 'should not change');
  });

  QUnit.test('restorePointerVpt', function(assert) {
    assert.ok(typeof canvas.restorePointerVpt === 'function');
    var pointer = { x: 10, y: 20 },
        restoredPointer = canvas.restorePointerVpt(pointer);
    assert.equal(restoredPointer.x, pointer.x, 'no changes if not vpt is set');
    assert.equal(restoredPointer.y, pointer.y, 'no changes if not vpt is set');
    canvas.viewportTransform = [2, 0, 0, 2, 50, -60];
    restoredPointer = canvas.restorePointerVpt(pointer);
    assert.equal(restoredPointer.x, -20, 'vpt changes restored');
    assert.equal(restoredPointer.y, 40, 'vpt changes restored');
    canvas.viewportTransform = [1, 0, 0, 1, 0, 0];
  });

  // QUnit.test('loadFromJSON with backgroundImage', function(assert) {
  //   var done = assert.async();
  //   canvas.setBackgroundImage('../../assets/pug.jpg');
  //   var anotherCanvas = new fabric.Canvas();

  //   setTimeout(function() {

  //     var json = JSON.stringify(canvas);
  //     anotherCanvas.loadFromJSON(json);

  //     setTimeout(function() {

  //       assert.equal(JSON.stringify(anotherCanvas), json, 'backgrondImage and properties are initialized correctly');
  //       done();

  //     }, 1000);
  //   }, 1000);
  // });


  QUnit.test('sendToBack', function(assert) {
    assert.ok(typeof canvas.sendToBack === 'function');

    var rect1 = makeRect(),
        rect2 = makeRect(),
        rect3 = makeRect();

    canvas.add(rect1, rect2, rect3);

    canvas.sendToBack(rect3);
    assert.equal(canvas.item(0), rect3, 'third should now be the first one');

    canvas.sendToBack(rect2);
    assert.equal(canvas.item(0), rect2, 'second should now be the first one');

    canvas.sendToBack(rect2);
    assert.equal(canvas.item(0), rect2, 'second should *still* be the first one');
  });

  QUnit.test('bringToFront', function(assert) {
    assert.ok(typeof canvas.bringToFront === 'function');

    var rect1 = makeRect(),
        rect2 = makeRect(),
        rect3 = makeRect();

    canvas.add(rect1, rect2, rect3);

    canvas.bringToFront(rect1);
    assert.equal(canvas.item(2), rect1, 'first should now be the last one');

    canvas.bringToFront(rect2);
    assert.equal(canvas.item(2), rect2, 'second should now be the last one');

    canvas.bringToFront(rect2);
    assert.equal(canvas.item(2), rect2, 'second should *still* be the last one');
  });

  QUnit.test('sendBackwards', function(assert) {
    assert.ok(typeof canvas.sendBackwards === 'function');

    var rect1 = makeRect(),
        rect2 = makeRect(),
        rect3 = makeRect();

    canvas.add(rect1, rect2, rect3);

    // [ 1, 2, 3 ]
    assert.equal(canvas.item(0), rect1);
    assert.equal(canvas.item(1), rect2);
    assert.equal(canvas.item(2), rect3);

    canvas.sendBackwards(rect3);

    // moved 3 one level back — [1, 3, 2]
    assert.equal(canvas.item(0), rect1);
    assert.equal(canvas.item(2), rect2);
    assert.equal(canvas.item(1), rect3);

    canvas.sendBackwards(rect3);

    // moved 3 one level back — [3, 1, 2]
    assert.equal(canvas.item(1), rect1);
    assert.equal(canvas.item(2), rect2);
    assert.equal(canvas.item(0), rect3);

    canvas.sendBackwards(rect3);

    // 3 stays at the deepEqual position — [2, 3, 1]
    assert.equal(canvas.item(1), rect1);
    assert.equal(canvas.item(2), rect2);
    assert.equal(canvas.item(0), rect3);

    canvas.sendBackwards(rect2);

    assert.equal(canvas.item(2), rect1);
    assert.equal(canvas.item(1), rect2);
    assert.equal(canvas.item(0), rect3);

    canvas.sendBackwards(rect2);

    assert.equal(canvas.item(2), rect1);
    assert.equal(canvas.item(0), rect2);
    assert.equal(canvas.item(1), rect3);
  });

  QUnit.test('bringForward', function(assert) {
    assert.ok(typeof canvas.bringForward === 'function');

    var rect1 = makeRect(),
        rect2 = makeRect(),
        rect3 = makeRect();

    canvas.add(rect1, rect2, rect3);

    // initial position — [ 1, 2, 3 ]
    assert.equal(canvas.item(0), rect1);
    assert.equal(canvas.item(1), rect2);
    assert.equal(canvas.item(2), rect3);

    canvas.bringForward(rect1);

    // 1 moves one way up — [ 2, 1, 3 ]
    assert.equal(canvas.item(1), rect1);
    assert.equal(canvas.item(0), rect2);
    assert.equal(canvas.item(2), rect3);

    canvas.bringForward(rect1);

    // 1 moves one way up again — [ 2, 3, 1 ]
    assert.equal(canvas.item(2), rect1);
    assert.equal(canvas.item(0), rect2);
    assert.equal(canvas.item(1), rect3);

    canvas.bringForward(rect1);

    // 1 is already all the way on top and so doesn't change position — [ 2, 3, 1 ]
    assert.equal(canvas.item(2), rect1);
    assert.equal(canvas.item(0), rect2);
    assert.equal(canvas.item(1), rect3);

    canvas.bringForward(rect3);

    // 1 is already all the way on top and so doesn't change position — [ 2, 1, 3 ]
    assert.equal(canvas.item(1), rect1);
    assert.equal(canvas.item(0), rect2);
    assert.equal(canvas.item(2), rect3);
  });

  QUnit.test('setActiveObject', function(assert) {
    assert.ok(typeof canvas.setActiveObject === 'function');

    var rect1 = makeRect(),
        rect2 = makeRect();

    canvas.add(rect1, rect2);

    canvas.setActiveObject(rect1);
    assert.ok(rect1 === canvas._activeObject);

    canvas.setActiveObject(rect2);
    assert.ok(rect2 === canvas._activeObject);
  });

  QUnit.test('getActiveObject', function(assert) {
    assert.ok(typeof canvas.getActiveObject === 'function');
    assert.equal(canvas.getActiveObject(), null, 'should initially be null');
    var rect1 = makeRect(),
        rect2 = makeRect();

    canvas.add(rect1, rect2);

    canvas.setActiveObject(rect1);
    assert.equal(canvas.getActiveObject(), rect1);

    canvas.setActiveObject(rect2);
    assert.equal(canvas.getActiveObject(), rect2);
  });

  QUnit.test('getsetActiveObject', function(assert) {
    assert.equal(canvas.getActiveObject(), null, 'should initially be null');

    var group = new fabric.Group([
      makeRect({ left: 10, top: 10 }),
      makeRect({ left: 20, top: 20 })
    ]);

    assert.equal(canvas.setActiveObject(group), canvas, 'should be chainable');
    assert.equal(canvas.getActiveObject(), group);
  });

  QUnit.test('item', function(assert) {
    assert.ok(typeof canvas.item === 'function');

    var rect1 = makeRect(),
        rect2 = makeRect();

    canvas.add(rect1, rect2);

    assert.equal(canvas.item(0), rect1);
    assert.equal(canvas.item(1), rect2);

    canvas.remove(canvas.item(0));

    assert.equal(canvas.item(0), rect2);
  });

  QUnit.test('discardActiveObject on ActiveSelection', function(assert) {
    var group = new fabric.ActiveSelection([makeRect(), makeRect()]);
    canvas.setActiveObject(group);
    assert.equal(canvas.discardActiveObject(), canvas, 'should be chainable');
    assert.equal(canvas.getActiveObject(), null, 'removing active group sets it to null');
  });

  QUnit.test('_discardActiveObject', function(assert) {

    canvas.add(makeRect());
    canvas.setActiveObject(canvas.item(0));

    canvas._discardActiveObject();
    assert.ok(!canvas.item(0).active);
    assert.equal(canvas.getActiveObject(), null);
  });

  QUnit.test('discardActiveObject', function(assert) {
    assert.ok(typeof canvas.discardActiveObject === 'function');

    canvas.add(makeRect());
    canvas.setActiveObject(canvas.item(0));

    var group = new fabric.Group([
      makeRect({ left: 10, top: 10 }),
      makeRect({ left: 20, top: 20 })
    ]);

    canvas.setActiveObject(group);

    var eventsFired = {
      selectionCleared: false
    };

    canvas.on('selection:cleared', function( ){
      eventsFired.selectionCleared = true;
    });

    canvas.discardActiveObject();
    assert.ok(!canvas.item(0).active);
    assert.equal(canvas.getActiveObject(), null);
    assert.equal(canvas.getActiveObject(), null);

    for (var prop in eventsFired) {
      assert.ok(eventsFired[prop]);
    }
  });

  QUnit.test('complexity', function(assert) {
    assert.ok(typeof canvas.complexity === 'function');
    assert.equal(canvas.complexity(), 0);

    canvas.add(makeRect());
    assert.equal(canvas.complexity(), 1);

    canvas.add(makeRect(), makeRect());
    assert.equal(canvas.complexity(), 3);
  });

  QUnit.test('toString', function(assert) {
    assert.ok(typeof canvas.toString === 'function');

    assert.equal(canvas.toString(), '#<fabric.Canvas (0): { objects: 0 }>');

    canvas.add(makeRect());
    assert.equal(canvas.toString(), '#<fabric.Canvas (1): { objects: 1 }>');
  });

  QUnit.test('toSVG with active group', function(assert) {
    var rect = new fabric.Rect({ width: 50, height: 50, left: 100, top: 100 });
    var circle = new fabric.Circle({ radius: 50, left: 50, top: 50 });
    canvas.add(rect, circle);
    var svg = canvas.toSVG();

    canvas.setActiveObject(new fabric.ActiveSelection([rect, circle]));
    var svgWithActiveGroup = canvas.toSVG();

    assert.equal(svg, svgWithActiveGroup);
  });

  QUnit.test('active group objects reordering', function(assert) {
    var rect1 = new fabric.Rect({ width: 30, height: 30, left: 130, top: 130 });
    var rect2 = new fabric.Rect({ width: 50, height: 50, left: 100, top: 100 });
    var circle1 = new fabric.Circle({ radius: 10, left: 60, top: 60 });
    var circle2 = new fabric.Circle({ radius: 50, left: 50, top: 50 });
    canvas.add(rect1, rect2, circle1, circle2);
    assert.equal(canvas._objects[0], rect1);
    assert.equal(canvas._objects[1], rect2);
    assert.equal(canvas._objects[2], circle1);
    assert.equal(canvas._objects[3], circle2);
    var aGroup = new fabric.ActiveSelection([rect2, circle2, rect1, circle1]);
    // before rendering objects are ordered in insert order
    assert.equal(aGroup._objects[0], rect2);
    assert.equal(aGroup._objects[1], circle2);
    assert.equal(aGroup._objects[2], rect1);
    assert.equal(aGroup._objects[3], circle1);
    canvas.setActiveObject(aGroup).renderAll();
    // after rendering objects are ordered in canvas stack order
    assert.equal(aGroup._objects[0], rect1);
    assert.equal(aGroup._objects[1], rect2);
    assert.equal(aGroup._objects[2], circle1);
    assert.equal(aGroup._objects[3], circle2);
  });

  QUnit.test('dispose', function(assert) {
    //made local vars to do not dispose the external canvas
    var el = fabric.document.createElement('canvas'),
        parentEl = fabric.document.createElement('div'),
        wrapperEl, lowerCanvasEl, upperCanvasEl;
    el.width = 200; el.height = 200;
    parentEl.className = 'rootNode';
    parentEl.appendChild(el);

    assert.equal(parentEl.firstChild, el, 'canvas should be appended at partentEl');
    assert.equal(parentEl.childNodes.length, 1, 'parentEl has 1 child only');

    var canvas = fabric.isLikelyNode ? fabric.createCanvasForNode() : new fabric.Canvas(el);
    wrapperEl = canvas.wrapperEl;
    lowerCanvasEl = canvas.lowerCanvasEl;
    upperCanvasEl = canvas.upperCanvasEl;
    assert.equal(parentEl.childNodes.length, 1, 'parentEl has still 1 child only');
    assert.equal(wrapperEl.childNodes.length, 2, 'wrapper should have 2 children');
    assert.equal(wrapperEl.tagName, 'DIV', 'We wrapped canvas with DIV');
    assert.equal(wrapperEl.className, canvas.containerClass, 'DIV class should be set');
    assert.equal(wrapperEl.childNodes[0], lowerCanvasEl, 'First child should be lowerCanvas');
    assert.equal(wrapperEl.childNodes[1], upperCanvasEl, 'Second child should be upperCanvas');
    if (!fabric.isLikelyNode) {
      assert.equal(parentEl.childNodes[0], wrapperEl, 'wrapperEl is appendend to rootNode');
    }
    //looks like i cannot use parentNode
    //equal(wrapperEl, lowerCanvasEl.parentNode, 'lowerCanvas is appended to wrapperEl');
    //equal(wrapperEl, upperCanvasEl.parentNode, 'upperCanvas is appended to wrapperEl');
    //equal(parentEl, wrapperEl.parentNode, 'wrapperEl is appendend to rootNode');
    assert.equal(parentEl.childNodes.length, 1, 'parent div should have 1 child');
    assert.notEqual(parentEl.firstChild, canvas.getElement(), 'canvas should not be parent div firstChild');
    assert.ok(typeof canvas.dispose === 'function');
    canvas.add(makeRect(), makeRect(), makeRect());
    canvas.dispose();
    assert.equal(canvas.getObjects().length, 0, 'dispose should clear canvas');
    assert.equal(parentEl.childNodes.length, 1, 'parent has always 1 child');
    if (!fabric.isLikelyNode) {
      assert.equal(parentEl.childNodes[0], lowerCanvasEl, 'canvas should be back to its firstChild place');
    }
    assert.equal(canvas.wrapperEl, null, 'wrapperEl should be deleted');
    assert.equal(canvas.upperCanvasEl, null, 'upperCanvas should be deleted');
  });

  // QUnit.test('dispose', function(assert) {
  //   function invokeEventsOnCanvas() {
  //     // nextSibling because we need to invoke events on upper canvas
  //     simulateEvent(canvas.getElement().nextSibling, 'mousedown');
  //     simulateEvent(canvas.getElement().nextSibling, 'mouseup');
  //     simulateEvent(canvas.getElement().nextSibling, 'mousemove');
  //   }
  //   var assertInvocationsCount = function() {
  //     var message = 'event handler should not be invoked after `dispose`';
  //     assert.equal(handlerInvocationCounts.__onMouseDown, 1);
  //     assert.equal(handlerInvocationCounts.__onMouseUp, 1);
  //     assert.equal(handlerInvocationCounts.__onMouseMove, 1);
  //   };

  //   assert.ok(typeof canvas.dispose === 'function');
  //   canvas.add(makeRect(), makeRect(), makeRect());

  //   var handlerInvocationCounts = {
  //     __onMouseDown: 0, __onMouseUp: 0, __onMouseMove: 0
  //   };

  //   // hijack event handlers
  //   canvas.__onMouseDown = function() {
  //     handlerInvocationCounts.__onMouseDown++;
  //   };
  //   canvas.__onMouseUp = function() {
  //     handlerInvocationCounts.__onMouseUp++;
  //   };
  //   canvas.__onMouseMove = function() {
  //     handlerInvocationCounts.__onMouseMove++;
  //   };

  //   invokeEventsOnCanvas();
  //   assertInvocationsCount();

  //   canvas.dispose();
  //   assert.equal(canvas.getObjects().length, 0, 'dispose should clear canvas');

  //   invokeEventsOnCanvas();
  //   assertInvocationsCount();
  // });

  QUnit.test('clone', function(assert) {
    var done = assert.async();
    assert.ok(typeof canvas.clone === 'function');

    canvas.add(new fabric.Rect({ width: 100, height: 110, top: 120, left: 130, fill: 'rgba(0,1,2,0.3)' }));
    var canvasData = JSON.stringify(canvas);

    canvas.clone(function(clone) {
      assert.ok(clone instanceof fabric.Canvas);

      // alert(JSON.stringify(clone));
      assert.equal(canvasData, JSON.stringify(clone), 'data on cloned canvas should be identical');

      assert.equal(canvas.getWidth(), clone.getWidth());
      assert.equal(canvas.getHeight(), clone.getHeight());

      done();
    });
  });

  QUnit.test('cloneWithoutData', function(assert) {
    var done = assert.async();
    assert.ok(typeof canvas.cloneWithoutData === 'function');

    canvas.add(new fabric.Rect({ width: 100, height: 110, top: 120, left: 130, fill: 'rgba(0,1,2,0.3)' }));

    canvas.cloneWithoutData(function(clone) {

      assert.ok(clone instanceof fabric.Canvas);

      assert.equal(JSON.stringify(clone), EMPTY_JSON, 'data on cloned canvas should be empty');

      assert.equal(canvas.getWidth(), clone.getWidth());
      assert.equal(canvas.getHeight(), clone.getHeight());

      done();
    });
  });

  QUnit.test('getSetWidth', function(assert) {
    assert.ok(typeof canvas.getWidth === 'function');
    assert.equal(canvas.getWidth(), 600);
    assert.equal(canvas.setWidth(444), canvas, 'should be chainable');
    assert.equal(canvas.getWidth(), 444);
    assert.equal(canvas.lowerCanvasEl.style.width, 444 + 'px');
  });

  QUnit.test('getSetHeight', function(assert) {
    assert.ok(typeof canvas.getHeight === 'function');
    assert.equal(canvas.getHeight(), 600);
    assert.equal(canvas.setHeight(765), canvas, 'should be chainable');
    assert.equal(canvas.getHeight(), 765);
    assert.equal(canvas.lowerCanvasEl.style.height, 765 + 'px');
  });

  QUnit.test('setWidth css only', function(assert) {
    canvas.setWidth(123);
    canvas.setWidth('100%', { cssOnly: true });

    assert.equal(canvas.lowerCanvasEl.style.width, '100%', 'Should be as the css only value');
    assert.equal(canvas.upperCanvasEl.style.width, '100%', 'Should be as the css only value');
    assert.equal(canvas.wrapperEl.style.width, '100%', 'Should be as the css only value');
    assert.equal(canvas.getWidth(), 123, 'Should be as the none css only value');
  });

  QUnit.test('setHeight css only', function(assert) {
    canvas.setHeight(123);
    canvas.setHeight('100%', { cssOnly: true });

    assert.equal(canvas.lowerCanvasEl.style.height, '100%', 'Should be as the css only value');
    assert.equal(canvas.upperCanvasEl.style.height, '100%', 'Should be as the css only value');
    assert.equal(canvas.wrapperEl.style.height, '100%', 'Should be as the css only value');
    assert.equal(canvas.getWidth(), 123, 'Should be as the none css only value');
  });

  QUnit.test('setWidth backstore only', function(assert) {
    canvas.setWidth(123);
    canvas.setWidth(500, { backstoreOnly: true });

    assert.equal(canvas.lowerCanvasEl.style.width, 123 + 'px', 'Should be as none backstore only value + "px"');
    assert.equal(canvas.upperCanvasEl.style.width, 123 + 'px', 'Should be as none backstore only value + "px"');
    assert.equal(canvas.wrapperEl.style.width, 123 + 'px', 'Should be as none backstore only value + "px"');
    assert.equal(canvas.getWidth(), 500, 'Should be as the backstore only value');
  });

  QUnit.test('setHeight backstore only', function(assert) {
    canvas.setHeight(123);
    canvas.setHeight(500, { backstoreOnly: true });

    assert.equal(canvas.lowerCanvasEl.style.height, 123 + 'px', 'Should be as none backstore only value + "px"');
    assert.equal(canvas.upperCanvasEl.style.height, 123 + 'px', 'Should be as none backstore only value + "px"');
    assert.equal(canvas.wrapperEl.style.height, 123 + 'px', 'Should be as none backstore only value + "px"');
    assert.equal(canvas.getHeight(), 500, 'Should be as the backstore only value');
  });

  QUnit.test('containsPoint', function(assert) {
    assert.ok(typeof canvas.containsPoint === 'function');

    var rect = new fabric.Rect({ left: 75, top: 75, width: 50, height: 50 });
    canvas.add(rect);

    var canvasEl = canvas.getElement(),
        canvasOffset = fabric.util.getElementOffset(canvasEl);

    var eventStub = {
      clientX: canvasOffset.left + 100,
      clientY: canvasOffset.top + 100,
      target: rect
    };

    assert.ok(canvas.containsPoint(eventStub, rect), 'point at (100, 100) should be within area (75, 75, 125, 125)');

    eventStub = {
      clientX: canvasOffset.left + 200,
      clientY: canvasOffset.top + 200,
      target: rect
    };
    assert.ok(!canvas.containsPoint(eventStub, rect), 'point at (200, 200) should NOT be within area (75, 75, 125, 125)');

    rect.set('left', 175).set('top', 175).setCoords();
    assert.ok(canvas.containsPoint(eventStub, rect), 'on rect at (200, 200) should be within area (175, 175, 225, 225)');
  });

  QUnit.test('setupCurrentTransform', function(assert) {
    assert.ok(typeof canvas._setupCurrentTransform === 'function');

    var rect = new fabric.Rect({ left: 75, top: 75, width: 50, height: 50 });
    canvas.add(rect);
    var canvasEl = canvas.getElement(),
        canvasOffset = fabric.util.getElementOffset(canvasEl);
    var eventStub = {
      clientX: canvasOffset.left + 100,
      clientY: canvasOffset.top + 100,
      target: rect
    };
    canvas.setActiveObject(rect);
    canvas._setupCurrentTransform(eventStub, rect);
    var t = canvas._currentTransform;
    assert.equal(t.target, rect, 'should have rect as a target');
    assert.equal(t.action, 'drag', 'should target inside rect and setup drag');
    assert.equal(t.corner, 0, 'no corner selected');
    assert.equal(t.originX, rect.originX, 'no origin change for drag');
    assert.equal(t.originY, rect.originY, 'no origin change for drag');

    eventStub = {
      clientX: canvasOffset.left + rect.oCoords.tl.corner.tl.x + 1,
      clientY: canvasOffset.top + rect.oCoords.tl.corner.tl.y + 1,
      target: rect
    };
    canvas._setupCurrentTransform(eventStub, rect);
    t = canvas._currentTransform;
    assert.equal(t.target, rect, 'should have rect as a target');
    assert.equal(t.action, 'scale', 'should target a corner and setup scale');
    assert.equal(t.corner, 'tl', 'tl selected');
    assert.equal(t.originX, 'right', 'origin in opposite direction');
    assert.equal(t.originY, 'bottom', 'origin in opposite direction');
    assert.equal(t.shiftKey, undefined, 'shift was not pressed');

    eventStub = {
      clientX: canvasOffset.left + rect.left - 2,
      clientY: canvasOffset.top + rect.top + rect.height / 2,
      target: rect,
      shiftKey: true
    };
    canvas._setupCurrentTransform(eventStub, rect);
    t = canvas._currentTransform;
    assert.equal(t.target, rect, 'should have rect as a target');
    assert.equal(t.action, 'skewY', 'should target a corner and setup skew');
    assert.equal(t.shiftKey, true, 'shift was pressed');
    assert.equal(t.corner, 'ml', 'ml selected');
    assert.equal(t.originX, 'right', 'origin in opposite direction');

    eventStub = {
      clientX: canvasOffset.left + rect.oCoords.mtr.x,
      clientY: canvasOffset.top + rect.oCoords.mtr.y,
      target: rect,
    };
    canvas._setupCurrentTransform(eventStub, rect);
    t = canvas._currentTransform;
    assert.equal(t.target, rect, 'should have rect as a target');
    assert.equal(t.action, 'rotate', 'should target a corner and setup rotate');
    assert.equal(t.corner, 'mtr', 'mtr selected');
    canvas._currentTransform = false;
  });

  QUnit.test('_scaleObject', function(assert) {
    assert.ok(typeof canvas._scaleObject === 'function');
    var rect = new fabric.Rect({ left: 75, top: 75, width: 50, height: 50 });
    canvas.add(rect);
    var canvasEl = canvas.getElement(),
        canvasOffset = fabric.util.getElementOffset(canvasEl);
    var eventStub = {
      clientX: canvasOffset.left + rect.oCoords.tl.corner.tl.x + 1,
      clientY: canvasOffset.top + rect.oCoords.tl.corner.tl.y + 1,
      target: rect
    };
    canvas._setupCurrentTransform(eventStub, rect);
    var scaled = canvas._scaleObject(30, 30, 'equally');
    assert.equal(scaled, true, 'return true if scaling happened');
    scaled = canvas._scaleObject(30, 30, 'equally');
    assert.equal(scaled, false, 'return false if no movement happen');
  });

  QUnit.test('containsPoint in viewport transform', function(assert) {
    canvas.viewportTransform = [2, 0, 0, 2, 50, 50];
    var rect = new fabric.Rect({ left: 75, top: 75, width: 50, height: 50 });
    canvas.add(rect);

    var canvasEl = canvas.getElement(),
        canvasOffset = fabric.util.getElementOffset(canvasEl);

    var eventStub = {
      clientX: canvasOffset.left + 250,
      clientY: canvasOffset.top + 250,
      target: rect
    };

    assert.ok(canvas.containsPoint(eventStub, rect), 'point at (250, 250) should be within area (75, 75, 125, 125)');
    canvas.viewportTransform = [1, 0, 0, 1, 0, 0];
  });

  QUnit.test('fxRemove', function(assert) {
    var done = assert.async();
    assert.ok(typeof canvas.fxRemove === 'function');

    var rect = new fabric.Rect();
    canvas.add(rect);

    var callbackFired = false;
    function onComplete() {
      callbackFired = true;
    }

    assert.equal(canvas.item(0), rect);
    assert.equal(canvas.fxRemove(rect, { onComplete: onComplete }), canvas, 'should be chainable');

    setTimeout(function() {
      assert.equal(canvas.item(0), undefined);
      assert.ok(callbackFired);
      done();
    }, 1000);
  });

  // QUnit.test('backgroundImage', function(assert) {
  //   var done = assert.async();
  //   assert.deepEqual('', canvas.backgroundImage);
  //   canvas.setBackgroundImage('../../assets/pug.jpg');

  //   setTimeout(function() {

  //     assert.ok(typeof canvas.backgroundImage == 'object');
  //     assert.ok(/pug\.jpg$/.test(canvas.backgroundImage.src));

  //     assert.deepEqual(canvas.toJSON(), {
  //       "objects": [],
  //       "background": "rgba(0, 0, 0, 0)",
  //       "backgroundImage": (fabric.document.location.protocol +
  //                           '//' +
  //                           fabric.document.location.hostname +
  //                           ((fabric.document.location.port === '' || parseInt(fabric.document.location.port, 10) === 80)
  //                               ? ''
  //                               : (':' + fabric.document.location.port)) +
  //                           '/assets/pug.jpg'),
  //       "backgroundImageOpacity": 1,
  //       "backgroundImageStretch": true
  //     });

  //     done();
  //   }, 1000);
  // });

  QUnit.test('clipTo', function(assert) {
    canvas.clipTo = function(ctx) {
      ctx.arc(0, 0, 10, 0, Math.PI * 2, false);
    };

    var error;
    try {
      canvas.renderAll();
    }
    catch (err) {
      error = err;
    }
    delete canvas.clipTo;

    assert.ok(typeof error === 'undefined', 'renderAll with clipTo does not throw');
  });

  QUnit.test('canvas inheritance', function(assert) {

    // this should not error out
    var InheritedCanvasClass = fabric.util.createClass(fabric.Canvas, {
      initialize: function() {

      }
    });

    assert.ok(typeof InheritedCanvasClass === 'function');
  });

  QUnit.test('mouse:down with different buttons', function(assert) {
    var clickCount = 0;
    function mouseHandler() {
      clickCount++;
    }
    canvas.on('mouse:down', mouseHandler);
    canvas.fireMiddleClick = false;
    canvas.fireRightClick = false;
    canvas._currentTransform = false;
    canvas.isDrawingMode = false;
    canvas.__onMouseDown({ which: 1 });
    assert.equal(clickCount, 1, 'mouse down fired');
    clickCount = 0;
    canvas.__onMouseDown({ which: 3 });
    assert.equal(clickCount, 0, 'rightclick did not fire a mouse:down event');
    canvas.fireRightClick = true;
    canvas.__onMouseDown({ which: 3 });
    assert.equal(clickCount, 1, 'rightclick did fire a mouse:down event');
    clickCount = 0;
    canvas.__onMouseDown({ which: 2 });
    assert.equal(clickCount, 0, 'middleClick did not fire a mouse:down event');
    canvas.fireMiddleClick = true;
    canvas.__onMouseDown({ which: 2 });
    assert.equal(clickCount, 1, 'middleClick did fire a mouse:down event');
  });

  QUnit.test('mouse:down and group selector', function(assert) {
    var e = { clientX: 30, clientY: 30, which: 1 };
    var rect = new fabric.Rect({ width: 60, height: 60 });
    var expectedGroupSelector = { ex: 30, ey: 30, top: 0, left: 0 };
    canvas.__onMouseDown(e);
    assert.deepEqual(canvas._groupSelector, expectedGroupSelector, 'a new groupSelector is created');
    canvas.add(rect);
    canvas.__onMouseUp(e);
    canvas.__onMouseDown(e);
    assert.deepEqual(canvas._groupSelector, null, 'with object on target no groupSelector is started');
    rect.selectable = false;
    canvas.__onMouseUp(e);
    canvas.__onMouseDown(e);
    assert.deepEqual(canvas._groupSelector, null, 'with object non selectable but already selected groupSelector is not started');
    canvas.__onMouseUp(e);
    canvas.discardActiveObject();
    rect.isEditing = true;
    canvas.__onMouseDown(e);
    assert.deepEqual(canvas._groupSelector, null, 'with object editing, groupSelector is not started');
    canvas.__onMouseUp(e);
    canvas.discardActiveObject();
    rect.isEditing = false;
    canvas.__onMouseDown(e);
    assert.deepEqual(canvas._groupSelector, expectedGroupSelector, 'a new groupSelector is created');
    canvas.__onMouseUp(e);
  });

  QUnit.test('mouse:up isClick = true', function(assert) {
    var e = { clientX: 30, clientY: 30, which: 1 };
    var isClick = false;
    canvas.on('mouse:up', function(opt) {
      isClick = opt.isClick;
    });
    canvas.__onMouseDown(e);
    canvas.__onMouseUp(e);
    assert.equal(isClick, true, 'without moving the pointer, the click is true');
  });

  QUnit.test('mouse:up isClick = false', function(assert) {
    var e = { clientX: 30, clientY: 30, which: 1 };
    var e2 = { clientX: 31, clientY: 31, which: 1 };
    var isClick = true;
    canvas.on('mouse:up', function(opt) {
      isClick = opt.isClick;
    });
    canvas.__onMouseDown(e);
    canvas.__onMouseMove(e2);
    canvas.__onMouseUp(e2);
    assert.equal(isClick, false, 'moving the pointer, the click is false');
  });

  QUnit.test('avoid multiple bindings', function(assert) {
    var el2 = fabric.document.createElement('canvas');
    var c = fabric.isLikelyNode ? fabric.createCanvasForNode() : new fabric.Canvas(el2);
    var eventsArray = [
      c._onMouseDown,
      c._onMouseMove,
      c._onMouseUp,
      c._onResize,
      c._onGesture,
      c._onDrag,
      c._onShake,
      c._onLongPress,
      c._onOrientationChange,
      c._onMouseWheel,
      c._onMouseOut,
      c._onMouseEnter,
      c._onContextMenu
    ];
    // initialize canvas more than once
    c.initialize(el2);
    c.initialize(el2);
    var eventsArray2 = [
      c._onMouseDown,
      c._onMouseMove,
      c._onMouseUp,
      c._onResize,
      c._onGesture,
      c._onDrag,
      c._onShake,
      c._onLongPress,
      c._onOrientationChange,
      c._onMouseWheel,
      c._onMouseOut,
      c._onMouseEnter,
      c._onContextMenu
    ];
    assert.deepEqual(eventsArray, eventsArray2, 'after first initialize, functions do not change.');
  });

  QUnit.test('avoid multiple registration - mousedown', function(assert) {
    var el2 = fabric.document.createElement('canvas');
    var originalMouseDown = fabric.Canvas.prototype._onMouseDown;
    var counter = 0;
    fabric.Canvas.prototype._onMouseDown = function() {
      counter++;
    };
    var c = fabric.isLikelyNode ? fabric.createCanvasForNode() : new fabric.Canvas(el2);
    // initialize canvas more than once
    c.initialize(el2);
    c.initialize(el2);
    var event = fabric.document.createEvent('MouseEvent');
    event.initEvent('mousedown', true, true);
    c.upperCanvasEl.dispatchEvent(event);
    assert.equal(counter, 1, 'listener executed once');
    fabric.Canvas.prototype._onMouseDown = originalMouseDown;
  });

  QUnit.test('avoid multiple registration - mousemove', function(assert) {
    var el2 = fabric.document.createElement('canvas');
    var originalMouseMove = fabric.Canvas.prototype._onMouseMove;
    var counter = 0;
    fabric.Canvas.prototype._onMouseMove = function() {
      counter++;
    };
    var c = fabric.isLikelyNode ? fabric.createCanvasForNode() : new fabric.Canvas(el2);
    // initialize canvas more than once
    c.initialize(el2);
    c.initialize(el2);
    var event = fabric.document.createEvent('MouseEvent');
    event.initEvent('mousemove', true, true);
    c.upperCanvasEl.dispatchEvent(event);
    assert.equal(counter, 1, 'listener executed once');
    fabric.Canvas.prototype._onMouseMove = originalMouseMove;
  });

  QUnit.test('avoid multiple registration - mouseup', function(assert) {
    var done = assert.async();
    var el2 = fabric.document.createElement('canvas');
    var originalMouseUp = fabric.Canvas.prototype._onMouseUp;
    var counter = 0;
    fabric.Canvas.prototype._onMouseUp = function() {
      counter++;
    };
    var c = fabric.isLikelyNode ? fabric.createCanvasForNode() : new fabric.Canvas(el2);
    // initialize canvas more than once
    c.initialize(el2);
    c.initialize(el2);

    // a mouse down is necessary to register mouse up.
    var _event = fabric.document.createEvent('MouseEvent');
    _event.initEvent('mousedown', true, true);
    c.upperCanvasEl.dispatchEvent(_event);
    setTimeout(function() {
      var event = fabric.document.createEvent('MouseEvent');
      event.initEvent('mouseup', true, true);
      fabric.document.dispatchEvent(event);
      assert.equal(counter, 1, 'listener executed once');
      fabric.Canvas.prototype._onMouseUp = originalMouseUp;
      done();
    }, 200);
  });

  QUnit.test('avoid multiple registration - mouseout', function(assert) {
    var el2 = fabric.document.createElement('canvas');
    var originalMouseOut = fabric.Canvas.prototype._onMouseOut;
    var counter = 0;
    fabric.Canvas.prototype._onMouseOut = function() {
      counter++;
    };
    var c = this.canvas = fabric.isLikelyNode ? fabric.createCanvasForNode() : new fabric.Canvas(el2);
    // initialize canvas more than once
    c.initialize(el2);
    c.initialize(el2);
    var event = fabric.document.createEvent('MouseEvent');
    event.initEvent('mouseout', true, true);
    c.upperCanvasEl.dispatchEvent(event);
    assert.equal(counter, 1, 'listener executed once');
    fabric.Canvas.prototype._onMouseOut = originalMouseOut;
  });

  QUnit.test('avoid multiple registration - mouseenter', function(assert) {
    var el2 = fabric.document.createElement('canvas');
    var originalMouseEnter = fabric.Canvas.prototype._onMouseEnter;
    var counter = 0;
    fabric.Canvas.prototype._onMouseEnter = function() {
      counter++;
    };
    var c = this.canvas = fabric.isLikelyNode ? fabric.createCanvasForNode() : new fabric.Canvas(el2);
    // initialize canvas more than once
    c.initialize(el2);
    c.initialize(el2);
    var event = fabric.document.createEvent('MouseEvent');
    event.initEvent('mouseenter', true, true);
    c.upperCanvasEl.dispatchEvent(event);
    assert.equal(counter, 1, 'listener executed once');
    fabric.Canvas.prototype._onMouseEnter = originalMouseEnter;
  });

  QUnit.test('avoid multiple events on window', function(assert) {
    var el2 = fabric.document.createElement('canvas');
    var originalResize = fabric.Canvas.prototype._onResize;
    var counter = 0;
    fabric.Canvas.prototype._onResize = function() {
      counter++;
    };
    var c = this.canvas = fabric.isLikelyNode ? fabric.createCanvasForNode() : new fabric.Canvas(el2);
    // initialize canvas more than once
    c.initialize(el2);
    c.initialize(el2);
    var event = fabric.document.createEvent('UIEvents');
    event.initUIEvent('resize', true, false, fabric.window, 0);
    fabric.window.dispatchEvent(event);
    assert.equal(counter, 1, 'listener on window executed once');
    fabric.Canvas.prototype._onResize = originalResize;
  });


  QUnit.test('actionIsDisabled ', function(assert) {
    assert.ok(typeof fabric.Canvas.prototype.actionIsDisabled === 'function', 'actionIsDisabled is a function');
    var key = canvas.altActionKey;
    var target = new fabric.Object();
    var e = { };
    e[key] = false;
    assert.equal(!!canvas.actionIsDisabled('mt', target, e), false, 'action is not disabled');
    assert.equal(!!canvas.actionIsDisabled('mb', target, e), false, 'action is not disabled');
    assert.equal(!!canvas.actionIsDisabled('ml', target, e), false, 'action is not disabled');
    assert.equal(!!canvas.actionIsDisabled('mr', target, e), false, 'action is not disabled');
    assert.equal(!!canvas.actionIsDisabled('tl', target, e), false, 'action is not disabled');
    assert.equal(!!canvas.actionIsDisabled('tr', target, e), false, 'action is not disabled');
    assert.equal(!!canvas.actionIsDisabled('bl', target, e), false, 'action is not disabled');
    assert.equal(!!canvas.actionIsDisabled('br', target, e), false, 'action is not disabled');
    assert.equal(!!canvas.actionIsDisabled('mtr', target, e), false, 'action is not disabled');
    target = new fabric.Object();
    target.lockScalingX = true;

    assert.equal(!!canvas.actionIsDisabled('mt', target, e), false, 'mt action is not disabled lockScalingX');
    assert.equal(!!canvas.actionIsDisabled('mb', target, e), false, 'mb action is not disabled lockScalingX');
    assert.equal(!!canvas.actionIsDisabled('ml', target, e), true, 'ml action is disabled lockScalingX');
    assert.equal(!!canvas.actionIsDisabled('mr', target, e), true, 'mr action is disabled lockScalingX');
    assert.equal(!!canvas.actionIsDisabled('tl', target, e), true, 'tl action is disabled lockScalingX');
    assert.equal(!!canvas.actionIsDisabled('tr', target, e), true, 'tr action is disabled lockScalingX');
    assert.equal(!!canvas.actionIsDisabled('bl', target, e), true, 'bl action is disabled lockScalingX');
    assert.equal(!!canvas.actionIsDisabled('br', target, e), true, 'br action is disabled lockScalingX');
    assert.equal(!!canvas.actionIsDisabled('mtr', target, e), false, 'mtr action is not disabled lockScalingX');
    target = new fabric.Object();
    target.lockScalingY = true;
    assert.equal(!!canvas.actionIsDisabled('mt', target, e), true, 'mt action is disabled lockScalingY');
    assert.equal(!!canvas.actionIsDisabled('mb', target, e), true, 'mb action is disabled lockScalingY');
    assert.equal(!!canvas.actionIsDisabled('ml', target, e), false, 'ml action is not disabled lockScalingY');
    assert.equal(!!canvas.actionIsDisabled('mr', target, e), false, 'mr action is not disabled lockScalingY');
    assert.equal(!!canvas.actionIsDisabled('tl', target, e), true, 'tl action is not disabled lockScalingY');
    assert.equal(!!canvas.actionIsDisabled('tr', target, e), true, 'tr action is not disabled lockScalingY');
    assert.equal(!!canvas.actionIsDisabled('bl', target, e), true, 'bl action is not disabled lockScalingY');
    assert.equal(!!canvas.actionIsDisabled('br', target, e), true, 'br action is not disabled lockScalingY');
    assert.equal(!!canvas.actionIsDisabled('mtr', target, e), false, 'mtr action is not disabledlockScalingY');
    target = new fabric.Object();
    target.lockScalingY = true;
    target.lockScalingX = true;
    assert.equal(!!canvas.actionIsDisabled('mt', target, e), true, 'mt action is disabled scaling locked');
    assert.equal(!!canvas.actionIsDisabled('mb', target, e), true, 'mb action is disabled scaling locked');
    assert.equal(!!canvas.actionIsDisabled('ml', target, e), true, 'ml action is disabled scaling locked');
    assert.equal(!!canvas.actionIsDisabled('mr', target, e), true, 'mr action is disabled scaling locked');
    assert.equal(!!canvas.actionIsDisabled('tl', target, e), true, 'tl action is disabled scaling locked');
    assert.equal(!!canvas.actionIsDisabled('tr', target, e), true, 'tr action is disabled scaling locked');
    assert.equal(!!canvas.actionIsDisabled('bl', target, e), true, 'bl action is disabled scaling locked');
    assert.equal(!!canvas.actionIsDisabled('br', target, e), true, 'br action is disabled scaling locked');
    assert.equal(!!canvas.actionIsDisabled('mtr', target, e), false, 'mtr action is not disabled scaling locked');
    target = new fabric.Object();
    target.lockRotation = true;
    assert.equal(!!canvas.actionIsDisabled('mt', target, e), false, 'mt action is not disabled lockRotation');
    assert.equal(!!canvas.actionIsDisabled('mb', target, e), false, 'mb action is not disabled lockRotation');
    assert.equal(!!canvas.actionIsDisabled('ml', target, e), false, 'ml action is not disabled lockRotation');
    assert.equal(!!canvas.actionIsDisabled('mr', target, e), false, 'mr action is not disabled lockRotation');
    assert.equal(!!canvas.actionIsDisabled('tl', target, e), false, 'tl action is not disabled lockRotation');
    assert.equal(!!canvas.actionIsDisabled('tr', target, e), false, 'tr action is not disabled lockRotation');
    assert.equal(!!canvas.actionIsDisabled('bl', target, e), false, 'bl action is not disabled lockRotation');
    assert.equal(!!canvas.actionIsDisabled('br', target, e), false, 'br action is not disabled lockRotation');
    assert.equal(!!canvas.actionIsDisabled('mtr', target, e), true, 'mtr action is disabled lockRotation');
    target = new fabric.Object();
    target.lockSkewingX = true;
    target.lockSkewingY = true;
    assert.equal(!!canvas.actionIsDisabled('mt', target, e), false, 'mt action is not disabled lockSkewing');
    assert.equal(!!canvas.actionIsDisabled('mb', target, e), false, 'mb action is not disabled lockSkewing');
    assert.equal(!!canvas.actionIsDisabled('ml', target, e), false, 'ml action is not disabled lockSkewing');
    assert.equal(!!canvas.actionIsDisabled('mr', target, e), false, 'mr action is not disabled lockSkewing');
    assert.equal(!!canvas.actionIsDisabled('tl', target, e), false, 'tl action is not disabled lockSkewing');
    assert.equal(!!canvas.actionIsDisabled('tr', target, e), false, 'tr action is not disabled lockSkewing');
    assert.equal(!!canvas.actionIsDisabled('bl', target, e), false, 'bl action is not disabled lockSkewing');
    assert.equal(!!canvas.actionIsDisabled('br', target, e), false, 'br action is not disabled lockSkewing');
    assert.equal(!!canvas.actionIsDisabled('mtr', target, e), false, 'mtr action is not disabled lockSkewing');
    e[key] = true;
    target = new fabric.Object();
    target.lockSkewingY = true;
    assert.equal(!!canvas.actionIsDisabled('mt', target, e), false, 'mt action is not disabled lockSkewingY');
    assert.equal(!!canvas.actionIsDisabled('mb', target, e), false, 'mb action is not disabled lockSkewingY');
    assert.equal(!!canvas.actionIsDisabled('ml', target, e), true, 'ml action is disabled lockSkewingY');
    assert.equal(!!canvas.actionIsDisabled('mr', target, e), true, 'mr action is disabled lockSkewingY');
    assert.equal(!!canvas.actionIsDisabled('tl', target, e), false, 'tl action is not disabled lockSkewingY');
    assert.equal(!!canvas.actionIsDisabled('tr', target, e), false, 'tr action is not disabled lockSkewingY');
    assert.equal(!!canvas.actionIsDisabled('bl', target, e), false, 'bl action is not disabled lockSkewingY');
    assert.equal(!!canvas.actionIsDisabled('br', target, e), false, 'br action is not disabled lockSkewingY');
    assert.equal(!!canvas.actionIsDisabled('mtr', target, e), false, 'mtr action is not disabled lockSkewingY');

    e[key] = true;
    target = new fabric.Object();
    target.lockSkewingX = true;
    assert.equal(!!canvas.actionIsDisabled('mt', target, e), true, 'mt action is disabled lockSkewingX');
    assert.equal(!!canvas.actionIsDisabled('mb', target, e), true, 'mb action is disabled lockSkewingX');
    assert.equal(!!canvas.actionIsDisabled('ml', target, e), false, 'ml action is not disabled lockSkewingX');
    assert.equal(!!canvas.actionIsDisabled('mr', target, e), false, 'mr action is not disabled lockSkewingX');
    assert.equal(!!canvas.actionIsDisabled('tl', target, e), false, 'tl action is not disabled lockSkewingX');
    assert.equal(!!canvas.actionIsDisabled('tr', target, e), false, 'tr action is not disabled lockSkewingX');
    assert.equal(!!canvas.actionIsDisabled('bl', target, e), false, 'bl action is not disabled lockSkewingX');
    assert.equal(!!canvas.actionIsDisabled('br', target, e), false, 'br action is not disabled lockSkewingX');
    assert.equal(!!canvas.actionIsDisabled('mtr', target, e), false, 'mtr action is not disabled lockSkewingX');
  });

  QUnit.test('getCornerCursor ', function(assert) {
    assert.ok(typeof fabric.Canvas.prototype.getCornerCursor === 'function', 'actionIsDisabled is a function');
    var key = canvas.altActionKey;
    var key2 = canvas.uniScaleKey;
    var target = new fabric.Object();
    var e = { };
    e[key] = false;
    assert.equal(canvas.getCornerCursor('mt', target, e), 'n-resize', 'action is not disabled');
    assert.equal(canvas.getCornerCursor('mb', target, e), 's-resize', 'action is not disabled');
    assert.equal(canvas.getCornerCursor('ml', target, e), 'w-resize', 'action is not disabled');
    assert.equal(canvas.getCornerCursor('mr', target, e), 'e-resize', 'action is not disabled');
    assert.equal(canvas.getCornerCursor('tl', target, e), 'nw-resize', 'action is not disabled');
    assert.equal(canvas.getCornerCursor('tr', target, e), 'ne-resize', 'action is not disabled');
    assert.equal(canvas.getCornerCursor('bl', target, e), 'sw-resize', 'action is not disabled');
    assert.equal(canvas.getCornerCursor('br', target, e), 'se-resize', 'action is not disabled');
    assert.equal(canvas.getCornerCursor('mtr', target, e), 'crosshair', 'action is not disabled');

    target = new fabric.Object();
    target.hasRotatingPoint = false;
    var e = { };
    e[key] = false;
    assert.equal(canvas.getCornerCursor('mtr', target, e), 'default', 'action is not disabled');

    target = new fabric.Object();
    target.lockScalingX = true;
    assert.equal(canvas.getCornerCursor('mt', target, e), 'n-resize', 'action is not disabled lockScalingX');
    assert.equal(canvas.getCornerCursor('mb', target, e), 's-resize', 'action is not disabled lockScalingX');
    assert.equal(canvas.getCornerCursor('ml', target, e), 'not-allowed', 'action is disabled lockScalingX');
    assert.equal(canvas.getCornerCursor('mr', target, e), 'not-allowed', 'action is disabled lockScalingX');
    assert.equal(canvas.getCornerCursor('tl', target, e), 'not-allowed', 'action is disabled lockScalingX');
    assert.equal(canvas.getCornerCursor('tr', target, e), 'not-allowed', 'action is disabled lockScalingX');
    assert.equal(canvas.getCornerCursor('bl', target, e), 'not-allowed', 'action is disabled lockScalingX');
    assert.equal(canvas.getCornerCursor('br', target, e), 'not-allowed', 'action is disabled lockScalingX');
    assert.equal(canvas.getCornerCursor('mtr', target, e), 'crosshair', 'action is not disabled lockScalingX');
    e[key2] = true;
    assert.equal(canvas.getCornerCursor('tl', target, e), 'nw-resize', 'action is not disabled lockScalingX key2');
    assert.equal(canvas.getCornerCursor('tr', target, e), 'ne-resize', 'action is not disabled lockScalingX key2');
    assert.equal(canvas.getCornerCursor('bl', target, e), 'sw-resize', 'action is not disabled lockScalingX key2');
    assert.equal(canvas.getCornerCursor('br', target, e), 'se-resize', 'action is not disabled lockScalingX key2');

    var e = { };
    target = new fabric.Object();
    target.lockScalingY = true;
    assert.equal(canvas.getCornerCursor('mt', target, e), 'not-allowed', 'action is disabled lockScalingY');
    assert.equal(canvas.getCornerCursor('mb', target, e), 'not-allowed', 'action is disabled lockScalingY');
    assert.equal(canvas.getCornerCursor('ml', target, e), 'w-resize', 'action is not disabled lockScalingY');
    assert.equal(canvas.getCornerCursor('mr', target, e), 'e-resize', 'action is not disabled lockScalingY');
    assert.equal(canvas.getCornerCursor('tl', target, e), 'not-allowed', 'action is disabled lockScalingY');
    assert.equal(canvas.getCornerCursor('tr', target, e), 'not-allowed', 'action is disabled lockScalingY');
    assert.equal(canvas.getCornerCursor('bl', target, e), 'not-allowed', 'action is disabled lockScalingY');
    assert.equal(canvas.getCornerCursor('br', target, e), 'not-allowed', 'action is disabled lockScalingY');
    assert.equal(canvas.getCornerCursor('mtr', target, e), 'crosshair', 'action is not disabled lockScalingY');
    e[key2] = true;
    assert.equal(canvas.getCornerCursor('tl', target, e), 'nw-resize', 'action is not disabled lockScalingY key2');
    assert.equal(canvas.getCornerCursor('tr', target, e), 'ne-resize', 'action is not disabled lockScalingY key2');
    assert.equal(canvas.getCornerCursor('bl', target, e), 'sw-resize', 'action is not disabled lockScalingY key2');
    assert.equal(canvas.getCornerCursor('br', target, e), 'se-resize', 'action is not disabled lockScalingY key2');

    var e = { };
    target = new fabric.Object();
    target.lockScalingY = true;
    target.lockScalingX = true;
    assert.equal(canvas.getCornerCursor('mt', target, e), 'not-allowed', 'action is disabled lockScaling');
    assert.equal(canvas.getCornerCursor('mb', target, e), 'not-allowed', 'action is disabled lockScaling');
    assert.equal(canvas.getCornerCursor('ml', target, e), 'not-allowed', 'action is disabled lockScaling');
    assert.equal(canvas.getCornerCursor('mr', target, e), 'not-allowed', 'action is disabled lockScaling');
    assert.equal(canvas.getCornerCursor('tl', target, e), 'not-allowed', 'action is disabled lockScaling');
    assert.equal(canvas.getCornerCursor('tr', target, e), 'not-allowed', 'action is disabled lockScaling');
    assert.equal(canvas.getCornerCursor('bl', target, e), 'not-allowed', 'action is disabled lockScaling');
    assert.equal(canvas.getCornerCursor('br', target, e), 'not-allowed', 'action is disabled lockScaling');
    assert.equal(canvas.getCornerCursor('mtr', target, e), 'crosshair', 'action is not disabled lockScaling');
    e[key2] = true;
    assert.equal(canvas.getCornerCursor('tl', target, e), 'not-allowed', 'action is disabled lockScaling key2');
    assert.equal(canvas.getCornerCursor('tr', target, e), 'not-allowed', 'action is disabled lockScaling key2');
    assert.equal(canvas.getCornerCursor('bl', target, e), 'not-allowed', 'action is disabled lockScaling key2');
    assert.equal(canvas.getCornerCursor('br', target, e), 'not-allowed', 'action is disabled lockScaling key2');

    var e = { };
    target = new fabric.Object();
    target.lockRotation = true;
    assert.equal(canvas.getCornerCursor('mt', target, e), 'n-resize', 'action is not disabled lockRotation');
    assert.equal(canvas.getCornerCursor('mb', target, e), 's-resize', 'action is not disabled lockRotation');
    assert.equal(canvas.getCornerCursor('ml', target, e), 'w-resize', 'action is not disabled lockRotation');
    assert.equal(canvas.getCornerCursor('mr', target, e), 'e-resize', 'action is not disabled lockRotation');
    assert.equal(canvas.getCornerCursor('tl', target, e), 'nw-resize', 'action is not disabled lockRotation');
    assert.equal(canvas.getCornerCursor('tr', target, e), 'ne-resize', 'action is not disabled lockRotation');
    assert.equal(canvas.getCornerCursor('bl', target, e), 'sw-resize', 'action is not disabled lockRotation');
    assert.equal(canvas.getCornerCursor('br', target, e), 'se-resize', 'action is not disabled lockRotation');
    assert.equal(canvas.getCornerCursor('mtr', target, e), 'not-allowed', 'action is disabled lockRotation');

    target = new fabric.Object();
    target.lockSkewingX = true;
    target.lockSkewingY = true;
    assert.equal(canvas.getCornerCursor('mt', target, e), 'n-resize', 'action is not disabled');
    assert.equal(canvas.getCornerCursor('mb', target, e), 's-resize', 'action is not disabled');
    assert.equal(canvas.getCornerCursor('ml', target, e), 'w-resize', 'action is not disabled');
    assert.equal(canvas.getCornerCursor('mr', target, e), 'e-resize', 'action is not disabled');
    assert.equal(canvas.getCornerCursor('tl', target, e), 'nw-resize', 'action is not disabled');
    assert.equal(canvas.getCornerCursor('tr', target, e), 'ne-resize', 'action is not disabled');
    assert.equal(canvas.getCornerCursor('bl', target, e), 'sw-resize', 'action is not disabled');
    assert.equal(canvas.getCornerCursor('br', target, e), 'se-resize', 'action is not disabled');
    assert.equal(canvas.getCornerCursor('mtr', target, e), 'crosshair', 'action is not disabled');

    e[key] = true;
    target = new fabric.Object();
    target.lockSkewingY = true;
    assert.equal(canvas.getCornerCursor('mt', target, e), 'e-resize', 'action is not disabled');
    assert.equal(canvas.getCornerCursor('mb', target, e), 'w-resize', 'action is not disabled');
    assert.equal(canvas.getCornerCursor('ml', target, e), 'not-allowed', 'action is disabled');
    assert.equal(canvas.getCornerCursor('mr', target, e), 'not-allowed', 'action is disabled');
    assert.equal(canvas.getCornerCursor('tl', target, e), 'nw-resize', 'action is not disabled');
    assert.equal(canvas.getCornerCursor('tr', target, e), 'ne-resize', 'action is not disabled');
    assert.equal(canvas.getCornerCursor('bl', target, e), 'sw-resize', 'action is not disabled');
    assert.equal(canvas.getCornerCursor('br', target, e), 'se-resize', 'action is not disabled');
    assert.equal(canvas.getCornerCursor('mtr', target, e), 'crosshair', 'action is not disabled');

    e[key] = true;
    target = new fabric.Object();
    target.lockSkewingX = true;
    assert.equal(canvas.getCornerCursor('mt', target, e), 'not-allowed', 'action is disabled');
    assert.equal(canvas.getCornerCursor('mb', target, e), 'not-allowed', 'action is disabled');
    assert.equal(canvas.getCornerCursor('ml', target, e), 'n-resize', 'action is not disabled');
    assert.equal(canvas.getCornerCursor('mr', target, e), 's-resize', 'action is not disabled');
    assert.equal(canvas.getCornerCursor('tl', target, e), 'nw-resize', 'action is not disabled');
    assert.equal(canvas.getCornerCursor('tr', target, e), 'ne-resize', 'action is not disabled');
    assert.equal(canvas.getCornerCursor('bl', target, e), 'sw-resize', 'action is not disabled');
    assert.equal(canvas.getCornerCursor('br', target, e), 'se-resize', 'action is not disabled');
    assert.equal(canvas.getCornerCursor('mtr', target, e), 'crosshair', 'action is not disabled');
  });
})();<|MERGE_RESOLUTION|>--- conflicted
+++ resolved
@@ -356,11 +356,7 @@
     assert.equal(isFired, true, 'deselected on rect2 fired');
   });
 
-<<<<<<< HEAD
-  QUnit.test('update active selection firse selected on an object', function(assert) {
-=======
-  test('update active selection fires selected on an object', function() {
->>>>>>> 741fcbaa
+  QUnit.test('update active selection fires selected on an object', function(assert) {
     var isFired = false;
     var rect1 = new fabric.Rect();
     var rect2 = new fabric.Rect();
@@ -404,11 +400,7 @@
     assert.equal(selection.getObjects().indexOf(rect2), 1, 'rect2 is the second object in the active selection');
   });
 
-<<<<<<< HEAD
-  QUnit.test('getContext', function(assert) {
-    assert.ok(typeof canvas.getContext === 'function');
-=======
-  test('_groupSelectedObjects fires selected for objects', function() {
+  QUnit.test('_groupSelectedObjects fires selected for objects', function(assert) {
     var fired = 0;
     var rect1 = new fabric.Rect();
     var rect2 = new fabric.Rect();
@@ -420,11 +412,11 @@
     rect2.on('selected', function() { fired++; });
     rect3.on('selected', function() { fired++; });
     canvas._groupSelectedObjects({});
-    equal(fired, 3, 'event fired for each of 3 rects');
+    assert.equal(fired, 3, 'event fired for each of 3 rects');
     canvas._collectObjects = fabric.Canvas.prototype._collectObjects;
   });
 
-  test('_groupSelectedObjects fires selection:created if more than one object is returned', function() {
+  QUnit.test('_groupSelectedObjects fires selection:created if more than one object is returned', function(assert) {
     var isFired = false;
     var rect1 = new fabric.Rect();
     var rect2 = new fabric.Rect();
@@ -434,16 +426,16 @@
     };
     canvas.on('selection:created', function() { isFired = true; });
     canvas._groupSelectedObjects({});
-    equal(isFired, true, 'selection created fired');
-    equal(canvas.getActiveObject().type, 'activeSelection', 'an active selection is created');
-    equal(canvas.getActiveObjects()[2], rect1, 'rect1 is first object');
-    equal(canvas.getActiveObjects()[1], rect2, 'rect2 is second object');
-    equal(canvas.getActiveObjects()[0], rect3, 'rect3 is third object');
-    equal(canvas.getActiveObjects().length, 3, 'contains exactly 3 objects');
+    assert.equal(isFired, true, 'selection created fired');
+    assert.equal(canvas.getActiveObject().type, 'activeSelection', 'an active selection is created');
+    assert.equal(canvas.getActiveObjects()[2], rect1, 'rect1 is first object');
+    assert.equal(canvas.getActiveObjects()[1], rect2, 'rect2 is second object');
+    assert.equal(canvas.getActiveObjects()[0], rect3, 'rect3 is third object');
+    assert.equal(canvas.getActiveObjects().length, 3, 'contains exactly 3 objects');
     canvas._collectObjects = fabric.Canvas.prototype._collectObjects;
   });
 
-  test('_groupSelectedObjects fires selection:created if one only object is returned', function() {
+  QUnit.test('_groupSelectedObjects fires selection:created if one only object is returned', function(assert) {
     var isFired = false;
     var rect1 = new fabric.Rect();
     canvas._collectObjects = function() {
@@ -451,12 +443,12 @@
     };
     canvas.on('object:selected', function() { isFired = true; });
     canvas._groupSelectedObjects({});
-    equal(isFired, true, 'object:selected fired for _groupSelectedObjects');
-    equal(canvas.getActiveObject(), rect1, 'rect1 is set as activeObject');
+    assert.assert.equal(isFired, true, 'object:selected fired for _groupSelectedObjects');
+    assert.equal(canvas.getActiveObject(), rect1, 'rect1 is set as activeObject');
     canvas._collectObjects = fabric.Canvas.prototype._collectObjects;
   });
 
-  test('_collectObjects collects object contained in area', function() {
+  QUnit.test('_collectObjects collects object contained in area', function(assert) {
     var rect1 = new fabric.Rect({ width: 10, height: 10, top: 0, left: 0 });
     var rect2 = new fabric.Rect({ width: 10, height: 10, top: 0, left: 10 });
     var rect3 = new fabric.Rect({ width: 10, height: 10, top: 10, left: 0 });
@@ -469,14 +461,14 @@
       ey: 1
     };
     var collected = canvas._collectObjects();
-    equal(collected.length, 4, 'a rect that contains all objects collects them all');
-    equal(collected[3], rect1, 'contains rect1 as last object');
-    equal(collected[2], rect2, 'contains rect2');
-    equal(collected[1], rect3, 'contains rect3');
-    equal(collected[0], rect4, 'contains rect4 as first object');
-  });
-
-  test('_collectObjects do not collects object if area is outside', function() {
+    assert.equal(collected.length, 4, 'a rect that contains all objects collects them all');
+    assert.equal(collected[3], rect1, 'contains rect1 as last object');
+    assert.equal(collected[2], rect2, 'contains rect2');
+    assert.equal(collected[1], rect3, 'contains rect3');
+    assert.equal(collected[0], rect4, 'contains rect4 as first object');
+  });
+
+  QUnit.test('_collectObjects do not collects object if area is outside', function(assert) {
     var rect1 = new fabric.Rect({ width: 10, height: 10, top: 0, left: 0 });
     var rect2 = new fabric.Rect({ width: 10, height: 10, top: 0, left: 10 });
     var rect3 = new fabric.Rect({ width: 10, height: 10, top: 10, left: 0 });
@@ -489,10 +481,10 @@
       ey: 24
     };
     var collected = canvas._collectObjects();
-    equal(collected.length, 0, 'a rect outside objects do not collect any of them');
-  });
-
-  test('_collectObjects collect included objects that are not touched by the selection sides', function() {
+    assert.equal(collected.length, 0, 'a rect outside objects do not collect any of them');
+  });
+
+  QUnit.test('_collectObjects collect included objects that are not touched by the selection sides', function(assert) {
     var rect1 = new fabric.Rect({ width: 10, height: 10, top: 5, left: 5 });
     canvas.add(rect1);
     canvas._groupSelector = {
@@ -502,11 +494,11 @@
       ey: 1
     };
     var collected = canvas._collectObjects();
-    equal(collected.length, 1, 'a rect that contains all objects collects them all');
-    equal(collected[0], rect1, 'rect1 is collected');
-  });
-
-  test('_collectObjects collect topmost object if no dragging occurs', function() {
+    assert.equal(collected.length, 1, 'a rect that contains all objects collects them all');
+    assert.equal(collected[0], rect1, 'rect1 is collected');
+  });
+
+  QUnit.test('_collectObjects collect topmost object if no dragging occurs', function(assert) {
     var rect1 = new fabric.Rect({ width: 10, height: 10, top: 0, left: 0 });
     var rect2 = new fabric.Rect({ width: 10, height: 10, top: 0, left: 0 });
     var rect3 = new fabric.Rect({ width: 10, height: 10, top: 0, left: 0 });
@@ -518,11 +510,11 @@
       ey: 1
     };
     var collected = canvas._collectObjects();
-    equal(collected.length, 1, 'a rect that contains all objects collects them all');
-    equal(collected[0], rect3, 'rect3 is collected');
-  });
-
-  test('_collectObjects collect objects if the drag is inside the object', function() {
+    assert.equal(collected.length, 1, 'a rect that contains all objects collects them all');
+    assert.equal(collected[0], rect3, 'rect3 is collected');
+  });
+
+  QUnit.test('_collectObjects collect objects if the drag is inside the object', function(assert) {
     var rect1 = new fabric.Rect({ width: 10, height: 10, top: 0, left: 0 });
     var rect2 = new fabric.Rect({ width: 10, height: 10, top: 0, left: 0 });
     var rect3 = new fabric.Rect({ width: 10, height: 10, top: 0, left: 0 });
@@ -534,15 +526,14 @@
       ey: 1
     };
     var collected = canvas._collectObjects();
-    equal(collected.length, 3, 'a rect that contains all objects collects them all');
-    equal(collected[0], rect3, 'rect3 is collected');
-    equal(collected[1], rect2, 'rect2 is collected');
-    equal(collected[2], rect1, 'rect1 is collected');
-  });
-
-  test('getContext', function() {
-    ok(typeof canvas.getContext === 'function');
->>>>>>> 741fcbaa
+    assert.equal(collected.length, 3, 'a rect that contains all objects collects them all');
+    assert.equal(collected[0], rect3, 'rect3 is collected');
+    assert.equal(collected[1], rect2, 'rect2 is collected');
+    assert.equal(collected[2], rect1, 'rect1 is collected');
+  });
+
+  QUnit.test('getContext', function(assert) {
+    assert.ok(typeof canvas.getContext === 'function');
   });
 
   QUnit.test('clearContext', function(assert) {
