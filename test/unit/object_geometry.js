(function() {
  var canvas = this.canvas = new fabric.StaticCanvas(null, {enableRetinaScaling: false});
  QUnit.module('fabric.ObjectGeometry');

  QUnit.test('intersectsWithRectangle without zoom', function(assert) {
    var cObj = new fabric.Object({ left: 50, top: 50, width: 100, height: 100 });
    cObj.setCoords();
    assert.ok(typeof cObj.intersectsWithRect === 'function');

    var point1 = new fabric.Point(110, 100),
        point2 = new fabric.Point(210, 200),
        point3 = new fabric.Point(0, 0),
        point4 = new fabric.Point(10, 10);

    assert.ok(cObj.intersectsWithRect(point1, point2));
    assert.ok(!cObj.intersectsWithRect(point3, point4));
  });

  QUnit.test('intersectsWithRectangle with zoom', function(assert) {
    var cObj = new fabric.Rect({ left: 10, top: 10, width: 20, height: 20 });
    canvas.add(cObj);
    canvas.viewportTransform = [2, 0, 0, 2, 0, 0];
    cObj.setCoords();
    canvas.calcViewportBoundaries();

    var point1 = new fabric.Point(5, 5),
        point2 = new fabric.Point(15, 15),
        point3 = new fabric.Point(25, 25),
        point4 = new fabric.Point(35, 35);

    assert.ok(cObj.intersectsWithRect(point1, point2), 'Does intersect also with a 2x zoom');
    assert.ok(cObj.intersectsWithRect(point3, point4), 'Does intersect also with a 2x zoom');
  });

  QUnit.test('intersectsWithObject', function(assert) {
    var cObj = new fabric.Object({ left: 50, top: 50, width: 100, height: 100 });
    cObj.setCoords();
    assert.ok(typeof cObj.intersectsWithObject === 'function', 'has intersectsWithObject method');

    var cObj2 = new fabric.Object({ left: -150, top: -150, width: 200, height: 200 });
    cObj2.setCoords();
    assert.ok(cObj.intersectsWithObject(cObj2), 'cobj2 does intersect with cobj');
    assert.ok(cObj2.intersectsWithObject(cObj), 'cobj2 does intersect with cobj');

    var cObj3 = new fabric.Object({ left: 392.5, top: 339.5, width: 13, height: 33 });
    cObj3.setCoords();
    assert.ok(!cObj.intersectsWithObject(cObj3), 'cobj3 does not intersect with cobj (external)');
    assert.ok(!cObj3.intersectsWithObject(cObj), 'cobj3 does not intersect with cobj (external)');

    var cObj4 = new fabric.Object({ left: 0, top: 0, width: 200, height: 200 });
    cObj4.setCoords();
    assert.ok(cObj4.intersectsWithObject(cObj), 'overlapping objects are considered intersecting');
    assert.ok(cObj.intersectsWithObject(cObj4), 'overlapping objects are considered intersecting');
  });

  QUnit.test('isContainedWithinRect', function(assert) {
    var cObj = new fabric.Object({ left: 20, top: 20, width: 10, height: 10 });
    cObj.setCoords();
    assert.ok(typeof cObj.isContainedWithinRect === 'function');

    // fully contained
    assert.ok(cObj.isContainedWithinRect(new fabric.Point(10,10), new fabric.Point(100,100)));
    // only intersects
    assert.ok(!cObj.isContainedWithinRect(new fabric.Point(10,10), new fabric.Point(25, 25)));
    // doesn't intersect
    assert.ok(!cObj.isContainedWithinRect(new fabric.Point(100,100), new fabric.Point(110, 110)));
  });

  QUnit.test('isContainedWithinRect with zoom', function(assert) {
    var cObj = new fabric.Rect({ left: 20, top: 20, width: 10, height: 10 });
    canvas.add(cObj);
    canvas.viewportTransform = [2, 0, 0, 2, 0, 0];
    cObj.setCoords();
    canvas.calcViewportBoundaries();
    assert.ok(typeof cObj.isContainedWithinRect === 'function');

    // fully contained
    assert.ok(cObj.isContainedWithinRect(new fabric.Point(10,10), new fabric.Point(100,100)));
    // only intersects
    assert.ok(!cObj.isContainedWithinRect(new fabric.Point(10,10), new fabric.Point(25, 25)));
    // doesn't intersect
    assert.ok(!cObj.isContainedWithinRect(new fabric.Point(100,100), new fabric.Point(110, 110)));
  });

  QUnit.test('intersectsWithRect', function(assert) {
    var object = new fabric.Object({ left: 0, top: 0, width: 40, height: 50, angle: 160 }),
        point1 = new fabric.Point(-10, -10),
        point2 = new fabric.Point(20, 30),
        point3 = new fabric.Point(10, 15),
        point4 = new fabric.Point(30, 35),
        point5 = new fabric.Point(50, 60),
        point6 = new fabric.Point(70, 80);

    object.setCoords();

    // object and area intersects
    assert.equal(object.intersectsWithRect(point1, point2), true);
    // area is contained in object (no intersection)
    assert.equal(object.intersectsWithRect(point3, point4), false);
    // area is outside of object (no intersection)
    assert.equal(object.intersectsWithRect(point5, point6), false);
  });

  QUnit.test('intersectsWithObject', function(assert) {
    var object = new fabric.Object({ left: 20, top: 30, width: 40, height: 50, angle: 230, strokeWidth: 0 }),
        object1 = new fabric.Object({ left: 20, top: 30, width: 60, height: 30, angle: 10, strokeWidth: 0 }),
        object2 = new fabric.Object({ left: 25, top: 35, width: 20, height: 20, angle: 50, strokeWidth: 0 }),
        object3 = new fabric.Object({ left: 50, top: 50, width: 20, height: 20, angle: 0, strokeWidth: 0 });

    object.set({ originX: 'center', originY: 'center' }).setCoords();
    object1.set({ originX: 'center', originY: 'center' }).setCoords();
    object2.set({ originX: 'center', originY: 'center' }).setCoords();
    object3.set({ originX: 'center', originY: 'center' }).setCoords();

    assert.equal(object.intersectsWithObject(object1), true, 'object and object1 intersects');
    assert.equal(object.intersectsWithObject(object2), true, 'object2 is contained in object');
    assert.equal(object.intersectsWithObject(object3), false, 'object3 is outside of object (no intersection)');
  });

  QUnit.test('isContainedWithinObject', function(assert) {
    var object = new fabric.Object({ left: 0, top: 0, width: 40, height: 40, angle: 0 }),
        object1 = new fabric.Object({ left: 1, top: 1, width: 38, height: 38, angle: 0 }),
        object2 = new fabric.Object({ left: 20, top: 20, width: 40, height: 40, angle: 0 }),
        object3 = new fabric.Object({ left: 50, top: 50, width: 40, height: 40, angle: 0 });

    object.setCoords();
    object1.setCoords();
    object2.setCoords();
    object3.setCoords();

    assert.equal(object1.isContainedWithinObject(object), true, 'object1 is fully contained within object');
    assert.equal(object2.isContainedWithinObject(object), false, 'object2 intersects object (not fully contained)');
    assert.equal(object3.isContainedWithinObject(object), false, 'object3 is outside of object (not fully contained)');
    object1.angle = 45;
    object1.setCoords();
    assert.equal(object1.isContainedWithinObject(object), false, 'object1 rotated is not contained within object');

    var rect1 = new fabric.Rect({
      width: 50,
      height: 50,
      left: 50,
      top: 50
    });

    var rect2 = new fabric.Rect({
      width: 100,
      height: 100,
      left: 100,
      top: 0,
      angle: 45,
    });
    rect1.setCoords();
    rect2.setCoords();
    assert.equal(rect1.isContainedWithinObject(rect2), false, 'rect1 rotated is not contained within rect2');
  });

  QUnit.test('isContainedWithinRect', function(assert) {
    var object = new fabric.Object({ left: 40, top: 40, width: 40, height: 50, angle: 160 }),
        point1 = new fabric.Point(0, 0),
        point2 = new fabric.Point(80, 80),
        point3 = new fabric.Point(0, 0),
        point4 = new fabric.Point(80, 60),
        point5 = new fabric.Point(80, 80),
        point6 = new fabric.Point(90, 90);

    object.set({ originX: 'center', originY: 'center' }).setCoords();

    // area is contained in object (no intersection)
    assert.equal(object.isContainedWithinRect(point1, point2), true);
    // object and area intersects
    assert.equal(object.isContainedWithinRect(point3, point4), false);
    // area is outside of object (no intersection)
    assert.equal(object.isContainedWithinRect(point5, point6), false);
  });

  QUnit.test('isContainedWithinRect', function(assert) {
    var object = new fabric.Object({ left: 40, top: 40, width: 40, height: 50, angle: 160 }),
        point1 = new fabric.Point(0, 0),
        point2 = new fabric.Point(80, 80),
        point3 = new fabric.Point(0, 0),
        point4 = new fabric.Point(80, 60),
        point5 = new fabric.Point(80, 80),
        point6 = new fabric.Point(90, 90);

    object.set({ originX: 'center', originY: 'center' }).setCoords();

    // area is contained in object (no intersection)
    assert.equal(object.isContainedWithinRect(point1, point2), true);
    // object and area intersects
    assert.equal(object.isContainedWithinRect(point3, point4), false);
    // area is outside of object (no intersection)
    assert.equal(object.isContainedWithinRect(point5, point6), false);
  });

  QUnit.test('containsPoint', function(assert) {
    var object = new fabric.Object({ left: 40, top: 40, width: 40, height: 50, angle: 160, strokeWidth: 0 }),
        point1 = new fabric.Point(30, 30),
        point2 = new fabric.Point(60, 30),
        point3 = new fabric.Point(45, 65),
        point4 = new fabric.Point(15, 40),
        point5 = new fabric.Point(30, 15);

    object.set({ originX: 'center', originY: 'center' }).setCoords();

    // point1 is contained in object
    assert.equal(object.containsPoint(point1), true);
    // point2 is outside of object (right)
    assert.equal(object.containsPoint(point2), false);
    // point3 is outside of object (bottom)
    assert.equal(object.containsPoint(point3), false);
    // point4 is outside of object (left)
    assert.equal(object.containsPoint(point4), false);
    // point5 is outside of object (top)
    assert.equal(object.containsPoint(point5), false);
  });

  QUnit.test('setCoords', function(assert) {
    var cObj = new fabric.Object({ left: 150, top: 150, width: 100, height: 100, strokeWidth: 0,canvas:{}});
    assert.ok(typeof cObj.setCoords === 'function');
    cObj.setCoords();
    assert.equal(cObj.oCoords.tl.x, 150);
    assert.equal(cObj.oCoords.tl.y, 150);
    assert.equal(cObj.oCoords.tr.x, 250);
    assert.equal(cObj.oCoords.tr.y, 150);
    assert.equal(cObj.oCoords.bl.x, 150);
    assert.equal(cObj.oCoords.bl.y, 250);
    assert.equal(cObj.oCoords.br.x, 250);
    assert.equal(cObj.oCoords.br.y, 250);
    assert.equal(cObj.oCoords.mtr.x, 200);
    assert.equal(cObj.oCoords.mtr.y, 110);

    cObj.set('left', 250).set('top', 250);

    // coords should still correspond to initial one, even after invoking `set`
    assert.equal(cObj.oCoords.tl.x, 150);
    assert.equal(cObj.oCoords.tl.y, 150);
    assert.equal(cObj.oCoords.tr.x, 250);
    assert.equal(cObj.oCoords.tr.y, 150);
    assert.equal(cObj.oCoords.bl.x, 150);
    assert.equal(cObj.oCoords.bl.y, 250);
    assert.equal(cObj.oCoords.br.x, 250);
    assert.equal(cObj.oCoords.br.y, 250);
    assert.equal(cObj.oCoords.mtr.x, 200);
    assert.equal(cObj.oCoords.mtr.y, 110);

    // recalculate coords
    cObj.setCoords();

    // check that coords are now updated
    assert.equal(cObj.oCoords.tl.x, 250);
    assert.equal(cObj.oCoords.tl.y, 250);
    assert.equal(cObj.oCoords.tr.x, 350);
    assert.equal(cObj.oCoords.tr.y, 250);
    assert.equal(cObj.oCoords.bl.x, 250);
    assert.equal(cObj.oCoords.bl.y, 350);
    assert.equal(cObj.oCoords.br.x, 350);
    assert.equal(cObj.oCoords.br.y, 350);
    assert.equal(cObj.oCoords.mtr.x, 300);
    assert.equal(cObj.oCoords.mtr.y, 210);

    cObj.set('padding', 25);
    cObj.setCoords();
    // coords should still correspond to initial one, even after invoking `set`
    assert.equal(cObj.oCoords.tl.x, 225, 'setCoords tl.x padding');
    assert.equal(cObj.oCoords.tl.y, 225, 'setCoords tl.y padding');
    assert.equal(cObj.oCoords.tr.x, 375, 'setCoords tr.x padding');
    assert.equal(cObj.oCoords.tr.y, 225, 'setCoords tr.y padding');
    assert.equal(cObj.oCoords.bl.x, 225, 'setCoords bl.x padding');
    assert.equal(cObj.oCoords.bl.y, 375, 'setCoords bl.y padding');
    assert.equal(cObj.oCoords.br.x, 375, 'setCoords br.x padding');
    assert.equal(cObj.oCoords.br.y, 375, 'setCoords br.y padding');
    assert.equal(cObj.oCoords.mtr.x, 300, 'setCoords mtr.x padding');
    assert.equal(cObj.oCoords.mtr.y, 185, 'setCoords mtr.y padding');
  });

  QUnit.test('setCoords and aCoords', function(assert) {
    var cObj = new fabric.Object({ left: 150, top: 150, width: 100, height: 100, strokeWidth: 0});
    cObj.canvas = {
      viewportTransform: [2, 0, 0, 2, 0, 0]
    };
    cObj.setCoords();

    assert.equal(cObj.oCoords.tl.x, 300, 'oCoords are modified by viewportTransform tl.x');
    assert.equal(cObj.oCoords.tl.y, 300, 'oCoords are modified by viewportTransform tl.y');
    assert.equal(cObj.oCoords.tr.x, 500, 'oCoords are modified by viewportTransform tr.x');
    assert.equal(cObj.oCoords.tr.y, 300, 'oCoords are modified by viewportTransform tr.y');
    assert.equal(cObj.oCoords.bl.x, 300, 'oCoords are modified by viewportTransform bl.x');
    assert.equal(cObj.oCoords.bl.y, 500, 'oCoords are modified by viewportTransform bl.y');
    assert.equal(cObj.oCoords.br.x, 500, 'oCoords are modified by viewportTransform br.x');
    assert.equal(cObj.oCoords.br.y, 500, 'oCoords are modified by viewportTransform br.y');
    assert.equal(cObj.oCoords.mtr.x, 400, 'oCoords are modified by viewportTransform mtr.x');
    assert.equal(cObj.oCoords.mtr.y, 260, 'oCoords are modified by viewportTransform mtr.y');

    assert.equal(cObj.aCoords.tl.x, 150, 'aCoords do not interfere with viewportTransform');
    assert.equal(cObj.aCoords.tl.y, 150, 'aCoords do not interfere with viewportTransform');
    assert.equal(cObj.aCoords.tr.x, 250, 'aCoords do not interfere with viewportTransform');
    assert.equal(cObj.aCoords.tr.y, 150, 'aCoords do not interfere with viewportTransform');
    assert.equal(cObj.aCoords.bl.x, 150, 'aCoords do not interfere with viewportTransform');
    assert.equal(cObj.aCoords.bl.y, 250, 'aCoords do not interfere with viewportTransform');
    assert.equal(cObj.aCoords.br.x, 250, 'aCoords do not interfere with viewportTransform');
    assert.equal(cObj.aCoords.br.y, 250, 'aCoords do not interfere with viewportTransform');
  });

  QUnit.test('isOnScreen', function(assert) {
    var cObj = new fabric.Object({ left: 50, top: 50, width: 100, height: 100, strokeWidth: 0});
    canvas.viewportTransform = [1, 0, 0, 1, 0, 0];
    canvas.calcViewportBoundaries();
    cObj.canvas = canvas;
    cObj.setCoords();
    assert.ok(cObj.isOnScreen(), 'object is onScreen');
    cObj.top = 1000;
    assert.ok(cObj.isOnScreen(), 'object is still wrongly on screen since setCoords is not called and calculate is not set, even when top is already at 1000');
    cObj.setCoords();
    assert.ok(!cObj.isOnScreen(), 'object is not onScreen with top 1000');
    canvas.setZoom(0.1);
    cObj.setCoords();
    assert.ok(cObj.isOnScreen(), 'zooming out the object is again on screen');
  });

  QUnit.test('isOnScreen flipped vpt', function (assert) {
    var cObj = new fabric.Object({ left: -50, top: -50, width: 100, height: 100, strokeWidth: 0 });
    canvas.viewportTransform = [-1, 0, 0, -1, 0, 0];
    canvas.calcViewportBoundaries();
    cObj.canvas = canvas;
    cObj.setCoords();
    assert.ok(cObj.isOnScreen(), 'object is onScreen');
    cObj.top = 1000;
    assert.ok(cObj.isOnScreen(), 'object is still wrongly on screen since setCoords is not called and calculate is not set, even when top is already at 1000');
    cObj.setCoords();
    assert.ok(!cObj.isOnScreen(), 'object is not onScreen with top 1000');
    canvas.setZoom(0.1);
    cObj.setCoords();
    assert.ok(cObj.isOnScreen(), 'zooming out the object is again on screen');
  });

  QUnit.test('transformMatrixKey depends from properties', function(assert) {
    var cObj = new fabric.Object(
      { left: -10, top: -10, width: 30, height: 40, strokeWidth: 0});
    var key1 = cObj.transformMatrixKey();
    cObj.left = 5;
    var key2 = cObj.transformMatrixKey();
    cObj.left = -10;
    var key3 = cObj.transformMatrixKey();
    cObj.width = 5;
    var key4 = cObj.transformMatrixKey();
    assert.notEqual(key1, key2, 'keys are different');
    assert.equal(key1, key3, 'keys are equal');
    assert.notEqual(key4, key2, 'keys are different');
    assert.notEqual(key4, key1, 'keys are different');
    assert.notEqual(key4, key3, 'keys are different');
  });

  QUnit.test('transformMatrixKey depends from originX/originY', function(assert) {
    var cObj = new fabric.Object(
      { left: -10, top: -10, width: 30, height: 40, strokeWidth: 0, originX: 'left', originY: 'top' });
    var key1 = cObj.transformMatrixKey();
    cObj.originX = 'center';
    var key2 = cObj.transformMatrixKey();
    cObj.originY = 'center';
    var key3 = cObj.transformMatrixKey();
    assert.notEqual(key1, key2, 'keys are different origins 1');
    assert.notEqual(key1, key3, 'keys are different origins 2');
    assert.notEqual(key2, key3, 'keys are different origins 3');
  });

  QUnit.test('isOnScreen with object that include canvas', function(assert) {
    var cObj = new fabric.Object(
      { left: -10, top: -10, width: canvas.getWidth() + 100, height: canvas.getHeight(), strokeWidth: 0});
    canvas.viewportTransform = [1, 0, 0, 1, 0, 0];
    canvas.calcViewportBoundaries();
    cObj.canvas = canvas;
    cObj.setCoords();
    assert.equal(cObj.isOnScreen(), true, 'object is onScreen because it include the canvas');
    cObj.top = -1000;
    cObj.left = -1000;
    cObj.setCoords();
    assert.equal(cObj.isOnScreen(), false, 'object is completely out of viewport');
  });

  QUnit.test('isOnScreen with object that is in top left corner of canvas', function(assert) {
    var cObj = new fabric.Rect({left: -46.56, top: -9.23, width: 50,height: 50, angle: 314.57});
    canvas.viewportTransform = [1, 0, 0, 1, 0, 0];
    canvas.calcViewportBoundaries();
    cObj.canvas = canvas;
    cObj.setCoords();
    assert.ok(cObj.isOnScreen(), 'object is onScreen because it intersect a canvas line');
    cObj.top -= 20;
    cObj.left -= 20;
    cObj.setCoords();
    assert.ok(!cObj.isOnScreen(), 'object is completely out of viewport');
  });

  QUnit.test('calcTransformMatrix with no group', function(assert) {
    var cObj = new fabric.Object({ width: 10, height: 15, strokeWidth: 0 });
    assert.ok(typeof cObj.calcTransformMatrix === 'function', 'calcTransformMatrix should exist');
    cObj.top = 0;
    cObj.left = 0;
    cObj.scaleX = 2;
    cObj.scaleY = 3;
    assert.deepEqual(cObj.calcTransformMatrix(), cObj.calcOwnMatrix(), 'without group matrix is same');
  });

  QUnit.test('calcOwnMatrix', function(assert) {
    var cObj = new fabric.Object({ width: 10, height: 15, strokeWidth: 0 });
    assert.ok(typeof cObj.calcOwnMatrix === 'function', 'calcTransformMatrix should exist');
    cObj.top = 0;
    cObj.left = 0;
    assert.deepEqual(cObj.calcOwnMatrix(), [1, 0, 0, 1, 5, 7.5], 'only translate matrix');
    cObj.scaleX = 2;
    cObj.scaleY = 3;
    assert.deepEqual(cObj.calcOwnMatrix(), [2, 0, 0, 3, 10, 22.5], 'only translate matrix and scale');
    cObj.skewX = 45;
    assert.deepEqual(cObj.calcOwnMatrix(), [2, 0, 1.9999999999999998, 3, 25, 22.5], 'translate matrix scale skewX');
    cObj.skewY = 30;
    assert.deepEqual(cObj.calcOwnMatrix(), [3.1547005383792515, 1.7320508075688772, 1.9999999999999998, 3, 30.773502691896255, 31.160254037844386], 'translate matrix scale skewX skewY');
    cObj.angle = 38;
    assert.deepEqual(cObj.calcOwnMatrix(), [1.4195809931249126,
      3.3071022498267006,
      -0.2709629187635314,
      3.595355211471482,
      5.065683074898075,
      43.50067533516962], 'translate matrix scale skewX skewY angle');
    cObj.flipX = true;
    assert.deepEqual(cObj.calcOwnMatrix(), [-3.552294904178618,
      -0.5773529255117364,
      -3.4230059331904186,
      1.1327093101688495,
      5.065683074898075,
      43.50067533516962], 'translate matrix scale skewX skewY angle flipX');
    cObj.flipY = true;
    assert.deepEqual(cObj.calcOwnMatrix(), [-1.4195809931249126,
      -3.3071022498267006,
      0.2709629187635314,
      -3.595355211471482,
      5.065683074898075,
      43.50067533516962], 'translate matrix scale skewX skewY angle flipX flipY');
  });

  QUnit.test('scaleToWidth', function(assert) {
    var cObj = new fabric.Object({ width: 560, strokeWidth: 0 });
    assert.ok(typeof cObj.scaleToWidth === 'function', 'scaleToWidth should exist');
    cObj.scaleToWidth(100);
    assert.equal(cObj.getScaledWidth(), 100);
    assert.equal(cObj.get('scaleX'), 100 / 560);
  });

  QUnit.test('scaleToWidth with zoom', function(assert) {
    var cObj = new fabric.Object({ width: 560, strokeWidth: 0 });
    cObj.canvas = {
      viewportTransform: [2, 0, 0, 2, 0, 0]
    };
    cObj.scaleToWidth(100);
    assert.equal(cObj.getScaledWidth(), 100, 'is not influenced by zoom - width');
    assert.equal(cObj.get('scaleX'), 100 / 560);
  });


  QUnit.test('scaleToHeight', function(assert) {
    var cObj = new fabric.Object({ height: 560, strokeWidth: 0 });
    assert.ok(typeof cObj.scaleToHeight === 'function', 'scaleToHeight should exist');
    cObj.scaleToHeight(100);
    assert.equal(cObj.getScaledHeight(), 100);
    assert.equal(cObj.get('scaleY'), 100 / 560);
  });

  QUnit.test('scaleToHeight with zoom', function(assert) {
    var cObj = new fabric.Object({ height: 560, strokeWidth: 0 });
    cObj.canvas = {
      viewportTransform: [2, 0, 0, 2, 0, 0]
    };
    cObj.scaleToHeight(100);
    assert.equal(cObj.getScaledHeight(), 100, 'is not influenced by zoom - height');
    assert.equal(cObj.get('scaleY'), 100 / 560);
    // cObj.scaleToHeight(100);
    // assert.equal(cObj.getScaledHeight(), 50, 'is influenced by zoom - height');
    // assert.equal(cObj.get('scaleY'), 100 / 560 / 2);
  });

  QUnit.test('scaleToWidth on rotated object', function(assert) {
    var obj = new fabric.Object({ height: 100, width: 100, strokeWidth: 0 });
    obj.rotate(45);
    obj.scaleToWidth(200);
    assert.equal(Math.round(obj.getBoundingRect().width), 200);
  });

  QUnit.test('scaleToHeight on rotated object', function(assert) {
    var obj = new fabric.Object({ height: 100, width: 100, strokeWidth: 0 });
    obj.rotate(45);
    obj.scaleToHeight(300);
    assert.equal(Math.round(obj.getBoundingRect().height), 300);
  });

  QUnit.test('getBoundingRect with absolute coords', function(assert) {
    var cObj = new fabric.Object({ strokeWidth: 0, width: 10, height: 10, top: 6, left: 5 }),
        boundingRect;

    cObj.setCoords();
    boundingRect = cObj.getBoundingRect();
    assert.equal(boundingRect.left, 5, 'gives the bounding rect left with absolute coords');
    assert.equal(boundingRect.width, 10, 'gives the bounding rect width with absolute coords');
    assert.equal(boundingRect.height, 10, 'gives the bounding rect height with absolute coords');
    cObj.canvas = {
       viewportTransform: [2, 0, 0, 2, 0, 0]
    };
    cObj.setCoords();
    boundingRect = cObj.getBoundingRect();
    assert.equal(boundingRect.left, 5, 'gives the bounding rect left with absolute coords, regardless of vpt');
    assert.equal(boundingRect.width, 10, 'gives the bounding rect width with absolute coords, regardless of vpt');
    assert.equal(boundingRect.height, 10, 'gives the bounding rect height with absolute coords, regardless of vpt');
  });

  QUnit.test('getBoundingRect', function(assert) {
    var cObj = new fabric.Object({ strokeWidth: 0 }),
        boundingRect;
    assert.ok(typeof cObj.getBoundingRect === 'function');

    cObj.setCoords();
    boundingRect = cObj.getBoundingRect();
    assert.equal(boundingRect.left, 0);
    assert.equal(boundingRect.top, 0);
    assert.equal(boundingRect.width, 0);
    assert.equal(boundingRect.height, 0);
    cObj.set('width', 123).setCoords();
    boundingRect = cObj.getBoundingRect();
    assert.equal(boundingRect.left, 0);
    assert.equal(boundingRect.top, 0);
    assert.equal(boundingRect.width, 123);
    assert.equal(boundingRect.height, 0);

    cObj.set('height', 167);
    cObj.setCoords();
    boundingRect = cObj.getBoundingRect();
    assert.equal(boundingRect.left, 0);
    assert.equal(Math.abs(boundingRect.top).toFixed(13), 0);
    assert.equal(boundingRect.width, 123);
    assert.equal(boundingRect.height, 167);

    cObj.scale(2)
    cObj.setCoords();
    boundingRect = cObj.getBoundingRect();
    assert.equal(boundingRect.left, 0);
    assert.equal(Math.abs(boundingRect.top).toFixed(13), 0);
    assert.equal(boundingRect.width, 246);
    assert.equal(boundingRect.height, 334);
  });

  QUnit.test('getBoundingRectWithStroke', function(assert) {
    var cObj = new fabric.Object(),
        boundingRect;
    assert.ok(typeof cObj.getBoundingRect === 'function');

    cObj.setCoords();
    boundingRect = cObj.getBoundingRect();
    assert.equal(boundingRect.left.toFixed(2), 0);
    assert.equal(boundingRect.top.toFixed(2), 0);
    assert.equal(boundingRect.width.toFixed(2), 1);
    assert.equal(boundingRect.height.toFixed(2), 1);

    cObj.set('width', 123)
    cObj.setCoords();
    boundingRect = cObj.getBoundingRect();
    assert.equal(boundingRect.left.toFixed(2), 0);
    assert.equal(boundingRect.top.toFixed(2), 0);
    assert.equal(boundingRect.width.toFixed(2), 124);
    assert.equal(boundingRect.height.toFixed(2), 1);

    cObj.set('height', 167)
    cObj.setCoords();
    boundingRect = cObj.getBoundingRect();
    assert.equal(boundingRect.left.toFixed(2), 0);
    assert.equal(boundingRect.top.toFixed(2), 0);
    assert.equal(boundingRect.width.toFixed(2), 124);
    assert.equal(boundingRect.height.toFixed(2), 168);

    cObj.scale(2)
    cObj.setCoords();
    boundingRect = cObj.getBoundingRect();
    assert.equal(boundingRect.left.toFixed(2), 0);
    assert.equal(boundingRect.top.toFixed(2), 0);
    assert.equal(boundingRect.width.toFixed(2), 248);
    assert.equal(boundingRect.height.toFixed(2), 336);
  });

  QUnit.test('getScaledWidth', function(assert) {
    var cObj = new fabric.Object();
    assert.ok(typeof cObj.getScaledWidth === 'function');
    assert.equal(cObj.getScaledWidth(), 0 + cObj.strokeWidth);
    cObj.set('width', 123);
    assert.equal(cObj.getScaledWidth(), 123 + cObj.strokeWidth);
    cObj.set('scaleX', 2);
    assert.equal(cObj.getScaledWidth(), 246 + cObj.strokeWidth * 2);
  });

  QUnit.test('getScaledHeight', function(assert) {
    var cObj = new fabric.Object({strokeWidth: 0});
    //  assert.ok(typeof cObj.getHeight === 'function');
    assert.equal(cObj.getScaledHeight(), 0);
    cObj.set('height', 123);
    assert.equal(cObj.getScaledHeight(), 123);
    cObj.set('scaleY', 2);
    assert.equal(cObj.getScaledHeight(), 246);
  });

  QUnit.test('scale', function(assert) {
    var cObj = new fabric.Object({ width: 10, height: 15, strokeWidth: 0 });
    assert.ok(typeof cObj.scale === 'function', 'scale should exist');
  });

  QUnit.test('_constrainScale', function(assert) {
    var cObj = new fabric.Object({ width: 10, height: 15, strokeWidth: 0 });
    assert.ok(typeof cObj._constrainScale === 'function', '_constrainScale should exist');
    cObj.set('scaleX', 0);
    assert.equal(cObj.scaleX, 0.0001);
    cObj.set('scaleY', 0);
    assert.equal(cObj.scaleY, 0.0001);
    cObj.minScaleLimit = 3;
    cObj.set('scaleY', 0);
    assert.equal(cObj.scaleY, 3);
  });

  QUnit.test('getCoords return coordinate of object in canvas coordinate.', function(assert) {
    var cObj = new fabric.Object({ width: 10, height: 15, strokeWidth: 2, top: 30, left: 40 });
    var coords = cObj.getCoords();
    assert.deepEqual(coords[0], new fabric.Point(40, 30), 'return top left corner');
    assert.deepEqual(coords[1], new fabric.Point(52, 30), 'return top right corner');
    assert.deepEqual(coords[2], new fabric.Point(52, 47), 'return bottom right corner');
    assert.deepEqual(coords[3], new fabric.Point(40, 47), 'return bottom left corner');

    cObj.left += 5;
    coords = cObj.getCoords();
    assert.deepEqual(coords[0], new fabric.Point(40, 30), 'return top left corner cached aCoords');
    assert.deepEqual(coords[1], new fabric.Point(52, 30), 'return top right corner cached aCoords');
    assert.deepEqual(coords[2], new fabric.Point(52, 47), 'return bottom right corner cached aCoords');
    assert.deepEqual(coords[3], new fabric.Point(40, 47), 'return bottom left corner cached aCoords');

    // testing calculate here
<<<<<<< HEAD
    cObj.setCoords();
    coords = cObj.getCoords();
=======
    coords = cObj.getCoords(true);
>>>>>>> 6849a15b
    assert.deepEqual(coords[0], new fabric.Point(45, 30), 'return top left corner recalculated');
    assert.deepEqual(coords[1], new fabric.Point(57, 30), 'return top right corner recalculated');
    assert.deepEqual(coords[2], new fabric.Point(57, 47), 'return bottom right corner recalculated');
    assert.deepEqual(coords[3], new fabric.Point(45, 47), 'return bottom left corner recalculated');
  });

  QUnit.test('getCoords return coordinate of object in absolute coordinates and ignore canvas zoom', function(assert) {
    var cObj = new fabric.Object({ width: 10, height: 15, strokeWidth: 2, top: 30, left: 40 });
    cObj.canvas = {
      viewportTransform: [2, 0, 0, 2, 35, 35]
    };
    var coords = cObj.getCoords(true);
    assert.deepEqual(coords[0], new fabric.Point(40, 30), 'return top left corner cached oCoords');
    assert.deepEqual(coords[1], new fabric.Point(52, 30), 'return top right corner cached oCoords');
    assert.deepEqual(coords[2], new fabric.Point(52, 47), 'return bottom right corner cached oCoords');
    assert.deepEqual(coords[3], new fabric.Point(40, 47), 'return bottom left corner cached oCoords');
  });

  QUnit.test('getCoords with angle', function(assert) {
    var cObj = new fabric.Object({ width: 10, height: 15, strokeWidth: 2, top: 30, left: 40, angle: 20 });
    // the viewport is non influent.
    cObj.canvas = {
      viewportTransform: [2, 0, 0, 2, 35, 25]
    };
    var coords = cObj.getCoords();
    assert.deepEqual(coords[0].x, 40, 'return top left absolute with angle X');
    assert.deepEqual(coords[1].x, 51.2763114494309, 'return top right absolute with angle X');
    assert.deepEqual(coords[2].x, 45.46196901289453, 'return bottom right absolute with angle X');
    assert.deepEqual(coords[3].x, 34.18565756346363, 'return bottom left absolute with angle X');
    assert.deepEqual(coords[0].y, 30, 'return top left absolute with angle Y');
    assert.deepEqual(coords[1].y, 34.104241719908025, 'return top right absolute with angle Y');
    assert.deepEqual(coords[2].y, 50.079016273268465, 'return bottom right absolute with angle Y');
    assert.deepEqual(coords[3].y, 45.97477455336044, 'return bottom left absolute with angle Y');
  });

  QUnit.test('getCoords with skewX', function(assert) {
    var cObj = new fabric.Object({ width: 10, height: 15, strokeWidth: 2, top: 30, left: 40, skewX: 45 });
    // the viewport is non influent.
    cObj.canvas = {
      viewportTransform: [2, 0, 0, 2, 35, 25]
    };
    var coords = cObj.getCoords(true);
    assert.deepEqual(coords[0].x, 40, 'return top left absolute with skewX X');
    assert.deepEqual(coords[1].x, 69, 'return top right absolute with skewX X');
    assert.deepEqual(coords[2].x, 69, 'return bottom absolute right with skewX X');
    assert.deepEqual(coords[3].x, 40, 'return bottom absolute left with skewX X');
    assert.deepEqual(coords[0].y, 30, 'return top left absolute with skewX Y');
    assert.deepEqual(coords[1].y, 30, 'return top right absolute with skewX Y');
    assert.deepEqual(coords[2].y, 47, 'return bottom absolute right with skewX Y');
    assert.deepEqual(coords[3].y, 47, 'return bottom absolute left with skewX Y');
  });

  QUnit.test('getCoords with skewY', function(assert) {
    var cObj = new fabric.Object({ width: 10, height: 15, strokeWidth: 2, top: 30, left: 40, skewY: 45 });
    // the viewport is non influent.
    cObj.canvas = {
      viewportTransform: [2, 0, 0, 2, 35, 25]
    };
    var coords = cObj.getCoords(true);
    assert.deepEqual(coords[0].x, 40, 'return top left absolute with skewY X');
    assert.deepEqual(coords[1].x, 52, 'return top right absolute with skewY X');
    assert.deepEqual(coords[2].x, 52, 'return bottom absolute right with skewY X');
    assert.deepEqual(coords[3].x, 40, 'return bottom absolute left with skewY X');
    assert.deepEqual(coords[0].y, 30, 'return top left absolute with skewY Y');
    assert.deepEqual(coords[1].y, 30, 'return top right absolute with skewY Y');
    assert.deepEqual(coords[2].y, 59, 'return bottom absolute right with skewY Y');
    assert.deepEqual(coords[3].y, 59, 'return bottom absolute left with skewY Y');
  });

  QUnit.test('getCoords with skewY skewX angle', function(assert) {
    var cObj = new fabric.Object({ width: 10, height: 15, strokeWidth: 2, top: 30, left: 40, skewY: 45, skewX: 30, angle: 90 });
    // the viewport is non influent.
    cObj.canvas = {
      viewportTransform: [2, 0, 0, 2, 35, 25]
    };
    var coords = cObj.getCoords(true);
    assert.deepEqual(coords[0].x, 40, 'return top left absolute with skewY skewX angle X');
    assert.deepEqual(coords[1].x, 40, 'return top right absolute with skewY skewX angle X');
    assert.deepEqual(coords[2].x, 11, 'return bottom absolute right with skewY skewX angle X');
    assert.deepEqual(coords[3].x, 11, 'return bottom absolute left with skewY skewX angle X');
    assert.deepEqual(coords[0].y, 30, 'return top left absolute with skewY skewX angle Y');
    assert.deepEqual(coords[1].y, 58.74315780649914, 'return top right absolute with skewY skewX angle Y');
    assert.deepEqual(coords[2].y, 58.74315780649914, 'return bottom absolute right with skewY skewX angle Y');
    assert.deepEqual(coords[3].y, 30, 'return bottom absolute left with skewY skewX angle Y');
  });

  QUnit.test('isPartiallyOnScreen', function(assert) {
    var cObj = new fabric.Object({ left: 50, top: 50, width: 100, height: 100, strokeWidth: 0});
    canvas.viewportTransform = [1, 0, 0, 1, 0, 0];
    canvas.calcViewportBoundaries();
    cObj.canvas = canvas;
    cObj.left = -60;
    cObj.top = -60;
    cObj.setCoords();
    assert.equal(cObj.isPartiallyOnScreen(true), true,'object is partially onScreen');
    cObj.left = -110;
    cObj.top = -110;
    cObj.setCoords();
    assert.equal(cObj.isPartiallyOnScreen(true), false,'object is completely offScreen and not partial');
    cObj.left = 45;
    cObj.top = 45;
    cObj.setCoords();
    assert.equal(cObj.isPartiallyOnScreen(true), false, 'object is completely on screen and not partial');
    canvas.setZoom(2);
    assert.equal(cObj.isPartiallyOnScreen(true), true, 'after zooming object is partially onScreen and offScreen');
  });

  QUnit.test('isPartiallyOnScreen with object inside and outside of canvas', function(assert) {
    var cObj = new fabric.Object({ left: 5, top: 5, width: 100, height: 100, strokeWidth: 0});
    cObj.canvas = new fabric.StaticCanvas(null, { width: 120, height: 120, enableRetinaScaling: false});
    cObj.canvas.calcViewportBoundaries();
    assert.equal(cObj.isPartiallyOnScreen(true), false,'object is completely onScreen');
    cObj.left = -20;
    cObj.top = -20;
    cObj.scaleX = 2;
    cObj.scaleY = 2;
    cObj.setCoords();
    assert.equal(cObj.isPartiallyOnScreen(true), true, 'object has all corners outside screen but contains canvas');
  });
})();<|MERGE_RESOLUTION|>--- conflicted
+++ resolved
@@ -633,13 +633,8 @@
     assert.deepEqual(coords[2], new fabric.Point(52, 47), 'return bottom right corner cached aCoords');
     assert.deepEqual(coords[3], new fabric.Point(40, 47), 'return bottom left corner cached aCoords');
 
-    // testing calculate here
-<<<<<<< HEAD
     cObj.setCoords();
     coords = cObj.getCoords();
-=======
-    coords = cObj.getCoords(true);
->>>>>>> 6849a15b
     assert.deepEqual(coords[0], new fabric.Point(45, 30), 'return top left corner recalculated');
     assert.deepEqual(coords[1], new fabric.Point(57, 30), 'return top right corner recalculated');
     assert.deepEqual(coords[2], new fabric.Point(57, 47), 'return bottom right corner recalculated');
