(function() {

  // var emptyImageCanvasData = "data:image/png;base64,iVBORw0KGgoAAAANSUhEUgAAAfQAAAH0CAYAAADL1t+KAAAH7ElEQVR4nO3VMQ0AMAzAsPInvYHoMS2yEeTLHADge/M6AADYM3QACDB0AAgwdAAIMHQACDB0AAgwdAAIMHQACDB0AAgwdAAIMHQACDB0AAgwdAAIMHQACDB0AAgwdAAIMHQACDB0AAgwdAAIMHQACDB0AAgwdAAIMHQACDB0AAgwdAAIMHQACDB0AAgwdAAIMHQACDB0AAgwdAAIMHQACDB0AAgwdAAIMHQACDB0AAgwdAAIMHQACDB0AAgwdAAIMHQACDB0AAgwdAAIMHQACDB0AAgwdAAIMHQACDB0AAgwdAAIMHQACDB0AAgwdAAIMHQACDB0AAgwdAAIMHQACDB0AAgwdAAIMHQACDB0AAgwdAAIMHQACDB0AAgwdAAIMHQACDB0AAgwdAAIMHQACDB0AAgwdAAIMHQACDB0AAgwdAAIMHQACDB0AAgwdAAIMHQACDB0AAgwdAAIMHQACDB0AAgwdAAIMHQACDB0AAgwdAAIMHQACDB0AAgwdAAIMHQACDB0AAgwdAAIMHQACDB0AAgwdAAIMHQACDB0AAgwdAAIMHQACDB0AAgwdAAIMHQACDB0AAgwdAAIMHQACDB0AAgwdAAIMHQACDB0AAgwdAAIMHQACDB0AAgwdAAIMHQACDB0AAgwdAAIMHQACDB0AAgwdAAIMHQACDB0AAgwdAAIMHQACDB0AAgwdAAIMHQACDB0AAgwdAAIMHQACDB0AAgwdAAIMHQACDB0AAgwdAAIMHQACDB0AAgwdAAIMHQACDB0AAgwdAAIMHQACDB0AAgwdAAIMHQACDB0AAgwdAAIMHQACDB0AAgwdAAIMHQACDB0AAgwdAAIMHQACDB0AAgwdAAIMHQACDB0AAgwdAAIMHQACDB0AAgwdAAIMHQACDB0AAgwdAAIMHQACDB0AAgwdAAIMHQACDB0AAgwdAAIMHQACDB0AAgwdAAIMHQACDB0AAgwdAAIMHQACDB0AAgwdAAIMHQACDB0AAgwdAAIMHQACDB0AAgwdAAIMHQACDB0AAgwdAAIMHQACDB0AAgwdAAIMHQACDB0AAgwdAAIMHQACDB0AAgwdAAIMHQACDB0AAgwdAAIMHQACDB0AAgwdAAIMHQACDB0AAgwdAAIMHQACDB0AAgwdAAIMHQACDB0AAgwdAAIMHQACDB0AAgwdAAIMHQACDB0AAgwdAAIMHQACDB0AAgwdAAIMHQACDB0AAgwdAAIMHQACDB0AAgwdAAIMHQACDB0AAgwdAAIMHQACDB0AAgwdAAIMHQACDB0AAgwdAAIMHQACDB0AAgwdAAIMHQACDB0AAgwdAAIMHQACDB0AAgwdAAIMHQACDB0AAgwdAAIMHQACDB0AAgwdAAIMHQACDB0AAgwdAAIMHQACDB0AAgwdAAIMHQACDB0AAgwdAAIMHQACDB0AAgwdAAIMHQACDB0AAgwdAAIMHQACDB0AAgwdAAIMHQACDB0AAgwdAAIMHQACDB0AAgwdAAIMHQACDB0AAgwdAAIMHQACDB0AAgwdAAIMHQACDB0AAgwdAAIMHQACDB0AAgwdAAIMHQACDB0AAgwdAAIMHQACDB0AAgwdAAIMHQACDB0AAgwdAAIMHQACDB0AAgwdAAIMHQACDB0AAgwdAAIMHQACDB0AAgwdAAIMHQACDB0AAgwdAAIMHQACDB0AAgwdAAIMHQACDB0AAgwdAAIMHQACDB0AAgwdAAIMHQACDB0AAgwdAAIMHQACDB0AAgwdAAIMHQACDB0AAgwdAAIMHQACDB0AAgwdAAIMHQACDB0AAgwdAAIMHQACDB0AAgwdAAIMHQACDB0AAgwdAAIMHQACDB0AAgwdAAIMHQACDB0AAgwdAAIMHQACDB0AAgwdAAIMHQACDB0AAgwdAAIMHQACDB0AAgwdAAIMHQACDB0AAgwdAAIMHQACDB0AAgwdAAIMHQACDB0AAgwdAAIMHQACDB0AAgwdAAIMHQACDB0AAgwdAAIMHQACDB0AAgwdAAIMHQACDB0AAgwdAAIMHQACDB0AAgwdAAIMHQACDB0AAgwdAAIMHQACDB0AAgwdAAIMHQACDB0AAgwdAAIMHQACDB0AAgwdAAIMHQACDB0AAgwdAAIMHQACDB0AAgwdAAIMHQACDB0AAgwdAAIMHQACDB0AAgwdAAIMHQACDB0AAgwdAAIMHQACDB0AAgwdAAIMHQACDB0AAgwdAAIMHQACDB0AAgwdAAIMHQACDB0AAgwdAAIMHQACDB0AAgwdAAIMHQACDB0AAgwdAAIMHQACDB0AAgwdAAIMHQACDB0AAgwdAAIMHQACDB0AAgwdAAIMHQACDB0AAgwdAAIMHQACDB0AAgwdAAIMHQACDB0AAgwdAAIMHQACDB0AAgwdAAIMHQACDB0AAgwdAAIMHQACDB0AAgwdAAIMHQACDB0AAgwdAAIMHQACDB0AAgwdAAIMHQACDB0AAgwdAAIMHQACDB0AAgwdAAIMHQACDB0AAgwdAAIMHQACDB0AAgwdAAIMHQACDB0AAgwdAAIMHQACDB0AAgwdAAIMHQACDB0AAgwdAAIMHQACDB0AAgwdAAIMHQACDB0AAgwdAAIMHQACDB0AAgwdAAIMHQACDB0AAgwdAAIMHQACDB0AAgwdAAIMHQACDB0AAgwdAAIMHQACDB0AAgwdAAIMHQACDB0AAgwdAAIuMjH4b7osLFBAAAAAElFTkSuQmCC";

  var CANVAS_SVG = '<?xml version="1.0" encoding="UTF-8" standalone="no" ?>\n<!DOCTYPE svg PUBLIC "-//W3C//DTD SVG 1.1//EN" "http://www.w3.org/Graphics/SVG/1.1/DTD/svg11.dtd">\n' +
                   '<svg xmlns="http://www.w3.org/2000/svg" xmlns:xlink="http://www.w3.org/1999/xlink" version="1.1" width="600" height="600" viewBox="0 0 600 600" xml:space="preserve">\n<desc>Created with Fabric.js ' + fabric.version + '</desc>\n<defs></defs>\n</svg>';

  var CANVAS_SVG_VIEWBOX = '<?xml version="1.0" encoding="UTF-8" standalone="no" ?>\n<!DOCTYPE svg PUBLIC "-//W3C//DTD SVG 1.1//EN" "http://www.w3.org/Graphics/SVG/1.1/DTD/svg11.dtd">\n' +
                           '<svg xmlns="http://www.w3.org/2000/svg" xmlns:xlink="http://www.w3.org/1999/xlink" version="1.1" width="600" height="600" viewBox="100 100 300 300" xml:space="preserve">\n<desc>Created with Fabric.js ' + fabric.version + '</desc>\n<defs></defs>\n</svg>';

  var PATH_JSON = '{"objects": [{"type": "path", "originX": "left", "originY": "top", "left": 268, "top": 266, "width": 51, "height": 49,' +
                  ' "fill": "rgb(0,0,0)", "stroke": null, "strokeWidth": 1, "scaleX": 1, "scaleY": 1, ' +
                  '"angle": 0, "flipX": false, "flipY": false, "opacity": 1, "path": [["M", 18.511, 13.99],' +
                  ' ["c", 0, 0, -2.269, -4.487, -12.643, 4.411], ["c", 0, 0, 4.824, -14.161, 19.222, -9.059],' +
                  ' ["l", 0.379, -2.1], ["c", -0.759, -0.405, -1.375, -1.139, -1.645, -2.117], ["c", -0.531, ' +
                  '-1.864, 0.371, -3.854, 1.999, -4.453], ["c", 0.312, -0.118, 0.633, -0.169, 0.953, -0.169], ' +
                  '["c", 1.299, 0, 2.514, 0.953, 2.936, 2.455], ["c", 0.522, 1.864, -0.372, 3.854, -1.999, ' +
                  '4.453], ["c", -0.229, 0.084, -0.464, 0.127, -0.692, 0.152], ["l", -0.379, 2.37], ["c", ' +
                  '1.146, 0.625, 2.024, 1.569, 2.674, 2.758], ["c", 3.213, 2.514, 8.561, 4.184, 11.774, -8.232],' +
                  ' ["c", 0, 0, 0.86, 16.059, -12.424, 14.533], ["c", 0.008, 2.859, 0.615, 5.364, -0.076, 8.224],' +
                  ' ["c", 8.679, 3.146, 15.376, 14.389, 17.897, 18.168], ["l", 2.497, -2.151], ["l", 1.206, 1.839],' +
                  ' ["l", -3.889, 3.458], ["C", 46.286, 48.503, 31.036, 32.225, 22.72, 35.81], ["c", -1.307, 2.851,' +
                  ' -3.56, 6.891, -7.481, 8.848], ["c", -4.689, 2.336, -9.084, -0.802, -11.277, -2.868], ["l",' +
                  ' -1.948, 3.104], ["l", -1.628, -1.333], ["l", 3.138, -4.689], ["c", 0.025, 0, 9, 1.932, 9, 1.932], ' +
                  '["c", 0.877, -9.979, 2.893, -12.905, 4.942, -15.621], ["C", 17.878, 21.775, 18.713, 17.397, 18.511, ' +
                  '13.99], ["z", null]]}], "backgroundFill": "#ff5555", "overlayFill":"rgba(0,0,0,0.2)"}';

  var PATH_DATALESS_JSON = '{"objects":[{"type":"path","originX":"left","originY":"top","left":100,"top":100,"width":200,"height":200,"fill":"rgb(0,0,0)",' +
                           '"stroke":null,"strokeWidth":1,"strokeDashArray":null,"strokeLineCap":"butt","strokeLineJoin":"miter","strokeMiterLimit":10,' +
                           '"scaleX":1,"scaleY":1,"angle":0,"flipX":false,"flipY":false,"opacity":1,' +
                           '"shadow":null,"visible":true,"clipTo":null,"backgroundColor":"","fillRule":"nonzero","globalCompositeOperation":"source-over","transformMatrix":null,"skewX":0,"skewY":0,"path":"http://example.com/","pathOffset":{"x":200,"y":200}}]}';

  var RECT_JSON = '{"objects":[{"type":"rect","originX":"left","originY":"top","left":0,"top":0,"width":10,"height":10,"fill":"rgb(0,0,0)",' +
                  '"stroke":null,"strokeWidth":1,"strokeDashArray":null,"strokeLineCap":"butt","strokeLineJoin":"miter","strokeMiterLimit":10,' +
                  '"scaleX":1,"scaleY":1,"angle":0,"flipX":false,"flipY":false,"opacity":1,' +
                  '"shadow":null,"visible":true,"clipTo":null,"backgroundColor":"","fillRule":"nonzero","globalCompositeOperation":"source-over","transformMatrix":null,"skewX":0,"skewY":0,"rx":0,"ry":0}],"backgroundFill":"#ff5555","overlayFill":"rgba(0,0,0,0.2)"}';

  var RECT_JSON_WITH_PADDING = '{"objects":[{"type":"rect","originX":"left","originY":"top","left":0,"top":0,"width":10,"height":20,"fill":"rgb(0,0,0)",' +
                               '"stroke":null,"strokeWidth":1,"strokeDashArray":null,"strokeLineCap":"butt","strokeLineJoin":"miter","strokeMiterLimit":10,' +
                               '"scaleX":1,"scaleY":1,"angle":0,"flipX":false,"flipY":false,"opacity":1,' +
                               '"shadow":null,"visible":true,"clipTo":null,"backgroundColor":"","fillRule":"nonzero","globalCompositeOperation":"source-over","transformMatrix":null,"skewX":0,"skewY":0,"padding":123,"foo":"bar","rx":0,"ry":0}]}';

  function getAbsolutePath(path) {
    var isAbsolute = /^https?:/.test(path);
    if (isAbsolute) { return path };
    var imgEl = _createImageElement();
    imgEl.src = path;
    var src = imgEl.src;
    imgEl = null;
    return src;
  }

  var IMG_SRC     = fabric.isLikelyNode ? (__dirname + '/../fixtures/test_image.gif') : getAbsolutePath('../fixtures/test_image.gif'),
      IMG_WIDTH   = 276,
      IMG_HEIGHT  = 110;

  var REFERENCE_IMG_OBJECT = {
    'type':                    'image',
    'originX':                 'left',
    'originY':                 'top',
    'left':                     0,
    'top':                      0,
    'width':                    IMG_WIDTH, // node-canvas doesn't seem to allow setting width/height on image objects
    'height':                   IMG_HEIGHT, // or does it now?
    'fill':                     'rgb(0,0,0)',
    'stroke':                   null,
    'strokeWidth':              0,
    'strokeDashArray':          null,
    'strokeLineCap':            'butt',
    'strokeLineJoin':           'miter',
    'strokeMiterLimit':         10,
    'scaleX':                   1,
    'scaleY':                   1,
    'angle':                    0,
    'flipX':                    false,
    'flipY':                    false,
    'opacity':                  1,
    'src':                      IMG_SRC,
    'shadow':                   null,
    'visible':                  true,
    'backgroundColor':          '',
    'clipTo':                   null,
    'filters':                  [],
    'resizeFilters':            [],
    'fillRule':                 'nonzero',
    'globalCompositeOperation': 'source-over',
    'transformMatrix':          null,
    'crossOrigin':              '',
    'skewX':                    0,
    'skewY':                    0,
    'alignX':                   'none',
    'alignY':                   'none',
    'meetOrSlice':              'meet'
  };

  function _createImageElement() {
    return fabric.isLikelyNode ? new (require('canvas').Image)() : fabric.document.createElement('img');
  }

  function _createImageObject(width, height, callback) {
    var elImage = _createImageElement();
    elImage.width = width;
    elImage.height = height;
    setSrc(elImage, IMG_SRC, function() {
      callback(new fabric.Image(elImage));
    });
  }

  function createImageObject(callback) {
    return _createImageObject(IMG_WIDTH, IMG_HEIGHT, callback);
  }

  function setSrc(img, src, callback) {
    if (fabric.isLikelyNode) {
      require('fs').readFile(src, function(err, imgData) {
        if (err) { throw err };
        img.src = imgData;
        img._src = src;
        callback && callback();
      });
    }
    else {
      img.src = src;
      callback && callback();
    }
  }

  function fixImageDimension(imgObj) {
    // workaround for node-canvas sometimes producing images with width/height and sometimes not
    if (imgObj.width === 0) {
      imgObj.width = IMG_WIDTH;
    }
    if (imgObj.height === 0) {
      imgObj.height = IMG_HEIGHT;
    }
  }

  // force creation of static canvas
  // TODO: fix this
  var Canvas = fabric.Canvas;
  fabric.Canvas = null;
  var el = fabric.document.createElement('canvas');
  el.width = 600; el.height = 600;

  var canvas = this.canvas = fabric.isLikelyNode ? fabric.createCanvasForNode() : new fabric.StaticCanvas(el),
      canvas2 = this.canvas2 = fabric.isLikelyNode ? fabric.createCanvasForNode() : new fabric.StaticCanvas(el);
  fabric.Canvas = Canvas;

  var lowerCanvasEl = canvas.lowerCanvasEl;

  function makeRect(options) {
    var defaultOptions = { width: 10, height: 10 };
    return new fabric.Rect(fabric.util.object.extend(defaultOptions, options || { }));
  }

  QUnit.module('fabric.StaticCanvas', {
    setup: function() {
      canvas.clear();
      canvas.backgroundFill = fabric.StaticCanvas.prototype.backgroundFill;
      canvas.backgroundObject = fabric.StaticCanvas.prototype.backgroundObject;
      canvas.overlayFill = fabric.StaticCanvas.prototype.overlayFill;
      canvas.viewportTransform = [1, 0, 0, 1, 0, 0];
      canvas.calcOffset();
    }
  });

  test('initialProperties', function() {
    ok('backgroundFill' in canvas);
    ok('overlayFill' in canvas);
    ok('backgroundObject' in canvas);
    ok('overlayObject' in canvas);
    ok('clipTo' in canvas);
    ok('includeDefaultValues' in canvas);
    ok('stateful' in canvas);
    ok('renderOnAddRemove' in canvas);
    ok('controlsAboveOverlay' in canvas);
    ok('allowTouchScrolling' in canvas);
    ok('imageSmoothingEnabled' in canvas);
    ok('backgroundVpt' in canvas);
    ok('overlayVpt' in canvas);

    equal(canvas.includeDefaultValues, true);
    equal(canvas.stateful, true);
    equal(canvas.automaticRender, true);
    equal(canvas.controlsAboveOverlay, false);
    equal(canvas.allowTouchScrolling, false);
    equal(canvas.imageSmoothingEnabled, true);
    equal(canvas.backgroundVpt, true);
    equal(canvas.overlayVpt, true);

    notStrictEqual(canvas.viewportTransform, canvas2.viewportTransform);
  });

  test('getObjects', function() {
    ok(typeof canvas.getObjects == 'function', 'should respond to `getObjects` method');
    deepEqual([], canvas.getObjects(), 'should return empty array for `getObjects` when empty');
    equal(canvas.getObjects().length, 0, 'should have a 0 length when empty');
  });

  test('getObjects with type', function() {

    var rect = new fabric.Rect({ width: 10, height: 20 });
    var circle = new fabric.Circle({ radius: 30 });

    canvas.add(rect, circle);

    equal(canvas.getObjects().length, 2, 'should have length=2 initially');

    deepEqual(canvas.getObjects('rect'), [rect], 'should return rect only');
    deepEqual(canvas.getObjects('circle'), [circle], 'should return circle only');
  });

  test('getElement', function() {
    ok(typeof canvas.getElement == 'function', 'should respond to `getElement` method');
    equal(canvas.getElement(), lowerCanvasEl, 'should return a proper element');
  });

  test('item', function() {
    var rect = makeRect();

    ok(typeof canvas.item == 'function', 'should respond to item');
    canvas.add(rect);
    equal(canvas.item(0), rect, 'should return proper item');
  });

  test('calcOffset', function() {
    ok(typeof canvas.calcOffset == 'function', 'should respond to `calcOffset`');
    equal(canvas.calcOffset(), canvas, 'should be chainable');
  });

  test('add', function() {
    var rect1 = makeRect(),
        rect2 = makeRect(),
        rect3 = makeRect(),
        rect4 = makeRect();

    ok(typeof canvas.add == 'function');
    equal(canvas.add(rect1), canvas, 'should be chainable');
    strictEqual(canvas.item(0), rect1);

    canvas.add(rect2, rect3, rect4);
    equal(canvas.getObjects().length, 4, 'should support multiple arguments');

    strictEqual(canvas.item(1), rect2);
    strictEqual(canvas.item(2), rect3);
    strictEqual(canvas.item(3), rect4);
  });

  test('add automaticRender disabled', function() {
    var rect = makeRect(),
        originalRenderOnAddition,
        renderAllCount = 0;

    function countRenderAll() {
      renderAllCount++;
    }

    originalRenderOnAddition = canvas.automaticRender;
    canvas.automaticRender = false;

    canvas.on('after:render', countRenderAll);

    equal(canvas.add(rect), canvas, 'should be chainable');
    equal(renderAllCount, 0);

    equal(canvas.item(0), rect);

    canvas.add(makeRect(), makeRect(), makeRect());
    equal(canvas.getObjects().length, 4, 'should support multiple arguments');
    equal(renderAllCount, 0);

    canvas.renderAll();
    equal(renderAllCount, 1);

    canvas.off('after:render', countRenderAll);
    canvas.automaticRender = originalRenderOnAddition;
  });

  test('object:added', function() {
    var objectsAdded = [];

    canvas.on('object:added', function(e) {
      objectsAdded.push(e.target);
    });

    var rect = new fabric.Rect({ width: 10, height: 20 });
    canvas.add(rect);

    deepEqual(objectsAdded[0], rect);

    var circle1 = new fabric.Circle(),
        circle2 = new fabric.Circle();

    canvas.add(circle1, circle2);

    strictEqual(objectsAdded[1], circle1);
    strictEqual(objectsAdded[2], circle2);

    var circle3 = new fabric.Circle();
    canvas.insertAt(circle3, 2);

    strictEqual(objectsAdded[3], circle3);
  });

  test('insertAt', function() {
    var rect1 = makeRect(),
        rect2 = makeRect();

    canvas.add(rect1, rect2);

    ok(typeof canvas.insertAt == 'function', 'should respond to `insertAt` method');

    var rect = makeRect();
    canvas.insertAt(rect, 1);
    strictEqual(canvas.item(1), rect);
    canvas.insertAt(rect, 2);
    strictEqual(canvas.item(2), rect);
    equal(canvas.insertAt(rect, 2), canvas, 'should be chainable');
  });

  test('insertAt automaticRender disabled', function() {
    var rect1 = makeRect(),
        rect2 = makeRect(),
        originalRenderOnAddition,
        renderAllCount = 0;

    function countRenderAll() {
      renderAllCount++;
    }

    originalRenderOnAddition = canvas.automaticRender;
    canvas.automaticRender = false;

    canvas.on('after:render', countRenderAll);

    canvas.add(rect1, rect2);
    equal(renderAllCount, 0);

    var rect = makeRect();

    canvas.insertAt(rect, 1);
    equal(renderAllCount, 0);

    strictEqual(canvas.item(1), rect);
    canvas.insertAt(rect, 2);
    equal(renderAllCount, 0);

    canvas.renderAll();
    equal(renderAllCount, 1);

    canvas.off('after:render', countRenderAll);
    canvas.automaticRender = originalRenderOnAddition;
  });

  test('remove', function() {
    var rect1 = makeRect(),
        rect2 = makeRect(),
        rect3 = makeRect(),
        rect4 = makeRect();

    canvas.add(rect1, rect2, rect3, rect4);

    ok(typeof canvas.remove == 'function');
    equal(canvas.remove(rect1), canvas, 'should be chainable');
    strictEqual(canvas.item(0), rect2, 'should be second object');

    canvas.remove(rect2, rect3);
    strictEqual(canvas.item(0), rect4);

    canvas.remove(rect4);
    equal(canvas.isEmpty(), true, 'canvas should be empty');
  });

  test('remove automaticRender disabled', function() {
    var rect1 = makeRect(),
        rect2 = makeRect(),
        originalRenderOnAddition,
        renderAllCount = 0;

    function countRenderAll() {
      renderAllCount++;
    }

    originalRenderOnAddition = canvas.automaticRender;
    canvas.automaticRender = false;

    canvas.on('after:render', countRenderAll);

    canvas.add(rect1, rect2);
    equal(renderAllCount, 0);

    equal(canvas.remove(rect1), canvas, 'should be chainable');
    equal(renderAllCount, 0);
    strictEqual(canvas.item(0), rect2, 'only second object should be left');

    canvas.renderAll();
    equal(renderAllCount, 1);

    canvas.off('after:render', countRenderAll);
    canvas.automaticRender = originalRenderOnAddition;
  });

  test('object:removed', function() {
    var objectsRemoved = [];

    canvas.on('object:removed', function(e) {
      objectsRemoved.push(e.target);
    });

    var rect = new fabric.Rect({ width: 10, height: 20 }),
        circle1 = new fabric.Circle(),
        circle2 = new fabric.Circle();

    canvas.add(rect, circle1, circle2);

    strictEqual(canvas.item(0), rect);
    strictEqual(canvas.item(1), circle1);
    strictEqual(canvas.item(2), circle2);

    canvas.remove(rect);
    strictEqual(objectsRemoved[0], rect);

    canvas.remove(circle1, circle2);
    strictEqual(objectsRemoved[1], circle1);
    strictEqual(objectsRemoved[2], circle2);

    equal(canvas.isEmpty(), true, 'canvas should be empty');
  });

  test('clearContext', function() {
    ok(typeof canvas.clearContext == 'function');
    equal(canvas.clearContext(canvas.contextContainer), canvas, 'should be chainable');
  });

  test('clear', function() {
    ok(typeof canvas.clear == 'function');

    equal(canvas.clear(), canvas, 'should be chainable');
    equal(canvas.getObjects().length, 0);
  });

  test('renderAll', function() {
    ok(typeof canvas.renderAll == 'function');
    equal(canvas, canvas.renderAll());
  });

  test('toDataURL', function() {
    ok(typeof canvas.toDataURL == 'function');
    if (!fabric.Canvas.supports('toDataURL')) {
      window.alert('toDataURL is not supported by this environment. Some of the tests can not be run.');
    }
    else {
      var rect = new fabric.Rect({width: 100, height: 100, fill: 'red', top: 0, left: 0});
      canvas.add(rect);
      var dataURL = canvas.toDataURL();
      // don't compare actual data url, as it is often browser-dependent
      // this.assertIdentical(emptyImageCanvasData, canvas.toDataURL('png'));
      equal(typeof dataURL, 'string');
      equal(dataURL.substring(0, 21), 'data:image/png;base64');
      //we can just compare that the dataUrl generated differs from the dataURl of an empty canvas.
      equal(dataURL.substring(200, 210) != 'AAAAAAAAAA', true);
    }
  });

  test('toDataURL jpg', function() {
    if (!fabric.Canvas.supports('toDataURL')) {
      window.alert('toDataURL is not supported by this environment. Some of the tests can not be run.');
    }
    else {
      try {
        var dataURL = canvas.toDataURL({ format: 'jpg' });
        equal(dataURL.substring(0, 22), 'data:image/jpeg;base64');
      }
      // node-canvas does not support jpeg data urls
      catch (err) {
        ok(true);
      }
    }
  });

  test('centerObjectH', function() {
    ok(typeof canvas.centerObjectH == 'function');
    var rect = makeRect({ left: 102, top: 202 });
    canvas.add(rect);
    equal(canvas.centerObjectH(rect), canvas, 'should be chainable');
    equal(rect.getCenterPoint().x, canvas.width / 2, 'object\'s "center.y" property should correspond to canvas element\'s center');
    canvas.setZoom(4);
    equal(rect.getCenterPoint().x, canvas.height / 2, 'object\'s "center.x" property should correspond to canvas element\'s center when canvas is transformed');
    canvas.setZoom(1);
  });

  test('centerObjectV', function() {
    ok(typeof canvas.centerObjectV == 'function');
    var rect = makeRect({ left: 102, top: 202 });
    canvas.add(rect);
    equal(canvas.centerObjectV(rect), canvas, 'should be chainable');
    equal(rect.getCenterPoint().y, canvas.height / 2, 'object\'s "center.y" property should correspond to canvas element\'s center');
    canvas.setZoom(2);
    equal(rect.getCenterPoint().y, canvas.height / 2, 'object\'s "center.y" property should correspond to canvas element\'s center when canvas is transformed');

  });

  test('centerObject', function() {
    ok(typeof canvas.centerObject == 'function');
    var rect = makeRect({ left: 102, top: 202 });
    canvas.add(rect);
    equal(canvas.centerObject(rect), canvas, 'should be chainable');

    equal(rect.getCenterPoint().y, canvas.height / 2, 'object\'s "center.y" property should correspond to canvas element\'s center');
    equal(rect.getCenterPoint().x, canvas.height / 2, 'object\'s "center.x" property should correspond to canvas element\'s center');
    canvas.setZoom(4);
    equal(rect.getCenterPoint().y, canvas.height / 2, 'object\'s "center.y" property should correspond to canvas element\'s center when canvas is transformed');
    equal(rect.getCenterPoint().x, canvas.height / 2, 'object\'s "center.x" property should correspond to canvas element\'s center when canvas is transformed');
    canvas.setZoom(1);
  });

  test('viewportCenterObjectH', function() {
    ok(typeof canvas.viewportCenterObjectH == 'function');
    var rect = makeRect({ left: 102, top: 202 }), pan = 10;
    canvas.viewportTransform = [1, 0, 0, 1, 0, 0];
    canvas.add(rect);
    var oldY = rect.top;
    equal(canvas.viewportCenterObjectH(rect), canvas, 'should be chainable');
    equal(rect.getCenterPoint().x, canvas.width / 2, 'object\'s "center.x" property should correspond to canvas element\'s center when canvas is not transformed');
    equal(rect.top, oldY, 'object\'s "top" should not change');
    canvas.setZoom(2);
    canvas.viewportCenterObjectH(rect);
    equal(rect.getCenterPoint().x, canvas.width / (2 * canvas.getZoom()), 'object\'s "center.x" property should correspond to viewport center');
    equal(rect.top, oldY, 'object\'s "top" should not change');
    canvas.absolutePan({x: pan, y: pan});
    canvas.viewportCenterObjectH(rect);
    equal(rect.getCenterPoint().x, (canvas.width / 2 + pan) / canvas.getZoom(), 'object\'s "center.x" property should correspond to viewport center');
    equal(rect.top, oldY, 'object\'s "top" should not change');
  });

  test('viewportCenterObjectV', function() {
    ok(typeof canvas.viewportCenterObjectV == 'function');
    var rect = makeRect({ left: 102, top: 202 }), pan = 10;
    canvas.viewportTransform = [1, 0, 0, 1, 0, 0];
    canvas.add(rect);
    var oldX = rect.left;
    equal(canvas.viewportCenterObjectV(rect), canvas, 'should be chainable');
    equal(rect.getCenterPoint().y, canvas.height / 2, 'object\'s "center.y" property should correspond to canvas element\'s center when canvas is not transformed');
    equal(rect.left, oldX, 'x position did not change');
    canvas.setZoom(2);
    canvas.viewportCenterObjectV(rect);
    equal(rect.getCenterPoint().y, canvas.height / (2 * canvas.getZoom()), 'object\'s "center.y" property should correspond to viewport center');
    equal(rect.left, oldX, 'x position did not change');
    canvas.absolutePan({x: pan, y: pan});
    canvas.viewportCenterObjectV(rect);
    equal(rect.getCenterPoint().y, (canvas.height / 2 + pan) / canvas.getZoom(), 'object\'s "top" property should correspond to viewport center');
    equal(rect.left, oldX, 'x position did not change');
  });

  test('viewportCenterObject', function() {
    ok(typeof canvas.viewportCenterObject == 'function');
    var rect = makeRect({ left: 102, top: 202 }), pan = 10;
    canvas.viewportTransform = [1, 0, 0, 1, 0, 0];
    canvas.add(rect);
    equal(canvas.viewportCenterObject(rect), canvas, 'should be chainable');
    equal(rect.getCenterPoint().y, canvas.height / 2, 'object\'s "center.y" property should correspond to canvas element\'s center when canvas is not transformed');
    equal(rect.getCenterPoint().x, canvas.width / 2, 'object\'s "center.x" property should correspond to canvas element\'s center when canvas is not transformed');

    canvas.setZoom(2);
    canvas.viewportCenterObject(rect);
    equal(rect.getCenterPoint().y, canvas.height / (2 * canvas.getZoom()), 'object\'s "center.y" property should correspond to viewport center');
    equal(rect.getCenterPoint().x, canvas.width / (2 * canvas.getZoom()), 'object\'s "center.x" property should correspond to viewport center');

    canvas.absolutePan({x: pan, y: pan});
    canvas.viewportCenterObject(rect);
    equal(rect.getCenterPoint().y, (canvas.height / 2 + pan) / canvas.getZoom(), 'object\'s "center.y" property should correspond to viewport center');
    equal(rect.getCenterPoint().x, (canvas.width / 2 + pan) / canvas.getZoom(), 'object\'s "center.x" property should correspond to viewport center');
    canvas.viewportTransform = [1, 0, 0, 1, 0, 0];
  });

  test('straightenObject', function() {
    ok(typeof canvas.straightenObject == 'function');
    var rect = makeRect({ angle: 10 });
    canvas.add(rect);
    equal(canvas.straightenObject(rect), canvas, 'should be chainable');
    equal(rect.getAngle(), 0, 'angle should be coerced to 0 (from 10)');

    rect.setAngle('60');
    canvas.straightenObject(rect);
    equal(rect.getAngle(), 90, 'angle should be coerced to 90 (from 60)');

    rect.setAngle('100');
    canvas.straightenObject(rect);
    equal(rect.getAngle(), 90, 'angle should be coerced to 90 (from 100)');
  });

  test('toSVG', function() {
    ok(typeof canvas.toSVG == 'function');
    canvas.clear();
    canvas.viewportTransform = [1, 0, 0, 1, 0, 0];
    var svg = canvas.toSVG();
    equal(svg, CANVAS_SVG);
  });

  test('toSVG with different encoding (ISO-8859-1)', function() {
    ok(typeof canvas.toSVG == 'function');
    canvas.clear();
    canvas.viewportTransform = [1, 0, 0, 1, 0, 0];
    var svg = canvas.toSVG({encoding: 'ISO-8859-1'});
    var svgDefaultEncoding = canvas.toSVG();
    ok(svg != svgDefaultEncoding);
    equal(svg, CANVAS_SVG.replace('encoding="UTF-8"', 'encoding="ISO-8859-1"'));
  });

  test('toSVG without preamble', function() {
    ok(typeof canvas.toSVG == 'function');
    var withPreamble = canvas.toSVG();
    var withoutPreamble = canvas.toSVG({suppressPreamble: true});
    ok(withPreamble != withoutPreamble);
    equal(withoutPreamble.slice(0, 4), '<svg', 'svg should start with root node when premable is suppressed');
  });

  test('toSVG with viewBox', function() {
    ok(typeof canvas.toSVG == 'function');
    canvas.clear();

    var svg = canvas.toSVG({viewBox: {x: 100, y: 100, width: 300, height: 300}});
    equal(svg, CANVAS_SVG_VIEWBOX);
  });

  test('toSVG with reviver', function() {
    ok(typeof canvas.toSVG == 'function');
    canvas.clear();

    var circle = new fabric.Circle(),
        rect = new fabric.Rect(),
        path1 = new fabric.Path('M 100 100 L 300 100 L 200 300 z'),
        tria = new fabric.Triangle(),
        polygon = new fabric.Polygon([{x: 10, y: 12},{x: 20, y: 22}]),
        polyline = new fabric.Polyline([{x: 10, y: 12},{x: 20, y: 22}]),
        line = new fabric.Line(),
        text = new fabric.Text('Text'),
        group = new fabric.Group([text, line]),
        ellipse = new fabric.Ellipse(),
        image = new fabric.Image({width: 0, height: 0}),
        path2 = new fabric.Path('M 0 0 L 200 100 L 200 300 z'),
        path3 = new fabric.Path('M 50 50 L 100 300 L 400 400 z'),
        pathGroup = new fabric.PathGroup([path2, path3]);

    canvas.automaticRender = false;
    canvas.add(circle, rect, path1, tria, polygon, polyline, group, ellipse, image, pathGroup);

    var reviverCount = 0,
        len = canvas.size() + group.size() + pathGroup.paths.length;

    function reviver(svg) {
      reviverCount++;
      return svg;
    }

    canvas.toSVG(null, reviver);
    equal(reviverCount, len);

    canvas.automaticRender = true;
  });

  test('toSVG with reviver', function() {
    ok(typeof canvas.toSVG == 'function');
    canvas.clear();

    var circle = new fabric.Circle(),
        rect = new fabric.Rect(),
        path1 = new fabric.Path('M 100 100 L 300 100 L 200 300 z'),
        tria = new fabric.Triangle(),
        polygon = new fabric.Polygon([{x: 10, y: 12},{x: 20, y: 22}]),
        polyline = new fabric.Polyline([{x: 10, y: 12},{x: 20, y: 22}]),
        line = new fabric.Line(),
        text = new fabric.Text('Text'),
        group = new fabric.Group([text, line]),
        ellipse = new fabric.Ellipse(),
        image = new fabric.Image({width: 0, height: 0}),
        imageBG = new fabric.Image({width: 0, height: 0}),
        imageOL = new fabric.Image({width: 0, height: 0}),
        path2 = new fabric.Path('M 0 0 L 200 100 L 200 300 z'),
        path3 = new fabric.Path('M 50 50 L 100 300 L 400 400 z'),
        pathGroup = new fabric.PathGroup([path2, path3]);

    canvas.automaticRender = false;
    canvas.add(circle, rect, path1, tria, polygon, polyline, group, ellipse, image, pathGroup);
    canvas.setBackgroundObject(imageBG);
    canvas.setOverlayObject(imageOL);
    var reviverCount = 0,
        len = canvas.size() + group.size() + pathGroup.paths.length;

    function reviver(svg) {
      reviverCount++;
      return svg;
    }

    canvas.toSVG(null, reviver);
    equal(reviverCount, len + 2, 'reviver should include background and overlay image');
    canvas.setBackgroundObject(null);
    canvas.setOverlayObject(null);
    canvas.automaticRender = true;
  });

  test('toSVG with exclude from export', function() {
    ok(typeof canvas.toSVG == 'function');
    canvas.clear();

    var circle = new fabric.Circle({excludeFromExport: true}),
        rect = new fabric.Rect({excludeFromExport: true}),
        path1 = new fabric.Path('M 100 100 L 300 100 L 200 300 z'),
        tria = new fabric.Triangle(),
        polygon = new fabric.Polygon([{x: 10, y: 12},{x: 20, y: 22}]),
        polyline = new fabric.Polyline([{x: 10, y: 12},{x: 20, y: 22}]),
        line = new fabric.Line(),
        text = new fabric.Text('Text'),
        group = new fabric.Group([text, line]),
        ellipse = new fabric.Ellipse(),
        image = new fabric.Image({width: 0, height: 0}),
        path2 = new fabric.Path('M 0 0 L 200 100 L 200 300 z'),
        path3 = new fabric.Path('M 50 50 L 100 300 L 400 400 z'),
        pathGroup = new fabric.PathGroup([path2, path3]);

    canvas.automaticRender = false;
    canvas.add(circle, rect, path1, tria, polygon, polyline, group, ellipse, image, pathGroup);
    var reviverCount = 0,
        len = canvas.size() + group.size() + pathGroup.paths.length;

    function reviver(svg) {
      reviverCount++;
      return svg;
    }

    canvas.toSVG(null, reviver);
    equal(reviverCount, len - 2, 'reviver should not include objects with excludeFromExport');
    canvas.automaticRender = true;
  });

  test('toJSON', function() {
    ok(typeof canvas.toJSON == 'function');
    equal(JSON.stringify(canvas.toJSON()), '{"objects":[]}', 'empty background does not get exported');
    canvas.backgroundFill = '#ff5555';
    canvas.overlayFill = 'rgba(0,0,0,0.2)';
    equal(JSON.stringify(canvas.toJSON()), '{"objects":[],"backgroundFill":"#ff5555","overlayFill":"rgba(0,0,0,0.2)"}', '`background` and `overlay` value should be reflected in json');
    canvas.add(makeRect());
    deepEqual(JSON.stringify(canvas.toJSON()), RECT_JSON);
  });

  test('toJSON custom properties non-existence check', function() {
    var rect = new fabric.Rect({ width: 10, height: 20 });
    rect.padding = 123;
    canvas.add(rect);
    rect.foo = 'bar';

    canvas.bar = 456;

    var data = canvas.toJSON(['padding', 'foo', 'bar', 'baz']);
    ok('padding' in data.objects[0]);
    ok('foo' in data.objects[0], 'foo shouldn\'t be included if it\'s not in an object');
    ok(!('bar' in data.objects[0]), 'bar shouldn\'t be included if it\'s not in an object');
    ok(!('baz' in data.objects[0]), 'bar shouldn\'t be included if it\'s not in an object');
    ok(!('foo' in data));
    ok(!('baz' in data));
    ok('bar' in data);
  });

  asyncTest('toJSON backgroundObject', function() {
    createImageObject(function(image) {

      canvas.backgroundObject = image;

      var json = canvas.toJSON();

      fixImageDimension(json.backgroundObject);
      deepEqual(json.backgroundObject, REFERENCE_IMG_OBJECT);

      canvas.backgroundObject = null;

      start();
    });
  });

  asyncTest('toJSON backgroundImage with custom props', function() {
<<<<<<< HEAD
=======
    createImageObject(function(image) {
      canvas.backgroundImage = image;
      image.custom = 'yes';
      var json = canvas.toJSON(['custom']);
      equal(json.backgroundImage.custom, 'yes');
      canvas.backgroundImage = null;
      start();
    });
  });

  asyncTest('toJSON overlayImage', function() {
>>>>>>> ff2810a5
    createImageObject(function(image) {
      canvas.backgroundObject = image;
      image.custom = 'yes';
      var json = canvas.toJSON(['custom']);
      equal(json.backgroundObject.custom, 'yes');
      canvas.backgroundObject = null;
      start();
    });
  });

  asyncTest('toJSON overlayObject', function() {
    createImageObject(function(image) {

      canvas.overlayObject = image;

      var json = canvas.toJSON();

      fixImageDimension(json.overlayObject);
      deepEqual(json.overlayObject, REFERENCE_IMG_OBJECT);

      canvas.overlayObject = null;

      start();
    });
  });

<<<<<<< HEAD
  asyncTest('toJSON backgroundImage with custom props', function() {
    createImageObject(function(image) {
      canvas.overlayObject = image;
      image.custom = 'yes';
      var json = canvas.toJSON(['custom']);
      equal(json.overlayObject.custom, 'yes');
      canvas.overlayObject = null;
=======
  asyncTest('toJSON overlayImage with custom props', function() {
    createImageObject(function(image) {
      canvas.overlayImage = image;
      image.custom = 'yes';
      var json = canvas.toJSON(['custom']);
      equal(json.overlayImage.custom, 'yes');
      canvas.overlayImage = null;
>>>>>>> ff2810a5
      start();
    });
  });

  test('toDatalessJSON', function() {
    var path = new fabric.Path('M 100 100 L 300 100 L 200 300 z', {
      sourcePath: 'http://example.com/'
    });
    canvas.add(path);
    equal(JSON.stringify(canvas.toDatalessJSON()), PATH_DATALESS_JSON);
  });

  test('toObject', function() {
    ok(typeof canvas.toObject == 'function');
    canvas.backgroundFill = 'yellow';
    var expectedObject = {
      backgroundFill: canvas.backgroundFill,
      objects: canvas.getObjects()
    };
    deepEqual(expectedObject, canvas.toObject());

    var rect = makeRect();
    canvas.add(rect);

    equal(canvas.toObject().objects[0].type, rect.type);
  });

  test('toObject excludeFromExport', function() {
    var rect = makeRect(), rect2 = makeRect(), rect3 = makeRect();
    canvas.clear();
    canvas.add(rect, rect2, rect3);
    equal(canvas.toObject().objects.length, 3, 'all objects get exported');
    rect.excludeFromExport = true;
    rect2.excludeFromExport = true;
    equal(canvas.toObject().objects.length, 1, 'only one object gets exported');
  });


  test('toDatalessObject', function() {
    ok(typeof canvas.toDatalessObject == 'function');
    canvas.backgroundFill = 'purple';
    var expectedObject = {
      backgroundFill: canvas.backgroundFill,
      objects: canvas.getObjects()
    };
    deepEqual(expectedObject, canvas.toDatalessObject());

    var rect = makeRect();
    canvas.add(rect);

    equal(canvas.toObject().objects[0].type, rect.type);
    // TODO (kangax): need to test this method with fabric.Path to ensure that path is not populated
  });

  test('toObject with additional properties', function() {

    canvas.freeDrawingColor = 'red';
    canvas.foobar = 123;

    var expectedObject = {
      objects: canvas.getObjects(),
      freeDrawingColor: 'red',
      foobar: 123
    };
    deepEqual(expectedObject, canvas.toObject(['freeDrawingColor', 'foobar']));

    var rect = makeRect();
    canvas.add(rect);

    ok(!('rotatingPointOffset' in canvas.toObject(['smthelse']).objects[0]));
    ok('rotatingPointOffset' in canvas.toObject(['rotatingPointOffset']).objects[0]);
  });

  test('isEmpty', function() {
    ok(typeof canvas.isEmpty == 'function');
    ok(canvas.isEmpty());
    canvas.add(makeRect());
    ok(!canvas.isEmpty());
  });

  test('loadFromJSON with json string', function() {
    ok(typeof canvas.loadFromJSON == 'function');

    canvas.loadFromJSON(PATH_JSON, function(){
      var obj = canvas.item(0);

      ok(!canvas.isEmpty(), 'canvas is not empty');
      equal(obj.type, 'path', 'first object is a path object');
      equal(canvas.backgroundFill, '#ff5555', 'backgroundFill is populated properly');

      equal(obj.get('left'), 268);
      equal(obj.get('top'), 266);
      equal(obj.get('width'), 49.803999999999995);
      equal(obj.get('height'), 48.027);
      equal(obj.get('fill'), 'rgb(0,0,0)');
      equal(obj.get('stroke'), null);
      equal(obj.get('strokeWidth'), 1);
      equal(obj.get('scaleX'), 1);
      equal(obj.get('scaleY'), 1);
      equal(obj.get('angle'), 0);
      equal(obj.get('flipX'), false);
      equal(obj.get('flipY'), false);
      equal(obj.get('opacity'), 1);

      ok(obj.get('path').length > 0);
    });
  });

  test('loadFromJSON with json object', function() {
    ok(typeof canvas.loadFromJSON == 'function');

    canvas.loadFromJSON(JSON.parse(PATH_JSON), function(){
      var obj = canvas.item(0);

      ok(!canvas.isEmpty(), 'canvas is not empty');
      equal(obj.type, 'path', 'first object is a path object');
      equal(canvas.backgroundFill, '#ff5555', 'backgroundFill is populated properly');
      equal(canvas.overlayFill, 'rgba(0,0,0,0.2)', 'overlayFill is populated properly');

      equal(obj.get('left'), 268);
      equal(obj.get('top'), 266);
      equal(obj.get('width'), 49.803999999999995);
      equal(obj.get('height'), 48.027);
      equal(obj.get('fill'), 'rgb(0,0,0)');
      equal(obj.get('stroke'), null);
      equal(obj.get('strokeWidth'), 1);
      equal(obj.get('scaleX'), 1);
      equal(obj.get('scaleY'), 1);
      equal(obj.get('angle'), 0);
      equal(obj.get('flipX'), false);
      equal(obj.get('flipY'), false);
      equal(obj.get('opacity'), 1);

      ok(obj.get('path').length > 0);
    });
  });

  asyncTest('loadFromJSON with image background and color', function() {
    var serialized = JSON.parse(PATH_JSON);
    serialized.backgroundFill = 'green';
    serialized.backgroundObject = JSON.parse('{"type":"image","originX":"left","originY":"top","left":13.6,"top":-1.4,"width":3000,"height":3351,"fill":"rgb(0,0,0)","stroke":null,"strokeWidth":0,"strokeDashArray":null,"strokeLineCap":"butt","strokeLineJoin":"miter","strokeMiterLimit":10,"scaleX":0.05,"scaleY":0.05,"angle":0,"flipX":false,"flipY":false,"opacity":1,"shadow":null,"visible":true,"clipTo":null,"backgroundFill":"","fillRule":"nonzero","globalCompositeOperation":"source-over","transformMatrix":null,"skewX":0,"skewY":0,"src":"' + IMG_SRC + '","filters":[],"crossOrigin":"","alignX":"none","alignY":"none","meetOrSlice":"meet"}');
    canvas.loadFromJSON(serialized, function() {
      ok(!canvas.isEmpty(), 'canvas is not empty');
      equal(canvas.backgroundFill, 'green');
      ok(canvas.backgroundObject instanceof fabric.Image);
      start();
    });
  });

  test('loadFromJSON custom properties', function() {
    var rect = new fabric.Rect({ width: 10, height: 20 });
    rect.padding = 123;
    rect.foo = 'bar';

    canvas.add(rect);

    var jsonWithoutFoo = JSON.stringify(canvas.toJSON(['padding']));
    var jsonWithFoo = JSON.stringify(canvas.toJSON(['padding', 'foo']));

    equal(jsonWithFoo, RECT_JSON_WITH_PADDING);
    ok(jsonWithoutFoo !== RECT_JSON_WITH_PADDING);

    canvas.clear();
    canvas.loadFromJSON(jsonWithFoo, function() {
      var obj = canvas.item(0);

      equal(obj.padding, 123, 'padding on object is set properly');
      equal(obj.foo, 'bar', '"foo" property on object is set properly');
    });
  });

  asyncTest('loadFromJSON with text', function() {
    var json = '{"objects":[{"type":"text","left":150,"top":200,"width":128,"height":64.32,"fill":"#000000","stroke":"","strokeWidth":"","scaleX":0.8,"scaleY":0.8,"angle":0,"flipX":false,"flipY":false,"opacity":1,"text":"NAME HERE","fontSize":24,"fontWeight":"","fontFamily":"Delicious_500","fontStyle":"","lineHeight":"","textDecoration":"","textAlign":"center","path":"","strokeStyle":"","backgroundFill":""}],"background":"#ffffff"}';
    canvas.loadFromJSON(json, function() {

      canvas.renderAll();

      equal('text', canvas.item(0).type);
      equal(150, canvas.item(0).left);
      equal(200, canvas.item(0).top);
      equal('NAME HERE', canvas.item(0).text);

      start();
    });
  });

  test('sendToBack', function() {
    ok(typeof canvas.sendToBack == 'function');

    var rect1 = makeRect(),
        rect2 = makeRect(),
        rect3 = makeRect();

    canvas.add(rect1, rect2, rect3);

    canvas.sendToBack(rect3);
    equal(canvas.item(0), rect3, 'third should now be the first one');

    canvas.sendToBack(rect2);
    equal(canvas.item(0), rect2, 'second should now be the first one');

    canvas.sendToBack(rect2);
    equal(canvas.item(0), rect2, 'second should *still* be the first one');
  });

  test('bringToFront', function() {
    ok(typeof canvas.bringToFront == 'function');

    var rect1 = makeRect(),
        rect2 = makeRect(),
        rect3 = makeRect();

    canvas.add(rect1, rect2, rect3);

    canvas.bringToFront(rect1);
    equal(canvas.item(2), rect1, 'first should now be the last one');

    canvas.bringToFront(rect2);
    equal(canvas.item(2), rect2, 'second should now be the last one');

    canvas.bringToFront(rect2);
    equal(canvas.item(2), rect2, 'second should *still* be the last one');
  });

  test('sendBackwards', function() {
    ok(typeof canvas.sendBackwards == 'function');

    var rect1 = makeRect(),
        rect2 = makeRect(),
        rect3 = makeRect();

    canvas.add(rect1, rect2, rect3);

    // [ 1, 2, 3 ]
    equal(canvas.item(0), rect1);
    equal(canvas.item(1), rect2);
    equal(canvas.item(2), rect3);

    canvas.sendBackwards(rect3);

    // moved 3 one level back — [1, 3, 2]
    equal(canvas.item(0), rect1);
    equal(canvas.item(2), rect2);
    equal(canvas.item(1), rect3);

    canvas.sendBackwards(rect3);

    // moved 3 one level back — [3, 1, 2]
    equal(canvas.item(1), rect1);
    equal(canvas.item(2), rect2);
    equal(canvas.item(0), rect3);

    canvas.sendBackwards(rect3);

    // 3 stays at the deepEqual position — [2, 3, 1]
    equal(canvas.item(1), rect1);
    equal(canvas.item(2), rect2);
    equal(canvas.item(0), rect3);

    canvas.sendBackwards(rect2);

    equal(canvas.item(2), rect1);
    equal(canvas.item(1), rect2);
    equal(canvas.item(0), rect3);

    canvas.sendBackwards(rect2);

    equal(canvas.item(2), rect1);
    equal(canvas.item(0), rect2);
    equal(canvas.item(1), rect3);
  });

  test('bringForward', function() {
    ok(typeof canvas.bringForward == 'function');

    var rect1 = makeRect(),
        rect2 = makeRect(),
        rect3 = makeRect();

    canvas.add(rect1, rect2, rect3);

    // initial position — [ 1, 2, 3 ]
    equal(canvas.item(0), rect1);
    equal(canvas.item(1), rect2);
    equal(canvas.item(2), rect3);

    canvas.bringForward(rect1);

    // 1 moves one way up — [ 2, 1, 3 ]
    equal(canvas.item(1), rect1);
    equal(canvas.item(0), rect2);
    equal(canvas.item(2), rect3);

    canvas.bringForward(rect1);

    // 1 moves one way up again — [ 2, 3, 1 ]
    equal(canvas.item(2), rect1);
    equal(canvas.item(0), rect2);
    equal(canvas.item(1), rect3);

    canvas.bringForward(rect1);

    // 1 is already all the way on top and so doesn't change position — [ 2, 3, 1 ]
    equal(canvas.item(2), rect1);
    equal(canvas.item(0), rect2);
    equal(canvas.item(1), rect3);

    canvas.bringForward(rect3);

    // 1 is already all the way on top and so doesn't change position — [ 2, 1, 3 ]
    equal(canvas.item(1), rect1);
    equal(canvas.item(0), rect2);
    equal(canvas.item(2), rect3);
  });

  test('moveTo', function() {
    ok(typeof canvas.moveTo == 'function');

    var rect1 = makeRect(),
        rect2 = makeRect(),
        rect3 = makeRect();

    canvas.add(rect1, rect2, rect3);

    // [ 1, 2, 3 ]
    equal(canvas.item(0), rect1);
    equal(canvas.item(1), rect2);
    equal(canvas.item(2), rect3);

    canvas.moveTo(rect3, 0);

    // moved 3 to level 0 — [3, 1, 2]
    equal(canvas.item(1), rect1);
    equal(canvas.item(2), rect2);
    equal(canvas.item(0), rect3);

    canvas.moveTo(rect3, 1);

    // moved 3 to level 1 — [1, 3, 2]
    equal(canvas.item(0), rect1);
    equal(canvas.item(2), rect2);
    equal(canvas.item(1), rect3);

    canvas.moveTo(rect3, 2);

    // moved 3 to level 2 — [1, 2, 3]
    equal(canvas.item(0), rect1);
    equal(canvas.item(1), rect2);
    equal(canvas.item(2), rect3);

    canvas.moveTo(rect3, 2);

    // moved 3 to same level 2 and so doesn't change position — [1, 2, 3]
    equal(canvas.item(0), rect1);
    equal(canvas.item(1), rect2);
    equal(canvas.item(2), rect3);

    canvas.moveTo(rect2, 0);

    // moved 2 to level 0 — [2, 1, 3]
    equal(canvas.item(1), rect1);
    equal(canvas.item(0), rect2);
    equal(canvas.item(2), rect3);

    canvas.moveTo(rect2, 2);

    // moved 2 to level 2 — [1, 3, 2]
    equal(canvas.item(0), rect1);
    equal(canvas.item(2), rect2);
    equal(canvas.item(1), rect3);
  });

  test('item', function() {
    ok(typeof canvas.item == 'function');

    var rect1 = makeRect(),
        rect2 = makeRect();

    canvas.add(rect1, rect2);

    equal(canvas.item(0), rect1);
    equal(canvas.item(1), rect2);

    canvas.remove(canvas.item(0));

    equal(canvas.item(0), rect2);
  });

  test('complexity', function() {
    ok(typeof canvas.complexity == 'function');
    equal(canvas.complexity(), 0);

    canvas.add(makeRect());
    equal(canvas.complexity(), 1);

    canvas.add(makeRect(), makeRect());
    equal(canvas.complexity(), 3);
  });

  test('toString', function() {
    ok(typeof canvas.toString == 'function');

    equal(canvas.toString(), '#<fabric.Canvas (0): { objects: 0 }>');

    canvas.add(makeRect());
    equal(canvas.toString(), '#<fabric.Canvas (1): { objects: 1 }>');
  });

  test('dispose', function() {
    ok(typeof canvas.dispose == 'function');
    canvas.add(makeRect(), makeRect(), makeRect());
    canvas.dispose();
    equal(canvas.getObjects().length, 0, 'dispose should clear canvas');
  });

  test('clone', function() {
    ok(typeof canvas.clone == 'function');
    // TODO (kangax): test clone
  });

  test('getSetWidth', function() {
    ok(typeof canvas.getWidth == 'function');
    equal(canvas.getWidth(), 600);
    equal(canvas.setWidth(444), canvas, 'should be chainable');
    equal(canvas.getWidth(), 444);
    equal(canvas.lowerCanvasEl.style.width, 444 + 'px');
  });

  test('getSetHeight', function() {
    ok(typeof canvas.getHeight == 'function');
    equal(canvas.getHeight(), 600);
    equal(canvas.setHeight(765), canvas, 'should be chainable');
    equal(canvas.getHeight(), 765);
    equal(canvas.lowerCanvasEl.style.height, 765 + 'px');
  });

  test('setWidth css only', function() {
    canvas.setWidth(123);
    canvas.setWidth('100%', { cssOnly: true });

    equal(canvas.lowerCanvasEl.style.width, '100%', 'Should be as the css only value');
    equal(canvas.getWidth(), 123, 'Should be as the none css only value');
  });

  test('setHeight css only', function() {
    canvas.setHeight(123);
    canvas.setHeight('100%', { cssOnly: true });

    equal(canvas.lowerCanvasEl.style.height, '100%', 'Should be as the css only value');
    equal(canvas.getWidth(), 123, 'Should be as the none css only value');
  });

  test('setWidth backstore only', function() {
    canvas.setWidth(123);
    canvas.setWidth(500, { backstoreOnly: true });

    equal(canvas.lowerCanvasEl.style.width, 123 + 'px', 'Should be as none backstore only value + "px"');
    equal(canvas.getWidth(), 500, 'Should be as the backstore only value');
  });

  test('setHeight backstore only', function() {
    canvas.setHeight(123);
    canvas.setHeight(500, { backstoreOnly: true });

    equal(canvas.lowerCanvasEl.style.height, 123 + 'px', 'Should be as none backstore only value + "px"');
    equal(canvas.getHeight(), 500, 'Should be as the backstore only value');
  });

  asyncTest('fxRemove', function() {
    ok(typeof canvas.fxRemove == 'function');

    var rect = new fabric.Rect();
    canvas.add(rect);

    var callbackFired = false;
    function onComplete(){
      callbackFired = true;
    }

    ok(canvas.item(0) === rect);
    equal(canvas.fxRemove(rect, { onComplete: onComplete }), canvas, 'should be chainable');

    setTimeout(function() {
      equal(canvas.item(0), undefined);
      ok(callbackFired);
      start();
    }, 1000);
  });

  // remove or change with another test
  // asyncTest('options in setBackgroundObject from URL', function() {
  //   canvas.setBackgroundObject(IMG_SRC, function() {
  //     equal(canvas.backgroundObject.left, 50);
  //     equal(canvas.backgroundObject.originX, 'right');
  //
  //     start();
  //   }, {
  //     left: 50,
  //     originX: 'right'
  //   });
  // });

  test('setViewportTransform', function() {
    ok(typeof canvas.setViewportTransform == 'function');
    var vpt = [2, 0, 0, 2, 50, 50];
    canvas.viewportTransform = fabric.StaticCanvas.prototype.viewportTransform;
    deepEqual(canvas.viewportTransform, [1, 0, 0, 1, 0, 0], 'initial viewport is identity matrix');
    canvas.setViewportTransform(vpt);
    deepEqual(canvas.viewportTransform, vpt, 'viewport now is the set one');
    canvas.viewportTransform = fabric.StaticCanvas.prototype.viewportTransform;
  });

  test('getZoom', function() {
    ok(typeof canvas.getZoom == 'function');
    var vpt = [2, 0, 0, 2, 50, 50];
    canvas.viewportTransform = fabric.StaticCanvas.prototype.viewportTransform;
    deepEqual(canvas.getZoom(), 1, 'initial zoom is 1');
    canvas.setViewportTransform(vpt);
    deepEqual(canvas.getZoom(), 2, 'zoom is set to 2');
    canvas.viewportTransform = fabric.StaticCanvas.prototype.viewportTransform;
  });

  test('setZoom', function() {
    ok(typeof canvas.setZoom == 'function');
    deepEqual(canvas.getZoom(), 1, 'initial zoom is 1');
    canvas.setZoom(2);
    deepEqual(canvas.getZoom(), 2, 'zoom is set to 2');
    canvas.viewportTransform = fabric.StaticCanvas.prototype.viewportTransform;
  });

  test('zoomToPoint', function() {
    ok(typeof canvas.zoomToPoint == 'function');
    deepEqual(canvas.viewportTransform, [1, 0, 0, 1, 0, 0], 'initial viewport is identity matrix');
    var point = new fabric.Point(50, 50);
    canvas.zoomToPoint(point, 1);
    deepEqual(canvas.viewportTransform, [1, 0, 0, 1, 0, 0], 'viewport has no changes if not moving with zoom level');
    canvas.zoomToPoint(point, 2);
    deepEqual(canvas.viewportTransform, [2, 0, 0, 2, -50, -50], 'viewport has a translation effect and zoom');
    canvas.zoomToPoint(point, 3);
    deepEqual(canvas.viewportTransform, [3, 0, 0, 3, -100, -100], 'viewport has a translation effect and zoom');
    canvas.viewportTransform = fabric.StaticCanvas.prototype.viewportTransform;
  });

  test('absolutePan', function() {
    ok(typeof canvas.absolutePan == 'function');
    deepEqual(canvas.viewportTransform, [1, 0, 0, 1, 0, 0], 'initial viewport is identity matrix');
    var point = new fabric.Point(50, 50);
    canvas.absolutePan(point);
    deepEqual(canvas.viewportTransform, [1, 0, 0, 1, -point.x, -point.y], 'viewport has translation effect applied');
    canvas.absolutePan(point);
    deepEqual(canvas.viewportTransform, [1, 0, 0, 1, -point.x, -point.y], 'viewport has same translation effect applied');
    canvas.viewportTransform = fabric.StaticCanvas.prototype.viewportTransform;
  });

  test('relativePan', function() {
    ok(typeof canvas.relativePan == 'function');
    deepEqual(canvas.viewportTransform, [1, 0, 0, 1, 0, 0], 'initial viewport is identity matrix');
    var point = new fabric.Point(-50, -50);
    canvas.relativePan(point);
    deepEqual(canvas.viewportTransform, [1, 0, 0, 1, -50, -50], 'viewport has translation effect applied');
    canvas.relativePan(point);
    deepEqual(canvas.viewportTransform, [1, 0, 0, 1, -100, -100], 'viewport has translation effect applied on top of old one');
    canvas.viewportTransform = fabric.StaticCanvas.prototype.viewportTransform;
  });

  test('getActiveObject', function() {
    ok(typeof canvas.getActiveObject == 'function');
    var activeObject = canvas.getActiveObject();
    equal(activeObject, null, 'should return null');
  });

  test('getActiveGroup', function() {
    ok(typeof canvas.getActiveGroup == 'function');
    var activeGroup = canvas.getActiveGroup();
    equal(activeGroup, null, 'should return null');
  });

  test('getContext', function() {
    ok(typeof canvas.getContext == 'function');
    var context = canvas.getContext();
    equal(context, canvas.contextContainer, 'should return the context container');
  });

  //how to test with an exception?
  /*asyncTest('options in setBackgroundObject from invalid URL', function() {
    canvas.backgroundObject = null;
    canvas.setBackgroundObject(IMG_SRC + '_not_exist', function() {
      equal(canvas.backgroundObject, null);
      start();
    }, {
      left: 50,
      originX: 'right'
    });
  });*/

  asyncTest('options in setBackgroundObject from image instance', function() {
    createImageObject(function(imageInstance) {
      canvas.setBackgroundObject(imageInstance, {
        left: 100,
        originX: 'center'
      });
      equal(canvas.backgroundObject.left, 100);
      equal(canvas.backgroundObject.originX, 'center');
      start();
    });
  });

  // asyncTest('backgroundObject', function() {
  //   deepEqual('', canvas.backgroundObject);
  //   canvas.setBackgroundObject('../../assets/pug.jpg');

  //   setTimeout(function() {

  //     ok(typeof canvas.backgroundObject == 'object');
  //     ok(/pug\.jpg$/.test(canvas.backgroundObject.src));

  //     start();
  //   }, 1000);
  // });

  // asyncTest('setOverlayObject', function() {
  //   deepEqual(canvas.overlayObject, undefined);
  //   canvas.setOverlayObject('../../assets/pug.jpg');

  //   setTimeout(function() {

  //     ok(typeof canvas.overlayObject == 'object');
  //     ok(/pug\.jpg$/.test(canvas.overlayObject.src));

  //     start();
  //   }, 1000);
  // });

})();<|MERGE_RESOLUTION|>--- conflicted
+++ resolved
@@ -777,21 +777,7 @@
     });
   });
 
-  asyncTest('toJSON backgroundImage with custom props', function() {
-<<<<<<< HEAD
-=======
-    createImageObject(function(image) {
-      canvas.backgroundImage = image;
-      image.custom = 'yes';
-      var json = canvas.toJSON(['custom']);
-      equal(json.backgroundImage.custom, 'yes');
-      canvas.backgroundImage = null;
-      start();
-    });
-  });
-
-  asyncTest('toJSON overlayImage', function() {
->>>>>>> ff2810a5
+  asyncTest('toJSON backgroundObject with custom props', function() {
     createImageObject(function(image) {
       canvas.backgroundObject = image;
       image.custom = 'yes';
@@ -818,23 +804,13 @@
     });
   });
 
-<<<<<<< HEAD
-  asyncTest('toJSON backgroundImage with custom props', function() {
+  asyncTest('toJSON overlayObject with custom props', function() {
     createImageObject(function(image) {
       canvas.overlayObject = image;
       image.custom = 'yes';
       var json = canvas.toJSON(['custom']);
       equal(json.overlayObject.custom, 'yes');
       canvas.overlayObject = null;
-=======
-  asyncTest('toJSON overlayImage with custom props', function() {
-    createImageObject(function(image) {
-      canvas.overlayImage = image;
-      image.custom = 'yes';
-      var json = canvas.toJSON(['custom']);
-      equal(json.overlayImage.custom, 'yes');
-      canvas.overlayImage = null;
->>>>>>> ff2810a5
       start();
     });
   });
