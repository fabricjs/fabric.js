--- conflicted
+++ resolved
@@ -1339,13 +1339,8 @@
 
     canvas.add(rect);
 
-<<<<<<< HEAD
-    var jsonWithoutFoo = canvas.toJSON(['padding']);
-    var jsonWithFoo = canvas.toJSON(['padding', 'foo']);
-=======
     var jsonWithoutFoo = JSON.stringify(canvas.toObject(['padding']));
     var jsonWithFoo = JSON.stringify(canvas.toObject(['padding', 'foo']));
->>>>>>> 47cac9f1
 
     assert.deepEqual(jsonWithFoo, JSON.parse(RECT_JSON_WITH_PADDING));
     assert.notDeepEqual(jsonWithoutFoo, JSON.parse(RECT_JSON_WITH_PADDING));
