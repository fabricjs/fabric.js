--- conflicted
+++ resolved
@@ -527,75 +527,6 @@
     assert.equal(mouseUpCalled2, true, 'mouse up handler for rect2 has been called');
   });
 
-<<<<<<< HEAD
-=======
-
-  QUnit.test('avoid multiple bindings', function(assert) {
-    var c = new fabric.Canvas();
-    var eventsArray = [
-      c._onMouseDown,
-      c._onMouseMove,
-      c._onMouseUp,
-      c._onResize,
-      c._onGesture,
-      c._onDrag,
-      c._onShake,
-      c._onLongPress,
-      c._onOrientationChange,
-      c._onMouseWheel,
-      c._onMouseOut,
-      c._onMouseEnter,
-      c._onContextMenu,
-      c._onDragOver,
-      c._onDragEnter,
-      c._onDragLeave,
-      c._onDrop,
-    ];
-    // _initEventListeners canvas more than once
-    c._initEventListeners();
-    c._initEventListeners();
-    var eventsArray2 = [
-      c._onMouseDown,
-      c._onMouseMove,
-      c._onMouseUp,
-      c._onResize,
-      c._onGesture,
-      c._onDrag,
-      c._onShake,
-      c._onLongPress,
-      c._onOrientationChange,
-      c._onMouseWheel,
-      c._onMouseOut,
-      c._onMouseEnter,
-      c._onContextMenu,
-      c._onDragOver,
-      c._onDragEnter,
-      c._onDragLeave,
-      c._onDrop,
-    ];
-    assert.deepEqual(eventsArray, eventsArray2, 'after first _initEventListeners, functions do not change.');
-  });
-
-  ['DragEnter', 'DragLeave', 'DragOver', 'Drop'].forEach(function(eventType) {
-    QUnit.test('avoid multiple registration - ' + eventType, function(assert) {
-      var funcName = '_on' + eventType;
-      var eventName = eventType.toLowerCase();
-      var counter = 0;
-      var c = new fabric.Canvas();
-      c[funcName] = function() {
-        counter++;
-      };
-      // _initEventListeners canvas more than once
-      c._initEventListeners(c.lowerCanvasEl);
-      c._initEventListeners(c.lowerCanvasEl);
-      var event = fabric.getDocument().createEvent('HTMLEvents');
-      event.initEvent(eventName, true, true);
-      c.upperCanvasEl.dispatchEvent(event);
-      assert.equal(counter, 1, eventName + ' listener executed once');
-    });
-  });
-
->>>>>>> 70f955c3
   QUnit.test('Fabric event fired - Drop', function (assert) {
     var eventNames = ['drop:before', 'drop'];
     var c = new fabric.Canvas();
@@ -857,61 +788,6 @@
     assert.deepEqual(canvas._groupSelector, expectedGroupSelector, 'groupSelector is updated');
   });
 
-<<<<<<< HEAD
-=======
-  ['MouseDown', 'MouseMove', 'MouseOut', 'MouseEnter', 'MouseWheel', 'DoubleClick'].forEach(function(eventType) {
-    QUnit.test('avoid multiple registration - ' + eventType, function(assert) {
-      var funcName = '_on' + eventType;
-      var eventName = eventType.toLowerCase();
-      if (eventType === 'DoubleClick') {
-        eventName = 'dblclick';
-      }
-      if (eventType === 'MouseWheel') {
-        eventName = 'wheel';
-      }
-      var counter = 0;
-      var c = new fabric.Canvas();
-      c[funcName] = function() {
-        counter++;
-      };
-      // _initEventListeners canvas more than once
-      c._initEventListeners(c.lowerCanvasEl);
-      c._initEventListeners(c.lowerCanvasEl);
-      var event = fabric.getDocument().createEvent('MouseEvent');
-      event.initEvent(eventName, true, true);
-      c.upperCanvasEl.dispatchEvent(event);
-      assert.equal(counter, 1, eventName + ' listener executed once');
-    });
-  });
-
-  QUnit.test('avoid multiple registration - mouseup', function(assert) {
-    var done = assert.async();
-    var originalMouseUp = fabric.Canvas.prototype._onMouseUp;
-    var counter = 0;
-    fabric.Canvas.prototype._onMouseUp = function() {
-      counter++;
-    };
-    var c = new fabric.Canvas();
-    // _initEventListeners canvas more than once
-    c._initEventListeners(c.lowerCanvasEl);
-    c._initEventListeners(c.lowerCanvasEl);
-
-    // a mouse down is necessary to register mouse up.
-    var _event = fabric.getDocument().createEvent('MouseEvent');
-    _event.initEvent('mousedown', true, true);
-    c.upperCanvasEl.dispatchEvent(_event);
-    setTimeout(function() {
-      var event = fabric.getDocument().createEvent('MouseEvent');
-      event.initEvent('mouseup', true, true);
-      fabric.getDocument().dispatchEvent(event);
-      assert.equal(counter, 1, 'listener executed once');
-      fabric.Canvas.prototype._onMouseUp = originalMouseUp;
-      c.cancelRequestedRender();
-      done();
-    }, 200);
-  });
-
->>>>>>> 70f955c3
   QUnit.test('mouseEnter removes _hoveredTarget', function(assert) {
     var event = fabric.getDocument().createEvent('MouseEvent');
     event.initEvent('mouseenter', true, true);
@@ -956,26 +832,6 @@
     assert.equal(obj.__corner, 'test', '__corner has not been reset');
   });
 
-<<<<<<< HEAD
-=======
-  QUnit.test('avoid multiple events on window', function(assert) {
-    var originalResize = fabric.Canvas.prototype._onResize;
-    var counter = 0;
-    fabric.Canvas.prototype._onResize = function() {
-      counter++;
-    };
-    var c = new fabric.Canvas();
-    // _initEventListeners canvas more than once
-    c._initEventListeners(c.lowerCanvasEl);
-    c._initEventListeners(c.lowerCanvasEl);
-    var event = fabric.getDocument().createEvent('UIEvents');
-    event.initUIEvent('resize', true, false, fabric.getWindow(), 0);
-    fabric.getWindow().dispatchEvent(event);
-    assert.equal(counter, 1, 'listener on window executed once');
-    fabric.Canvas.prototype._onResize = originalResize;
-  });
-
->>>>>>> 70f955c3
   // this test is important. As today we do not havenymore a unique function that give us the
   // status of the action. that logic is replicated in style handler and action handler.
   // this is a cleanup of the current work that we need to do.
