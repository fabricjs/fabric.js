(function(){

  var REFERENCE_PATH_GROUP_OBJECT = {
    'type':                     'path-group',
    'originX':                  'left',
    'originY':                  'top',
    'left':                     0,
    'top':                      0,
    'width':                    0,
    'height':                   0,
    'fill':                     '',
    'stroke':                   null,
    'strokeWidth':              1,
    'strokeDashArray':          null,
    'strokeLineCap':            'butt',
    'strokeLineJoin':           'miter',
    'strokeMiterLimit':         10,
    'scaleX':                   1,
    'scaleY':                   1,
    'angle':                    0,
    'flipX':                    false,
    'flipY':                    false,
    'opacity':                  1,
    'shadow':                   null,
    'visible':                  true,
    'clipTo':                   null,
    'backgroundColor':          '',
    'fillRule':                 'nonzero',
    'globalCompositeOperation': 'source-over',    
    'paths':                    getPathObjects()
  };

  var REFERENCE_PATH_GROUP_SVG = '<g style="stroke: none; stroke-width: 1; stroke-dasharray: ; stroke-linecap: butt; stroke-linejoin: miter; stroke-miterlimit: 10; fill: none; fill-rule: nonzero; opacity: 1;" transform="translate(0 0)" >\n' +
    '<path d="M 100 100 L 300 100 L 200 300 z" style="stroke: blue; stroke-width: 3; stroke-dasharray: ; stroke-linecap: butt; stroke-linejoin: miter; stroke-miterlimit: 10; fill: rgb(255,0,0); fill-rule: nonzero; opacity: 1;" transform="" stroke-linecap="round" />\n' +
    '<path d="M 200 200 L 100 200 L 400 50 z" style="stroke: blue; stroke-width: 3; stroke-dasharray: ; stroke-linecap: butt; stroke-linejoin: miter; stroke-miterlimit: 10; fill: rgb(255,0,0); fill-rule: nonzero; opacity: 1;" transform="" stroke-linecap="round" />\n' +
    '</g>\n';

  var REFERENCE_PATH_GROUP_SVG_WITH_MATRIX = '<g style="stroke: none; stroke-width: 1; stroke-dasharray: ; stroke-linecap: butt; stroke-linejoin: miter; stroke-miterlimit: 10; fill: none; fill-rule: nonzero; opacity: 1;" transform=" matrix(1 2 3 4 5 6) translate(0 0)" >\n' +
    '<path d="M 100 100 L 300 100 L 200 300 z" style="stroke: blue; stroke-width: 3; stroke-dasharray: ; stroke-linecap: butt; stroke-linejoin: miter; stroke-miterlimit: 10; fill: rgb(255,0,0); fill-rule: nonzero; opacity: 1;" transform="" stroke-linecap="round" />\n' +
    '<path d="M 200 200 L 100 200 L 400 50 z" style="stroke: blue; stroke-width: 3; stroke-dasharray: ; stroke-linecap: butt; stroke-linejoin: miter; stroke-miterlimit: 10; fill: rgb(255,0,0); fill-rule: nonzero; opacity: 1;" transform="" stroke-linecap="round" />\n' +
    '</g>\n';

  function getPathElement(path) {
    var el = fabric.document.createElement('path');
    el.setAttribute('d', path);
    el.setAttribute('fill', 'rgb(255,0,0)');
    el.setAttribute('stroke', 'blue');
    el.setAttribute('stroke-width', 3);
    return el;
  }

  function getPathObject(path, callback) {
    fabric.Path.fromElement(getPathElement(path), callback);
  }

  function getPathObjects(callback) {
    function onLoaded() {
      if (++numLoadedObjects === numTotalObjects) {
        if (callback) {
          callback(objects);
        }
      }
    }

    var objects = [ ],
        paths = ["M 100 100 L 300 100 L 200 300 z", "M 200 200 L 100 200 L 400 50 z"],
        numLoadedObjects = 0,
        numTotalObjects = paths.length;

    paths.forEach(function (o, index) {
      getPathObject(o, function(o) {
        objects[index] = o;
        onLoaded();
      });
    });
  }

  function getPathGroupObject(callback) {
    getPathObjects(function(objects) {
      callback(new fabric.PathGroup(objects));
    });
  }

  QUnit.module('fabric.PathGroup');

  asyncTest('constructor', function() {
    ok(fabric.PathGroup);
    getPathGroupObject(function(pathGroup) {

      ok(pathGroup instanceof fabric.PathGroup);
      ok(pathGroup instanceof fabric.Object);
      //this.assertHasMixin(Enumerable, pathGroup);

      equal(pathGroup.get('type'), 'path-group');
      start();
    });
  });

  asyncTest('getObjects', function() {
    getPathObjects(function(paths) {
      var pathGroup = new fabric.PathGroup(paths);
      ok(typeof pathGroup.getObjects == 'function');

      // nulling group to avoid circular reference (qUnit goes into inifinite loop)
      paths[0].group = null;
      paths[1].group = null;

      deepEqual(pathGroup.getObjects(), paths);
      start();
    });
  });

  asyncTest('toObject', function() {
    getPathGroupObject(function(pathGroup) {
      ok(typeof pathGroup.toObject == 'function');
      var object = pathGroup.toObject();
      start();
    });
  });

  asyncTest('complexity', function() {
    function sum(objects) {
      var i = objects.length, total = 0;
      while (i--) {
        total += objects[i];
      }
      return total;
    }
    getPathGroupObject(function(pathGroup) {

      ok(typeof pathGroup.complexity == 'function');

      var objectsTotalComplexity = pathGroup.getObjects().reduce(function(total, current) {
        total += current.complexity();
        return total;
      }, 0);

      equal(pathGroup.complexity(), objectsTotalComplexity);
      start();
    });
  });

  asyncTest('toDatalessObject', function() {
    getPathGroupObject(function(pathGroup) {
      ok(typeof pathGroup.toDatalessObject == 'function');

      pathGroup.setSourcePath('http://example.com/');
      var expectedObject = fabric.util.object.extend(fabric.util.object.clone(REFERENCE_PATH_GROUP_OBJECT), {
        'paths': 'http://example.com/',
        'sourcePath': 'http://example.com/'
      });
      deepEqual(pathGroup.toDatalessObject(), expectedObject);
      start();
    });
  });

  asyncTest('fromObject', function() {
    getPathGroupObject(function(pathGroup) {

      ok(typeof fabric.PathGroup.fromObject == 'function');
      var pathGroupObject = pathGroup.toObject();

      fabric.PathGroup.fromObject(pathGroupObject, function(newPathGroupFromObject) {

        var objectFromOldPathGroup = pathGroup.toObject();
        var objectFromNewPathGroup = newPathGroupFromObject.toObject();

        ok(newPathGroupFromObject instanceof fabric.PathGroup);

        deepEqual(objectFromNewPathGroup, objectFromOldPathGroup);

        start();
      });
    });
  });

  asyncTest('toString', function() {
    getPathGroupObject(function(pathGroup) {
      ok(typeof pathGroup.toString == 'function');
      equal(pathGroup.toString(), '#<fabric.PathGroup (8): { top: 0, left: 0 }>');
      start();
    });
  });

  asyncTest('isSameColor', function() {
    getPathGroupObject(function(pathGroup) {

      ok(typeof pathGroup.isSameColor == 'function');
      equal(pathGroup.isSameColor(), true);

      pathGroup.getObjects()[0].set('fill', 'black');
      equal(pathGroup.isSameColor(), false);

      // case
      pathGroup.getObjects()[0].set('fill', '#ff5555');
      pathGroup.getObjects()[1].set('fill', '#FF5555');
      equal(pathGroup.isSameColor(), true);

      start();
    });
  });

  asyncTest('set', function() {
    var fillValue = 'rgb(100,200,100)';
    getPathGroupObject(function(pathGroup) {

      pathGroup.getObjects()[0].group = null;
      pathGroup.getObjects()[1].group = null;

      ok(typeof pathGroup.set == 'function');
      equal(pathGroup.set('fill', fillValue), pathGroup, 'should be chainable');

      pathGroup.getObjects().forEach(function(path) {
        equal(path.get('fill'), fillValue);
      }, this);

      equal(pathGroup.get('fill'), fillValue);

      // set different color to one of the paths
      pathGroup.getObjects()[1].set('fill', 'black');
      pathGroup.set('fill', 'rgb(255,255,255)');

      equal(pathGroup.getObjects()[0].get('fill'), 'rgb(100,200,100)',
        'when paths are of different fill, setting fill of a group should not change them');

      pathGroup.getObjects()[1].set('fill', 'red');

      pathGroup.set('left', 1234);
      ok(pathGroup.getObjects()[0].get('left') !== 1234);
      equal(pathGroup.get('left'), 1234);
      start();
    });
  });
  
  asyncTest('toSVG', function() {
    ok(fabric.PathGroup);
    getPathGroupObject(function(pathGroup) {
      ok(typeof pathGroup.toSVG == 'function');
      equal(pathGroup.toSVG(), REFERENCE_PATH_GROUP_SVG);
      pathGroup.transformMatrix = [1, 2, 3, 4, 5, 6];
      equal(pathGroup.toSVG(), REFERENCE_PATH_GROUP_SVG_WITH_MATRIX);
      start();
    });
  });
<<<<<<< HEAD

  asyncTest('toSVGCenterOrigin', function() {
    ok(fabric.PathGroup);
    getPathGroupObject(function(pathGroup) {
      ok(typeof pathGroup.toSVG == 'function');
      pathGroup.originX = 'center';
      pathGroup.originY = 'center';
      pathGroup.width = 700;
      pathGroup.height = 600;
      pathGroup.left = 350;
      pathGroup.top = 300;
      equal(pathGroup.toSVG(), REFERENCE_PATH_GROUP_SVG);
      start();
    });
  });  
=======
>>>>>>> 8a48598c
})();<|MERGE_RESOLUTION|>--- conflicted
+++ resolved
@@ -242,22 +242,4 @@
       start();
     });
   });
-<<<<<<< HEAD
-
-  asyncTest('toSVGCenterOrigin', function() {
-    ok(fabric.PathGroup);
-    getPathGroupObject(function(pathGroup) {
-      ok(typeof pathGroup.toSVG == 'function');
-      pathGroup.originX = 'center';
-      pathGroup.originY = 'center';
-      pathGroup.width = 700;
-      pathGroup.height = 600;
-      pathGroup.left = 350;
-      pathGroup.top = 300;
-      equal(pathGroup.toSVG(), REFERENCE_PATH_GROUP_SVG);
-      start();
-    });
-  });  
-=======
->>>>>>> 8a48598c
 })();