--- conflicted
+++ resolved
@@ -847,32 +847,8 @@
     assert.deepEqual(object.getAncestors(), []);
   });
 
-<<<<<<< HEAD
-  QUnit.assert.isInFrontOf = function (object, other, expected) {
-    var actual = object.isInFrontOf(other);
-    this.pushResult({
-      expected: expected,
-      actual: actual,
-      result: actual === expected,
-      message: `'${expected ? object.id : other.id}' should be in front of '${expected ? other.id : object.id}'`
-    });
-    if (actual === expected && typeof expected === 'boolean') {
-      var actual2 = other.isInFrontOf(object);
-      this.pushResult({
-        expected: !expected,
-        actual: actual2,
-        result: actual2 === !expected,
-        message: `should match opposite check between '${object.id}' and '${other.id}'`
-      });
-    }
-  };
-
-  QUnit.test('isInFrontOf', function (assert) {
-    var Object = fabric.util.createClass(fabric.Object, {
-=======
   function prepareObjectsForTreeTesting() {
     var TObject = fabric.util.createClass(fabric.Object, {
->>>>>>> fbb45817
       toJSON: function () {
         return {
           id: this.id,
@@ -884,18 +860,10 @@
       toString: function () {
         return JSON.stringify(this.toJSON(), null, '\t');
       }
-<<<<<<< HEAD
-    })
-    var object = new Object({ id: 'object' });
-    var other = new Object({ id: 'other' });
-    var Collection = fabric.util.createClass(Object, fabric.Collection, {
-      initialize: function () {
-=======
     });
     var Collection = fabric.util.createClass(TObject, fabric.Collection, {
       initialize: function ({ id }) {
         this.id = id;
->>>>>>> fbb45817
         this._objects = [];
       },
       add: function () {
@@ -915,16 +883,8 @@
       },
       removeAll: function () {
         this.remove.apply(this, this._objects);
-<<<<<<< HEAD
-      }
-    });
-    var a = new Collection({ id: 'a' });
-    var b = new Collection({ id: 'b' });
-    var c = new Collection({ id: 'c' });
-=======
       },
     });
->>>>>>> fbb45817
     var canvas = fabric.util.object.extend(new Collection({ id: 'canvas' }), {
       _onObjectAdded: function (object) {
         object.canvas = this;
@@ -933,8 +893,6 @@
         delete object.canvas;
       },
     });
-<<<<<<< HEAD
-=======
     return {
       object: new TObject({ id: 'object' }),
       other: new TObject({ id: 'other' }),
@@ -1071,7 +1029,6 @@
 
   QUnit.test('isInFrontOf', function (assert) {
     var { object, other, a, b, c, canvas } = prepareObjectsForTreeTesting();
->>>>>>> fbb45817
     assert.ok(typeof object.isInFrontOf === 'function');
     assert.ok(Array.isArray(a._objects));
     assert.ok(a._objects !== b._objects);
@@ -1112,10 +1069,6 @@
     assert.isInFrontOf(a, other, true);
     assert.isInFrontOf(object, other, true);
     assert.isInFrontOf(object, c, true);
-<<<<<<< HEAD
-    assert.isInFrontOf(object, c, true);
-=======
->>>>>>> fbb45817
     assert.isInFrontOf(other, c, true);
     assert.isInFrontOf(b, c, true);
     assert.isInFrontOf(a, c, true);
