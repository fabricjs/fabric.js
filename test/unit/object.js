--- conflicted
+++ resolved
@@ -848,32 +848,8 @@
     assert.deepEqual(object.getAncestors(), []);
   });
 
-<<<<<<< HEAD
-  QUnit.assert.isInFrontOf = function (object, other, expected) {
-    var actual = object.isInFrontOf(other);
-    this.pushResult({
-      expected: expected,
-      actual: actual,
-      result: actual === expected,
-      message: `'${expected ? object.id : other.id}' should be in front of '${expected ? other.id : object.id}'`
-    });
-    if (actual === expected && typeof expected === 'boolean') {
-      var actual2 = other.isInFrontOf(object);
-      this.pushResult({
-        expected: !expected,
-        actual: actual2,
-        result: actual2 === !expected,
-        message: `should match opposite check between '${object.id}' and '${other.id}'`
-      });
-    }
-  };
-
-  QUnit.test('isInFrontOf', function (assert) {
-    var Object = fabric.util.createClass(fabric.Object, {
-=======
   function prepareObjectsForTreeTesting() {
     var TObject = fabric.util.createClass(fabric.Object, {
->>>>>>> 06de045e
       toJSON: function () {
         return {
           id: this.id,
@@ -885,18 +861,10 @@
       toString: function () {
         return JSON.stringify(this.toJSON(), null, '\t');
       }
-<<<<<<< HEAD
-    })
-    var object = new Object({ id: 'object' });
-    var other = new Object({ id: 'other' });
-    var Collection = fabric.util.createClass(Object, fabric.Collection, {
-      initialize: function () {
-=======
     });
     var Collection = fabric.util.createClass(TObject, fabric.Collection, {
       initialize: function ({ id }) {
         this.id = id;
->>>>>>> 06de045e
         this._objects = [];
       },
       add: function () {
@@ -916,16 +884,8 @@
       },
       removeAll: function () {
         this.remove.apply(this, this._objects);
-<<<<<<< HEAD
-      }
-    });
-    var a = new Collection({ id: 'a' });
-    var b = new Collection({ id: 'b' });
-    var c = new Collection({ id: 'c' });
-=======
       },
     });
->>>>>>> 06de045e
     var canvas = fabric.util.object.extend(new Collection({ id: 'canvas' }), {
       _onObjectAdded: function (object) {
         object.canvas = this;
@@ -934,8 +894,6 @@
         delete object.canvas;
       },
     });
-<<<<<<< HEAD
-=======
     return {
       object: new TObject({ id: 'object' }),
       other: new TObject({ id: 'other' }),
@@ -1072,7 +1030,6 @@
 
   QUnit.test('isInFrontOf', function (assert) {
     var { object, other, a, b, c, canvas } = prepareObjectsForTreeTesting();
->>>>>>> 06de045e
     assert.ok(typeof object.isInFrontOf === 'function');
     assert.ok(Array.isArray(a._objects));
     assert.ok(a._objects !== b._objects);
@@ -1113,10 +1070,6 @@
     assert.isInFrontOf(a, other, true);
     assert.isInFrontOf(object, other, true);
     assert.isInFrontOf(object, c, true);
-<<<<<<< HEAD
-    assert.isInFrontOf(object, c, true);
-=======
->>>>>>> 06de045e
     assert.isInFrontOf(other, c, true);
     assert.isInFrontOf(b, c, true);
     assert.isInFrontOf(a, c, true);
