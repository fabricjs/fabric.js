--- conflicted
+++ resolved
@@ -59,16 +59,10 @@
     "start": "npm run cli -- start",
     "export": "npm run cli -- website export",
     "build-tests": "rollup -c ./rollup.test.config.js",
-<<<<<<< HEAD
-    "test": "node ./scripts test",
-    "sandbox": "node ./scripts sandbox",
+    "test": "npm run cli -- test",
+    "sandbox": "npm run cli -- sandbox",
     "test:unit-browser": "npm run test -- -s unit -p 8080 -l -c chrome firefox",
     "test:visual-browser": "npm run test -- -s visual -p 8081 -l -c chrome firefox",
-=======
-    "test:unit-browser": "npm run test -- -s unit -p 8080 -l -c ",
-    "test:visual-browser": "npm run test -- -s visual -p 8080 -l -c ",
-    "test": "npm run cli -- test",
->>>>>>> 9c683624
     "test:coverage": "nyc --silent qunit test/node_test_setup.js test/lib test/unit",
     "test:visual:coverage": "nyc --silent --no-clean qunit test/node_test_setup.js test/lib test/visual",
     "coverage:report": "nyc report --reporter=lcov --reporter=text",
