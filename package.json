{
  "name": "fabric",
  "description": "Object model for HTML5 canvas, and SVG-to-canvas parser. Backed by jsdom and node-canvas.",
  "homepage": "http://fabricjs.com/",
  "version": "1.4.13",
  "author": "Juriy Zaytsev <kangax@gmail.com>",
  "keywords": [
    "canvas",
    "graphic",
    "graphics",
    "SVG",
    "node-canvas",
    "parser",
    "HTML5",
    "object model"
  ],
  "browser" : {
    "canvas" : false,
    "fs":      false,
    "jsdom":   false,
    "xmldom":  false
  },
  "repository": {
    "type": "git",
    "url": "https://github.com/kangax/fabric.js"
  },
  "bugs": {
    "url": "https://github.com/kangax/fabric.js/issues"
  },
  "license": "MIT",
  "scripts": {
    "build": "node build.js modules=ALL exclude=json,cufon,gestures",
    "test": "node test.js && jshint src"
  },
  "dependencies": {
    "canvas": "1.1.x",
    "jsdom": "1.1.x",
    "xmldom": "0.1.x"
  },
  "devDependencies": {
    "execSync": "1.0.x",
    "uglify-js": "2.4.x",
<<<<<<< HEAD
    "jscs": "1.12.x",
=======
    "jscs": "1.8.x",
>>>>>>> 8a48598c
    "jshint": "2.6.x",
    "qunit": "0.7.2",
    "istanbul": "0.3.x"
  },
  "engines": {
    "node": ">=0.4.0 && <1.0.0"
  },
  "main": "./dist/fabric.js"
}<|MERGE_RESOLUTION|>--- conflicted
+++ resolved
@@ -40,11 +40,7 @@
   "devDependencies": {
     "execSync": "1.0.x",
     "uglify-js": "2.4.x",
-<<<<<<< HEAD
-    "jscs": "1.12.x",
-=======
     "jscs": "1.8.x",
->>>>>>> 8a48598c
     "jshint": "2.6.x",
     "qunit": "0.7.2",
     "istanbul": "0.3.x"
