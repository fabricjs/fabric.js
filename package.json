--- conflicted
+++ resolved
@@ -68,13 +68,6 @@
     "babel-constants": "babel --no-babelrc src/constants.ts --extensions '.ts' --out-dir dist/src/ --config-file ./.babelrcAlt --plugins=babel-plugin-import-json-value",
     "babel-src": "babel --no-babelrc src --extensions '.ts' --ignore 'src/constants.ts' --out-dir dist/src --config-file ./.babelrcAlt"
   },
-<<<<<<< HEAD
-  "optionalDependencies": {
-    "canvas": "^3.1.0",
-    "jsdom": "^26.0.0"
-  },
-=======
->>>>>>> fd22eadd
   "devDependencies": {
     "@babel/cli": "^7.22.9",
     "@babel/core": "^7.22.9",
@@ -107,11 +100,7 @@
     "http-server": "^14.1.1",
     "inquirer": "^8.2.1",
     "inquirer-checkbox-plus-prompt": "^1.0.1",
-<<<<<<< HEAD
     "jest-snapshot": "^29.7.0",
-=======
-    "jest": "^29.7.0",
->>>>>>> fd22eadd
     "kill-port": "^2.0.1",
     "micromatch": "^4.0.5",
     "moment": "^2.29.1",
