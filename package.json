{
  "name": "fabric",
  "description": "Object model for HTML5 canvas, and SVG-to-canvas parser. Backed by jsdom and node-canvas.",
  "homepage": "http://fabricjs.com/",
  "version": "5.1.0",
  "author": "Juriy Zaytsev <kangax@gmail.com>",
  "contributors": [
    {
      "name": "Andrea Bogazzi",
      "email": "andreabogazzi79@gmail.com",
      "url": "https://github.com/asturur"
    },
    {
      "name": "Steve Eberhardt",
      "email": "melchiar2@gmail.com",
      "url": "https://github.com/melchiar"
    },
    {
      "name": "Shachar Nencel",
      "email": "shacharnen@gmail.com",
      "url": "https://github.com/ShaMan123"
    }
  ],
  "keywords": [
    "canvas",
    "graphic",
    "graphics",
    "SVG",
    "node-canvas",
    "parser",
    "HTML5",
    "object model"
  ],
  "browser": {
    "canvas": false,
    "fs": false,
    "jsdom": false,
    "jsdom/lib/jsdom/living/generated/utils": false,
    "jsdom/lib/jsdom/utils": false,
    "http": false,
    "https": false,
    "xmldom": false,
    "url": false
  },
  "repository": {
    "type": "git",
    "url": "https://github.com/fabricjs/fabric.js"
  },
  "bugs": {
    "url": "https://github.com/fabricjs/fabric.js/issues"
  },
  "license": "MIT",
  "scripts": {
    "changelog": "auto-changelog -o change-output.md --unreleased-only",
    "build": "node ./scripts build",
<<<<<<< HEAD
    "build:fast": "npm run build -- --fast",
=======
    "build:fast": "npm run build -- -f",
>>>>>>> c0aa66ce
    "fabric": "node ./scripts",
    "dev": "node ./scripts dev",
    "start": "node ./scripts start",
    "export": "node ./scripts website export",
    "build-tests": "rollup -c ./rollup.test.config.js",
    "test": "node ./scripts test",
    "test:unit-browser": "npm run test -- -s unit -p 8080 -l -c ",
    "test:visual-browser": "npm run test -- -s visual -p 8080 -l -c ",
    "test:old_but_gold": "qunit --require ./test/node_test_setup.js test/lib test/unit",
    "test:visual:old_but_gold": "qunit test/node_test_setup.js test/lib test/visual",
    "test:coverage": "nyc --silent qunit test/node_test_setup.js test/lib test/unit",
    "test:visual:coverage": "nyc --silent --no-clean qunit test/node_test_setup.js test/lib test/visual",
    "coverage:report": "nyc report --reporter=lcov --reporter=text",
    "lint": "eslint --config .eslintrc.js src/**/*.ts",
    "lint_tests": "eslint test/unit --config .eslintrc_tests && eslint test/visual --config .eslintrc_tests",
    "all": "npm run build && npm run test -- --all && npm run lint && npm run lint_tests && npm run export"
  },
  "optionalDependencies": {
    "canvas": "^2.8.0",
    "jsdom": "^19.0.0"
  },
  "devDependencies": {
    "@rollup/plugin-commonjs": "^22.0.2",
<<<<<<< HEAD
=======
    "@rollup/plugin-json": "^4.1.0",
>>>>>>> c0aa66ce
    "@types/fs-extra": "^9.0.13",
    "@types/lodash": "^4.14.180",
    "@types/node": "^17.0.21",
    "@typescript-eslint/eslint-plugin": "^5.29.0",
    "@typescript-eslint/parser": "^5.29.0",
    "auto-changelog": "^2.3.0",
    "busboy": "^1.6.0",
    "chalk": "^2.4.1",
    "commander": "^9.1.0",
    "deep-object-diff": "^1.1.7",
    "eslint": "^8.21.0",
    "fireworm": "^0.7.2",
    "fs-extra": "^10.0.1",
    "fuzzy": "^0.1.3",
    "inquirer": "^8.2.1",
    "inquirer-checkbox-plus-prompt": "^1.0.1",
    "kill-port": "^2.0.1",
    "moment": "^2.29.1",
    "nyc": "^15.1.0",
    "pixelmatch": "^4.0.2",
    "qunit": "^2.17.2",
    "rollup": "^2.75.6",
    "rollup-plugin-terser": "^7.0.2",
    "rollup-plugin-ts": "^3.0.2",
    "testem": "^3.8.0",
    "typescript": "^4.7.4"
  },
  "engines": {
    "node": ">=14.0.0"
  },
  "main": "./dist/fabric.js"
}<|MERGE_RESOLUTION|>--- conflicted
+++ resolved
@@ -53,11 +53,7 @@
   "scripts": {
     "changelog": "auto-changelog -o change-output.md --unreleased-only",
     "build": "node ./scripts build",
-<<<<<<< HEAD
-    "build:fast": "npm run build -- --fast",
-=======
     "build:fast": "npm run build -- -f",
->>>>>>> c0aa66ce
     "fabric": "node ./scripts",
     "dev": "node ./scripts dev",
     "start": "node ./scripts start",
@@ -81,10 +77,7 @@
   },
   "devDependencies": {
     "@rollup/plugin-commonjs": "^22.0.2",
-<<<<<<< HEAD
-=======
     "@rollup/plugin-json": "^4.1.0",
->>>>>>> c0aa66ce
     "@types/fs-extra": "^9.0.13",
     "@types/lodash": "^4.14.180",
     "@types/node": "^17.0.21",
