{
  "name": "fabric",
  "description": "Object model for HTML5 canvas, and SVG-to-canvas parser. Backed by jsdom and node-canvas.",
  "homepage": "http://fabricjs.com/",
  "version": "5.1.0",
  "author": "Juriy Zaytsev <kangax@gmail.com>",
  "contributors": [
    {
      "name": "Andrea Bogazzi",
      "email": "andreabogazzi79@gmail.com",
      "url": "https://github.com/asturur"
    },
    {
      "name": "Steve Eberhardt",
      "email": "melchiar2@gmail.com",
      "url": "https://github.com/melchiar"
    },
    {
      "name": "Shachar Nencel",
      "email": "shacharnen@gmail.com",
      "url": "https://github.com/ShaMan123"
    }
  ],
  "keywords": [
    "canvas",
    "graphic",
    "graphics",
    "SVG",
    "node-canvas",
    "parser",
    "HTML5",
    "object model"
  ],
  "browser": {
    "canvas": false,
    "fs": false,
    "jsdom": false,
    "jsdom/lib/jsdom/living/generated/utils": false,
    "jsdom/lib/jsdom/utils": false,
    "http": false,
    "https": false,
    "xmldom": false,
    "url": false
  },
  "repository": {
    "type": "git",
    "url": "https://github.com/fabricjs/fabric.js"
  },
  "bugs": {
    "url": "https://github.com/fabricjs/fabric.js/issues"
  },
  "license": "MIT",
  "scripts": {
    "changelog": "auto-changelog -o change-output.md --unreleased-only",
    "build": "node ./scripts build",
    "build:fast": "npm run build -- --fast",
    "fabric": "node ./scripts",
    "dev": "node ./scripts dev",
    "start": "node ./scripts start",
    "export": "node ./scripts website export",
    "build-tests": "rollup -c ./rollup.test.config.js",
    "test": "node ./scripts test",
<<<<<<< HEAD
    "sandbox": "node ./scripts sandbox",
=======
    "test:unit-browser": "npm run test -- -s unit -p 8080 -l -c ",
    "test:visual-browser": "npm run test -- -s visual -p 8080 -l -c ",
>>>>>>> be4c6cf4
    "test:coverage": "nyc --silent qunit test/node_test_setup.js test/lib test/unit",
    "test:visual:coverage": "nyc --silent --no-clean qunit test/node_test_setup.js test/lib test/visual",
    "coverage:report": "nyc report --reporter=lcov --reporter=text",
    "lint": "eslint --config .eslintrc.js src/**/*.ts",
    "lint_tests": "eslint test/unit --config .eslintrc_tests && eslint test/visual --config .eslintrc_tests",
    "all": "npm run build && npm run test -- --all && npm run lint && npm run lint_tests && npm run export"
  },
  "optionalDependencies": {
    "canvas": "^2.8.0",
    "jsdom": "^19.0.0"
  },
  "devDependencies": {
    "@rollup/plugin-commonjs": "^22.0.2",
    "@types/fs-extra": "^9.0.13",
    "@types/lodash": "^4.14.180",
    "@types/node": "^17.0.21",
    "@typescript-eslint/eslint-plugin": "^5.29.0",
    "@typescript-eslint/parser": "^5.29.0",
    "auto-changelog": "^2.3.0",
<<<<<<< HEAD
    "axios": "^0.27.2",
=======
    "busboy": "^1.6.0",
>>>>>>> be4c6cf4
    "chalk": "^2.4.1",
    "commander": "^9.1.0",
    "deep-object-diff": "^1.1.7",
    "eslint": "^8.21.0",
    "fireworm": "^0.7.2",
    "fs-extra": "^10.0.1",
    "fuzzy": "^0.1.3",
    "inquirer": "^8.2.1",
    "inquirer-checkbox-plus-prompt": "^1.0.1",
    "kill-port": "^2.0.1",
    "moment": "^2.29.1",
    "nyc": "^15.1.0",
    "pixelmatch": "^4.0.2",
    "qunit": "^2.17.2",
    "rollup": "^2.75.6",
    "rollup-plugin-terser": "^7.0.2",
    "rollup-plugin-ts": "^3.0.2",
    "testem": "^3.8.0",
    "typescript": "^4.7.4"
  },
  "engines": {
    "node": ">=14.0.0"
  },
  "main": "./dist/fabric.js"
}<|MERGE_RESOLUTION|>--- conflicted
+++ resolved
@@ -60,12 +60,9 @@
     "export": "node ./scripts website export",
     "build-tests": "rollup -c ./rollup.test.config.js",
     "test": "node ./scripts test",
-<<<<<<< HEAD
     "sandbox": "node ./scripts sandbox",
-=======
-    "test:unit-browser": "npm run test -- -s unit -p 8080 -l -c ",
-    "test:visual-browser": "npm run test -- -s visual -p 8080 -l -c ",
->>>>>>> be4c6cf4
+    "test:unit-browser": "npm run test -- -s unit -p 8080 -l -c chrome,firefox",
+    "test:visual-browser": "npm run test -- -s visual -p 8081 -l -c chrome,firefox",
     "test:coverage": "nyc --silent qunit test/node_test_setup.js test/lib test/unit",
     "test:visual:coverage": "nyc --silent --no-clean qunit test/node_test_setup.js test/lib test/visual",
     "coverage:report": "nyc report --reporter=lcov --reporter=text",
@@ -85,11 +82,8 @@
     "@typescript-eslint/eslint-plugin": "^5.29.0",
     "@typescript-eslint/parser": "^5.29.0",
     "auto-changelog": "^2.3.0",
-<<<<<<< HEAD
     "axios": "^0.27.2",
-=======
     "busboy": "^1.6.0",
->>>>>>> be4c6cf4
     "chalk": "^2.4.1",
     "commander": "^9.1.0",
     "deep-object-diff": "^1.1.7",
