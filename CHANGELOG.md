# Changelog

## [next]

<<<<<<< HEAD
- fix(): Disable offscreen check for bg and overlay when not needed [#8898](https://github.com/fabricjs/fabric.js/pull/8898)
=======
- docs(): add repo repro link to `bug_report.yml` [#8900](https://github.com/fabricjs/fabric.js/pull/8900)
>>>>>>> 22565415
- refactor(fabric.Line): Line position is calculated from the center between the 2 points now [#8877](https://github.com/fabricjs/fabric.js/pull/8877)
- chore(Path, Polyline): Clean up old SVG import code [#8857](https://github.com/fabricjs/fabric.js/pull/8857)

## [6.0.0-beta5]

- refactor(): SVG loading and parsing functionality are now promises or async. Callback have been removed [#8884](https://github.com/fabricjs/fabric.js/pull/8884)
- refactor(fabric.Line): Line position is calculated from the center between the 2 points now [#8877](https://github.com/fabricjs/fabric.js/pull/8877)
- bundle(): export `setEnv` for JEST interoperability [#8888](https://github.com/fabricjs/fabric.js/pull/8888)

## [6.0.0-beta4]

- chore(): Code cleanup and reuse of code in svg-parsing code [#8881](https://github.com/fabricjs/fabric.js/pull/8881)
- chore(TS): Parse transform attribute typing [#8878](https://github.com/fabricjs/fabric.js/pull/8878)
- chore(TS): Fix typing for DOMParser [#8871](https://github.com/fabricjs/fabric.js/pull/8871)
- fix(Path, Polyline): fix for SVG import [#8879](https://github.com/fabricjs/fabric.js/pull/8879)
- chore(TS) add types for loadSVGFromURl, parseSVGDocument, loadSVGFromString [#8869](https://github.com/fabricjs/fabric.js/pull/8869)
- chore(TS): finalize Path migration [#8438](https://github.com/fabricjs/fabric.js/pull/8438)
- fix(Path, Obect) Fix path parsing edge case for zeroed arc command and for too small canvas patterns [#8853](https://github.com/fabricjs/fabric.js/pull/8853)

## [6.0.0-beta3]

- chore(TS): Path type fixes [#8842](https://github.com/fabricjs/fabric.js/pull/8842)
- fix(TS): add types to some untyped empty arrays [#8830](https://github.com/fabricjs/fabric.js/pull/8830)
- chore(TS): Complete typings for toObject/fromObject [#8756](https://github.com/fabricjs/fabric.js/pull/8756)
- fix(): text styles edge case [#8820](https://github.com/fabricjs/fabric.js/pull/8820)
- chore(TS): Group types [#8807](https://github.com/fabricjs/fabric.js/pull/8807)
- chore(TS): Path util typings and refactoring [#8787](https://github.com/fabricjs/fabric.js/pull/8787)
- rename(): `IPoint` => `XY` [#8806](https://github.com/fabricjs/fabric.js/pull/8806)
- ci(): use sandbox apps in issue template, use the current branch when deploying an app, minors [#8803](https://github.com/fabricjs/fabric.js/pull/8803)
- perf(): optimize `perPixelTargetFind` [#8770](https://github.com/fabricjs/fabric.js/pull/8770)
- BREAKING fix(): reflect NUM_FRACTION_DIGITS to SVG path data [#8782] (https://github.com/fabricjs/fabric.js/pull/8782)
- fix(IText): layout change regression caused by #8663 (`text` was changed but layout was skipped) [#8711](https://github.com/fabricjs/fabric.js/pull/8711)
- fix(IText, Textbox): fix broken text input [#8775](https://github.com/fabricjs/fabric.js/pull/8775)
- ci(): `.codesandbox` [#8135](https://github.com/fabricjs/fabric.js/pull/8135)
- ci(): disallow circular deps [#8759](https://github.com/fabricjs/fabric.js/pull/8759)
- fix(): env WebGL import cycle [#8758](https://github.com/fabricjs/fabric.js/pull/8758)
- chore(TS): remove controls from prototype. BREAKING: controls aren't shared anymore [#8753](https://github.com/fabricjs/fabric.js/pull/8753)
- chore(TS): remove object `type` from prototype [#8714](https://github.com/fabricjs/fabric.js/pull/8714)
- chore(TS): type Object props [#8677](https://github.com/fabricjs/fabric.js/issues/8677)
- chore(TS): remove default values from filter prototypes [#8742](https://github.com/fabricjs/fabric.js/issues/8742)
- chore(TS): remove default values from Objects prototypes, ( filters in a followup ) [#8719](https://github.com/fabricjs/fabric.js/issues/8719)
- fix(Intersection): bug causing selection edge case [#8735](https://github.com/fabricjs/fabric.js/pull/8735)
- chore(TS): class interface for options/brevity [#8674](https://github.com/fabricjs/fabric.js/issues/8674)
- ci(): fix import autocomplete in dev mode #8725
- chore(): remove deprecated class util [#8731](https://github.com/fabricjs/fabric.js/pull/8731)
- lint(): fix eslint errors [#8729](https://github.com/fabricjs/fabric.js/pull/8729)
- fix(TS): `this.constructor` types [#8675](https://github.com/fabricjs/fabric.js/issues/8675)
- fix(DraggableText): drag image blur [#8712](https://github.com/fabricjs/fabric.js/pull/8712)
- ci(): Fix tests for firefox 110 update [#8710](https://github.com/fabricjs/fabric.js/pull/8710)
- chore(): index files for exports and tree shaking [#8661](https://github.com/fabricjs/fabric.js/pull/8661)
- ci(test): cleanup node config (#8694 followup) [#8707](https://github.com/fabricjs/fabric.js/issues/8707)
- fix(): BREAKING set/discard active object return value, discard active object now return false if no discard happened [#8672](https://github.com/fabricjs/fabric.js/issues/8672)
- fix(): selection logic to support nested multiselection [#8665](https://github.com/fabricjs/fabric.js/issues/8665)
- fix(test): remove bad node config [#8694](https://github.com/fabricjs/fabric.js/issues/8694)
- fix(): keep browser files as .js [#8690](https://github.com/fabricjs/fabric.js/issues/8690)
- fix(): object dispose removes canvas/event refs [#8673](https://github.com/fabricjs/fabric.js/issues/8673)
- fix(test): Textbox `fromObject` test is incorrectly trying to restore an instance [#8686](https://github.com/fabricjs/fabric.js/pull/8686)
- TS(): Moved cache properties to static properties on classes [#xxxx](https://github.com/fabricjs/fabric.js/pull/xxxx)
- refactor(): Moved cache properties to static properties on classes [#8662](https://github.com/fabricjs/fabric.js/pull/8662)
- docs(): v6 announcements [#8664](https://github.com/fabricjs/fabric.js/issues/8664)
- ci(): remove TS transformer [#8660](https://github.com/fabricjs/fabric.js/pull/8660)
- refactor(): BREAKING remove stateful mixin and functionality [#8663](https://github.com/fabricjs/fabric.js/pull/8663)
- patch(): Added WebGLProbe to env, removed isLikelyNode, added specific env dispose ( instead of cleanup JSDOM ) [#8652](https://github.com/fabricjs/fabric.js/pull/8652)
- ci(): Removed the browser publish script [#8656](https://github.com/fabricjs/fabric.js/pull/8656)
- feat(): Node entry point [#8632](https://github.com/fabricjs/fabric.js/pull/8632)
- chore(): Change import and export strategy [#8622](https://github.com/fabricjs/fabric.js/pull/8622)
- chore(): rename files to modern style [#8621](https://github.com/fabricjs/fabric.js/pull/8621)
- chore(): move and rename text & itext files and organize as folders, rename mixins [#8620](https://github.com/fabricjs/fabric.js/pull/8620)
- chore(TS): type IText, IText behavior, IText click behavior [#8610](https://github.com/fabricjs/fabric.js/pull/8610)
- BREAKING: refactor `clone(obj, true)` with `cloneDeep(obj)` and remove all `extend`, `clone` calls in favor of object spreads. [#8600](https://github.com/fabricjs/fabric.js/pull/8600)
- chore(TS): Fix some error caused by ts-nocheck removals [#8615](https://github.com/fabricjs/fabric.js/pull/8615)
- refactor(IText): extract draggable text logic to a delegate [#8598](https://github.com/fabricjs/fabric.js/pull/8598)
- chore(TS): Update StaticCanvas to remove ts-nocheck [#8606](https://github.com/fabricjs/fabric.js/pull/8606)
- chore(TS): Update filters to remove ts-nocheck and added types where missing [#8609](https://github.com/fabricjs/fabric.js/pull/8609)
- chore(TS): Intersection class, finalize TS [#8603](https://github.com/fabricjs/fabric.js/pull/8603)
- chore(TS): Update Pattern to remove ts-nocheck and added types where missing [#8605](https://github.com/fabricjs/fabric.js/pull/8605)
- chore(TS): Followup for interactivy and controls migration to TS [#8404](https://github.com/fabricjs/fabric.js/pull/8404)
- refactor(IText): Fixes Draggable Text for retina and viewport transform #8534
- chore(TS): refactor canvas init, fix `_initRetinaScaling` regression #8520
- chore(TS): remove all remaining empty declarations [#8593](https://github.com/fabricjs/fabric.js/pull/8593)
- refactor(IText): modernize IText cursor animation based on animation API changes (and fix minor regression) plus leftovers from #8547 [#8583](https://github.com/fabricjs/fabric.js/pull/8583)
- refactor(Canvas, IText): Handle cross instance text editing states to an EditingManager class [#8543](https://github.com/fabricjs/fabric.js/pull/8543)
- chore(TS): move to export, babel, new rollup, change import statement for fabric. [#8585](https://github.com/fabricjs/fabric.js/pull/8585);
- chore(TS): Add declare in front of properties that are type definitions. [#8574](https://github.com/fabricjs/fabric.js/pull/8574)
- refactor(Animation): BREAKING: Animation api reduction and semplification (byValue is removed, '+=' syntax is removed, callbacks fired 100%) [#8547](https://github.com/fabricjs/fabric.js/pull/8547)
- feat(PolyControl): modify the shape of a poly with control points [#8556](https://github.com/fabricjs/fabric.js/pull/8556)
- BREAKING: remove Object.stateful and Object.statefulCache [#8573](https://github.com/fabricjs/fabric.js/pull/8573)
- fix(IText): refactor clearing context top logic of itext to align with brush pattern, using the canvas rendering cycle in order to guard from edge cases #8560
- fix(Canvas): `_initRetinaScaling` initializaing the scaling regardless of settings in Canvas. [#8565](https://github.com/fabricjs/fabric.js/pull/8565)
- fix(Canvas): regression of canvas migration with pointer and sendPointToPlane [#8563](https://github.com/fabricjs/fabric.js/pull/8563)
- chore(TS): Use exports from files to build fabricJS, get rid of HEADER.js [#8549](https://github.com/fabricjs/fabric.js/pull/8549)
- chore(): rm `fabric.filterBackend` => `getFilterBackend` [#8487](https://github.com/fabricjs/fabric.js/pull/8487)
- chore(TS): migrate text SVG export mixin [#8486](https://github.com/fabricjs/fabric.js/pull/8486)
- refactor(TS): `animate` and `AnimationRegistry` to classes [#8297](https://github.com/fabricjs/fabric.js/pull/8297)
  BREAKING:
  - return animation instance from animate instead of a cancel function and remove `findAnimationByXXX` from `AnimationRegistry`
  - change `animateColor` signature to match `animate`, removed `colorEasing`
- fix(Object Stacking): 🔙 refactor logic to support Group 🔝
- chore(TS): migrate Group/ActiveSelection [#8455](https://github.com/fabricjs/fabric.js/pull/8455)
- chore(TS): Migrate smaller mixins to classes (dataurl and serialization ) [#8542](https://github.com/fabricjs/fabric.js/pull/8542)
- chore(TS): Convert Canvas events mixin and grouping mixin [#8519](https://github.com/fabricjs/fabric.js/pull/8519)
- chore(TS): Remove backward compatibility initialize methods [#8525](https://github.com/fabricjs/fabric.js/pull/8525/)
- chore(TS): replace getKlass utility with a registry that doesn't require full fabricJS to work [#8500](https://github.com/fabricjs/fabric.js/pull/8500)
- chore(): use context in static constructors [#8522](https://github.com/fabricjs/fabric.js/issues/8522)
- chore(TS): Convert Canvas class #8510
- chore(TS): Move object classes #8511
- chore(TS): polish text [#8489](https://github.com/fabricjs/fabric.js/pull/8489)
- chore(TS): fix import cycle, extract `groupSVGElements` [#8506](https://github.com/fabricjs/fabric.js/pull/8506)
- chore(TS): permissive `Point` typings [#8434](https://github.com/fabricjs/fabric.js/pull/8434)
- chore(TS): polish files [#8488](https://github.com/fabricjs/fabric.js/pull/8488)
- fix(TS): `EventSpec` recognition [#8497](https://github.com/fabricjs/fabric.js/pull/8497)
- chore(): rm dead code [#8493](https://github.com/fabricjs/fabric.js/pull/8493)
- fix(scaleObject): handle when scale is 0 to not bug flip [#8490](https://github.com/fabricjs/fabric.js/pull/8490)
- chore(TS): migrate StatiCanvas to TS [#8485](https://github.com/fabricjs/fabric.js/pull/8485)
- chore(): refactor `Object.__uid++` => `uid()` [#8482](https://github.com/fabricjs/fabric.js/pull/8482)
- chore(TS): migrate object mixins to TS [#8414](https://github.com/fabricjs/fabric.js/pull/8414)
- chore(TS): migrate filters [#8474](https://github.com/fabricjs/fabric.js/pull/8474)
- chore(TS): BaseBrush abstract methods [#8428](https://github.com/fabricjs/fabric.js/pull/8428)
- feat(): Add `createObjectDefaultControls` and `createTextboxDefaultControls` to create copies of control sets. [#8415](https://github.com/fabricjs/fabric.js/pull/8415)
- fix(PatternBrush): `getPatternSrc`, rm `getPatternSrcFunction` [#8468](https://github.com/fabricjs/fabric.js/pull/8468)
- chore(TS): more FabricObject typing [#8405](https://github.com/fabricjs/fabric.js/pull/8405)
- chore(TS): Observable types [#8431](https://github.com/fabricjs/fabric.js/pull/8431)
- chore(TS): migrate Group/ActiveSelection [#8455](https://github.com/fabricjs/fabric.js/pull/8455)
- fix(TS): migration error of itext key mixin (#8421) [#8457](https://github.com/fabricjs/fabric.js/pull/8457)
- chore(TS): migrate text classes/mixins [#8421](https://github.com/fabricjs/fabric.js/pull/8421)
- chore(TS): migrate Image [#8443](https://github.com/fabricjs/fabric.js/pull/8443)
- chore(TS): migrate Shadow [#8462](https://github.com/fabricjs/fabric.js/pull/8462)
- fix(Itext): show incorrect pointer position after scale changed
- chore(TS): migrate text classes/mixins [#8408](https://github.com/fabricjs/fabric.js/pull/8408)
- chore(TS): migrate Collection [#8433](https://github.com/fabricjs/fabric.js/pull/8433)
- ci(): Simplify filestats even more [#8449](https://github.com/fabricjs/fabric.js/pull/8449)
- chore(TS): migrate filter backends [#8403](https://github.com/fabricjs/fabric.js/pull/8403)
- chore(TS): migrate Text classes/mixins [#8408](https://github.com/fabricjs/fabric.js/pull/8408)
- chore(TS): migrate Path [#8412](https://github.com/fabricjs/fabric.js/pull/8412)
- ci(): remove unwanted build stats (from [#8395](https://github.com/fabricjs/fabric.js/pull/8395)) [#8416](https://github.com/fabricjs/fabric.js/pull/8416)
- chore(TS): migrate Line [#8413](https://github.com/fabricjs/fabric.js/pull/8413)
- chore(TS): migrate Polyline/Polygon [#8417](https://github.com/fabricjs/fabric.js/pull/8417)
- chore(TS): migrate Rect [#8411](https://github.com/fabricjs/fabric.js/pull/8411)
- chore(TS): migrate Ellipse [#8408](https://github.com/fabricjs/fabric.js/pull/8408)
- chore(TS): migrate Triangle to TS [#8410](https://github.com/fabricjs/fabric.js/pull/8410)
- chore(TS): migrate Circle to TS [#8406](https://github.com/fabricjs/fabric.js/pull/8406)
- chore(TS): convert Object interactivity mixin to its own class [#8401](https://github.com/fabricjs/fabric.js/pull/8401)
- chore(TS): Convert controls e6/ts [#8400](https://github.com/fabricjs/fabric.js/pull/8400)
- ci(): remove buggy changelog action in favor of `git diff` bash script + direct git how to merge `CHANGELOG.md` [#8309](https://github.com/fabricjs/fabric.js/pull/8346)
- fix(): skewing controls accuracy + successive interactions [#8380](https://github.com/fabricjs/fabric.js/pull/8380)
- chore(TS): Convert Geometry and Origin to classes/e6/ts [#8390](https://github.com/fabricjs/fabric.js/pull/8390)
- ci(): build stats report [#8395](https://github.com/fabricjs/fabric.js/pull/8395)
- chore(TS): convert object to es6 class [#8322](https://github.com/fabricjs/fabric.js/pull/8322)
- docs(): guides follow up, feature request template [#8379](https://github.com/fabricjs/fabric.js/pull/8379)
- docs(): refactor guides, bug report template [#8189](https://github.com/fabricjs/fabric.js/pull/8189)
- BREAKING fix(polyline/polygon): stroke bounding box for all line join/cap cases [#8344](https://github.com/fabricjs/fabric.js/pull/8344)
  BREAKING: `_setPositionDimensions` was removed in favor of `setDimensions`
- test(): Added 2 tests for polygon shapes and transforms with translations [#8370](https://github.com/fabricjs/fabric.js/pull/8370)
- fix(textStyles): Handle style objects with only a textBackgroundColor property in stylesToArray [#8365](https://github.com/fabricjs/fabric.js/pull/8365)
- chore(): fix typos in intersection file [#8345](https://github.com/fabricjs/fabric.js/pull/8345)
- fix(textStyles): Handle empty style object in stylesToArray [#8357](https://github.com/fabricjs/fabric.js/pull/8357)
- ci(build): safeguard concurrent unlocking [#8309](https://github.com/fabricjs/fabric.js/pull/8309)
- ci(): update stale bot [#8307](https://github.com/fabricjs/fabric.js/pull/8307)
- ci(test): await golden generation in visual tests [#8284](https://github.com/fabricjs/fabric.js/pull/8284)
- ci(): Add a pipeline check for verifying that CHANGELOG.md has been updated [#8302](https://github.com/fabricjs/fabric.js/pull/8302)
- BREAKING feat(fabric.IText) rename data-fabric-hiddentextarea to data-fabric with value textarea
- ci(): adds a lock file to the repo when build is in progress, makes local testing wait for the build to complete [#8290](https://github.com/fabricjs/fabric.js/pull/8290)
- fix(`WebGLProbe`): regression caused by [#8199](https://github.com/fabricjs/fabric.js/pull/8199), [#8301](https://github.com/fabricjs/fabric.js/pull/8301)
- fix(fabric.utils) added missing import in dom_misc [#8293](https://github.com/fabricjs/fabric.js/pull/8293)
- fix(Object): `extraParam` should not be passed to options [#8295](https://github.com/fabricjs/fabric.js/pull/8295)
- test(): add `globalCompositeOperation` tests [#8271](https://github.com/fabricjs/fabric.js/pull/8271)
- fix(): use `sendObjectToPlane` in `mergeClipPaths` [#8247](https://github.com/fabricjs/fabric.js/pull/8247)
- chore(): prettify all source code [#8276](https://github.com/fabricjs/fabric.js/pull/8276)
- chore(lint): disallow `Math.hypot`, `window`, `document` [#8277](https://github.com/fabricjs/fabric.js/pull/8277)
- ci(): Add node18 and add a check for prettier [#8275](https://github.com/fabricjs/fabric.js/pull/8275)
- ci(test): suite fixes for browser [#8176](https://github.com/fabricjs/fabric.js/pull/8176)
- ci(): install prettier [#8242](https://github.com/fabricjs/fabric.js/pull/8242)
- ci(): migrate scripts to es6 modules [#8266](https://github.com/fabricjs/fabric.js/pull/8266)
- BREAKING refactor(util): remove lang_array since there are no more use cases [#8274](https://github.com/fabricjs/fabric.js/pull/8274)
- chore(TS): migrate `Pattern` [#8255](https://github.com/fabricjs/fabric.js/pull/8255)
- ci(): add source-map-support for testing [#8248](https://github.com/fabricjs/fabric.js/pull/8248)
- ci(): file cleanup [#8254](https://github.com/fabricjs/fabric.js/pull/8254)
- ci(): fix test global error handlers [#8267](https://github.com/fabricjs/fabric.js/pull/8267)
- fix(fabric.Canvas): dispose and request animation frame scheduling fix [#8220](https://github.com/fabricjs/fabric.js/pull/8220)
- ci(test): fix golden creation from browser [#8270](https://github.com/fabricjs/fabric.js/pull/8270)
- BREAKING refactor(util): `boundingBoxFromPoints`, removed transform [#8269](https://github.com/fabricjs/fabric.js/pull/8269)
- ci(): reintroduce node 14 testing [#8232](https://github.com/fabricjs/fabric.js/pull/8232)
- chore(TS): finish converting utils [#8230](https://github.com/fabricjs/fabric.js/pull/8230)
- test(): Add extensive coverage for mergeClipPath [#8245](https://github.com/fabricjs/fabric.js/pull/8245)
- ci() Nicer names for GHA [#8235](https://github.com/fabricjs/fabric.js/pull/8235)
- Update tests.yml
- ci(): consolidate test workflows [#8227](https://github.com/fabricjs/fabric.js/pull/8227)
- chore(TS): BREAKING: `populateWithProperties` => `pick` [#8202](https://github.com/fabricjs/fabric.js/pull/8202)
- chore(TS): extract `initFilterBackend` from HEADER [#8199](https://github.com/fabricjs/fabric.js/pull/8199)
- chore(TS): extract caches from HEADER [#8198](https://github.com/fabricjs/fabric.js/pull/8198)
- Chore(TS): migrate Intersection [#8121](https://github.com/fabricjs/fabric.js/pull/8121)
- chore(TS): es6 for util/path.ts and more utils converted [#8201](https://github.com/fabricjs/fabric.js/pull/8201)
- fix(ci): report build script failure + fix missing logs [#8188](https://github.com/fabricjs/fabric.js/pull/8188)
- fix(): update window => fabric.window [#8209](https://github.com/fabricjs/fabric.js/pull/8209)
- chore(TS): extract const `reNonWord` from HEADER [#8197](https://github.com/fabricjs/fabric.js/pull/8197)
- chore(TS): extract config values in its own module [#8194](https://github.com/fabricjs/fabric.js/pull/8194)
- ci(): update code coverage action comment [#8205](https://github.com/fabricjs/fabric.js/pull/8205)
- fix(fabric.Gradient): Guard against deep mutation on svg export for color exports [#8196](https://github.com/fabricjs/fabric.js/pull/8196)
- chore(TS): migrate gradient [#8154](https://github.com/fabricjs/fabric.js/pull/8154)
- Chore(TS): Convert more utilities [#8193](https://github.com/fabricjs/fabric.js/pull/8193)
- docs(CONTRIBUTING): fix typo [#8191](https://github.com/fabricjs/fabric.js/pull/8191)
- chore(TS): move control files under `controls` folder [#8185](https://github.com/fabricjs/fabric.js/pull/8185)
- chore(TS): `ElementsParser` => `parser/ElementsParser` [#8183](https://github.com/fabricjs/fabric.js/pull/8183)
- dep(): fabric.console [#8184](https://github.com/fabricjs/fabric.js/pull/8184)
- chore(TS) convert more utils [#8180](https://github.com/fabricjs/fabric.js/pull/8180)
- chore(TS): migrate brushes [#8182](https://github.com/fabricjs/fabric.js/pull/8182)
- fix(): propagate failed exit code to the process [#8187](https://github.com/fabricjs/fabric.js/pull/8187)
- fix(): regain focus on mouse move [#8179](https://github.com/fabricjs/fabric.js/pull/8179)
- chore(TS): read fabric version from package.json
- ci(test): migrate test cmd [#8138](https://github.com/fabricjs/fabric.js/pull/8138)
- chore(TS): Move more utils to TS [#8164](https://github.com/fabricjs/fabric.js/pull/8164)
- chore(TS): more conversion of utils [#8148](https://github.com/fabricjs/fabric.js/pull/8148)
- chore(): Update package.json contributors [#8157](https://github.com/fabricjs/fabric.js/pull/8157)
- docs(contributing): rework [#8158](https://github.com/fabricjs/fabric.js/pull/8158)
- fix(): add pointer data to drop event [#8156](https://github.com/fabricjs/fabric.js/pull/8156)
- chore(TS): prepare for gradient migration [#8155](https://github.com/fabricjs/fabric.js/pull/8155)
- docs(Collection): JSDOC fix `item` return type [#8152](https://github.com/fabricjs/fabric.js/pull/8152)
- chore(ts): Convert some utils [#8123](https://github.com/fabricjs/fabric.js/pull/8123)
- chore(TS): Migrate Circle to es6/ts
- chore(TS): migrate parser [#8122](https://github.com/fabricjs/fabric.js/pull/8122)
- fix(TS): color merge conflict [#8133](https://github.com/fabricjs/fabric.js/pull/8133)
- chore(TS): migrate Point to es6 class and update references. Deprecate xxxEquals methods [#8120](https://github.com/fabricjs/fabric.js/pull/8120)
- Chore(TS) Rect to Es6, remove global scope function. [#8118](https://github.com/fabricjs/fabric.js/pull/8118)
- chore(TS): Color [#8115](https://github.com/fabricjs/fabric.js/pull/8115)
- chore(TS): prepare for Color migration [#8116](https://github.com/fabricjs/fabric.js/pull/8116)
- ci(): adapt build script to rollup [#8114](https://github.com/fabricjs/fabric.js/pull/8114)
- fix(): Delegate toJson to toObject properly and fix tests [#8111](https://github.com/fabricjs/fabric.js/pull/8111)
- chore(TS): convert file ext [#8108](https://github.com/fabricjs/fabric.js/pull/8108)
- ci(scripts) patch [#8102](https://github.com/fabricjs/fabric.js/pull/8102)
- ci(): switch the old custom build for rollup [#8013](https://github.com/fabricjs/fabric.js/pull/8013)
- feat(IText): Draggable text [#7802](https://github.com/fabricjs/fabric.js/pull/7802)
- feat(Text): condensed styles structure v6 [#8006](https://github.com/fabricjs/fabric.js/pull/8006)
- feat(): on `discardActiveObject` interrupt current transform. Also add a method to interrupt current transform programmatically [#7954](https://github.com/fabricjs/fabric.js/pull/7954)
- fix(fabric.StaticCanvas): imageSmoothing setter for node-cavas special case [#8032](https://github.com/fabricjs/fabric.js/pull/8032)
- feat(): support aborting loading resources that requires network calls (promises/requests) [#7827](https://github.com/fabricjs/fabric.js/pull/7827)
- fix(fabric.IText) wrong typeof syntax [#8023](https://github.com/fabricjs/fabric.js/pull/8023)
- ci(typescript): transformer [#8020](https://github.com/fabricjs/fabric.js/pull/8020)
- fix(canvas): clear transform event caching on resize [#8021](https://github.com/fabricjs/fabric.js/pull/8021)
- fix(fabric.Canvas): `mouseout` bug [#8011](https://github.com/fabricjs/fabric.js/pull/8011)
- refactor(object_interactivity): draw operation for borders can be overriden [#7932](https://github.com/fabricjs/fabric.js/pull/7932)
- feat(Group,canvas): remove canvas from object before firing removed event, filter insertAt for group
- tests(): fix the visual test loop to work again on fabricjs.com [#8007](https://github.com/fabricjs/fabric.js/pull/8007)
- fix(Group): 🛠️ layout, angle and origin ⚡ [#8004](https://github.com/fabricjs/fabric.js/pull/8004)
- chore(): move away from extend/clone [#8001](https://github.com/fabricjs/fabric.js/pull/8001)
- fix(Canvas): flipped viewport transform coords [#7515](https://github.com/fabricjs/fabric.js/pull/7515)
- fix(): cleanup merge conflict resolution artifact [#7956](https://github.com/fabricjs/fabric.js/pull/7956)
- fix(Group): part 2 minors changes [#7916](https://github.com/fabricjs/fabric.js/pull/7916)
- feat(fabric.Image.filter): Alpha support for Invert filter [#7933](https://github.com/fabricjs/fabric.js/pull/7933)
- fix(EraserBrush): visual trace while erasing [#7991](https://github.com/fabricjs/fabric.js/pull/7991)
- fix(Point): safeguard initialization [#7961](https://github.com/fabricjs/fabric.js/pull/7961)
- fix(Textbox): flipped `changeWidth` control behavior [#7980](https://github.com/fabricjs/fabric.js/pull/7980)
- test(): remove deleted event from test name [#7992](https://github.com/fabricjs/fabric.js/pull/7992)
- feat(observable): BREAKING return disposer instead of context for chaining [#7994](https://github.com/fabricjs/fabric.js/pull/7994)
- fix(util): `setStyle` exception [#7869](https://github.com/fabricjs/fabric.js/pull/7869)
- test(freedrawing): test enhancement [#7941](https://github.com/fabricjs/fabric.js/pull/7941)
- Cleanup README.md [#7947](https://github.com/fabricjs/fabric.js/pull/7947)
- ci() update uglifyjs [#7939](https://github.com/fabricjs/fabric.js/pull/7939)
- fix(): assigning canvas for collections [#7934](https://github.com/fabricjs/fabric.js/pull/7934)
- fix(EraserBrush): use rendered objects for pattern [#7938](https://github.com/fabricjs/fabric.js/pull/7938)
- fix(v6): 4th PR of Group Rewrite 🎛️ nested controls 😜 [#7861](https://github.com/fabricjs/fabric.js/pull/7861)
- feat(path): `getRegularPolygonPath` [#7918](https://github.com/fabricjs/fabric.js/pull/7918)
- fix(canvas export): regression caused by safegurading [#7907](https://github.com/fabricjs/fabric.js/pull/7907)
- ci(): fix build script option exclude [#7915](https://github.com/fabricjs/fabric.js/pull/7915)
- feat(Group): 2nd Patch of New Group! 🎉 [#7859](https://github.com/fabricjs/fabric.js/pull/7859)
- chore(ci): rename option [#7875](https://github.com/fabricjs/fabric.js/pull/7875)
- fix(Canvas): `dispose` race condition [#7885](https://github.com/fabricjs/fabric.js/pull/7885)
- Update funding.yml include Shachar and Steve
- feat(Group): Change group code, adapt the rest around it [#7858](https://github.com/fabricjs/fabric.js/pull/7858)
- chore(): PR template [#7857](https://github.com/fabricjs/fabric.js/pull/7857)
- fix(Canvas): safeguard canvas add [#7866](https://github.com/fabricjs/fabric.js/pull/7866)
- fix(fabric.Text): support text alignments in RTL text [#7674](https://github.com/fabricjs/fabric.js/pull/7674)
- chore(canvas): minor cleanup [#7851](https://github.com/fabricjs/fabric.js/pull/7851)
- docs(): fix typo, fix JSDOC for website, minors [#7853](https://github.com/fabricjs/fabric.js/pull/7853)
- fix(Canvas): safeguard dispose [#7775](https://github.com/fabricjs/fabric.js/pull/7775)
- fix(Polyline): safegurad \_setPositionDimensions [#7850](https://github.com/fabricjs/fabric.js/pull/7850)
- feat(ci): CLI logging and `filter` option [#7844](https://github.com/fabricjs/fabric.js/pull/7844)
- fix(itext): stop cursor on blur [#7784](https://github.com/fabricjs/fabric.js/pull/7784)
- fix(itext): `set` during text editing [#7837](https://github.com/fabricjs/fabric.js/pull/7837)
- fix(Canvas): Safeguard from multiple initialization [#7776](https://github.com/fabricjs/fabric.js/pull/7776)
- feat(): fire `contextmenu` event [#7714](https://github.com/fabricjs/fabric.js/pull/7714)
- docs(Text): add proper type for GraphemeBBox [#7834](https://github.com/fabricjs/fabric.js/pull/7834)
- chore(): create an alias for getSelectionContext as `getTopContext` [#7711](https://github.com/fabricjs/fabric.js/pull/7711)
- fix(EraserBrush): inverted erasing [#7689](https://github.com/fabricjs/fabric.js/pull/7689)
- fix(ci): CLI `debug` and `recreate` options [#7833](https://github.com/fabricjs/fabric.js/pull/7833)
- feat(ci): better cli [#7825](https://github.com/fabricjs/fabric.js/pull/7825)
- feat(fabric.util.animation): add delay option [#7805](https://github.com/fabricjs/fabric.js/pull/7805)
- chore(): Update bug report templates [#7790](https://github.com/fabricjs/fabric.js/pull/7790)
- fix(Textbox): expose methods for overrides + fix resize filckering [#7806](https://github.com/fabricjs/fabric.js/pull/7806)
- fix(fabric.Canvas): canvas export, force retina scaling >= 1
- fix(itext_key_behavior.mixin.js): typo [#7816](https://github.com/fabricjs/fabric.js/pull/7816)
- feat(): dataURL export - filter objects [#7788](https://github.com/fabricjs/fabric.js/pull/7788)
- feat(util): transform utils [#7614](https://github.com/fabricjs/fabric.js/pull/7614)
- chore/fix(v6): prerequisites for Group [#7728](https://github.com/fabricjs/fabric.js/pull/7728)
- tests() adding an extra controls test where the group are transformed [#7736](https://github.com/fabricjs/fabric.js/pull/7736)
- chore(): Group prerequisite minor refactor object_origin
- fix(): ensure scaling factor is positive for strokeUniform [#7729](https://github.com/fabricjs/fabric.js/pull/7729)
- MAJOR chore(v6): neutral prerequisites for fabric.Group rework [#7726](https://github.com/fabricjs/fabric.js/pull/7726)
- fix(): add `eraser` to Object state/cache props [#7720](https://github.com/fabricjs/fabric.js/pull/7720)
- feat(Object.isType): accept multiple `type` [#7715](https://github.com/fabricjs/fabric.js/pull/7715)
- MAJOR feat(fabric.Point): divide, scalarDivide, scalarDivideEquals [`#7716`](https://github.com/fabricjs/fabric.js/pull/7716)
- MAJOR feat(): Reuse fabric.Point logic for scaling and naming consistency [`#7710`](https://github.com/fabricjs/fabric.js/pull/7710)
- feat(Canvas#getCenter): migrate to `getCenterPoint` [`#7699`](https://github.com/fabricjs/fabric.js/pull/7699)
- MAJOR feat(fabric) remove callbacks in for Promise support [`#7657`](https://github.com/fabricjs/fabric.js/pull/7657)
- chore(): BREAKING Cleanup fabric.Point for v6 [#7709](https://github.com/fabricjs/fabric.js/pull/7709) [`7e563c7`](https://github.com/fabricjs/fabric.js/commit/7e563c72164070aafb03043643e85d06d0dee32c)

## [5.2.1]

- fix(): add `eraser` to Object state/cache props [`#7720`](https://github.com/fabricjs/fabric.js/pull/7720)

## [5.2.0]

- feat(fabric.Object): isType accepts multiple `type` [`#7715`](https://github.com/fabricjs/fabric.js/pull/7715)
- chore(): Replace deprecated String.prototype.substr() with Array.prototype.slice() [`#7696`](https://github.com/fabricjs/fabric.js/pull/7696)
- chore(): use Array.isArray instead of ie6+ workarounds [`#7718`](https://github.com/fabricjs/fabric.js/pull/7718)
- MINOR: feat(fabric.Canvas): add `getTopContext` method to expose the internal contextTop [`#7697`](https://github.com/fabricjs/fabric.js/pull/7697)
- fix(fabric.Object) Add cacheContext checks before trying to render on cache [`#7694`](https://github.com/fabricjs/fabric.js/pull/7694)
- tests(): node test suite enhancement [`#7691`](https://github.com/fabricjs/fabric.js/pull/7691)
- feat(Canvas#getCenter): migrate to `getCenterPoint` [`#7699`](https://github.com/fabricjs/fabric.js/pull/7699)
- updated package.json [`803ce95`](https://github.com/fabricjs/fabric.js/commit/803ce95878150fba9e4195804bccae9bcfe45c6d)
- tests(fabric.animation): fix test reliability [`4be0fb9`](https://github.com/fabricjs/fabric.js/commit/4be0fb9903e15db294b89030feb645e5da766740)

## [5.1.0]

- build(deps): bump node-fetch from 2.6.6 to 2.6.7 [`#7684`](https://github.com/fabricjs/fabric.js/pull/7684)
- build(deps): bump follow-redirects from 1.14.6 to 1.14.8 [`#7683`](https://github.com/fabricjs/fabric.js/pull/7683)
- build(deps): bump simple-get from 3.1.0 to 3.1.1 [`#7682`](https://github.com/fabricjs/fabric.js/pull/7682)
- build(deps): bump engine.io from 6.1.0 to 6.1.2 [`#7681`](https://github.com/fabricjs/fabric.js/pull/7681)
- fix(test): Remove expect assertion [`#7678`](https://github.com/fabricjs/fabric.js/pull/7678)
- docs(blendimage_filter.class.js) corrected mode options [`#7672`](https://github.com/fabricjs/fabric.js/pull/7672)
- chore(): Update bug_report.md [`#7659`](https://github.com/fabricjs/fabric.js/pull/7659)
- fix(util.animation): remove extra animation cancel [`#7631`](https://github.com/fabricjs/fabric.js/pull/7631)
- feat(animation): Support a list of animation values for animating matrices changes [`#7633`](https://github.com/fabricjs/fabric.js/pull/7633)
- ci(tests): windows and linux paths resolutions [`#7635`](https://github.com/fabricjs/fabric.js/pull/7635)

## [5.0.0]

- fix(fabric.Canvas): unflag contextLost after a full re-render [`#7646`](https://github.com/fabricjs/fabric.js/pull/7646)
- **BREAKING**: remove 4.x deprecated code [`#7630`](https://github.com/fabricjs/fabric.js/pull/7630)
- feat(fabric.StaticCanvas, fabric.Canvas): limit breaking changes [`#7627`](https://github.com/fabricjs/fabric.js/pull/7627)
- feat(animation): animations registry [`#7528`](https://github.com/fabricjs/fabric.js/pull/7528)
- docs(): Remove not working badges [`#7623`](https://github.com/fabricjs/fabric.js/pull/7623)
- ci(): add auto-changelog package to quickly draft a changelog [`#7615`](https://github.com/fabricjs/fabric.js/pull/7615)
- feat(fabric.EraserBrush): added `eraser` property to Object instead of attaching to `clipPath`, remove hacky `getClipPath`/`setClipPath` [#7470](https://github.com/fabricjs/fabric.js/pull/7470), see **BREAKING** comments.
- feat(fabric.EraserBrush): support `inverted` option to undo erasing [#7470](https://github.com/fabricjs/fabric.js/pull/7470)
- fix(fabric.EraserBrush): fix doubling opaic objects while erasing [#7445](https://github.com/fabricjs/fabric.js/issues/7445) [#7470](https://github.com/fabricjs/fabric.js/pull/7470)
- **BREAKING**: fabric.EraserBrush: The Eraser object is now a subclass of Group. This means that loading from JSON will break between versions.
  Use this [code](https://gist.github.com/ShaMan123/6c5c4ca2cc720a2700848a2deb6addcd) to transform your json payload to the new version.
- feat(fabric.Canvas): fire an extra mouse up for the original control of the initial target [`#7612`](https://github.com/fabricjs/fabric.js/pull/7612)
- fix(fabric.Object) bounding box display with skewY when outside group [`#7611`](https://github.com/fabricjs/fabric.js/pull/7611)
- fix(fabric.text) fix rtl/ltr performance issues [`#7610`](https://github.com/fabricjs/fabric.js/pull/7610)
- fix(event.js) Prevent dividing by 0 in for touch gestures [`#7607`](https://github.com/fabricjs/fabric.js/pull/7607)
- feat(): `drop:before` event [`#7442`](https://github.com/fabricjs/fabric.js/pull/7442)
- ci(): Add codeql analysis step [`#7588`](https://github.com/fabricjs/fabric.js/pull/7588)
- security(): update onchange to solve security issue [`#7591`](https://github.com/fabricjs/fabric.js/pull/7591)
- **BREAKING**: fix(): MAJOR prevent render canvas with quality less than 100% [`#7537`](https://github.com/fabricjs/fabric.js/pull/7537)
- docs(): fix broken link [`#7579`](https://github.com/fabricjs/fabric.js/pull/7579)
- **BREAKING**: Deps(): MAJOR update to jsdom 19 node 14 [`#7587`](https://github.com/fabricjs/fabric.js/pull/7587)
- Fix(): JSDOM transative vulnerability [`#7510`](https://github.com/fabricjs/fabric.js/pull/7510)
- fix(fabric.parser): attempt to resolve some issues with regexp [`#7520`](https://github.com/fabricjs/fabric.js/pull/7520)
- fix(fabric.IText) fix for possible error on copy paste [`#7526`](https://github.com/fabricjs/fabric.js/pull/7526)
- fix(fabric.Path): Path Distance Measurement Inconsistency [`#7511`](https://github.com/fabricjs/fabric.js/pull/7511)
- Fix(fabric.Text): Avoid reiterating measurements when width is 0 and measure also empty lines for consistency. [`#7497`](https://github.com/fabricjs/fabric.js/pull/7497)
- fix(fabric.Object): stroke bounding box [`#7478`](https://github.com/fabricjs/fabric.js/pull/7478)
- fix(fabric.StaticCanvas): error of changing read-only style field [`#7462`](https://github.com/fabricjs/fabric.js/pull/7462)
- fix(fabric.Path): setting `path` during runtime [`#7141`](https://github.com/fabricjs/fabric.js/pull/7141)
- chore() update canvas to 2.8.0 [`#7415`](https://github.com/fabricjs/fabric.js/pull/7415)
- fix(fabric.Group) realizeTransfrom should be working when called with NO parent transform [`#7413`](https://github.com/fabricjs/fabric.js/pull/7413)
- fix(fabric.Object) Fix control flip and control box [`#7412`](https://github.com/fabricjs/fabric.js/pull/7412)
- feat(fabric.Text): added pathAlign property for text on path [`#7362`](https://github.com/fabricjs/fabric.js/pull/7362)
- docs(): Create SECURITY.md [`#7405`](https://github.com/fabricjs/fabric.js/pull/7405)
- docs(): Clarify viewport transformations doc [`#7401`](https://github.com/fabricjs/fabric.js/pull/7401)
- docs(): specify default value and docs for enablePointerEvents [`#7386`](https://github.com/fabricjs/fabric.js/pull/7386)
- feat(fabric.PencilBrush): add an option to draw a straight line while pressing a key [`#7034`](https://github.com/fabricjs/fabric.js/pull/7034)

## [4.6.0]

- feat(fabric.util): added fabric.util.transformPath to add transformations to path points [#7300](https://github.com/fabricjs/fabric.js/pull/7300)
- feat(fabric.util): added fabric.util.joinPath, the opposite of fabric.util.parsePath [#7300](https://github.com/fabricjs/fabric.js/pull/7300)
- fix(fabric.util): use integers iterators [#7233](https://github.com/fabricjs/fabric.js/pull/7233)
- feat(fabric.Text) add path rendering to text on path [#7328](https://github.com/fabricjs/fabric.js/pull/7328)
- feat(fabric.iText): Add optional hiddenTextareaContainer to contain hiddenTextarea [#7314](https://github.com/fabricjs/fabric.js/pull/7314)
- fix(fabric.Text) added pathStartOffset and pathSide to props lists for object export [#7318](https://github.com/fabricjs/fabric.js/pull/7318)
- feat(animate): add imperative abort option for animations [#7275](https://github.com/fabricjs/fabric.js/pull/7275)
- fix(Fabric.text): account for fontSize in textpath cache dimensions ( to avoid clipping ) [#7298](https://github.com/fabricjs/fabric.js/pull/7298)
- feat(Observable.once): Add once event handler [#7317](https://github.com/fabricjs/fabric.js/pull/7317)
- feat(fabric.Object): Improve drawing of controls in group. [#7119](https://github.com/fabricjs/fabric.js/pull/7119)
- fix(EraserBrush): intersectsWithObject edge cases [#7290](https://github.com/fabricjs/fabric.js/pull/7290)
- fix(EraserBrush): dump canvas bg/overlay color support [#7289](https://github.com/fabricjs/fabric.js/pull/7289)
- feat(fabric.Text) added pathSide property to text on path [#7259](https://github.com/fabricjs/fabric.js/pull/7259)
- fix(EraserBrush) force fill value [#7269](https://github.com/fabricjs/fabric.js/pull/7269)
- fix(fabric.StaticCanvas) properly remove objects on canvas.clear [#6937](https://github.com/fabricjs/fabric.js/pull/6937)
- feat(fabric.EraserBrush): improved erasing:end event [#7258](https://github.com/fabricjs/fabric.js/pull/7258)
- fix(shapes): fabric.Object.\_fromObject never should return [#7201](https://github.com/fabricjs/fabric.js/pull/7201)
- feat(fabric.filters) Added vibrance filter (for increasing saturation of muted colors) [#7189](https://github.com/fabricjs/fabric.js/pull/7189)
- fix(fabric.StaticCanvas): restore canvas size when disposing [#7181](https://github.com/fabricjs/fabric.js/pull/7181)
- feat(fabric.util): added `convertPointsToSVGPath` that will convert from a list of points to a smooth curve. [#7140](https://github.com/fabricjs/fabric.js/pull/7140)
- fix(fabric.Object): fix cache invalidation issue when objects are rotating [#7183](https://github.com/fabricjs/fabric.js/pull/7183)
- fix(fabric.Canvas): rectangle selection works with changing viewport [#7088](https://github.com/fabricjs/fabric.js/pull/7088)
- feat(fabric.Text): textPath now support textAlign [#7156](https://github.com/fabricjs/fabric.js/pull/7156)
- fix(fabric.EraserBrush): test eraser intersection with objects taking into account canvas viewport transform [#7147](https://github.com/fabricjs/fabric.js/pull/7147)
- fix(fabric.Object): support `excludeFromExport` set on `clipPath` [#7148](https://github.com/fabricjs/fabric.js/pull/7148).
- fix(fabric.Group): support `excludeFromExport` set on objects [#7148](https://github.com/fabricjs/fabric.js/pull/7148).
- fix(fabric.StaticCanvas): support `excludeFromExport` set on `backgroundColor`, `overlayColor`, `clipPath` [#7148](https://github.com/fabricjs/fabric.js/pull/7148).
- fix(fabric.EraserBrush): support object resizing (needed for eraser) [#7100](https://github.com/fabricjs/fabric.js/pull/7100).
- fix(fabric.EraserBrush): support canvas resizing (overlay/background drawables) [#7100](https://github.com/fabricjs/fabric.js/pull/7100).
- fix(fabric.EraserBrush): propagate `clipPath` of group to erased objects when necessary so it is correct when ungrouping/removing from group [#7100](https://github.com/fabricjs/fabric.js/pull/7100).
- fix(fabric.EraserBrush): introduce `erasable = deep` option for `fabric.Group` [#7100](https://github.com/fabricjs/fabric.js/pull/7100).
- feat(fabric.Collection): the `contains` method now accepts a second boolean parameter `deep`, checking all descendants, `collection.contains(obj, true)` [#7139](https://github.com/fabricjs/fabric.js/pull/7139).
- fix(fabric.StaticCanvas): disposing canvas now restores canvas size and style to original state.

## [4.5.1]

- fix(fabric.Text): fixes decoration rendering when there is a single rendering for full text line [#7104](https://github.com/fabricjs/fabric.js/pull/7104)
- fix(fabric.Text): spell error which made the gradientTransform not working [#7059](https://github.com/fabricjs/fabric.js/pull/7059)
- fix(fabric.util): unwanted mutation in fabric.util.rotatePoint [#7117](https://github.com/fabricjs/fabric.js/pull/7117)
- fix(svg parser): Ensure that applyViewboxTransform returns an object and not undefined/null [#7030](https://github.com/fabricjs/fabric.js/pull/7030)
- fix(fabric.Text): support firefox with ctx.textAlign for RTL text [#7126](https://github.com/fabricjs/fabric.js/pull/7126)

## [4.5.0]

- fix(fabric.PencilBrush) decimate deleting end of a freedrawing line [#6966](https://github.com/fabricjs/fabric.js/pull/6966)
- feat(fabric.Text): Adding support for RTL languages by adding `direction` property [#7046](https://github.com/fabricjs/fabric.js/pull/7046)
- feat(fabric) Add an eraser brush as optional module [#6994](https://github.com/fabricjs/fabric.js/pull/6994)
- fix v4: 'scaling' event triggered before object position is adjusted [#6650](https://github.com/fabricjs/fabric.js/pull/6650)
- Fix(fabric.Object): CircleControls transparentCorners styling [#7015](https://github.com/fabricjs/fabric.js/pull/7015)
- Fix(svg_import): svg parsing in case it uses empty use tag or use with image href [#7044](https://github.com/fabricjs/fabric.js/pull/7044)
- fix(fabric.Shadow): `offsetX`, `offsetY` and `blur` supports float [#7019](https://github.com/fabricjs/fabric.js/pull/7019)

## [4.4.0]

- fix(fabric.Object) wrong variable name `cornerStrokeColor ` [#6981](https://github.com/fabricjs/fabric.js/pull/6981)
- fix(fabric.Text): underline color with text style ( regression from text on a path) [#6974](https://github.com/fabricjs/fabric.js/pull/6974)
- fix(fabric.Image): Cache CropX and CropY cache properties [#6924](https://github.com/fabricjs/fabric.js/pull/6924)
- fix(fabric.Canvas): Add target to each selection event [#6858](https://github.com/fabricjs/fabric.js/pull/6858)
- fix(fabric.Image): fix wrong scaling value for the y axis in renderFill [#6778](https://github.com/fabricjs/fabric.js/pull/6778)
- fix(fabric.Canvas): set isMoving on real movement only [#6856](https://github.com/fabricjs/fabric.js/pull/6856)
- fix(fabric.Group) make addWithUpdate compatible with nested groups [#6774](https://github.com/fabricjs/fabric.js/pull/6774)
- fix(Fabric.Text): Add path to text export and import [#6844](https://github.com/fabricjs/fabric.js/pull/6844)
- fix(fabric.Canvas) Remove controls check in the pixel accuracy target [#6798](https://github.com/fabricjs/fabric.js/pull/6798)
- feat(fabric.Canvas): Added activeOn 'up/down' property [#6807](https://github.com/fabricjs/fabric.js/pull/6807)
- feat(fabric.BaseBrush): limitedToCanvasSize property to brush [#6719](https://github.com/fabricjs/fabric.js/pull/6719)

## [4.3.1]

- fix(fabric.Control) implement targetHasOneFlip using shorthand [#6823](https://github.com/fabricjs/fabric.js/pull/6823)
- fix(fabric.Text) fix typo in cacheProperties preventing cache clear to work [#6775](https://github.com/fabricjs/fabric.js/pull/6775)
- fix(fabric.Canvas): Update backgroundImage and overlayImage coordinates on zoom change [#6777](https://github.com/fabricjs/fabric.js/pull/6777)
- fix(fabric.Object): add strokeuniform to object toObject output. [#6772](https://github.com/fabricjs/fabric.js/pull/6772)
- fix(fabric.Text): Improve path's angle detection for text on a path [#6755](https://github.com/fabricjs/fabric.js/pull/6755)

## [4.3.0]

- fix(fabric.Textbox): Do not let splitbygrapheme split text previously unwrapped [#6621](https://github.com/fabricjs/fabric.js/pull/6621)
- feat(fabric.controlsUtils) Move drag to actions to control handlers [#6617](https://github.com/fabricjs/fabric.js/pull/6617)
- feat(fabric.Control): Add custom control size per control. [#6562](https://github.com/fabricjs/fabric.js/pull/6562)
- fix(svg_export): svg export in path with gradient and added tests [#6654](https://github.com/fabricjs/fabric.js/pull/6654)
- fix(fabric.Text): improve compatibility with transformed gradients [#6669](https://github.com/fabricjs/fabric.js/pull/6669)
- feat(fabric.Text): Add ability to put text on paths BETA [#6543](https://github.com/fabricjs/fabric.js/pull/6543)
- fix(fabric.Canvas): rotation handle should take origin into account [#6686](https://github.com/fabricjs/fabric.js/pull/6686)
- fix(fabric.Text): Text on path, fix non linear distance of chars over path [#6671](https://github.com/fabricjs/fabric.js/pull/6671)

## [4.2.0]

- fix(fabric.utils): ISSUE-6566 Fix SVGs for special Arc lines [#6571](https://github.com/fabricjs/fabric.js/pull/6571)
- fix(fabric.Canvas): Fix mouse up target when different from action start [#6591](https://github.com/fabricjs/fabric.js/pull/6591)
- added: feat(fabric.controlsUtils): Fire resizing event for textbox width [#6545](https://github.com/fabricjs/fabric.js/pull/6545)

## [4.1.0]

- feat(Brushes): add beforePathCreated event [#6492](https://github.com/fabricjs/fabric.js/pull/6492);
- feat(fabric.Path): Change the way path is parsed and drawn. simplify path at parsing time [#6504](https://github.com/fabricjs/fabric.js/pull/6504);
- feat(fabric.Path): Simplify S and T command in C and Q. [#6507](https://github.com/fabricjs/fabric.js/pull/6507);
- fix(fabric.Textbox): ISSUE-6518 Textbox and centering scaling [#6524](https://github.com/fabricjs/fabric.js/pull/6524);
- fix(fabric.Text): Ensure the shortcut text render the passed argument and not the entire line [#6526](https://github.com/fabricjs/fabric.js/pull/6526);
- feat(fabric.util): Add a function to work with path measurements [#6525](https://github.com/fabricjs/fabric.js/pull/6525);
- fix(fabric.Image): rendering pixel outside canvas size [#6326](https://github.com/fabricjs/fabric.js/pull/6326);
- fix(fabric.controlsUtils): stabilize scaleObject function [#6540](https://github.com/fabricjs/fabric.js/pull/6540);
- fix(fabric.Object): when in groups or active groups, fix the ability to shift deselect [#6541](https://github.com/fabricjs/fabric.js/pull/6541);

## [4.0.0]

- fixed the gesture module to not break with 4.0 [#6491](https://github.com/fabricjs/fabric.js/pull/6491);
- fix(fabric.IText): copy style in non full mode when typing text [#6454](https://github.com/fabricjs/fabric.js/pull/6454);
- feat(fabric.Controls) expose the extra utils for control handling.
  Breaking: rename fabric.controlHandlers and fabric.controlRenderers to fabric.controlsUtils.

## [4.0.0-rc.1]

- fix(fabric.Canvas): ISSUE-6314 rerender in case of drag selection that select a single oobject. [#6421](https://github.com/fabricjs/fabric.js/pull/6421);
- feat(text): allow correct cursor/selection position if text is edited inside a group. [#6256](https://github.com/fabricjs/fabric.js/pull/6256);
- feat(fabric.Control): remove position option in favor of x and y [#6415](https://github.com/fabricjs/fabric.js/pull/6415);
- fix(fabric.Object) ISSUE-6340 infinite recursion on groups [#6416](https://github.com/fabricjs/fabric.js/pull/6416);
- fix(fabric.Object): geometry mixin fix partiallyOnscreen [#6402](https://github.com/fabricjs/fabric.js/pull/6402);
- fix(fabric.Image): ISSUE-6397 modify crossOrigin behaviour for setSrc [#6414](https://github.com/fabricjs/fabric.js/pull/6414);
- Breaking: fabric.Image.setCrossOrigin is gone. Having the property on the fabric.Image is misleading and brings to errors. crossOrigin is for loading/reloading only, and is mandatory to specify it each load.
- Breaking: fabric.Control constructor does not accept anymore a position object, but 2 properties, x and y.

## [4.0.0-beta.12]

- fix(fabric.IText): respect value of `cursorColor` [#6300](https://github.com/fabricjs/fabric.js/pull/6300);
- fix(fabric.Textbox): Improve splitByGrapheme and charSpacing [#6298](https://github.com/fabricjs/fabric.js/pull/6298);
- feat(controls): Reintroduce flip by scaling and lockScalingFlip [#6313](https://github.com/fabricjs/fabric.js/pull/6313);

## [4.0.0-beta.11]

- fix(itext): improved style handling for new lines [#6268](https://github.com/fabricjs/fabric.js/pull/6268)
- fix(controls): Fix flip and controls and skewY and controls. [#6278](https://github.com/fabricjs/fabric.js/pull/6278)
- fix(controls): Current position with handlers is wrong if using skew [#6267](https://github.com/fabricjs/fabric.js/pull/6267)
- breaking: setCoords has only one argument now `skipCorners` boolean. setCoords will always update aCoords, lineCoords. If skipCorners is not specified, it will alos update oCoords();
- feat(fabric.Image): Image.imageSmoothing for fabric.Image objects [#6280](https://github.com/fabricjs/fabric.js/pull/6280)
- fix(fabric.StaticCanvas): export to dataUrl and canvasElement will respect imageSmoothingEnabled [#6280](https://github.com/fabricjs/fabric.js/pull/6280)
- fix(fabric.Image): toSVG export with missing element won't crash [#6280](https://github.com/fabricjs/fabric.js/pull/6280)
- added: added fabric.util.setImageSmoothing(ctx, value);
- added svg import/export for image image-rendering attribute
- fix(svg_import): Fix some parsing logic for nested SVGs. [#6284](https://github.com/fabricjs/fabric.js/pull/6284)
- fix(fabric.Image): do not crash if image has no element [#6285](https://github.com/fabricjs/fabric.js/pull/6285)

BREAKING:

- removed 2 utils member that was not used anywhere: fabric.util.getScript, fabric.util.getElementStyle
- remove private member \_setImageSmoothing in the canvas: use fabric.util.setImageSmoothing(ctx, value);

## [4.0.0-beta.10]

- fix(controls): fix missing target in canvas event options [#6251](https://github.com/fabricjs/fabric.js/pull/6251)
- fix(controls): correct position for offsets [#6250](https://github.com/fabricjs/fabric.js/pull/6250)
- feat(utils): Added more error flag passing throughout functions [#6238](https://github.com/fabricjs/fabric.js/pull/6238)

## [4.0.0-beta.9]

- fix(controls) show offsetX/offsetY correctly. [#6236](https://github.com/fabricjs/fabric.js/pull/6236)
- fix(controls) ISSUE-6201 Restore per object setting of controls visibility [#6226](https://github.com/fabricjs/fabric.js/pull/6226)
- fix(svg_parser): ISSUE-6220 Allow to parse font declaration that start with a number [#6222](https://github.com/fabricjs/fabric.js/pull/6222)

## [4.0.0-beta.8]

- fix(IText) Stop composition events on mousedown to enable cursor position on android keyboards [#6224](https://github.com/fabricjs/fabric.js/pull/6224)
- fix(controls): Handle textbox width change properly [#6219](https://github.com/fabricjs/fabric.js/pull/6219)
- fix(controls): correctly handling the uniform scaling option [#6218](https://github.com/fabricjs/fabric.js/pull/6218)
- fix(fabric.Object): fix activeSelection toDataURL canvas restore [#6216](https://github.com/fabricjs/fabric.js/pull/6216)
- fix(svg_parsers): Add support for empty <style/> tags [#6169](https://github.com/fabricjs/fabric.js/pull/6169)
- fix(SVG_export, text): Check font faces markup for objects within groups [#6195](https://github.com/fabricjs/fabric.js/pull/6195)
- feat(animation): Extend fabric.util.animate animating colors and other properties[#6191](https://github.com/fabricjs/fabric.js/pull/6191)
- fix(svg_export): remove extra space from svg export [#6209](https://github.com/fabricjs/fabric.js/pull/6209)
- fix(svg_import): ISSUE-6170 do not try to create missing clippath [#6210](https://github.com/fabricjs/fabric.js/pull/6210)
- fix(fabric.Object) Adding existence check for this.canvas on object stacking mixins [#6207](https://github.com/fabricjs/fabric.js/pull/6207)

## [4.0.0-beta.7]

feat(controls): Added controls mouseUpHandler and mouseDownHandler [#6158](https://github.com/fabricjs/fabric.js/pull/6158)
Removal of deprecated methods / patterns. [#6111](https://github.com/fabricjs/fabric.js/pull/6111)

- removed Object.setShadow, and BaseBrush.setShadow. change `rect.setShadow(options)` to `rect.set('shadow', new fabric.Shadow(options))`
- removed Object.transformMatrix.
- removed `object:selected` event. use `selection:created`. In the callback you will still find `target` in the options, but also you will find `selected` with all the objects selected during that single event.
- removed Gradient.forObject. No alternative available.
- removed Object and canvas `clipTo`. Use Object.clipPath;
- removed Canvas.loadFromDatalessJSON, it was just an alias for `loadFromJSON`
- removed `observe`, `stopObserving`, `trigger` from observable. Keep using `on`, `off`, `fire`.
- removed the Object.set ability to take a function as a value. Was rather strange to use.
- removed Object.setGradient. Change `rect.setGradient(options)` with `rect.set('fill', new fabric.Gradient(otherOptions))`. The options format is slightly different, but keeping 2 formats does not really make sense.
- removed Object.setPatternFill. Change `rect.setPatternFill(options)` to `rect.set('fill', new fabric.Pattern(options))`;
- removed Object.setColor. Change `rect.setColor(color)` to `rect.set('fill', color)`
- removed fabric.util.customTransformMatrix. Use the replacement fabric.util.composeMatrix

## [4.0.0-beta.6]

fix(fabric.IText): exitEditing won't error on missing hiddenTextarea. [#6138](https://github.com/fabricjs/fabric.js/pull/6138)

## [4.0.0-beta.5]

fix(fabric.Object): getObjectScaling takes in account rotation of objects inside groups. [#6118](https://github.com/fabricjs/fabric.js/pull/6118)

## [4.0.0-beta.4]

fix(fabric.Group): will draw shadow will call parent method. [#6116](https://github.com/fabricjs/fabric.js/pull/6116)

## [4.0.0-beta.3]

fix(controls): control offset rendering code had extras `beginPath` that would clear all but not the last of them [#6114](https://github.com/fabricjs/fabric.js/pull/6114)

## [4.0.0-beta.2]

fix(controls): Control.getVisibility will always receive the fabric.Object argument.

## [4.0.0-beta.1]

breaking: All your old control code override will not work
breaking: `uniScaleTransform` has been renamed in `uniformScaling`, meaning changed and the default value swapped. The behaviour is unchanged, but now the description and the name match.
breaking: Object.lockUniScaling is removed. Alternatives to get the same identical functionality with less code are being evaluated.
breaking: Canvas.onBeforeScaleRotate is removed, developers need to migrate to the event `before:transform’

## [3.6.2]

- fix fabric.Object.toDataURL blurriness on images with odd pixel number [#6131](https://github.com/fabricjs/fabric.js/pull/6131)

## [3.6.1]

- fix(gradient, text): ISSUE-6014 ISSUE-6077 support percentage gradient in text [#6090](https://github.com/fabricjs/fabric.js/pull/6090)
- fix(filters): ISSUE-6072 convolution filter is off by one [#6088](https://github.com/fabricjs/fabric.js/pull/6088)
- fix(transform): Fix a bug in the skewing logic [#6082](https://github.com/fabricjs/fabric.js/pull/6088)

## [3.6.0]

- fix: ISSUE-5512 better Clippath transform parsing in SVG [#5983](https://github.com/fabricjs/fabric.js/pull/5983)
- fix: ISSUE-5984 Avoid enter editing in non selectable object [#5989](https://github.com/fabricjs/fabric.js/pull/5989)
- Tweak to object.\_setLineDash to avoid cycles when nothing in array [#6000](https://github.com/fabricjs/fabric.js/pull/6000)
- fix: ISSUE-5867 Fix the extra new line selection with empty line [#6011](https://github.com/fabricjs/fabric.js/pull/6011)
- Improvement: Use SVG Namespace for SVG Elements [#5957](https://github.com/fabricjs/fabric.js/pull/5957)
- Improvement: ISSUE-4115 - triggers in/out events for sub targets [#6013](https://github.com/fabricjs/fabric.js/pull/6013)
- Improvement: Upper canvas retina scaling [#5938](https://github.com/fabricjs/fabric.js/pull/5938)

## [3.5.1]

- Fix for textbox non defined in scaleObject [#5896](https://github.com/fabricjs/fabric.js/pull/5896)
- Fix canvas pattern as background and exports [#5973](https://github.com/fabricjs/fabric.js/pull/5973)
- Fix for type error if style is null when checking if is empty [#5971](https://github.com/fabricjs/fabric.js/pull/5971)
- Fix for load from datalessJSON for svg groups with sourcePath [#5970](https://github.com/fabricjs/fabric.js/pull/5970)

## [3.5.0]

- Deprecation: deprecated 3 method of the api that will disappear in fabric 4: setPatternFill, setColor, setShadow.
- Fix: remove line dash modification for strokeUniform [#5953](https://github.com/fabricjs/fabric.js/pull/5953)
- Improvement: ISSUE-5955 parse svg clip-path recursively [#5960](https://github.com/fabricjs/fabric.js/pull/5960)
- Fix: object.toCanvasElement of objects in groups [#5962](https://github.com/fabricjs/fabric.js/pull/5962)
- change pencil brush finalize to be in line with other brushes [#5866](https://github.com/fabricjs/fabric.js/pull/5866)

## [3.4.0]

- Support fill-opacity on gradient parsing from SVG. [#5812](https://github.com/fabricjs/fabric.js/pull/5812)
- Rewrite gradient parsing from SVG to work with more transformation and combinations of attributes. [#5836](https://github.com/fabricjs/fabric.js/pull/5836)
- Added Gradient.gradientUnits property to support percent based gradients on shapes.[#5836](https://github.com/fabricjs/fabric.js/pull/5836)
- Changed animation logic so that onComplete gets always called with the final values of the animation.[#5813](https://github.com/fabricjs/fabric.js/pull/5813)

## [3.3.0]

- Differently support multi mouse events, fix multi touch on various browser [#5785](https://github.com/fabricjs/fabric.js/pull/5785)
- Word boundary search update on grapheme clusters [#5788](https://github.com/fabricjs/fabric.js/pull/5788)
- Enable deps free version [#5786](https://github.com/fabricjs/fabric.js/pull/5786)
- Remove variables named as reserved words [#5782](https://github.com/fabricjs/fabric.js/pull/5782)

## [3.2.0]

- Fix: Better handling of upperCanvas in toCanvasElement. [#5736](https://github.com/fabricjs/fabric.js/pull/5736)
- Add: Pass raw event information to brushes [#5687](https://github.com/fabricjs/fabric.js/pull/5687)
- Deprecation: officially deprecated Object.transformMatrix [#5747](https://github.com/fabricjs/fabric.js/pull/5747)
- Fix: Fix group.toSVG regression. [#5755](https://github.com/fabricjs/fabric.js/pull/5755)
- Fix: PencilBrush regression on simple points. [#5771](https://github.com/fabricjs/fabric.js/pull/5771)

## [3.1.0]

- Fix: unbreak IE10. [#5678](https://github.com/fabricjs/fabric.js/pull/5678)
- Improvement: Support scientific notation with uppercase E. [#5731](https://github.com/fabricjs/fabric.js/pull/5731)
- Add: PencilBrush brush now support `decimate` property to remove dots that are too near to each other. [#5718](https://github.com/fabricjs/fabric.js/pull/5718)

## [3.0.0]

- Breaking: removed support for node 4 and 6. [#5356](https://github.com/fabricjs/fabric.js/pull/5356)
- Breaking: changed objectCaching meaning to disable caching only if possible. [#5566](https://github.com/fabricjs/fabric.js/pull/5566)
- Breaking: private method `_setLineStyle` can set only empty object now [#5588](https://github.com/fabricjs/fabric.js/pull/5588)
- Breaking: private method `_getLineStyle` can only return boolean now [#5588](https://github.com/fabricjs/fabric.js/pull/5588)
- Fix: splitByGrapheme can now handle cursor properly [#5588](https://github.com/fabricjs/fabric.js/pull/5588)
- Add: Added hasStroke and hasFill, helper methods for decisions on caching and for devs, change image shouldCache method [#5567](https://github.com/fabricjs/fabric.js/pull/5567)
- Fix: Canvas toObject won't throw error now if there is a clipPath [#5556](https://github.com/fabricjs/fabric.js/pull/5556)
- Add: added `nonScaling` property to shadow class [#5558](https://github.com/fabricjs/fabric.js/pull/5558)
- Fix: fixed import of Rect from SVG when has 0 dimensions. [#5582](https://github.com/fabricjs/fabric.js/pull/5582)
- Fix: Shadow offset in dataurl export with retina [#5593](https://github.com/fabricjs/fabric.js/pull/5593)
- Fix: Text can be used as clipPath in SVG export (output is not correct yet) [#5591](https://github.com/fabricjs/fabric.js/pull/5591)
- Add: Fabric.disableStyleCopyPasting to disable style transfers on copy-paste of itext [#5590](https://github.com/fabricjs/fabric.js/pull/5590)
- Fix: avoid adding quotes to fontFamily containing a coma [#5624](https://github.com/fabricjs/fabric.js/pull/5624)
- Fix: strokeUniform and cache dimensions [#5626](https://github.com/fabricjs/fabric.js/pull/5626)
- Fix: Do not call onSelect on objects that won't be part of the selection [#5632](https://github.com/fabricjs/fabric.js/pull/5632)
- Fix: fixed handling of empty lines in splitByGrapheme [#5645](https://github.com/fabricjs/fabric.js/pull/5645)
- Fix: Textbox selectable property not restored after exitEditing [#5655](https://github.com/fabricjs/fabric.js/pull/5655)
- Fix: 'before:selection:cleared' event gets target in the option passed [#5658](https://github.com/fabricjs/fabric.js/pull/5658)
- Added: enablePointerEvents options to Canvas activates pointer events [#5589](https://github.com/fabricjs/fabric.js/pull/5589)
- Fix: Polygon/Polyline/Path respect points position when initializing [#5668](https://github.com/fabricjs/fabric.js/pull/5668)
- Fix: Do not load undefine objects in group/canvas array when restoring from JSON or SVG. [#5684](https://github.com/fabricjs/fabric.js/pull/5684)
- Improvement: support for canvas background or overlay as gradient [#5684](https://github.com/fabricjs/fabric.js/pull/5684)
- Fix: properly restore clipPath when restoring from JSON [#5641](https://github.com/fabricjs/fabric.js/pull/5641)
- Fix: respect chainable attribute in observable mixin [#5606](https://github.com/fabricjs/fabric.js/pull/5606)

## [2.7.0]

- Add: strokeUniform property, avoid stroke scaling with paths [#5473](https://github.com/fabricjs/fabric.js/pull/5473)
- Fix: fix bug in image setSrc [#5502](https://github.com/fabricjs/fabric.js/pull/5502)
- Add: strokeUniform import/export svg [#5527](https://github.com/fabricjs/fabric.js/pull/5527)
- Fix: GraphemeSplit and toSvg for circle [#5544](https://github.com/fabricjs/fabric.js/pull/5544)
- Improvement: support running in a XML document [#5530](https://github.com/fabricjs/fabric.js/pull/5530)

## [2.6.0]

- Fix: avoid ie11 to throw on weird draw images [#5428](https://github.com/fabricjs/fabric.js/pull/5428)
- Fix: a rare case of invisible clipPath [#5477](https://github.com/fabricjs/fabric.js/pull/5477)
- Fix: testability of code under node when webgl is involved [#5478](https://github.com/fabricjs/fabric.js/pull/5478)
- Add: Grapeheme text wrapping for Textbox (Textbox.splitByGrapheme) [#5479](https://github.com/fabricjs/fabric.js/pull/5479)
- Add: fabric.Object.toCanvasElement [#5481](https://github.com/fabricjs/fabric.js/pull/5481)

## [2.5.0]

- Fix: textbox transform report newScaleX and newScaleY values [#5464](https://github.com/fabricjs/fabric.js/pull/5464)
- Fix: export of svg and gradient with transforms [#5456](https://github.com/fabricjs/fabric.js/pull/5456)
- Fix: detection of controls in perPixelTargetFind + cache [#5455](https://github.com/fabricjs/fabric.js/pull/5455)
- Add: added canvas.toCanvasElement method [#5452](https://github.com/fabricjs/fabric.js/pull/5452)

## [2.4.6]

- Fix: unbreak the svg export broken in 2.4.5 [#5438](https://github.com/fabricjs/fabric.js/pull/5438)

## [2.4.5]

- Fix: svg import/export for canvas+clipPath and letterspacing. [#5424](https://github.com/fabricjs/fabric.js/pull/5424)
- Fix: avoid stroke dash from group selection to leak on upper canvas [#5392](https://github.com/fabricjs/fabric.js/pull/5392)

## [2.4.4]

- Fix: add clipPath to stateful cache check. [#5384](https://github.com/fabricjs/fabric.js/pull/5384)
- Fix: restore draggability of small objects [#5379](https://github.com/fabricjs/fabric.js/pull/5379)
- Improvement: Added strokeDashOffset to objects and from SVG import. [#5398](https://github.com/fabricjs/fabric.js/pull/5398)
- Fix: do not mark objects as invisible if strokeWidth is > 0 [#5382](https://github.com/fabricjs/fabric.js/pull/5382)
- Improvement: Better gradients parsing with xlink:href [#5357](https://github.com/fabricjs/fabric.js/pull/5357)

## [2.4.3]

- Fix: Shift click and onSelect function [#5348](https://github.com/fabricjs/fabric.js/pull/5348)
- Fix: Load from Json from images with filters and resize filters [#5346](https://github.com/fabricjs/fabric.js/pull/5346)
- Fix: Remove special case of 1x1 rect [#5345](https://github.com/fabricjs/fabric.js/pull/5345)
- Fix: Group with clipPath restore [#5344](https://github.com/fabricjs/fabric.js/pull/5344)
- Fix: Fix shift + click interaction with unselectable objects [#5324](https://github.com/fabricjs/fabric.js/pull/5324)

## [2.4.2]

- Fix: Better toSVG support to enable clipPath [#5284](https://github.com/fabricjs/fabric.js/pull/5284)
- Fix: Per pixel target find and groups and sub targets [#5287](https://github.com/fabricjs/fabric.js/pull/5287)
- Fix: Object clone as Image and shadow clipping [#5308](https://github.com/fabricjs/fabric.js/pull/5308)
- Fix: IE11 loading SVG [#5307](https://github.com/fabricjs/fabric.js/pull/5307)

## [2.4.1]

- Fix: Avoid enterEditing if another object is the activeObject [#5261](https://github.com/fabricjs/fabric.js/pull/5261)
- Fix: clipPath enliving for Image fromObject [#5279](https://github.com/fabricjs/fabric.js/pull/5279)
- Fix: toDataURL and canvas clipPath [#5278](https://github.com/fabricjs/fabric.js/pull/5278)
- Fix: early return if no xml is available [#5263](https://github.com/fabricjs/fabric.js/pull/5263)
- Fix: clipPath svg parsing in nodejs [#5262](https://github.com/fabricjs/fabric.js/pull/5262)
- Fix: Avoid running selection logic on mouse up [#5259](https://github.com/fabricjs/fabric.js/pull/5259)
- Fix: fix font size parsing on SVG [#5258](https://github.com/fabricjs/fabric.js/pull/5258)
- Fix: Avoid extra renders on mouseUp/Down [#5256](https://github.com/fabricjs/fabric.js/pull/5256)

## [2.4.0]

- Add: Add clipPath support to canvas and svg import/export. Low compatibility yet.

## [2.3.6]

- Fix: Make image.class aware of naturalWidth and naturalHeight. [#5178](https://github.com/fabricjs/fabric.js/pull/5178)
- Fix: Make 2 finger events works again [#5177](https://github.com/fabricjs/fabric.js/pull/5177)
- Fix: Make Groups respect origin and correct position ( fix spray/circle brushes ) [#5176](https://github.com/fabricjs/fabric.js/pull/5176)

## [2.3.5]

- Change: make canvas.getObjects() always return a shallow copy of the array [#5162](https://github.com/fabricjs/fabric.js/pull/5162)
- Fix: Improve fabric.Pattern.toSVG to look correct on offsets and no-repeat [#5164](https://github.com/fabricjs/fabric.js/pull/5164)
- Fix: Do not enter edit in Itext if the mouseUp is relative to a group selector [#5153](https://github.com/fabricjs/fabric.js/pull/5153)
- Improvement: Do not require xlink namespace in front of href attribut for svgs ( is a SVG2 new spec, unsupported ) [#5156](https://github.com/fabricjs/fabric.js/pull/5156)
- Fix: fix resizeFilter having the wrong cached texture, also improved interaction between filters [#5165](https://github.com/fabricjs/fabric.js/pull/5165)

## [2.3.4]

- Fix: ToSVG was ignoring excludeFromExport for backgroundImage and OverlayImage. [#5075](https://github.com/fabricjs/fabric.js/pull/5075)
- Fix: ToSVG for circle with start and end angles. [#5085](https://github.com/fabricjs/fabric.js/pull/5085)
- Fix: Added callback for setPatternFill. [#5101](https://github.com/fabricjs/fabric.js/pull/5101)
- Fix: Resize filter taking in account multiple scale sources. [#5117](https://github.com/fabricjs/fabric.js/pull/5117)
- Fix: Blend image filter clean after refilter. [#5121](https://github.com/fabricjs/fabric.js/pull/5121)
- Fix: Object.toDataURL should not be influenced by zoom. [#5139](https://github.com/fabricjs/fabric.js/pull/5139)
- Improvement: requestRenderAllBound add to Canvas instance. [#5138](https://github.com/fabricjs/fabric.js/pull/5138)
- Improvement: Make path bounding cache optional and also reacheable/cleanable [#5140](https://github.com/fabricjs/fabric.js/pull/5140)
- Improvement: Make the logic of isNeutralState filters work before filtering start. [#5129](https://github.com/fabricjs/fabric.js/pull/5129)
- Improvement: Added some code to clean up some memory when canvas is disposed in nodejs. [#5142](https://github.com/fabricjs/fabric.js/pull/5142)
- Fix: Make numeric origins work with group creation. [#5143](https://github.com/fabricjs/fabric.js/pull/5143)

## [2.3.3]

- Fix: Fixed font generic names for text, measurement of zero width related characters and also trailing of cursor when zooming. [#5048](https://github.com/fabricjs/fabric.js/pull/5048)

## [2.3.2]

- Fix: justify + charspacing + textDecoration Add and improve more events for transformations and mouse interaction. [#5007](https://github.com/fabricjs/fabric.js/pull/5007) [#5009](https://github.com/fabricjs/fabric.js/pull/5009)
- Fix: Enter edit on object selected programmatically. [#5010](https://github.com/fabricjs/fabric.js/pull/5010)
- Fix: Canvas.dispose was not removing all events properly. [#5020](https://github.com/fabricjs/fabric.js/pull/5020)
- Fix: Make rgba and hsla regex work case insensitive. [#5017](https://github.com/fabricjs/fabric.js/pull/5017)
- Fix: Make group transitioning from not cached to cached work. [#5021](https://github.com/fabricjs/fabric.js/pull/5021)

## [2.3.1]

- Improve nested svg import and text positioning, spikes. [#4984](https://github.com/kangax/fabric.js/pull/4984)

## [2.3.0]

- Add and improve more events for transformations and mouse interaction [#4979](https://github.com/kangax/fabric.js/pull/4979)
- Improvement: whenever possible use cache for target transparency sampling [#4955](https://github.com/kangax/fabric.js/pull/4955)

## [2.2.4]

- Fix getPointer on touch devices [#4866](https://github.com/kangax/fabric.js/pull/4866)
- Fix issues with selectionDashArray bleeding into free drawing [#4894](https://github.com/kangax/fabric.js/pull/4894)
- Fix blur filter for nodejs [#4905](https://github.com/kangax/fabric.js/pull/4905)
- Fix Register mousemove as non passive to help touch devices [#4933](https://github.com/kangax/fabric.js/pull/4933)
- Fix modified shadow tosvg for safari compatibility [#4934](https://github.com/kangax/fabric.js/pull/4934)
- Fix shader to avoid premultiplied alpha pixel getting dirty in blend filter [#4936](https://github.com/kangax/fabric.js/pull/4936)
- Add isPartiallyOnScreen method [#4856](https://github.com/kangax/fabric.js/pull/4856)
- Fix isEqual failing on array/null or objects/null/string compare [#4949](https://github.com/kangax/fabric.js/pull/4949)
- Fix pencilBrush with alpha and with rerendering canvas [#4938](https://github.com/kangax/fabric.js/pull/4938)

## [2.2.3]

- improvement: Allow to parse quoted url string. url('#myid') [#4881](https://github.com/kangax/fabric.js/pull/4881)
- improvement: text fromSVG import char-spacing attribute [#3718](https://github.com/kangax/fabric.js/pull/3718)
- fix: text toSVG export with multiple spaces in safari [#4880](https://github.com/kangax/fabric.js/pull/4880)
- fix: setSrc reset width and height on images [#4877](https://github.com/kangax/fabric.js/pull/4877)
- improvements: Removed forced origin swap when rotating [#4878](https://github.com/kangax/fabric.js/pull/4878)
- fix: Make the background of canvas cover all SVG in toSVG export [#4852](https://github.com/kangax/fabric.js/pull/4852)
- fix: Added startAngle to cacheProperties for fabric.Circle [#4875](https://github.com/kangax/fabric.js/pull/4875)
- fix: Rerender all the content of upperCanvas if canvas gets resized [#4850](https://github.com/kangax/fabric.js/pull/4850)
- fix: Remove references to context when disposing [#4846](https://github.com/kangax/fabric.js/pull/4846)
- improvements: Added single quoting to font names in toSVG [#4840](https://github.com/kangax/fabric.js/pull/4840)
- improvements: Added reserved space to wrapLine functionality [#4841](https://github.com/kangax/fabric.js/pull/4841)

## [2.2.2]

- Fixed: Applying filters to an image will invalidate its cache [#4828](https://github.com/kangax/fabric.js/pull/4828)
- Fixed: Attempt at fix font families that requires quoting [#4831](https://github.com/kangax/fabric.js/pull/4831)
- Improvement: check upperCanvas client size for textarea position [#4827](https://github.com/kangax/fabric.js/pull/4827)
- Fixed: Attempt to fix multiple touchends [#4804](https://github.com/kangax/fabric.js/pull/4804)
- Fixed: Wrapping of textbox with charspacing [#4803](https://github.com/kangax/fabric.js/pull/4803)
- Fixed: bad calculation of empty line in text (regression from 2.2.0) [#4802](https://github.com/kangax/fabric.js/pull/4802)

## [2.2.1]

- Reworked how amd and commonJS are together in the same file.

## [2.2.0]

- Fixed: super/sub script svg export [#4780](https://github.com/kangax/fabric.js/pull/4780)
- Added: Text superScript and subScript support [#4765](https://github.com/kangax/fabric.js/pull/4765)
- Fixed: negative kerning support (Pacifico font) [#4772](https://github.com/kangax/fabric.js/pull/4772)
- Fixed: removing text on mousedown should be safe now [#4774](https://github.com/kangax/fabric.js/pull/4774)
- Improved: pass to inner functions the parameter calculate coords in isOnscreen [#4763](https://github.com/kangax/fabric.js/pull/4763)

## [2.1.0]

- Added: Added: Drag and drop event binding [#4421](https://github.com/kangax/fabric.js/pull/4421)
- Fixed: isEmptyStyle implementation for TextBox [#4762](https://github.com/kangax/fabric.js/pull/4762)

## [2.0.3]

- Fix: now sub target check can work with subclasses of fabric.Group [#4753](https://github.com/kangax/fabric.js/pull/4753)
- Improvement: PencilBrush is now compexity 1 instead of complexity N during draw [#4743](https://github.com/kangax/fabric.js/pull/4743)
- Fix the cleanStyle was not checking for the right property to exist [#4751](https://github.com/kangax/fabric.js/pull/4751)
- Fix onBeforeScaleRotate with canvas zoom [#4748](https://github.com/kangax/fabric.js/pull/4748)

## [2.0.2]

- fixed image toSVG support for crop [#4738](https://github.com/kangax/fabric.js/pull/4738)
- changed math for better rounded results [#4734](https://github.com/kangax/fabric.js/pull/4734)

## [2.0.1]

- fixed filter for blend image in WEBGL [#4706](https://github.com/kangax/fabric.js/pull/4706)
- fixed interactions between canvas toDataURL and multiplier + retina [#4705](https://github.com/kangax/fabric.js/pull/4705)
- fixed bug with originX and originY not invalidating the transform [#4703](https://github.com/kangax/fabric.js/pull/4703)
- fixed unwanted mutation on object enliving in fabric.Image [#4699](https://github.com/kangax/fabric.js/pull/4699)

## [2.0.0]

- final
  - fix dataurl and svg export on retina and rounding [#4674](https://github.com/kangax/fabric.js/pull/4674)
  - avoid error if iText is removed on mousedown [#4650](https://github.com/kangax/fabric.js/pull/4650)
  - fix calcOffset when text enter editing [#4649](https://github.com/kangax/fabric.js/pull/4649)
  - Gradient fix parsing floats [#4637](https://github.com/kangax/fabric.js/pull/4637)
  - Add CrossOrigin managment to fabric.Pattern [#4618](https://github.com/kangax/fabric.js/pull/4618)
  - Add patternTransform toObject saving [#4626](https://github.com/kangax/fabric.js/pull/4626)
  - normalize brushes render [#4613](https://github.com/kangax/fabric.js/pull/4613)
  - avoid charspacing shortcut [#4594](https://github.com/kangax/fabric.js/pull/4594)
  - Fix color toHexa() [#4579](https://github.com/kangax/fabric.js/pull/4579)
- rc3 and rc4
  - more fixes to transformMatrix memoization
  - Canvas.selectionFullyContained allows you to select objects just when full grabbed by the selections. [#4508](https://github.com/kangax/fabric.js/pull/4508)
  - Remove some ouput of blank spaces from svg in order to avoid extra colored areas [#4524](https://github.com/kangax/fabric.js/pull/4524)
  - Reinserted a performance shortcut for when there is no style at all [#4519](https://github.com/kangax/fabric.js/pull/4519)
  - Manage canvas resize during a freedrawing brush without wiping the brush [#4527](https://github.com/kangax/fabric.js/pull/4527)
  - Removed an extra closePath that was creating wrong visual on IntelIntegrated cards [#4549](https://github.com/kangax/fabric.js/pull/4549)
  - Added a method to insert and remove text from command line [#4541](https://github.com/kangax/fabric.js/pull/4541)
  - Some fixes around text styles management
  - nodejs support changes: removed specific node code in order to use standard fabricjs code in nodejs.
  - added fabric.util.getNodeCanvas that passed a JSDOM element allows you to get the node-canvas instance behind it and do what you need.
- rc2
  - Fixed a transform matrix memoize missing width/height [#4491](https://github.com/kangax/fabric.js/pull/4491)
  - Fix pattern drawing a point [#4492](https://github.com/kangax/fabric.js/pull/4492)
  - Fixed Text.removeChars [#4495](https://github.com/kangax/fabric.js/pull/4495)
  - Added back 2 node-canvas methods [#4497](https://github.com/kangax/fabric.js/pull/4497)
  - Fix a typo not restoring hoverCursor correctly.
- rc1
  - Remove node specific code [#4470](https://github.com/kangax/fabric.js/pull/4470)
  - Improved Canvas.dispose code to leak less memory [#4471](https://github.com/kangax/fabric.js/pull/4471)
  - Remove extra padding of cache when upper limited [#4467](https://github.com/kangax/fabric.js/pull/4467)
  - Solved 2 perfomances problems with textbox [#4466](https://github.com/kangax/fabric.js/pull/4466) [#4465](https://github.com/kangax/fabric.js/pull/4465)
  - Added justify-left justify-right and justify-center [#4437](https://github.com/kangax/fabric.js/pull/4437)
  - Fix Group fromObject and subTargetCheck [#4454](https://github.com/kangax/fabric.js/pull/4454)
  - Fix regression on IMG from SVG [#4450](https://github.com/kangax/fabric.js/pull/4450)
  - Remove cache dimensions together with canvas [#4453](https://github.com/kangax/fabric.js/pull/4453)
  - Fixed some fuzzyness cases for cache [#4452](https://github.com/kangax/fabric.js/pull/4452)
  - Fixed resize filter for webgl [#4426](https://github.com/kangax/fabric.js/pull/4426)
  - Stop searching target during a mouse move with a transform [#4442](https://github.com/kangax/fabric.js/pull/4442)
  - safeguard shaders for non supported precisions [#4433](https://github.com/kangax/fabric.js/pull/4433)
  - fix insert and remove style for edge cases [#4420](https://github.com/kangax/fabric.js/pull/4420)
  - Fix object.move when in active selection [#4394](https://github.com/kangax/fabric.js/pull/4394)
  - Memoize calcTransformMatrix function [#4418](https://github.com/kangax/fabric.js/pull/4418)
  - Make \_set flag object as dirty just when a real change happen[#4415](https://github.com/kangax/fabric.js/pull/4415)
  - Add browserShadowBlurConstant to adjust shadowBlur value [#4413](https://github.com/kangax/fabric.js/pull/4413)
  - Fix set element not clearing the cacheTexture. [#4410](https://github.com/kangax/fabric.js/pull/4410)
  - Multi selection key can be configured with an array of keys. [#4363](https://github.com/kangax/fabric.js/pull/4363)
  - fix fast type in text loosing some style. [#4339](https://github.com/kangax/fabric.js/pull/4339)
  - fixed division by zero with lockscaling flip.
  - added paintFirst ( paint-order with svg support ) [#4303](https://github.com/kangax/fabric.js/pull/4303)
- beta7
  - added a build flag for not attaching fabric to window [#4199](https://github.com/kangax/fabric.js/pull/4199)
  - removed .active property from objects [#4200](https://github.com/kangax/fabric.js/pull/4200)
  - Normalize Api for getSelectionStyles, setSelectionStyles [#4202](https://github.com/kangax/fabric.js/pull/4202)
  - Fix shader for convolute filter [#4207](https://github.com/kangax/fabric.js/pull/4207)
  - Better mouse support for lockscaling flip [#4225](https://github.com/kangax/fabric.js/pull/4225)
  - Fix toDataUrl getting a blank canvas [#4229](https://github.com/kangax/fabric.js/pull/4229)
  - Ouput version to json Objects [#4251](https://github.com/kangax/fabric.js/pull/4251)
  - Use backstoreOnly for toDataUrl resize [#4254](https://github.com/kangax/fabric.js/pull/4254)
  - Fix safari svg whitespace [#4294](https://github.com/kangax/fabric.js/pull/4294)
  - Fix Gradient export for paths [#4274](https://github.com/kangax/fabric.js/pull/4274)
  - Move mouseout/over in mousemove events [#4283](https://github.com/kangax/fabric.js/pull/4283)
  - Fix detection of click at the end of line [#4295](https://github.com/kangax/fabric.js/pull/4295)
  - added new event selection:updated [#4311](https://github.com/kangax/fabric.js/pull/4311)
  - Fixed free drawing path displacement [#4311](https://github.com/kangax/fabric.js/pull/4311)
  - Fixed scale equally and flipping not happening [#4313](https://github.com/kangax/fabric.js/pull/4313)
  - Select by drag makes the object fires 'selected' [#4314](https://github.com/kangax/fabric.js/pull/4314)
- beta6
  - incompat: New filter system with WEBGL.
  - incompat: New Text/IText/Textbox code. Multibyte compatible, more accurate.
  - incompat: RequestAnimationFrame is used for the automatic render calls.
  - incompat: Named setter/getter are optional now.
  - incompat: Removed PathGroup class
  - incompat: Paths cannot be restored anymore from strings [#3713](https://github.com/kangax/fabric.js/pull/3713)
  - incompat: bumped node version to 4+ and jsdom to 9. [#3717](https://github.com/kangax/fabric.js/pull/3717)
  - incompat: removed the es5 / JSON shim support [#3722](https://github.com/kangax/fabric.js/pull/3722)
  - fix/incompat: IText setSelectionStyles does not change anymore style if no selection is present [#3765](https://github.com/kangax/fabric.js/pull/3765)
  - skipOffscreen default to true
  - Text.setSelectionStyle does not change anything if there is no selection [#3765](https://github.com/kangax/fabric.js/pull/3765)
  - Switch to canvas-prebuilt as dependency. Added parameter to choose the canvas package [#3757](https://github.com/kangax/fabric.js/pull/3757)
  - improvement: renderControls can now be called on its own. Added parameter styleOverride to allow for overriding current properties [#3887](https://github.com/kangax/fabric.js/pull/3887)
  - removed hasMoved and saveCoords from Group class [#3910](https://github.com/kangax/fabric.js/pull/3910)
  - forced all fromObject and fromElement to be async, normalized api. [#3996](https://github.com/kangax/fabric.js/pull/3996)
  - improvement: added support for request animation frame in mouse events [#3997](https://github.com/kangax/fabric.js/pull/3997)
  - added dblclick support for all objects [#3998](https://github.com/kangax/fabric.js/pull/3997)
  - textbox scale as a normal object [#4052](https://github.com/kangax/fabric.js/pull/4052)
  - Removed image meetOrSlice, alignX, alignY, introduced cropX, cropY [#4055](https://github.com/kangax/fabric.js/pull/4055)
  - Added Text.cleanStyle, Text.removeStyle [#4060](https://github.com/kangax/fabric.js/pull/4060)
  - change: lockRotation will not hide the mtr control anymore. introduced notAllowedCursor for canvas. [#4064](https://github.com/kangax/fabric.js/pull/4064)
  - improvement: added 2 percentage values to fabric.util.animate. [#4068](https://github.com/kangax/fabric.js/pull/4068)
  - change: pathOffset does not get exported anymore in path.toObject, toDatalessObject export sourcePath instead of modifying path. [#4108](https://github.com/kangax/fabric.js/pull/4108)

## [1.7.19]

- Fixed the flip of images with scale equally [#4313](https://github.com/kangax/fabric.js/pull/4313)
- Improved touch detection [#4302](https://github.com/kangax/fabric.js/pull/4302)

## [1.7.18]

- Fixed doubling of subtargets for preserveObjectStacking = true [#4297](https://github.com/kangax/fabric.js/pull/4297)
- Added a dirty set to objects in group destroy.

## [1.7.17]

- Change: swapped style white-space:nowrap with attribute wrap="off" since the style rule was creating problems in browsers like ie11 and safari. [#4119](https://github.com/kangax/fabric.js/pull/4119)
- Fix: Remove an object from activeGroup if removed from canvas [#4120](https://github.com/kangax/fabric.js/pull/4120)
- Fix: avoid bringFroward, sendBackwards to swap objects in active selections [#4119](https://github.com/kangax/fabric.js/pull/4119)
- Fix: avoid disposing canvas on mouse event to throw error [#4119](https://github.com/kangax/fabric.js/pull/4119)
- Fix: make svg respect white spaces [#4119](https://github.com/kangax/fabric.js/pull/4119)
- Fix: avoid exporting bgImage and overlayImage if excludeFromExport = true [#4119](https://github.com/kangax/fabric.js/pull/4119)
- Fix: Avoid group fromObject mutating original data [#4111](https://github.com/kangax/fabric.js/pull/4111)

## [1.7.16]

- improvement: added 2 percentage values to fabric.util.animate. [#4068](https://github.com/kangax/fabric.js/pull/4068)
- Improvement: avoid multiplying identity matrices in calcTransformMatrix function
- Fix: activeGroup did not destroy correctly if a toObject was happening
- Improvement: Pass the event to object:modified when available. [#4061](https://github.com/kangax/fabric.js/pull/4061)

## [1.7.15]

- Improvement: Made iText keymap public. [#4053](https://github.com/kangax/fabric.js/pull/4053)
- Improvement: Fix a bug in updateCacheCanvas that was returning always true [#4051](https://github.com/kangax/fabric.js/pull/4051)

## [1.7.14]

- Improvement: Avoid cache canvas to resize each mouse move step. [#4037](https://github.com/kangax/fabric.js/pull/4037)
- Improvement: Make cache canvas limited in size. [#4035](https://github.com/kangax/fabric.js/pull/4035)
- Fix: Make groups and statefull cache work. [#4032](https://github.com/kangax/fabric.js/pull/4032)
- Add: Marked the hiddentextarea from itext so that custom projects can recognize it. [#4022](https://github.com/kangax/fabric.js/pull/4022)

## [1.7.13]

- Fix: Try to minimize delay in loadFroJson [#4007](https://github.com/kangax/fabric.js/pull/4007)
- Fix: allow fabric.Color to parse rgba(x,y,z,.a) without leading 0 [#4006](https://github.com/kangax/fabric.js/pull/4006)
- Allow path to execute Object.initialize, make extensions easier [#4005](https://github.com/kangax/fabric.js/pull/4005)
- Fix: properly set options from path fromDatalessObjects [#3995](https://github.com/kangax/fabric.js/pull/3995)
- Check for slice before action.slice. Avoid conflicts with heavy customized code. [#3992](https://github.com/kangax/fabric.js/pull/3992)

## [1.7.12]

- Fix: removed possible memleaks from window resize event. [#3984](https://github.com/kangax/fabric.js/pull/3984)
- Fix: restored default cursor to noTarget only. unselectable objects get the standard hovercursor. [#3953](https://github.com/kangax/fabric.js/pull/3953)
- Cache fixes: fix uncached pathGroup, removed cache creation at initialize time [#3982](https://github.com/kangax/fabric.js/pull/3982)
- Improvement: nextTarget to mouseOut and prevTarget to mouseOver [#3900](https://github.com/kangax/fabric.js/pull/3900)
- Improvement: add isClick boolean to left mouse up [#3898](https://github.com/kangax/fabric.js/pull/3898)
- Fix: can start selection on top of non selectable object [#3892](https://github.com/kangax/fabric.js/pull/3892)
- Improvement: better management of right/middle click [#3888](https://github.com/kangax/fabric.js/pull/3888)
- Fix: subTargetCheck on activeObject/activeGroup was firing too many events [#3909](https://github.com/kangax/fabric.js/pull/3909)
- Fix: After addWithUpdate or removeWithUpdate object coords must be updated. [#3911](https://github.com/kangax/fabric.js/pull/3911)

## [1.7.11]

- Hotfix: restore path-groups ability to render [#3877](https://github.com/kangax/fabric.js/pull/3877)

## [1.7.10]

- Fix: correct svg export for radial gradients [#3807](https://github.com/kangax/fabric.js/pull/3807)
- Fix: Update fireout events to export the event object [#3853](https://github.com/kangax/fabric.js/pull/3853)
- Fix: Improve callSuper to avoid infinite loops (not all of them) [#3844](https://github.com/kangax/fabric.js/pull/3844)
- Fix: avoid selectionBackgroundColor leak on toDataUrl [#3862](https://github.com/kangax/fabric.js/pull/3862)
- Fix: toDatelessObject for Group [#3863](https://github.com/kangax/fabric.js/pull/3863)
- Improvement: better caching logic for groups [#3864](https://github.com/kangax/fabric.js/pull/3864)
- Fix: correct svg gradient export for radial in polygons [#3866](https://github.com/kangax/fabric.js/pull/3866)
- Fix: First draw could be empty for some objects [#3870](https://github.com/kangax/fabric.js/pull/3870)
- Fix: Always send event data to object:selected [#3871](https://github.com/kangax/fabric.js/pull/3871)
- Improvement: reduce angle calculation error [#3872](https://github.com/kangax/fabric.js/pull/3872)

## [1.7.9]

- Fix: Avoid textarea wrapping from chrome v57+ [#3804](https://github.com/kangax/fabric.js/pull/3804)
- Fix: double click needed to move cursor when enterEditing is called programmatically [#3804](https://github.com/kangax/fabric.js/pull/3804)
- Fix: Style regression when inputing new style objects [#3804](https://github.com/kangax/fabric.js/pull/3804)
- Add: try to support crossOrigin for svg image tags [#3804](https://github.com/kangax/fabric.js/pull/3804)

## [1.7.8]

- Fix: Fix dirty flag propagation [#3782](https://github.com/kangax/fabric.js/pull/3782)
- Fix: Path parsing error in bounding boxes of curves [#3774](https://github.com/kangax/fabric.js/pull/3774)
- Add: Middle click mouse management on canvas [#3764](https://github.com/kangax/fabric.js/pull/3764)
- Add: Add parameter to detect and skip offscreen drawing [#3758](https://github.com/kangax/fabric.js/pull/3758)
- Fix: textarea loosing focus after a drag and exit from canvas [#3759](https://github.com/kangax/fabric.js/pull/3759)

## [1.7.7]

- Fix for opacity parsing in svg with nested opacities [#3747](https://github.com/kangax/fabric.js/pull/3747)
- Fix text initialization and boundingrect [#3745](https://github.com/kangax/fabric.js/pull/3745)
- Fix line bounding box [#3742](https://github.com/kangax/fabric.js/pull/3742)
- Improvement: do not pollute style object while typing if not necessary [#3743](https://github.com/kangax/fabric.js/pull/3743)
- fix for broken prototype chain when restoring a dataless object on fill an stroke [#3735](https://github.com/kangax/fabric.js/pull/3735)
- fix for deselected event not fired on mouse actions [#3716](https://github.com/kangax/fabric.js/pull/3716)
- fix for blurriness introduced on 1.7.3 [#3721](https://github.com/kangax/fabric.js/pull/3721)

## [1.7.6]

- Fix: make the cacheCanvas created on the fly if not available [#3705](https://github.com/kangax/fabric.js/pull/3705)

## [1.7.5]

- Improvement: draw textbackgroundColor in one single pass when possible @stefanhayden [#3698](https://github.com/kangax/fabric.js/pull/3698)
- Improvement: fire selection changed event just if text is editing [#3702](https://github.com/kangax/fabric.js/pull/3702)
- Improvement: Add object property 'needsItsOwnCache' [#3703](https://github.com/kangax/fabric.js/pull/3703)
- Improvement: Skip unnecessary transform if they can be detected with a single if [#3704](https://github.com/kangax/fabric.js/pull/3704)

## [1.7.4]

- Fix: Moved all the touch event to passive false so that they behave as before chrome changes [#3690](https://github.com/kangax/fabric.js/pull/3690)
- Fix: force top and left in the object representation of a path to avoid reparsing on restore [#3691](https://github.com/kangax/fabric.js/pull/3691)
- Add: Enable `deselected` event for activeObject switch. Ensure deactivateAll call exitEditing [#3689](https://github.com/kangax/fabric.js/pull/3689)
- Fix: Perform subtargetCheck also if the group is an active object and on activeGroup [#3688](https://github.com/kangax/fabric.js/pull/3688)
- Fix: Made cursor operation more precise at high canvas zoom level [#3671](https://github.com/kangax/fabric.js/pull/3671)
- Add: Made getBoundingRect available to return both absolute or standard bounding rect [#3614](https://github.com/kangax/fabric.js/pull/3614)
- Add: Introduced calcViewportBoundaries() function for fabric.StaticCanvas [#3614](https://github.com/kangax/fabric.js/pull/3614)
- Add: Introduced isOnScreen() function for fabric.Object [#3614](https://github.com/kangax/fabric.js/pull/3614)
- Subclassed Polygon from polyline [#3614](https://github.com/kangax/fabric.js/pull/3614)
- Fix: Removed reference to hovered target when target gets removed [#3657](https://github.com/kangax/fabric.js/pull/3657)
- Fix: Removed hover cursor for non selectable objects [#3643](https://github.com/kangax/fabric.js/pull/3643)
- Fix: Switch to passive event for touch move [#3643](https://github.com/kangax/fabric.js/pull/3643)
- Fix: Restart rendering of cursor after entering some text [#3643](https://github.com/kangax/fabric.js/pull/3643)
- Add: fabric.Color support toHexa() method now [#3615](https://github.com/kangax/fabric.js/pull/3615)

## [1.7.3]

- Improvement: mousewheel event is handled with target and fired also from objects. [#3612](https://github.com/kangax/fabric.js/pull/3612)
- Improvement: Pattern loads for canvas background and overlay, corrected svg pattern export [#3601](https://github.com/kangax/fabric.js/pull/3601)
- Fix: Wait for pattern loading before calling callback [#3598](https://github.com/kangax/fabric.js/pull/3598)
- Fix: add 2 extra pixels to cache canvases to avoid aliasing cut [#3596](https://github.com/kangax/fabric.js/pull/3596)
- Fix: Rerender when deselect an itext editing object [#3594](https://github.com/kangax/fabric.js/pull/3594)
- Fix: save new state of dimensionProperties at every cache clear [#3595](https://github.com/kangax/fabric.js/pull/3595)
- Improvement: Better error management in loadFromJSON [#3586](https://github.com/kangax/fabric.js/pull/3586)
- Improvement: do not reload backgroundImage as an image if is different type [#3550](https://github.com/kangax/fabric.js/pull/3550)
- Improvement: if a children element is set dirty, set the parent dirty as well. [#3564](https://github.com/kangax/fabric.js/pull/3564)

## [1.7.2]

- Fix: Textbox do not use stylemap for line wrapping [#3546](https://github.com/kangax/fabric.js/pull/3546)
- Fix: Fix for firing object:modified in macOS sierra [#3539](https://github.com/kangax/fabric.js/pull/3539)
- Fix: Itext with object caching was not refreshing selection correctly. [#3538](https://github.com/kangax/fabric.js/pull/3538)
- Fix: stateful now works again with activeGroup and dinamyc swap between stateful false/true. [#3537](https://github.com/kangax/fabric.js/pull/3537)
- Fix: includeDefaultValues was not applied to child objects of groups and path-groups. [#3497](https://github.com/kangax/fabric.js/pull/3497)
- Fix: Itext style is cloned on paste action now, allow copy of styles to be independent. [#3502](https://github.com/kangax/fabric.js/pull/3502)
- Fix: Add subclasses properties to cacheProperties. [#3490](https://github.com/kangax/fabric.js/pull/3490)
- Add: Shift and Alt key used for transformations are now dynamic. [#3479](https://github.com/kangax/fabric.js/pull/3479)
- Fix: fix to polygon and cache. Added cacheProperties for all classes [#3490](https://github.com/kangax/fabric.js/pull/3490)

## [1.7.1]

- Add: Gradients/Patterns support customAttributes in toObject method [#3477](https://github.com/kangax/fabric.js/pull/3477)
- Fix: IText/Textbox not blurring keyboard on ios 10 [#3476](https://github.com/kangax/fabric.js/pull/3476)
- Fix: Shadow on freedrawing and zoomed canvas [#3475](https://github.com/kangax/fabric.js/pull/3475)
- Fix: Fix for group returning negative scales [#3474](https://github.com/kangax/fabric.js/pull/3474)
- Fix: hotfix for textbox [#3441](https://github.com/kangax/fabric.js/pull/3441)[#3473](https://github.com/kangax/fabric.js/pull/3473)

## [1.7.0]

- Add: Object Caching [#3417](https://github.com/kangax/fabric.js/pull/3417)
- Improvement: group internal objects have coords not affected by canvas zoom [#3420](https://github.com/kangax/fabric.js/pull/3420)
- Fix: itext cursor trails on initDimension [#3436](https://github.com/kangax/fabric.js/pull/3436)
- Fix: null check on .setActive [#3435](https://github.com/kangax/fabric.js/pull/3435)
- Fix: function error in clone deep. [#3434](https://github.com/kangax/fabric.js/pull/3434)

## [1.6.7]

- Add: Snap rotation added to objects. two parameter introduced, snapAngle and snapTreshold. [#3383](https://github.com/kangax/fabric.js/pull/3383)
- Fix: Pass target to right click event. [#3381](https://github.com/kangax/fabric.js/pull/3381)
- Fix: Correct rendering of bg color for styled text and correct clearing of itext area. [#3388](https://github.com/kangax/fabric.js/pull/3388)
- Add: Fire mouse:over on the canvas when we enter the canvas from outside the element. [#3388](https://github.com/kangax/fabric.js/pull/3389)
- Fix: Fix calculation of words width with spaces and justify. [#3408](https://github.com/kangax/fabric.js/pull/3408)
- Fix: Do not export defaults properties for bg and overlay if requested. [#3415](https://github.com/kangax/fabric.js/pull/3415)
- Fix: Change export toObect to always delete default properties if requested. [#3416](https://github.com/kangax/fabric.js/pull/3416)

## [1.6.6]

- Add: Contrast and Saturate filters [#3341](https://github.com/kangax/fabric.js/pull/3341)
- Fix: Correct registering and removal of events to handle iText objects. [#3349](https://github.com/kangax/fabric.js/pull/3349)
- Fix: Corrected 2 regression of 1.6.5 (dataurl export and itext clicks)
- Fix: Corrected path boundaries calculation for Arcs ( a and A ) [#3347](https://github.com/kangax/fabric.js/pull/3347)

## [1.6.5]

- Fix: charspacing, do not get subzero with charwidth.
- Improvement: add callback support to all object cloning. [#3212](https://github.com/kangax/fabric.js/pull/3212)
- Improvement: add backgroundColor to all class [#3248](https://github.com/kangax/fabric.js/pull/3248)
- Fix: add custom properties to backgroundImage and overlayImage [#3250](https://github.com/kangax/fabric.js/pull/3250)
- Fix: Object intersection is calculated on boundingBox and boundingRect, intersection is fired if objects are overlapping [#3252](https://github.com/kangax/fabric.js/pull/3252)
- Change: Restored previous selection behaviour, added key to selection active object under overlaid target [#3254](https://github.com/kangax/fabric.js/pull/3254)
- Improvement: hasStateChanged let you find state changes of complex properties. [#3262](https://github.com/kangax/fabric.js/pull/3262)
- Fix: IText/Textbox shift click selection backward. [#3270](https://github.com/kangax/fabric.js/pull/3270)
- Revert: font family quoting was a bad idea. node-canvas stills use it. [#3276](https://github.com/kangax/fabric.js/pull/3276)
- Fix: fire mouse:over event for activeObject and activeGroup when using findTarget shourtcuts [#3285](https://github.com/kangax/fabric.js/pull/3285)
- Fix: clear method clear all properties of canvas [#3305](https://github.com/kangax/fabric.js/pull/3305)
- Fix: text area position method takes in account canvas offset [#3306](https://github.com/kangax/fabric.js/pull/3306)
- Improvement: Added event on right click and possibility to hide the context menu with a flag [3308](https://github.com/kangax/fabric.js/pull/3308)
- Fix: remove canvas reference from object when object gets removed from canvas [#3307](https://github.com/kangax/fabric.js/pull/3307)
- Improvement: use native stroke dash if available [#3309](https://github.com/kangax/fabric.js/pull/3309)
- Fix: Export correct src when exporting to svg [#3310](https://github.com/kangax/fabric.js/pull/3310)
- Fix: Stop text to go on zero dimensions [#3312](https://github.com/kangax/fabric.js/pull/3312)
- Fix: Error in dataURL with multiplier was outputting very big canvas with retina [#3314](https://github.com/kangax/fabric.js/pull/3314)
- Fix: Error in style map was not respecting style if textbox started with space [#3315](https://github.com/kangax/fabric.js/pull/3315)

## [1.6.4]

- Improvement: Ignore svg: namespace during svg import. [#3081](https://github.com/kangax/fabric.js/pull/3081)
- Improvement: Better fix for lineHeight of iText/Text [#3094](https://github.com/kangax/fabric.js/pull/3094)
- Improvement: Support for gradient with 'Infinity' coordinates [#3082](https://github.com/kangax/fabric.js/pull/3082)
- Improvement: Generally "improved" logic of targeting [#3111](https://github.com/kangax/fabric.js/pull/3111)
- Fix: Selection of active group with transparency and preserveObjectStacking true or false [#3109](https://github.com/kangax/fabric.js/pull/3109)
- Fix: pattern brush now create the same pattern seen while drawing [#3112](https://github.com/kangax/fabric.js/pull/3112)
- Fix: Allow css merge during svg import [#3114](https://github.com/kangax/fabric.js/pull/3114)
- Improvement: added numeric origins handling fomr 0 to 1. [#3121](https://github.com/kangax/fabric.js/pull/3121)
- Fix: Fix a defect with shadow of objects in a scaled group. [#3134](https://github.com/kangax/fabric.js/pull/3134)
- Improvement: Do not fire unecessary selection:changed events. [#3119](https://github.com/kangax/fabric.js/pull/3119)
- Fix: Attached hiddenTextarea to body fixes IE, thanks to @plainview. [#3137](https://github.com/kangax/fabric.js/pull/3137)
- Fix: Shift unselect activegroup on transformed canvas. [#3144](https://github.com/kangax/fabric.js/pull/3144)
- Added: ColorMatrix filter [#3139](https://github.com/kangax/fabric.js/pull/3139)
- Fix: Fix condition in wich restoring from Object could cause object overwriting [#3146](https://github.com/kangax/fabric.js/pull/3146)
- Change: cloneAsImage for Object and toDataUrl for object are not retina enabled by default. Added option to enable. [#3147](https://github.com/kangax/fabric.js/pull/3147)
- Improvement: Added textSpacing support for text/itext/textbox [#3097](https://github.com/kangax/fabric.js/pull/3097)
- Fix: Quote font family when setting the context fontstyle [#3191](https://github.com/kangax/fabric.js/pull/3191)
- Fix: use getSrc during image export, make subclassing easier, return eventually the .src property if nothing else is available [#3189](https://github.com/kangax/fabric.js/pull/3189)
- Fix: Inverted the meaning of border scale factor [#3154](https://github.com/kangax/fabric.js/pull/3154)
- Improvement: Added support for RGBA in HEX notation. [#3202](https://github.com/kangax/fabric.js/pull/3202)
- Improvement: Added object deselected event. [#3195](https://github.com/kangax/fabric.js/pull/3195)
- Fix: loadFromJson callback now gets fired after filter are applied [#3210](https://github.com/kangax/fabric.js/pull/3210)

## [1.6.3]

- Improvement: Use reviver callback for background and overlay image when doing svg export. [#2975](https://github.com/kangax/fabric.js/pull/2975)
- Improvement: Added object property excludeFromExport to avoid exporting the object to JSON or to SVG. [#2976](https://github.com/kangax/fabric.js/pull/2976)
- Improvement: Correct the calculation of text boundingbox. Improves svg import [#2992](https://github.com/kangax/fabric.js/pull/2992)
- Added: Export id property to SVG [#2993](https://github.com/kangax/fabric.js/pull/2993)
- Improvement: Call the callback on loadSvgFromURL on failed xml load with null agument [#2994](https://github.com/kangax/fabric.js/pull/2994)
- Improvement: Clear only the Itext area on contextTop during cursor animation [#2996](https://github.com/kangax/fabric.js/pull/2996)
- Added: Char widths cache has been moved to fabric level and not iText level. Added fabric.util.clearFabricCharWidthsCache(fontName) [#2995](https://github.com/kangax/fabric.js/pull/2995)
- Fix: do not set background or overlay image if the url load fails. [#3003](https://github.com/kangax/fabric.js/pull/3003)
- Fix: iText mousemove event removal, clear the correct area for Itext, stopped redrawing selection if not necessary [#3016](https://github.com/kangax/fabric.js/pull/3016)
- Fix: background image and overlay image scale and move with canvas viewportTransform, parameter available [#3019](https://github.com/kangax/fabric.js/pull/3019)
- Added: support sub targeting in groups in events [#2997](https://github.com/kangax/fabric.js/pull/2997)
- Fix: Select transparent object on mouse up because of \_maybeGroupObject [#2997](https://github.com/kangax/fabric.js/pull/2997)
- Fix: Remove reference to lastRenderedObject on canvas.remove [#3023](https://github.com/kangax/fabric.js/pull/3023)
- Fix: Wait for all objects to be loaded before deleting the properties and setting options. [#3029](https://github.com/kangax/fabric.js/pull/3029)
- Fix: Object Padding is unaffected by object transform. [#3057](https://github.com/kangax/fabric.js/pull/3057)
- Fix: Restore lastRenderedObject usage. Introduced Canvas.lastRenderedKey to retrieve the lastRendered object from down the stack [#3057](https://github.com/kangax/fabric.js/pull/3057)
- Fix: \_calcTextareaPosition correctly calculate the position considering the viewportTransform. [#3057](https://github.com/kangax/fabric.js/pull/3057)
- Fix: Fixed selectionBacgroundColor with viewport transform. [#3057](https://github.com/kangax/fabric.js/pull/3057)
- Improvement: Correctly render the cursor with viewport scaling, improved the cursor centering. [#3057](https://github.com/kangax/fabric.js/pull/3057)
- Fix: Use canvas zoom and pan when using is target transparent. [#2980](https://github.com/kangax/fabric.js/pull/2980)

## [1.6.2]

- Fix: restore canvas properties on loadFromJSON with includeProperties. [#2921](https://github.com/kangax/fabric.js/pull/2921)
- Fix: Allow hoverCursor on non selectable objects, moveCursor does not appear if the object is not moveable.
  Added object.moveCursor to specify a cursor for moving per object. [#2924](https://github.com/kangax/fabric.js/pull/2924)
- Fix: Add missing stroke.live translation, allow gradientTransform for dashed line. [#2926](https://github.com/kangax/fabric.js/pull/2926)
- Improvement: Allow customization of keys that iteract with mouse action ( multiselect key, free transform key, alternative action key, centered transform key ) [#2925](https://github.com/kangax/fabric.js/pull/2925)
- Added: Make iText fires object:modified on text change on exit editing [#2927](https://github.com/kangax/fabric.js/pull/2927)
- Added: [control customization part 1] cornerDashArray, borderDashArray. Now borderScaleFactor influences both border and controls, changed default corner size to 13 [#2932](https://github.com/kangax/fabric.js/pull/2932)
- Fix: createSVGFontFacesMarkup was failing to retrieve fonts in style [#2935](https://github.com/kangax/fabric.js/pull/2935)
- Fix: shadow not scaled with dataUrl to multiplier [#2940](https://github.com/kangax/fabric.js/pull/2940)
- Added: [control customization part 2] cornerStrokeColor. Now is possible to specify separate stroke and fill color for the controls [#2933](https://github.com/kangax/fabric.js/pull/2933)
- Fix: Itext width calculation with caching false was returning nan. [#2943](https://github.com/kangax/fabric.js/pull/2943)
- Added: [control customization part 3] Rounded corners. It is possible to specify cornerStyle for the object. 'rect' or 'circle' [#2942](https://github.com/kangax/fabric.js/pull/2942)
- Added: [control customization part 4] Selection background. It is possible to specify selectionBackgroundColor for the object. [#2950](https://github.com/kangax/fabric.js/pull/2950)
- Fix: Behaviour of image with filters with resize effects and Object to/from json [#2954](https://github.com/kangax/fabric.js/pull/2954)
- Fix: Svg export should not output color notation in rgba format [#2955](https://github.com/kangax/fabric.js/pull/2955)
- Fix: minScaleLimit rounding bug [#2964](https://github.com/kangax/fabric.js/pull/2964)
- Fix: Itext spacing in justify mode bug [#2971](https://github.com/kangax/fabric.js/pull/2971)
- Fix: Object.toDataUrl export when some window.devicepixelRatio is present (retina or browser zoom) [#2972](https://github.com/kangax/fabric.js/pull/2972)

## [1.6.1]

- Fix: image with broken element throwing error on toObject() [#2878](https://github.com/kangax/fabric.js/pull/2878)
- Fix: Warning on trying to set proprietary browser version of ctxImageSmoothingEnabled [#2880](https://github.com/kangax/fabric.js/pull/2880)
- Fix: Fixed Svg import regression on color and drawing polylines [#2887](https://github.com/kangax/fabric.js/pull/2887)
- Fix: Fixed animation ease that starts and stop at same value [#2888](https://github.com/kangax/fabric.js/pull/2888)
- Fix: Allow a not stateful canvas to fire object:modified at end of transform. [#2890](https://github.com/kangax/fabric.js/pull/2890)
- Fix: Made event handler removal safer. Removing firing events will not cause errors. [#2883](https://github.com/kangax/fabric.js/pull/2883)
- Fix: Proper handling of perPixelTargetFind and multi selections [#2894](https://github.com/kangax/fabric.js/pull/2894)
- Fix: Do not clear contextTop on drawingMode, to allow drawing over animations [#2895](https://github.com/kangax/fabric.js/pull/2895)
- Change the dependencies to optional. Allow npm to continue installing if nodecanvas installation fail.[#2901](https://github.com/kangax/fabric.js/pull/2901)
- Fix: Check again the target on mouseup [#2902](https://github.com/kangax/fabric.js/pull/2902)
- Fix: On perPixelTargetFind detect corners only if target is active [#2903](https://github.com/kangax/fabric.js/pull/2903)
- Improvement: Add canvas mouseout event listener [#2907](https://github.com/kangax/fabric.js/pull/2907)
- Improvement: Make small object draggable easier [#2907](https://github.com/kangax/fabric.js/pull/2907)
- Improvement: Use sendToBack, bringToFront, bringForward, sendBackwards for multiple selections [#2908](https://github.com/kangax/fabric.js/pull/2908)

## [1.6.0]

- Fix rendering of activeGroup objects while preserveObjectStacking is active. [ regression from [#2083](https://github.com/kangax/fabric.js/pull/2083) ]
- Fix `fabric.Path` initialize with user options [#2117](https://github.com/kangax/fabric.js/pull/2117)
- Fix sorting of objects in activeGroup during rendering [#2130](https://github.com/kangax/fabric.js/pull/2130).
- Make sure that 'object.canvas' property is always set if the object is directly or indirectly on canvas [#2141](https://github.com/kangax/fabric.js/pull/2141)
- Fix \_getTopLeftCoords function that was returning TopCenter [#2127](https://github.com/kangax/fabric.js/pull/2127)
- Fix events not being fired after resize with pinch zoom [#510](https://github.com/kangax/fabric.js/pull/510)
- Fix mouse:over, mouse:out events not receiving event object [#2146](https://github.com/kangax/fabric.js/pull/2146)
- Don't include elements from `<metadata>` during SVG parsing [#2160](https://github.com/kangax/fabric.js/pull/2160)
- Fix some iText new glitches and old bugs about style deleting and inserting, faster function for get2dCursorLocation [#2153](https://github.com/kangax/fabric.js/pull/2153)
- Change bounding box calculation, made strokewidth always considered in dimensions. Switched group stroke default to 0 strokewidth. [#2155](https://github.com/kangax/fabric.js/pull/2155)
- Fix scaling function for object with strokewidth [#2178](https://github.com/kangax/fabric.js/pull/2178)
- Fix image fromObject restoring resizeFilter [#2164](https://github.com/kangax/fabric.js/pull/2164)
- Fix double application of filter upon image init [#2164](https://github.com/kangax/fabric.js/pull/2164)
- Fix image.filter.Resize toObject and fromObject [#2164](https://github.com/kangax/fabric.js/pull/2164)
- Fix strokeWidth calculation during resize operations [#2178](https://github.com/kangax/fabric.js/pull/2178)
- Fix iText selection on upperCanvas to support transformMatrix [#2173](https://github.com/kangax/fabric.js/pull/2173)
- Removed unnecessary calls to removeShadow and restoreGlobalCompositeOperation [#2175](https://github.com/kangax/fabric.js/pull/2175)
- Fix the offset for pattern and gradients filling and stroking in text [#2183](https://github.com/kangax/fabric.js/pull/2183)
- Fix loading of stroke gradients from Object [#2182](https://github.com/kangax/fabric.js/pull/2182)
- Fix segmentation fault on node.js when image doesn't exist [#2193](https://github.com/kangax/fabric.js/pull/2193)
- Fix iText border selection when changing fontWeight [#2201](https://github.com/kangax/fabric.js/pull/2201)
- Fix calculation of object dimensions for geometry functions translation and scaling. [#2206](https://github.com/kangax/fabric.js/pull/2206)
- Fix iText cursor position on click at end of line [#2217](https://github.com/kangax/fabric.js/pull/2217)
- Fix error on parsing style string with trailing spaces [#2256](https://github.com/kangax/fabric.js/pull/2256)
- Fix delegated properties leaking on objects in a group when restoring from json [#2101](https://github.com/kangax/fabric.js/pull/2101)
- Fix cursor click position in rotated i-Text when origins different from TOPLEFT. [#2269](https://github.com/kangax/fabric.js/pull/2269)
- Fix mouse position when the canvas is in a complex style scrolling situation [#2128](https://github.com/kangax/fabric.js/pull/2128)
- Fix parser regex for not parsing svg tags attribute [#2311](https://github.com/kangax/fabric.js/pull/2311)
- Add id attribute to standard attribute parsing from SVG elements [#2317](https://github.com/kangax/fabric.js/pull/2317)
- Fix text decoration opacity [#2310](https://github.com/kangax/fabric.js/pull/2310)
- Add simple color animation utility in /src/util/animate_color.js [#2328](https://github.com/kangax/fabric.js/pull/2328)
- Fix itext paste function to check for source of copied text and strip carriage returns (\r)[#2336](https://github.com/kangax/fabric.js/pull/2336)
- Fix pattern class serialize the source using toDataURL if available [#2335](https://github.com/kangax/fabric.js/pull/2335)
- Fix imageSmoothingEnabled warning on chrome and reinit the property after setDimensions [#2337](https://github.com/kangax/fabric.js/pull/2337)
- Add ability to parse path elements with no path specified. [#2344](https://github.com/kangax/fabric.js/pull/2344)
- Fix shiftClick with activeGroup in case of normal and scaled groups [#2342](https://github.com/kangax/fabric.js/pull/2342)
- Add support for colors in shadow svg export [#2349](https://github.com/kangax/fabric.js/pull/2349)
- Add support for inner viewBoxes in svg parsing [#2345](https://github.com/kangax/fabric.js/pull/2345)
- Fix BoundingBox calculation for pathGroups that have inner transformMatrix [#2348](https://github.com/kangax/fabric.js/pull/2348)
- Fix export toObject to include transformMatrix property [#2350](https://github.com/kangax/fabric.js/pull/2350)
- Fix textbox class to supporto toSVG() and newest style fixes [#2347]
  (https://github.com/kangax/fabric.js/pull/2347)
- Fix regression on text ( textDecoration and textlinebackground ) [#2354](https://github.com/kangax/fabric.js/pull/2354)
- Add support for multi keys chars using onInput event [#2352](https://github.com/kangax/fabric.js/pull/2352)
- Fix iText and textbox entering in edit mode if clicked on a corner [#2393](https://github.com/kangax/fabric.js/pull/2393)
- Fix iText styles error when in justify align [#2370](https://github.com/kangax/fabric.js/pull/2370)
- Add support for shadow export in svg for groups, pathgroups and images. [#2364]
- Add rendering shadows for groups [#2364](https://github.com/kangax/fabric.js/pull/2364)
- Add support for parsing nested SVGs x and y attributes [#2399](https://github.com/kangax/fabric.js/pull/2399)
- Add support for gradientTransform in setGradient(fill or stroke) [#2401](https://github.com/kangax/fabric.js/pull/2401)
- Fix Error in svg parsed that was stopping on gradient color-stop missing stop attribute [#2414](https://github.com/kangax/fabric.js/pull/2414)
- toObject method return copied arrays for array like properties [#2407](https://github.com/kangax/fabric.js/pull/2407)
- Fix Set stop value of colorstop to 0 if stop attribute not present [#2414](https://github.com/kangax/fabric.js/pull/2414)
- Fix correct value of e.button for mouse left click if e.which not supported[#2453](https://github.com/kangax/fabric.js/pull/2453)
- Add check for host property in getScrollTopLeft[#2462](https://github.com/kangax/fabric.js/pull/2462)
- Fix check for object.selectable in findTarget[#2466](https://github.com/kangax/fabric.js/pull/2466)
- Fix After rendering a gesture set originX/Y to its original value[#2479](https://github.com/kangax/fabric.js/pull/2479)
- Add support for skewing objects using shift and m-controls in interactive mode, and using object.skewX/Y [#2482](https://github.com/kangax/fabric.js/pull/2482)
- Fix gradientTransform not exported in gradient toObject [#2486](https://github.com/kangax/fabric.js/pull/2486)
- Fix object.toDataUrl with multiplier [#2487](https://github.com/kangax/fabric.js/pull/2487)
  BACK INCOMPATIBILITY: removed 'allOnTop' parameter from fabric.StaticCanvas.renderAll.
- Fix mask filter, mask image is now streched on all image [#2543](https://github.com/kangax/fabric.js/pull/2543)
- Fix text onInput event to behave correctly if some text is selected [#2501](https://github.com/kangax/fabric.js/pull/2502)
- Fix object with selectable = false could be selected with shift click [#2503](https://github.com/kangax/fabric.js/pull/2503)
- Fix for mask filter when bigger or smaller image is used [#2534](https://github.com/kangax/fabric.js/pull/2534)
- Improvement: simplified renderAll logic [#2545](https://github.com/kangax/fabric.js/pull/2545)
- Improvement: Manage group transformation with skew rotate and scale [#2549](https://github.com/kangax/fabric.js/pull/2549)
- Fix: Add shadow affectStroke to shadow to Object method [#2568](https://github.com/kangax/fabric.js/pull/2568)
- Fix: Made multitouch pinch resize works with skewed object [#2625](https://github.com/kangax/fabric.js/pull/2625)
- Improvement: Added retina screen support [#2623](https://github.com/kangax/fabric.js/pull/2623)
- Change: Set default Image strokeWidth to 0 to improve image rendering [#2624](https://github.com/kangax/fabric.js/pull/2624)
- Fix: multitouch zoom gesture speed back to normal speed [#2625](https://github.com/kangax/fabric.js/pull/2625)
- Fix: fix controls rendering with retina scaling and controls above overlay [#2632](https://github.com/kangax/fabric.js/pull/2632)
- Improvements: resize SVG using viewport/viewbox. [#2642](https://github.com/kangax/fabric.js/pull/2642)
- Improvements: Svg import now supports rotate around point [#2645](https://github.com/kangax/fabric.js/pull/2645)
- Change: Opacity is no more a delegated property for group [#2656](https://github.com/kangax/fabric.js/pull/2656)
- Fix: Itext now check for editable property before initializing cursor [#2657](https://github.com/kangax/fabric.js/pull/2657)
- Fix: Better SVG export support for shadows of rotated objects [#2671](https://github.com/kangax/fabric.js/pull/2671)
- Fix: Avoid polygon polyline to change constructor point array [#2627](https://github.com/kangax/fabric.js/pull/2627)
- SVG import: support fill/stroke opacity when no fill/stroke attribute is present [#2703](https://github.com/kangax/fabric.js/pull/2703)
- Fix: remove white filter set opacity to 0 instead of 1 [#2714](https://github.com/kangax/fabric.js/pull/2714)
- Cleaning: removing unused fabric.Canvas.activeInstance [#2708](https://github.com/kangax/fabric.js/pull/2708)
- Change: remove flipping of text string when flipping object [#2719](https://github.com/kangax/fabric.js/pull/2719)
- Fix: Correct shift click on generic transformerd active groups [#2720](https://github.com/kangax/fabric.js/pull/2720)
- SVG import: parse svg with no spaces between transforms [#2738](https://github.com/kangax/fabric.js/pull/2738)
- Fix: Fallback to styleElement.text for IE9 [#2754](https://github.com/kangax/fabric.js/pull/2754)
- Fix: data url for node [#2777](https://github.com/kangax/fabric.js/pull/2777)
- Improvement: Extended font face to all text class during svg export [#2797](https://github.com/kangax/fabric.js/pull/2797)
- Fix: retina scaling dataurl and shadows. [#2806](https://github.com/kangax/fabric.js/pull/2806)
- Improvement: Better look to iText decoration shadows. [#2808](https://github.com/kangax/fabric.js/pull/2808)
- Improvement: New text shadow export to SVG. [#2827](https://github.com/kangax/fabric.js/pull/2827)
- fix: location of optimized 1x1 rects. [#2817](https://github.com/kangax/fabric.js/pull/2817)
- fix: TextBox handling of consecutive spaces. [#2852](https://github.com/kangax/fabric.js/pull/2852)
- fix: Respect shadow in svg export of flipped objects. [#2854](https://github.com/kangax/fabric.js/pull/2854)
- fix: Check presence of style for textBox in svg export. [#2853](https://github.com/kangax/fabric.js/pull/2853)
- Improvement: Added node compatibility for v4 and v5. [#2872](https://github.com/kangax/fabric.js/pull/2872)
- Fix: Canvas dispose remove the extra created elements. [#2875](https://github.com/kangax/fabric.js/pull/2875)
- IText improvements to cut-copy-paste, edit, mobile jumps and style. [#2868](https://github.com/kangax/fabric.js/pull/2868)

## [1.5.0]

**Edge**

- Added image preserve aspect ratio attributes and functionality (fabric.Image.alignY, fabric.Image.alignY, fabric.Image.meetOrSlic )
- Added ImageResizeFilters , option to resize dynamically or statically the images using a set of resize filter alghoritms.
- [BACK_INCOMPAT] `fabric.Collection#remove` doesn't return removed object -> returns `this` (chainable)

- Add "mouse:over" and "mouse:out" canvas events (and corresponding "mouseover", "mouseout" object events)
- Add support for passing options to `fabric.createCanvasForNode`

- Various iText fixes and performance improvements
- Fix `overlayImage` / `overlayColor` during selection mode
- Fix double callback in loadFromJSON when there's no objects
- Fix paths parsing when number has negative exponent
- Fix background offset in iText
- Fix style object deletion in iText
- Fix typo in `_initCanvasHandlers`
- Fix `transformMatrix` not affecting fabric.Text
- Fix `setAngle` for different originX/originY (!= 'center')
- Change default/init noise/brightness value for `fabric.Image.filters.Noise` and `fabric.Image.filters.Brightness` from 100 to 0
- Add `fabric.Canvas#imageSmoothingEnabled`
- Add `copy/paste` support for iText (uses clipboardData)

## [1.4.0]

- [BACK_INCOMPAT] JSON and Cufon are no longer included in default build

- [BACK_INCOMPAT] Change default objects' originX/originY to left/top

- [BACK_INCOMPAT] `fabric.StaticCanvas#backgroundImage` and `fabric.StaticCanvas#overlayImage` are `fabric.Image` instances. `fabric.StaticCanvas#backgroundImageOpacity`, `fabric.StaticCanvas#backgroundImageStretch`, `fabric.StaticCanvas#overlayImageLeft` and `fabric.StaticCanvas#overlayImageTop` were removed.

- [BACK_INCOMPAT] `fabric.Text#backgroundColor` is now `fabric.Object#backgroundColor`

- [BACK_INCOMPAT] Remove `fabric.Object#toGrayscale` and `fabric.Object#overlayFill` since they're too specific

- [BACK_INCOMPAT] Remove `fabric.StaticCanvas.toGrayscale` since we already have that logic in `fabric.Image.filters.Grayscale`.

- [BACK_INCOMPAT] Split `centerTransform` into the properties `centeredScaling` and `centeredRotation`. Object rotation now happens around originX/originY point UNLESS `centeredRotation=true`. Object scaling now happens non-centered UNLESS `centeredScaling=true`.

## [1.3.0]

- [BACK_INCOMPAT] Remove selectable, hasControls, hasBorders, hasRotatingPoint, transparentCorners, perPixelTargetFind from default object/json representation of objects.

- [BACK_INCOMPAT] Object rotation now happens around originX/originY point UNLESS `centerTransform=true`.

- [BACK_INCOMPAT] fabric.Text#textShadow has been removed - new fabric.Text.shadow property (type of fabric.Shadow).

- [BACK_INCOMPAT] fabric.BaseBrush shadow properties are combined into one property => fabric.BaseBrush.shadow (shadowColor, shadowBlur, shadowOffsetX, shadowOffsetY no longer exist).

- [BACK_INCOMPAT] `fabric.Path.fromObject` is now async. `fabric.Canvas#loadFromDatalessJSON` is deprecated.

## [1.2.0]

- [BACK_INCOMPAT] Make `fabric.Object#toDataURL` synchronous.

- [BACK_INCOMPAT] `fabric.Text#strokeStyle` -> `fabric.Text#stroke`, for consistency with other objects.

- [BACK_INCOMPAT] `fabric.Object.setActive(…)` -> `fabric.Object.set('active', …)`.
  `fabric.Object.isActive` is gone (use `fabric.Object.active` instead)

- [BACK_INCOMPAT] `fabric.Group#objects` -> `fabric.Group._objects`.

## [1.1.0]

- [BACK_INCOMPAT] `fabric.Text#setFontsize` becomes `fabric.Object#setFontSize`.

- [BACK_INCOMPAT] `fabric.Canvas.toDataURL` now accepts options object instead linear arguments.
  `fabric.Canvas.toDataURLWithMultiplier` is deprecated;
  use `fabric.Canvas.toDataURL({ multiplier: … })` instead

## [1.0.0]<|MERGE_RESOLUTION|>--- conflicted
+++ resolved
@@ -2,11 +2,8 @@
 
 ## [next]
 
-<<<<<<< HEAD
 - fix(): Disable offscreen check for bg and overlay when not needed [#8898](https://github.com/fabricjs/fabric.js/pull/8898)
-=======
 - docs(): add repo repro link to `bug_report.yml` [#8900](https://github.com/fabricjs/fabric.js/pull/8900)
->>>>>>> 22565415
 - refactor(fabric.Line): Line position is calculated from the center between the 2 points now [#8877](https://github.com/fabricjs/fabric.js/pull/8877)
 - chore(Path, Polyline): Clean up old SVG import code [#8857](https://github.com/fabricjs/fabric.js/pull/8857)
 
