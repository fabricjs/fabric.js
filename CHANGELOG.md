--- conflicted
+++ resolved
@@ -2,11 +2,8 @@
 
 ## [next]
 
-<<<<<<< HEAD
 - ci(): add source map support to node sandbox [#9686](https://github.com/fabricjs/fabric.js/pull/9686)
-=======
 - feat(Circle): Add counterclockwise parameter to Circle class [#9670](https://github.com/fabricjs/fabric.js/pull/9670)
->>>>>>> 8d962d7d
 
 ## [6.0.0-beta19]
 
