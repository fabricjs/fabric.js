--- conflicted
+++ resolved
@@ -2,12 +2,10 @@
 
 ## [next]
 
-<<<<<<< HEAD
 - chore(): removed unused code from Path render function
-=======
+
 ## [6.0.0-beta18]
 
->>>>>>> a1f4da08
 - fix(StyledText): add ability to unset style (issue #9578) [#9597](https://github.com/fabricjs/fabric.js/pull/9597)
 - CD(): expose vue deployed app [#9615](https://github.com/fabricjs/fabric.js/pull/9615)
 - chore(): Upgrade Rollup to 4.9.5 [#9613](https://github.com/fabricjs/fabric.js/pull/9613)
