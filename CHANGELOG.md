# Changelog

## [next]

<<<<<<< HEAD
-fix(): The _setLineDash method has additional side effects, altering the value of strokeDashArray [#10292](https://github.com/fabricjs/fabric.js/issues/10292)
=======
- fix(): for object caching over invalidating the cache [#10294](https://github.com/fabricjs/fabric.js/pull/10294)
>>>>>>> 880c3214

## [6.5.1]

- fix(TS): Add missing export for type DrawContext [#10281](https://github.com/fabricjs/fabric.js/pull/10281)
- fix(Control): Borderscalefactor should apply to controls as well [#10283](https://github.com/fabricjs/fabric.js/pull/10283)

## [6.5.0]

- fix(Canvas): Holding down Shift to select multiple shapes unexpectedly triggers the text exit event. [#10228](https://github.com/fabricjs/fabric.js/issues/10228)
- fix(): mousedown restore after touch end on dospose [#10250](https://github.com/fabricjs/fabric.js/pull/10250)
- feat(IText): expose getCursorRenderingData() function. [#10204](https://github.com/fabricjs/fabric.js/pull/10204)
- fix(Canvas): allowTouchScrolling interactions [#10078](https://github.com/fabricjs/fabric.js/pull/10078)
- update(IText): Add method enterEditingImpl/exitEditingImpl that executes the logic of enterEditing/exitEditing without events [#10187](https://github.com/fabricjs/fabric.js/issues/10187)
- fix(FabricObject): Fix clipPath blurryness with scale [#9774](https://github.com/fabricjs/fabric.js/pull/9774)

## [6.4.3]

- fix(FabricObject): Render clipPath as sharp as the object [#9774](https://github.com/fabricjs/fabric.js/pull/9774)
- fix(Controls): changeWidth can change width with decimals [#10186](https://github.com/fabricjs/fabric.js/pull/10186)
- ci(): Add some prebuilt fabric in the dist folder [#10178](https://github.com/fabricjs/fabric.js/pull/10178)
- chore(): Add more generic font families to FabricText.genericFonts [#10167](https://github.com/fabricjs/fabric.js/pull/10167)

## [6.4.2]

- Fix(): path parsing performance [#10123](https://github.com/fabricjs/fabric.js/pull/10123)

## [6.4.1]

- fix(): Package.json had wrong path to types for extensions [#10115](https://github.com/fabricjs/fabric.js/pull/10115)

## [6.4.0]

- fix(): Fix broken exports for filters that do not have a static defaults value. [#10102](https://github.com/fabricjs/fabric.js/pull/10102)
- chore(): deprecate originX, originY [#10095](https://github.com/fabricjs/fabric.js/pull/10095)
- fix(SVGImport): Allow parsing of 'id' attribute that starts with a number [#10079](https://github.com/fabricjs/fabric.js/pull/10079)
- fix(filter): pixelate filter has non square pixels in webgl (#10081)
- feat(Canvas): Avoid styling the lower canvas with absolute positioning [#10077](https://github.com/fabricjs/fabric.js/pull/10077)
- chore(TS): Add missing export type for Text events [#10076](https://github.com/fabricjs/fabric.js/pull/10076)
- chore(CI): Move test actions to Node 20 [#10073](https://github.com/fabricjs/fabric.js/pull/10073)
- feat(Object): Object serialization for common properties [#10072](https://github.com/fabricjs/fabric.js/pull/10072)
- feat(): Support easy serialization of custom properties [#10071](https://github.com/fabricjs/fabric.js/pull/10071)
- chore(): reduce class inheritance, merge some classes together. [#10070](https://github.com/fabricjs/fabric.js/pull/10070)

## [6.3.0]

- chore(): Remove over-protective cloneDeep from fromObject [#9621](https://github.com/fabricjs/fabric.js/pull/9621)
- chore(): Prettier apply the new standard configuration [#10067](https://github.com/fabricjs/fabric.js/pull/10067)
- chore(): Update dev dependencies Lint, Prettier, Jest [#10066](https://github.com/fabricjs/fabric.js/pull/10066)
- fix(): Remove unused code from aligning guidelines [#10056](https://github.com/fabricjs/fabric.js/discussions/10056)
- feat(): Add v6 aligning guidelines. [#10033](https://github.com/fabricjs/fabric.js/discussions/10033)

## [6.2.0]

- fix(SVG import): Parse use directive attribute issues [#10053](https://github.com/fabricjs/fabric.js/pull/10053)
- fix(SVG import): Fix style tag processing in use tag when reference also has a style [#10050](https://github.com/fabricjs/fabric.js/pull/10050)
- fix(SVG import): Fix path Arc parsing regression issue [#10048](https://github.com/fabricjs/fabric.js/pull/10048)
- chore(TS): Update TS to latest [#10044](https://github.com/fabricjs/fabric.js/pull/10044)
- feat(ClassRegistry): Add has method to classRegistry to allow to check if a class exists. (fixes #10001)

## [6.1.0]

- fix(): Avoid errors on restoring custom properties that pass the lazy detection of shadow,gradient,pattern and clipPath. [#10001](https://github.com/fabricjs/fabric.js/issues/10001)
- fix(): When deselecting an active selection remove its reference from hoveredTarget [#9961](https://github.com/fabricjs/fabric.js/pull/9961)
- feat(): Path controls utility [#9998](https://github.com/fabricjs/fabric.js/pull/9998)
- chore(): Removed website submodule

## [6.0.2]

- fix(TS): Type fixes and improved JSDOCS. [#9978](https://github.com/fabricjs/fabric.js/pull/9978)

## [6.0.1]

- chore(): export InteractiveFabricObject to tweak default values [#9963](https://github.com/fabricjs/fabric.js/pull/9963)
- chore(): use deconstruction and constants in place of strings to save some bytes of code [#9593](https://github.com/fabricjs/fabric.js/pull/9593)
- tests(): Start moving visual tests to playwrigth [#9481](https://github.com/fabricjs/fabric.js/pull/9481)
- fix(filters): Fix bugs in Pixelate and Blur filter [#9962](https://github.com/fabricjs/fabric.js/pull/9962)
- docs(): update README.md [#9957](https://github.com/fabricjs/fabric.js/pull/9957)

## [6.0.0]

## [6.0.0-rc4]

- chore(): update dev deps [#9944](https://github.com/fabricjs/fabric.js/pull/9944)
- chore() Remove Node 16, add Node 22 in the test suite [#9942](https://github.com/fabricjs/fabric.js/pull/9942)
- test(e2e): Activeselection default initialization E2E test [#9941](https://github.com/fabricjs/fabric.js/pull/9941)
- fix(Activeselection): Activeselection default initialization [#9940](https://github.com/fabricjs/fabric.js/pull/9940)
- feat(Color): add isUnrecognised property [#9936](https://github.com/fabricjs/fabric.js/pull/9936)

## [6.0.0-rc3]

- fix(StaticCanvas): fully clean the cache canvas to avoid leaving trailing pixels [#9779](https://github.com/fabricjs/fabric.js/pull/9779)
- perf(): Reduce some calls to setCoords() [#9795](https://github.com/fabricjs/fabric.js/pull/9795)
- chore(TS): svg reviver is optional [#9935](https://github.com/fabricjs/fabric.js/pull/9935)
- refactor(filters): Remove mainParameter, add stronger types to filters, refactor getUniformLocations [#9933](https://github.com/fabricjs/fabric.js/pull/9933)
- refactor(): remove strict parameter for ancestry. [#9918](https://github.com/fabricjs/fabric.js/pull/9918)
- feat(Color): add support for decimals and different angle types in HSL color parsing [#9915](https://github.com/fabricjs/fabric.js/pull/9915)
- fix(Controls): add support for numeric origins to changeWidth [#9909](https://github.com/fabricjs/fabric.js/pull/9909)
- fix(ActiveSelection): fixed render order so group controls are rendered over child objects [#9914](https://github.com/fabricjs/fabric.js/pull/9914)
- fix(filters): RemoveColor has missing getFragmentSource method ( typo ) [#9911](https://github.com/fabricjs/fabric.js/pull/9911)
- types(): Make event type explicit - non generic, and fix pattern fromObject type [#9907](https://github.com/fabricjs/fabric.js/pull/9907)

## [6.0.0-rc2]

- perf(): remove some runtime RegExp usages [#9802](https://github.com/fabricjs/fabric.js/pull/9802)
- fix(Canvas): Avoid exporting controls with toDataURL [#9896](https://github.com/fabricjs/fabric.js/pull/9896)
- perf(): Rework constructors to avoid the extra perf cost of current setup [#9891](https://github.com/fabricjs/fabric.js/pull/9891)
- perf(): Remove redundant matrix multiplication in multiplayTransformMatrixArray [#9893](https://github.com/fabricjs/fabric.js/pull/9893)
- test(): Convert Animation tests to jest [#9892](https://github.com/fabricjs/fabric.js/pull/9892)
- perf(ObjectGeometry): replace cache key string with array [#9887](https://github.com/fabricjs/fabric.js/pull/9887)
- docs(): Improve JSDOCs for BlendImage [#9876](https://github.com/fabricjs/fabric.js/pull/9876)
- fix(Group): Pass down the abort signal from group to objects [#9890](https://github.com/fabricjs/fabric.js/pull/9890)
- fix(util): restore old composeMatrix code for performances improvement [#9851](https://github.com/fabricjs/fabric.js/pull/9851)
- fix(Control): corner coords definition order [#9884](https://github.com/fabricjs/fabric.js/pull/9884)
- fix(Polyline): safeguard points arg from options [#9855](https://github.com/fabricjs/fabric.js/pull/9855)
- feat(IText): Adjust cursor blinking for better feedback [#9823](https://github.com/fabricjs/fabric.js/pull/9823)
- feat(FabricObject): pass `e` to `shouldStartDragging` [#9843](https://github.com/fabricjs/fabric.js/pull/9843)
- fix(Canvas): mouse move before event data [#9849](https://github.com/fabricjs/fabric.js/pull/9849)
- chore(FabricObject): pass `e` to `shouldStartDragging` [#9843](https://github.com/fabricjs/fabric.js/pull/9843)
- ci(): Add Jest coverage to the report [#9836](https://github.com/fabricjs/fabric.js/pull/9836)
- test(): Add cursor animation testing and migrate some easy one to jest [#9829](https://github.com/fabricjs/fabric.js/pull/9829)
- fix(Group, Controls): Fix interactive group actions when negative scaling is involved [#9811](https://github.com/fabricjs/fabric.js/pull/9811)
- fix(): Replace 'hasOwn' with 'in' operator in typeAssertions check [#9812](https://github.com/fabricjs/fabric.js/pull/9812)

## [6.0.0-rc1]

- fix(Canvas): Fix searchPossibleTargets for non-interactive nested targets [#9762](https://github.com/fabricjs/fabric.js/pull/9762)
- test(): Rename svg tests [#9775](https://github.com/fabricjs/fabric.js/pull/9775)
- refactor(): `_findTargetCorner` is now called `findControl` and returns the key and the control and the coordinates [#9668](https://github.com/fabricjs/fabric.js/pull/9668)
- feat(LayoutManager): Handle the case of activeSelection with objects inside different groups [#9651](https://github.com/fabricjs/fabric.js/pull/9651)

## [6.0.0-beta20]

- chore(TS): minor changes to typescript notation to be compatible with a 5.3.3 [#9725](https://github.com/fabricjs/fabric.js/pull/9725)
- fix(InteractiveObject): "borderOpacityWhenMoving" does not take effect on the child shapes within the group [#9374](https://github.com/fabricjs/fabric.js/issues/9734)
- fix(SVGParser): Consider the transformMatrix of the clipPath owner as part of the clipPath trasnformation [#9750](https://github.com/fabricjs/fabric.js/pull/9750)
- fix(): bubble dirty flag to parent [#9741](https://github.com/fabricjs/fabric.js/pull/9741)
- fix(StaticCanvas): setDimensions not requesting a render if options are not passed [#9710](https://github.com/fabricjs/fabric.js/pull/9710)
- fix(LayoutManager): wrong bounding box position when activeSelection has originX/originY that are not default left/top [#9649](https://github.com/fabricjs/fabric.js/pull/9649)
- fix(ActiveSelection): block ancestors/descendants of selected objects from being selected [#9732](https://github.com/fabricjs/fabric.js/pull/9732)
- fix(Image): typo in style property for svg export [#9717](https://github.com/fabricjs/fabric.js/pull/9717)
- ci(): Update the changelog and stats action to work from forks
- fix(Shadow): Cloning a shape with shadow throws an error[#9711](https://github.com/fabricjs/fabric.js/issues/9711)
- chore(TS): use consistent and improved types for getDefaults and ownDefaults [#9698](https://github.com/fabricjs/fabric.js/pull/9698)
- fix(SVGParser): Don't crash on nested CSS at-rules [#9707](https://github.com/fabricjs/fabric.js/pull/9707)
- perf(): measuring canvas size [#9697](https://github.com/fabricjs/fabric.js/pull/9697)
- chore(TS): Add type for options in toCanvasElement and toDataUrl [#9673](https://github.com/fabricjs/fabric.js/pull/9673)
- ci(): add source map support to node sandbox [#9686](https://github.com/fabricjs/fabric.js/pull/9686)
- fix(Canvas): Correct type mainTouchId initialization [#9684](https://github.com/fabricjs/fabric.js/pull/9684)
- feat(Circle): Add counterclockwise parameter to Circle class [#9670](https://github.com/fabricjs/fabric.js/pull/9670)

## [6.0.0-beta19]

- feat(LayoutManager): Expose objects registration [#9661](https://github.com/fabricjs/fabric.js/pull/9661)
- fix(Object): support specyfing toCanvasElement canvas [#9652](https://github.com/fabricjs/fabric.js/pull/9652)
- ci(): no `src` imports [#9657](https://github.com/fabricjs/fabric.js/pull/9657)
- fix(textStyles): Split text into graphemes correctly [#9646](https://github.com/fabricjs/fabric.js/pull/9646)
- fix(ActiveSelection): static default inheritance [#9635](https://github.com/fabricjs/fabric.js/pull/9635)
- fix(StaticCanvas): StaticCanvas setDimensions typings [#9618](https://github.com/fabricjs/fabric.js/pull/9618)
- refactor(): Align gradient with class registry usage, part of #9144 [#9627](https://github.com/fabricjs/fabric.js/pull/9627)
- refactor(): Align shadow with class registry, part of #9144 [#9626](https://github.com/fabricjs/fabric.js/pull/9626)
- cd() Surface the minified build as standard when importing. [#9624](https://github.com/fabricjs/fabric.js/pull/9624)
- chore(): removed unused code from Path render function [#9619](https://github.com/fabricjs/fabric.js/pull/9619)

## [6.0.0-beta18]

- fix(StyledText): add ability to unset style (issue #9578) [#9597](https://github.com/fabricjs/fabric.js/pull/9597)
- CD(): expose vue deployed app [#9615](https://github.com/fabricjs/fabric.js/pull/9615)
- chore(): Upgrade Rollup to 4.9.5 [#9613](https://github.com/fabricjs/fabric.js/pull/9613)
- chore(): Upgrade rollup and plugins at latest 3 [#9612](https://github.com/fabricjs/fabric.js/pull/9612)
- fix(WebGLFilterBackend) Destroy the context of queryWebgl test function, remove automatic perf checkup, make it explicit with a function [#8932](https://github.com/fabricjs/fabric.js/pull/8932)
- tests(): migrate target hit tests to jest and drag and drop test to playwright [#9333](https://github.com/fabricjs/fabric.js/pull/9333)
- fix(SVGParser): avoid crashing on SVG that use @import css feature [#9602](https://github.com/fabricjs/fabric.js/pull/9602)
- fix(): compositionEnd event handler is not registered correctly. (regression from f91362c ) [#9610](https://github.com/fabricjs/fabric.js/pull/9610)
- ci(): Add a test case from the multiple selection use case for groups [#9599](https://github.com/fabricjs/fabric.js/pull/9599)
- refactor(env): Change the way the environment and retina are initialized [#9480](https://github.com/fabricjs/fabric.js/pull/9480)
- chore(TS): fix type of modifed event that could cause unexpected behaviour in dev code [#9596](https://github.com/fabricjs/fabric.js/pull/9596)
- fix(LayoutManager): remove unnecessary check [#9591](https://github.com/fabricjs/fabric.js/pull/9591)
- fix(Text) Fix style transfer issue on a line that is not empty [#9461](https://github.com/fabricjs/fabric.js/pull/9461)
- ci(): add a vue template [#9502](https://github.com/fabricjs/fabric.js/pull/9502)
- refactor(): `getActiveControl` now returns the key, the corner and the coordinates [#9515](https://github.com/fabricjs/fabric.js/pull/9515)
- fix(Controls): forbid scaling to avoid NaN issues on scaling zero sized objects. #9475 [#9563](https://github.com/fabricjs/fabric.js/pull/9563)
- feat(LayoutManager): BREAKING remove `shouldResetTransform` handling from LayoutManager [#9581](https://github.com/fabricjs/fabric.js/pull/9581)
- refactor(): rm active selection ref [#9561](https://github.com/fabricjs/fabric.js/pull/9561)
- feat(Next.js sandbox): simpler canvas hook [#9577](https://github.com/fabricjs/fabric.js/pull/9577)
- fix(): fix modify polygon points with zero sized polygons ( particular case of axis oriented lines ) [#9575](https://github.com/fabricjs/fabric.js/pull/9575)
- fix(Polyline, Polygon): Fix wrong pathOffset for polyline with the normal bounding box calculation. [#9460](https://github.com/fabricjs/fabric.js/pull/9460)

## [6.0.0-beta17]

- refactor(): Rewrite how typeAssertion works to avoid isType and add tests for subclasses [#9570](https://github.com/fabricjs/fabric.js/pull/9570)
- fix(): perform layout on poly change + initialization object subscription [#9537](https://github.com/fabricjs/fabric.js/pull/9537)
- fix(): Addressing path cloning slowness ( partially ) [#9573](https://github.com/fabricjs/fabric.js/pull/9573)
- fix(): `exactBoundingBox` stroke calculations [#9572](https://github.com/fabricjs/fabric.js/pull/9572)
- feat(): Add save/restore ability to group LayoutManager [#9564](https://github.com/fabricjs/fabric.js/pull/9564)
- fix(): Remove unwanted set type warning [#9569](https://github.com/fabricjs/fabric.js/pull/9569)
- refactor(): Separate defaults for base fabric object vs interactive object. Also some moving around of variables [#9474](https://github.com/fabricjs/fabric.js/pull/9474)
- refactor(): Change how LayoutManager handles restoring groups [#9522](https://github.com/fabricjs/fabric.js/pull/9522)
- fix(BaseConfiguration): set `devicePixelRatio` from window [#9470](https://github.com/fabricjs/fabric.js/pull/9470)
- fix(): bubble dirty flag for group only when true [#9540](https://github.com/fabricjs/fabric.js/pull/9540)
- test() Backport a test to capture a failing text style situation [#9531](https://github.com/fabricjs/fabric.js/pull/9531)

## [6.0.0-beta16]

- fix(): block `enterEditing` after `endCurrentTransform` [#9513](https://github.com/fabricjs/fabric.js/pull/9513)
- fix(): transferring object between active selections, expose `FabricObject#parent`, rm `isActiveSelection` [#8951](https://github.com/fabricjs/fabric.js/pull/8951)
  **BREAKING beta**:
  - rm(): `getParent` => `FabricObject#parent`
- refactor(): Layout Manager [#9152](https://github.com/fabricjs/fabric.js/pull/9152)
- refactor(): transferring object between active selections, expose `FabricObject#parent`, rm `isActiveSelection` [#8951](https://github.com/fabricjs/fabric.js/pull/8951)
- refactor(): **BREAKING beta** `getParent` => `FabricObject#parent` [#8951](https://github.com/fabricjs/fabric.js/pull/8951)
- fix(): fire Poly control events [#9504](https://github.com/fabricjs/fabric.js/pull/9504)
- test(FabricObject): add a snapshot of the default values so that reordering and shuffling is verified. [#9492](https://github.com/fabricjs/fabric.js/pull/9492)
- feat(FabricObject, Canvas) BREAKING: remove calculate true/false from the api. [#9483](https://github.com/fabricjs/fabric.js/pull/9483)
- chore(): remove some Type assertions [#8950](https://github.com/fabricjs/fabric.js/pull/8950)
- chore(): expose `sendVectorToPlane` [#9479](https://github.com/fabricjs/fabric.js/pull/9479)
- feat(FabricObject, Canvas) BREAKING: remove absolute true/false from the api. [#9395](https://github.com/fabricjs/fabric.js/pull/9395)
- refactor(Canvas): BREAKING deprecate `getPointer`, add new getScenePoint and getViewportPoint methods, removed `restorePointerVpt`, extended mouse events data [#9175](https://github.com/fabricjs/fabric.js/pull/9175)
- chore(): rm isClick artifacts leftovers from #9434 [#9478](https://github.com/fabricjs/fabric.js/pull/9478)
- fix(Object): Fix detection of falsy shadows in Object.needsItsOwnCache method [#9469](https://github.com/fabricjs/fabric.js/pull/9469)
- feat(util): expose `calcPlaneRotation` [#9419](https://github.com/fabricjs/fabric.js/pull/9419)
- refactor(Canvas): BREAKING remove button from mouse events, delegate to event.button property [#9449](https://github.com/fabricjs/fabric.js/pull/9449)
- patch(Canvas): move event mouse:up:before earlier in the logic for more control [#9434](https://github.com/fabricjs/fabric.js/pull/9434)

## [6.0.0-beta15]

- Fix(SVGParser) ignore missing xlink target issue on svg parsing (#9427) [#9109](https://github.com/fabricjs/fabric.js/issues/9109)
- fix(#9172): dep export `Object`, `Text`, `Image` [#9433](https://github.com/fabricjs/fabric.js/pull/9433)

## [6.0.0-beta14]

- fix(Object): fixes centeredScaling prop type [#9401](https://github.com/fabricjs/fabric.js/pull/9401)
- CI(): fix build caching + tests when merging to master [#9404](https://github.com/fabricjs/fabric.js/pull/9404)
- chore(): export poly control utils [#9400](https://github.com/fabricjs/fabric.js/pull/9400)
- fix(Canvas): in/out event names were swapped [#9396](https://github.com/fabricjs/fabric.js/pull/9396)
- fix(Canvas): `setActiveObject` should update `canvas#_activeSelection` [#9336](https://github.com/fabricjs/fabric.js/pull/9336)
- patch(Coords): calc oCoords only with canvas ref [#9380](https://github.com/fabricjs/fabric.js/pull/9380)
- patch(Control): pass object to `calcCornerCoords` [#9376](https://github.com/fabricjs/fabric.js/pull/9376)
- fix(Canvas): invalidate `_objectsToRender` on stack change [#9387](https://github.com/fabricjs/fabric.js/pull/9387)
- ci(e2e): fix babel compiling error [#9388](https://github.com/fabricjs/fabric.js/pull/9388)
- Breaking: Remove node 14 [#9383](https://github.com/fabricjs/fabric.js/pull/9383)
- chore(): Rename exports that conflicts with JS/WEB api ( Object, Text, Image ). Kept backward compatibility with deprecation notice [#9172](https://github.com/fabricjs/fabric.js/pull/9172)
- fix(Geometry): `containsPoint` [#9372](https://github.com/fabricjs/fabric.js/pull/9372)
  **BREAKING**:
  - `Canvas#_checkTarget(point, object, pointFromViewport)` => `Canvas#_checkTarget(object, pointFromViewport)`
- fix(Canvas): avoid firing event twice when working with nested objects [#9329](https://github.com/fabricjs/fabric.js/pull/9329)
- fix(Control): `calcCornerCoords` angle + calculation [#9377](https://github.com/fabricjs/fabric.js/pull/9377)
- patch(): dep findCrossPoints in favor of `isPointInPolygon` [#9374](https://github.com/fabricjs/fabric.js/pull/9374)
- docs() enable typedocs to run again [#9356](https://github.com/fabricjs/fabric.js/pull/9356)
- chore(): cleanup logs and error messages [#9369](https://github.com/fabricjs/fabric.js/pull/9369)
- feature(Object) BREAKING: Remove lines parameter from object.containsPoint [#9375](https://github.com/fabricjs/fabric.js/pull/9375)
- patch(Control): move hit detection to shouldActivate [#9374](https://github.com/fabricjs/fabric.js/pull/9374)
- fix(Control): method binding for mouseUpHandler, mouseDownHandler, and actionHandler [#9370](https://github.com/fabricjs/fabric.js/pull/9370)
- fix(StaticCanvas): disposing animations [#9361](https://github.com/fabricjs/fabric.js/pull/9361)
- fix(IText): cursor width under group [#9341](https://github.com/fabricjs/fabric.js/pull/9341)
- TS(Canvas): constructor optional el [#9348](https://github.com/fabricjs/fabric.js/pull/9348)
- fix(Utils): fix exported svg color [#9408](https://github.com/fabricjs/fabric.js/pull/9408)

## [6.0.0-beta13]

- fix(Textbox): implemente a fix for the style shifting issues on new lines [#9197](https://github.com/fabricjs/fabric.js/pull/9197)
- Fix(Control) fix a regression in `wrap with fixed anchor`, regression from #8400 [#9326](https://github.com/fabricjs/fabric.js/pull/9326)
- test(e2e): improve test case for line shifting and style with more colors [#9327](https://github.com/fabricjs/fabric.js/pull/9327)
- test(e2e): node canvas visual tests [#9134](https://github.com/fabricjs/fabric.js/pull/9134)
- fix(ActiveSelection): make sure canvas is in charge of setting initial coords [#9322](https://github.com/fabricjs/fabric.js/pull/9322)
- test(): Migrate json control tests [#9323](https://github.com/fabricjs/fabric.js/pull/9323)
- fix() Textbox inputs with new lines, regression from #9097 [#9192](https://github.com/fabricjs/fabric.js/pull/9192)
- docs(): add link to contributing guide [#8393](https://github.com/fabricjs/fabric.js/pull/8393)
- test(e2e): Drag&Drop tests [#9112](https://github.com/fabricjs/fabric.js/pull/9112)
- fix(CanvasEvents): regression of `getPointer` usages + BREAKING: drop event data [#9186](https://github.com/fabricjs/fabric.js/pull/9186)
- feat(Object): BREAKING rm \_setOriginToCenter and \_resetOrigin unuseful methods [#9179](https://github.com/fabricjs/fabric.js/pull/9179)
- fix(ActiveSelection): reset positioning when cleared [#9088](https://github.com/fabricjs/fabric.js/pull/9088)
- ci(): generate docs [#9169](https://github.com/fabricjs/fabric.js/pull/9169)
- fix(utils) Fixes the code for the anchor point in point controls for polygons [#9178](https://github.com/fabricjs/fabric.js/pull/9178)
- CD(): website submodule [#9165](https://github.com/fabricjs/fabric.js/pull/9165)

## [6.0.0-beta12]

- fix(Object): border rendering with padding under group [#9161](https://github.com/fabricjs/fabric.js/pull/9161)
- fix(MultiSelection): add target from behind active selection [#8744](https://github.com/fabricjs/fabric.js/issues/8744)
- test(): fix snapshots by removing version [#9164](https://github.com/fabricjs/fabric.js/pull/9164)

## [6.0.0-beta11]

- patch(): Avoid unwanted mutation to passed objects array to Group constructor [#9151](https://github.com/fabricjs/fabric.js/pull/9151)
- patch(): ActiveSelection initialization + types [#9143](https://github.com/fabricjs/fabric.js/pull/9143)
- chore(TS): BREAKING remove canvas.interactive, added typings for canvas options [#9140](https://github.com/fabricjs/fabric.js/pull/9140)
- chore(TS): BREAKING PREVIOUS BETA mv + rename `TProps` => `TOptions` [#9139](https://github.com/fabricjs/fabric.js/pull/9139)
- test(playwright): Use embedded eval from playwright [#9133](https://github.com/fabricjs/fabric.js/pull/9133)
- chore(TS): Fix event types and .once this binding [#9119](https://github.com/fabricjs/fabric.js/pull/9130)
- docs(): rm `canvas2pdf` [#9135](https://github.com/fabricjs/fabric.js/pull/9135)
- chore(TS): export types [#9129](https://github.com/fabricjs/fabric.js/pull/9129)
- ci(e2e): support relative imports [#9108](https://github.com/fabricjs/fabric.js/pull/9108)
- chore(TS): complete type check [#9119](https://github.com/fabricjs/fabric.js/pull/9119)
- chore(TS): Add type-checking to files excluded with ts-nocheck [#9097](https://github.com/fabricjs/fabric.js/pull/9097)
- chore(TS): Add type-checking to files excluded with ts-nocheck ( Parser mostly ) [#9085](https://github.com/fabricjs/fabric.js/pull/9085)
- docs(): revise test section [#9114](https://github.com/fabricjs/fabric.js/pull/9114)
- fix(): #8344 stroke projection [#8374](https://github.com/fabricjs/fabric.js/pull/8374)
- fix(Filters) Removing type from the options passed in the constructor [#9089](https://github.com/fabricjs/fabric.js/pull/9089)
- feat(InteractiveObject): add `getActiveControl()` to expose `__corner` [#9102](https://github.com/fabricjs/fabric.js/pull/9102)
- ci(sandbox): bump next.js [#9100](https://github.com/fabricjs/fabric.js/pull/9100)
- test(playwright): add snapshots, refactor utils, coverage [#9078](https://github.com/fabricjs/fabric.js/pull/9078)
- test(Text): Add some tests for text in Jest [#9083](https://github.com/fabricjs/fabric.js/pull/9083)
- ci(): Install system deps only when necessary [#9086](https://github.com/fabricjs/fabric.js/pull/9086)
- fix(util, Path): path distance measurement fix for M cmd [#9076](https://github.com/fabricjs/fabric.js/pull/9076)
- chore(TS): Image class type checks, BREAKING change to FromURL static method [#9036](https://github.com/fabricjs/fabric.js/pull/9036)
- ci(): properly checkout head for stats [#9080](https://github.com/fabricjs/fabric.js/pull/9080)
- fix(Text): `_getFontDeclaration` wasn't considering fontFamily from the style object [#9082](https://github.com/fabricjs/fabric.js/pull/9082)
- chore(TS): Fix ITextBehaviour enterEditing type [#9075](https://github.com/fabricjs/fabric.js/pull/9075)
- cd(node): ban `package.json` main entry [#9068](https://github.com/fabricjs/fabric.js/pull/9068)
- chore(TS): export FabricObjectProps and GroupProps [#9025](https://github.com/fabricjs/fabric.js/pull/9025)
- chore(TS): Replace BaseFabricObject with FabricObject [#9016](https://github.com/fabricjs/fabric.js/pull/9016)
- refactor(svgImport): remove the css/gradient/clipPath global definitions [#9030](https://github.com/fabricjs/fabric.js/pull/9030)
- fix(): tweaks to type getter [#9022](https://github.com/fabricjs/fabric.js/pull/9022)
- ci() Refactor GHA actions for caching and reuse [#9029](https://github.com/fabricjs/fabric.js/pull/9029)
- ci(): install dev deps types [#9039](https://github.com/fabricjs/fabric.js/pull/9039)

## [6.0.0-beta10]

- chore(TS): Remove @ts-nocheck from Text class. [#9018](https://github.com/fabricjs/fabric.js/pull/9018)
- Fix(Textbox) minimum word width calculation across all lines [#9004](https://github.com/fabricjs/fabric.js/pull/9004)
- ci(): add Jest for the unit tests [#8919](https://github.com/fabricjs/fabric.js/pull/8919)
- ci(): Revert "invoke tests after changelog action (#8974)" [#9013](https://github.com/fabricjs/fabric.js/pull/9013)
- fix(IText): empty line selection [#9019](https://github.com/fabricjs/fabric.js/pull/9019)
- ci(): Added playwright testing [#8616](https://github.com/fabricjs/fabric.js/pull/8616)
- fix(IText): `exitEditing` should clear contextTop [#9020](https://github.com/fabricjs/fabric.js/pull/9020)
- ci(): prettier after changelog action [#9021](https://github.com/fabricjs/fabric.js/pull/9021)

## [6.0.0-beta9]

- fix(fabric): Fix the serialization and registry dependency from minification [#9009](https://github.com/fabricjs/fabric.js/pull/9009)
- chore(TS): remove troublesome `AssertKeys` TS construct [#9012](https://github.com/fabricjs/fabric.js/pull/9012)
- fix(lib): fix aligning_guideline zoom [#8998](https://github.com/fabricjs/fabric.js/pull/8998)
- fix(IText): support control interaction in text editing mode [#8995](https://github.com/fabricjs/fabric.js/pull/8995)
- fix(Textbox): `splitByGrapheme` measurements infix length bug [#8990](https://github.com/fabricjs/fabric.js/pull/8990)
- patch(Text): styles es6 minor patch [#8988](https://github.com/fabricjs/fabric.js/pull/8988)

## [6.0.0-beta8]

- BREAKING fix(IText): detect cursor from proper offsets, remove getLocalPointer from IText class [#8972](https://github.com/fabricjs/fabric.js/pull/8972)
- fix(Text): styles line break [#8973](https://github.com/fabricjs/fabric.js/pull/8973)
- fix(): regression to itext focusing from #8939 [#8970](https://github.com/fabricjs/fabric.js/pull/8970)
- ci(): warn build errors in dev mode [#8971](https://github.com/fabricjs/fabric.js/pull/8971)
- ci(): invoke tests after changelog action [#8974](https://github.com/fabricjs/fabric.js/pull/8974)
- chore(TS): Export more types [#8965](https://github.com/fabricjs/fabric.js/pull/8965)
- BREAKING: fabric.util.makeElementSelectable / fabric.util.makeElementUnselectable are removed [#8930](https://github.com/fabricjs/fabric.js/pull/8930)
- refactor(): Canvas DOM delegation to utility class [#8930](https://github.com/fabricjs/fabric.js/pull/8930)

## [6.0.0-beta7]

- feat(): Export setFilterBackend and port the texture filtering option from fabric 5, exports some extra types [#8954](https://github.com/fabricjs/fabric.js/pull/8954)
- chore(): swap commonly used string with constants [#8933](https://github.com/fabricjs/fabric.js/pull/8933)
- chore(TS): Add more text types [#8941](https://github.com/fabricjs/fabric.js/pull/8941)
- ci(): fix changelog action race condition [#8949](https://github.com/fabricjs/fabric.js/pull/8949)
- ci(): automate PR changelog [#8938](https://github.com/fabricjs/fabric.js/pull/8938)
- chore(): move canvas click handler to TextManager [#8939](https://github.com/fabricjs/fabric.js/pull/8939)
- refactor(): write less bulky code [#8943](https://github.com/fabricjs/fabric.js/pull/8943)

## [6.0.0-beta6]

- patch(): expose `Control#shouldActivate` [#8934](https://github.com/fabricjs/fabric.js/pull/8934)
- feat(Color) Improve regex for new standards, more documentation and code cleanup [#8916](https://github.com/fabricjs/fabric.js/pull/8916)
- fix(TS): extending canvas and object event types (`type` => `interface`) [#8926](https://github.com/fabricjs/fabric.js/pull/8926)
- chore(build) simple deps update [#8929](https://github.com/fabricjs/fabric.js/pull/8929)
- fix(Canvas): sync cleanup of dom elements in dispose [#8903](https://github.com/fabricjs/fabric.js/pull/8903)
- chore(TS): export util types [#8915](https://github.com/fabricjs/fabric.js/pull/8915)
- chore(TS): change enums with types [#8918](https://github.com/fabricjs/fabric.js/pull/8918)
- chore(TS): export gradient types
- chore(lint) export filter colors and brushes types [#8913](https://github.com/fabricjs/fabric.js/pull/8913)
- chore(lint) Add a rule for import type [#8907](https://github.com/fabricjs/fabric.js/pull/8907)
- fix(Object): dirty unflagging inconsistency [#8910](https://github.com/fabricjs/fabric.js/pull/8910)
- chore(TS): minor type/import fixes [#8904](https://github.com/fabricjs/fabric.js/pull/8904)
- chore(): Matrix util cleanup [#8894](https://github.com/fabricjs/fabric.js/pull/8894)
- chore(TS): pattern cleanup + export types [#8875](https://github.com/fabricjs/fabric.js/pull/8875)
- fix(): Disable offscreen check for bg and overlay when not needed [#8898](https://github.com/fabricjs/fabric.js/pull/8898)
- chore(): cleanup #8888 [#8892](https://github.com/fabricjs/fabric.js/pull/8892)
- feat(env): relative window/document, support iframe [#8897](https://github.com/fabricjs/fabric.js/pull/8897)
- docs(): add repo repro link to `bug_report.yml` [#8900](https://github.com/fabricjs/fabric.js/pull/8900)
- refactor(fabric.Line): Line position is calculated from the center between the 2 points now [#8877](https://github.com/fabricjs/fabric.js/pull/8877)
- chore(Path, Polyline): Clean up old SVG import code [#8857](https://github.com/fabricjs/fabric.js/pull/8857)

## [6.0.0-beta5]

- refactor(): SVG loading and parsing functionality are now promises or async. Callback have been removed [#8884](https://github.com/fabricjs/fabric.js/pull/8884)
- refactor(fabric.Line): Line position is calculated from the center between the 2 points now [#8877](https://github.com/fabricjs/fabric.js/pull/8877)
- bundle(): export `setEnv` for test interoperability [#8888](https://github.com/fabricjs/fabric.js/pull/8888)

## [6.0.0-beta4]

- chore(): Code cleanup and reuse of code in svg-parsing code [#8881](https://github.com/fabricjs/fabric.js/pull/8881)
- chore(TS): Parse transform attribute typing [#8878](https://github.com/fabricjs/fabric.js/pull/8878)
- chore(TS): Fix typing for DOMParser [#8871](https://github.com/fabricjs/fabric.js/pull/8871)
- fix(Path, Polyline): fix for SVG import [#8879](https://github.com/fabricjs/fabric.js/pull/8879)
- chore(TS) add types for loadSVGFromURl, parseSVGDocument, loadSVGFromString [#8869](https://github.com/fabricjs/fabric.js/pull/8869)
- chore(TS): finalize Path migration [#8438](https://github.com/fabricjs/fabric.js/pull/8438)
- fix(Path, Obect) Fix path parsing edge case for zeroed arc command and for too small canvas patterns [#8853](https://github.com/fabricjs/fabric.js/pull/8853)

## [6.0.0-beta3]

- chore(TS): Path type fixes [#8842](https://github.com/fabricjs/fabric.js/pull/8842)
- fix(TS): add types to some untyped empty arrays [#8830](https://github.com/fabricjs/fabric.js/pull/8830)
- chore(TS): Complete typings for toObject/fromObject [#8756](https://github.com/fabricjs/fabric.js/pull/8756)
- fix(): text styles edge case [#8820](https://github.com/fabricjs/fabric.js/pull/8820)
- chore(TS): Group types [#8807](https://github.com/fabricjs/fabric.js/pull/8807)
- chore(TS): Path util typings and refactoring [#8787](https://github.com/fabricjs/fabric.js/pull/8787)
- rename(): `IPoint` => `XY` [#8806](https://github.com/fabricjs/fabric.js/pull/8806)
- ci(): use sandbox apps in issue template, use the current branch when deploying an app, minors [#8803](https://github.com/fabricjs/fabric.js/pull/8803)
- perf(): optimize `perPixelTargetFind` [#8770](https://github.com/fabricjs/fabric.js/pull/8770)
- BREAKING fix(): reflect NUM_FRACTION_DIGITS to SVG path data [#8782] (https://github.com/fabricjs/fabric.js/pull/8782)
- fix(IText): layout change regression caused by #8663 (`text` was changed but layout was skipped) [#8711](https://github.com/fabricjs/fabric.js/pull/8711)
- fix(IText, Textbox): fix broken text input [#8775](https://github.com/fabricjs/fabric.js/pull/8775)
- ci(): `.codesandbox` [#8135](https://github.com/fabricjs/fabric.js/pull/8135)
- ci(): disallow circular deps [#8759](https://github.com/fabricjs/fabric.js/pull/8759)
- fix(): env WebGL import cycle [#8758](https://github.com/fabricjs/fabric.js/pull/8758)
- chore(TS): remove controls from prototype. BREAKING: controls aren't shared anymore [#8753](https://github.com/fabricjs/fabric.js/pull/8753)
- chore(TS): remove object `type` from prototype [#8714](https://github.com/fabricjs/fabric.js/pull/8714)
- chore(TS): type Object props [#8677](https://github.com/fabricjs/fabric.js/issues/8677)
- chore(TS): remove default values from filter prototypes [#8742](https://github.com/fabricjs/fabric.js/issues/8742)
- chore(TS): remove default values from Objects prototypes, ( filters in a followup ) [#8719](https://github.com/fabricjs/fabric.js/issues/8719)
- fix(Intersection): bug causing selection edge case [#8735](https://github.com/fabricjs/fabric.js/pull/8735)
- chore(TS): class interface for options/brevity [#8674](https://github.com/fabricjs/fabric.js/issues/8674)
- ci(): fix import autocomplete in dev mode #8725
- chore(): remove deprecated class util [#8731](https://github.com/fabricjs/fabric.js/pull/8731)
- lint(): fix eslint errors [#8729](https://github.com/fabricjs/fabric.js/pull/8729)
- fix(TS): `this.constructor` types [#8675](https://github.com/fabricjs/fabric.js/issues/8675)
- fix(DraggableText): drag image blur [#8712](https://github.com/fabricjs/fabric.js/pull/8712)
- ci(): Fix tests for firefox 110 update [#8710](https://github.com/fabricjs/fabric.js/pull/8710)
- chore(): index files for exports and tree shaking [#8661](https://github.com/fabricjs/fabric.js/pull/8661)
- ci(test): cleanup node config (#8694 followup) [#8707](https://github.com/fabricjs/fabric.js/issues/8707)
- fix(): BREAKING set/discard active object return value, discard active object now return false if no discard happened [#8672](https://github.com/fabricjs/fabric.js/issues/8672)
- fix(): selection logic to support nested multiselection [#8665](https://github.com/fabricjs/fabric.js/issues/8665)
- fix(test): remove bad node config [#8694](https://github.com/fabricjs/fabric.js/issues/8694)
- fix(): keep browser files as .js [#8690](https://github.com/fabricjs/fabric.js/issues/8690)
- fix(): object dispose removes canvas/event refs [#8673](https://github.com/fabricjs/fabric.js/issues/8673)
- fix(test): Textbox `fromObject` test is incorrectly trying to restore an instance [#8686](https://github.com/fabricjs/fabric.js/pull/8686)
- TS(): Moved cache properties to static properties on classes [#xxxx](https://github.com/fabricjs/fabric.js/pull/xxxx)
- refactor(): Moved cache properties to static properties on classes [#8662](https://github.com/fabricjs/fabric.js/pull/8662)
- docs(): v6 announcements [#8664](https://github.com/fabricjs/fabric.js/issues/8664)
- ci(): remove TS transformer [#8660](https://github.com/fabricjs/fabric.js/pull/8660)
- refactor(): BREAKING remove stateful mixin and functionality [#8663](https://github.com/fabricjs/fabric.js/pull/8663)
- patch(): Added WebGLProbe to env, removed isLikelyNode, added specific env dispose ( instead of cleanup JSDOM ) [#8652](https://github.com/fabricjs/fabric.js/pull/8652)
- ci(): Removed the browser publish script [#8656](https://github.com/fabricjs/fabric.js/pull/8656)
- feat(): Node entry point [#8632](https://github.com/fabricjs/fabric.js/pull/8632)
- chore(): Change import and export strategy [#8622](https://github.com/fabricjs/fabric.js/pull/8622)
- chore(): rename files to modern style [#8621](https://github.com/fabricjs/fabric.js/pull/8621)
- chore(): move and rename text & itext files and organize as folders, rename mixins [#8620](https://github.com/fabricjs/fabric.js/pull/8620)
- chore(TS): type IText, IText behavior, IText click behavior [#8610](https://github.com/fabricjs/fabric.js/pull/8610)
- BREAKING: refactor `clone(obj, true)` with `cloneDeep(obj)` and remove all `extend`, `clone` calls in favor of object spreads. [#8600](https://github.com/fabricjs/fabric.js/pull/8600)
- chore(TS): Fix some error caused by ts-nocheck removals [#8615](https://github.com/fabricjs/fabric.js/pull/8615)
- refactor(IText): extract draggable text logic to a delegate [#8598](https://github.com/fabricjs/fabric.js/pull/8598)
- chore(TS): Update StaticCanvas to remove ts-nocheck [#8606](https://github.com/fabricjs/fabric.js/pull/8606)
- chore(TS): Update filters to remove ts-nocheck and added types where missing [#8609](https://github.com/fabricjs/fabric.js/pull/8609)
- chore(TS): Intersection class, finalize TS [#8603](https://github.com/fabricjs/fabric.js/pull/8603)
- chore(TS): Update Pattern to remove ts-nocheck and added types where missing [#8605](https://github.com/fabricjs/fabric.js/pull/8605)
- chore(TS): Followup for interactivy and controls migration to TS [#8404](https://github.com/fabricjs/fabric.js/pull/8404)
- refactor(IText): Fixes Draggable Text for retina and viewport transform #8534
- chore(TS): refactor canvas init, fix `_initRetinaScaling` regression #8520
- chore(TS): remove all remaining empty declarations [#8593](https://github.com/fabricjs/fabric.js/pull/8593)
- refactor(IText): modernize IText cursor animation based on animation API changes (and fix minor regression) plus leftovers from #8547 [#8583](https://github.com/fabricjs/fabric.js/pull/8583)
- refactor(Canvas, IText): Handle cross instance text editing states to an EditingManager class [#8543](https://github.com/fabricjs/fabric.js/pull/8543)
- chore(TS): move to export, babel, new rollup, change import statement for fabric. [#8585](https://github.com/fabricjs/fabric.js/pull/8585);
- chore(TS): Add declare in front of properties that are type definitions. [#8574](https://github.com/fabricjs/fabric.js/pull/8574)
- refactor(Animation): BREAKING: Animation api reduction and semplification (byValue is removed, '+=' syntax is removed, callbacks fired 100%) [#8547](https://github.com/fabricjs/fabric.js/pull/8547)
- feat(PolyControl): modify the shape of a poly with control points [#8556](https://github.com/fabricjs/fabric.js/pull/8556)
- BREAKING: remove Object.stateful and Object.statefulCache [#8573](https://github.com/fabricjs/fabric.js/pull/8573)
- fix(IText): refactor clearing context top logic of itext to align with brush pattern, using the canvas rendering cycle in order to guard from edge cases #8560
- fix(Canvas): `_initRetinaScaling` initializaing the scaling regardless of settings in Canvas. [#8565](https://github.com/fabricjs/fabric.js/pull/8565)
- fix(Canvas): regression of canvas migration with pointer and sendPointToPlane [#8563](https://github.com/fabricjs/fabric.js/pull/8563)
- chore(TS): Use exports from files to build fabricJS, get rid of HEADER.js [#8549](https://github.com/fabricjs/fabric.js/pull/8549)
- chore(): rm `fabric.filterBackend` => `getFilterBackend` [#8487](https://github.com/fabricjs/fabric.js/pull/8487)
- chore(TS): migrate text SVG export mixin [#8486](https://github.com/fabricjs/fabric.js/pull/8486)
- refactor(TS): `animate` and `AnimationRegistry` to classes [#8297](https://github.com/fabricjs/fabric.js/pull/8297)
  BREAKING:
  - return animation instance from animate instead of a cancel function and remove `findAnimationByXXX` from `AnimationRegistry`
  - change `animateColor` signature to match `animate`, removed `colorEasing`
- fix(Object Stacking): 🔙 refactor logic to support Group 🔝
- chore(TS): migrate Group/ActiveSelection [#8455](https://github.com/fabricjs/fabric.js/pull/8455)
- chore(TS): Migrate smaller mixins to classes (dataurl and serialization ) [#8542](https://github.com/fabricjs/fabric.js/pull/8542)
- chore(TS): Convert Canvas events mixin and grouping mixin [#8519](https://github.com/fabricjs/fabric.js/pull/8519)
- chore(TS): Remove backward compatibility initialize methods [#8525](https://github.com/fabricjs/fabric.js/pull/8525/)
- chore(TS): replace getKlass utility with a registry that doesn't require full fabricJS to work [#8500](https://github.com/fabricjs/fabric.js/pull/8500)
- chore(): use context in static constructors [#8522](https://github.com/fabricjs/fabric.js/issues/8522)
- chore(TS): Convert Canvas class #8510
- chore(TS): Move object classes #8511
- chore(TS): polish text [#8489](https://github.com/fabricjs/fabric.js/pull/8489)
- chore(TS): fix import cycle, extract `groupSVGElements` [#8506](https://github.com/fabricjs/fabric.js/pull/8506)
- chore(TS): permissive `Point` typings [#8434](https://github.com/fabricjs/fabric.js/pull/8434)
- chore(TS): polish files [#8488](https://github.com/fabricjs/fabric.js/pull/8488)
- fix(TS): `EventSpec` recognition [#8497](https://github.com/fabricjs/fabric.js/pull/8497)
- chore(): rm dead code [#8493](https://github.com/fabricjs/fabric.js/pull/8493)
- fix(scaleObject): handle when scale is 0 to not bug flip [#8490](https://github.com/fabricjs/fabric.js/pull/8490)
- chore(TS): migrate StatiCanvas to TS [#8485](https://github.com/fabricjs/fabric.js/pull/8485)
- chore(): refactor `Object.__uid++` => `uid()` [#8482](https://github.com/fabricjs/fabric.js/pull/8482)
- chore(TS): migrate object mixins to TS [#8414](https://github.com/fabricjs/fabric.js/pull/8414)
- chore(TS): migrate filters [#8474](https://github.com/fabricjs/fabric.js/pull/8474)
- chore(TS): BaseBrush abstract methods [#8428](https://github.com/fabricjs/fabric.js/pull/8428)
- feat(): Add `createObjectDefaultControls` and `createTextboxDefaultControls` to create copies of control sets. [#8415](https://github.com/fabricjs/fabric.js/pull/8415)
- fix(PatternBrush): `getPatternSrc`, rm `getPatternSrcFunction` [#8468](https://github.com/fabricjs/fabric.js/pull/8468)
- chore(TS): more FabricObject typing [#8405](https://github.com/fabricjs/fabric.js/pull/8405)
- chore(TS): Observable types [#8431](https://github.com/fabricjs/fabric.js/pull/8431)
- chore(TS): migrate Group/ActiveSelection [#8455](https://github.com/fabricjs/fabric.js/pull/8455)
- fix(TS): migration error of itext key mixin (#8421) [#8457](https://github.com/fabricjs/fabric.js/pull/8457)
- chore(TS): migrate text classes/mixins [#8421](https://github.com/fabricjs/fabric.js/pull/8421)
- chore(TS): migrate Image [#8443](https://github.com/fabricjs/fabric.js/pull/8443)
- chore(TS): migrate Shadow [#8462](https://github.com/fabricjs/fabric.js/pull/8462)
- fix(Itext): show incorrect pointer position after scale changed
- chore(TS): migrate text classes/mixins [#8408](https://github.com/fabricjs/fabric.js/pull/8408)
- chore(TS): migrate Collection [#8433](https://github.com/fabricjs/fabric.js/pull/8433)
- ci(): Simplify filestats even more [#8449](https://github.com/fabricjs/fabric.js/pull/8449)
- chore(TS): migrate filter backends [#8403](https://github.com/fabricjs/fabric.js/pull/8403)
- chore(TS): migrate Text classes/mixins [#8408](https://github.com/fabricjs/fabric.js/pull/8408)
- chore(TS): migrate Path [#8412](https://github.com/fabricjs/fabric.js/pull/8412)
- ci(): remove unwanted build stats (from [#8395](https://github.com/fabricjs/fabric.js/pull/8395)) [#8416](https://github.com/fabricjs/fabric.js/pull/8416)
- chore(TS): migrate Line [#8413](https://github.com/fabricjs/fabric.js/pull/8413)
- chore(TS): migrate Polyline/Polygon [#8417](https://github.com/fabricjs/fabric.js/pull/8417)
- chore(TS): migrate Rect [#8411](https://github.com/fabricjs/fabric.js/pull/8411)
- chore(TS): migrate Ellipse [#8408](https://github.com/fabricjs/fabric.js/pull/8408)
- chore(TS): migrate Triangle to TS [#8410](https://github.com/fabricjs/fabric.js/pull/8410)
- chore(TS): migrate Circle to TS [#8406](https://github.com/fabricjs/fabric.js/pull/8406)
- chore(TS): convert Object interactivity mixin to its own class [#8401](https://github.com/fabricjs/fabric.js/pull/8401)
- chore(TS): Convert controls e6/ts [#8400](https://github.com/fabricjs/fabric.js/pull/8400)
- ci(): remove buggy changelog action in favor of `git diff` bash script + direct git how to merge `CHANGELOG.md` [#8309](https://github.com/fabricjs/fabric.js/pull/8346)
- fix(): skewing controls accuracy + successive interactions [#8380](https://github.com/fabricjs/fabric.js/pull/8380)
- chore(TS): Convert Geometry and Origin to classes/e6/ts [#8390](https://github.com/fabricjs/fabric.js/pull/8390)
- ci(): build stats report [#8395](https://github.com/fabricjs/fabric.js/pull/8395)
- chore(TS): convert object to es6 class [#8322](https://github.com/fabricjs/fabric.js/pull/8322)
- docs(): guides follow up, feature request template [#8379](https://github.com/fabricjs/fabric.js/pull/8379)
- docs(): refactor guides, bug report template [#8189](https://github.com/fabricjs/fabric.js/pull/8189)
- BREAKING fix(polyline/polygon): stroke bounding box for all line join/cap cases [#8344](https://github.com/fabricjs/fabric.js/pull/8344)
  BREAKING: `_setPositionDimensions` was removed in favor of `setDimensions`
- test(): Added 2 tests for polygon shapes and transforms with translations [#8370](https://github.com/fabricjs/fabric.js/pull/8370)
- fix(textStyles): Handle style objects with only a textBackgroundColor property in stylesToArray [#8365](https://github.com/fabricjs/fabric.js/pull/8365)
- chore(): fix typos in intersection file [#8345](https://github.com/fabricjs/fabric.js/pull/8345)
- fix(textStyles): Handle empty style object in stylesToArray [#8357](https://github.com/fabricjs/fabric.js/pull/8357)
- ci(build): safeguard concurrent unlocking [#8309](https://github.com/fabricjs/fabric.js/pull/8309)
- ci(): update stale bot [#8307](https://github.com/fabricjs/fabric.js/pull/8307)
- ci(test): await golden generation in visual tests [#8284](https://github.com/fabricjs/fabric.js/pull/8284)
- ci(): Add a pipeline check for verifying that CHANGELOG.md has been updated [#8302](https://github.com/fabricjs/fabric.js/pull/8302)
- BREAKING feat(fabric.IText) rename data-fabric-hiddentextarea to data-fabric with value textarea
- ci(): adds a lock file to the repo when build is in progress, makes local testing wait for the build to complete [#8290](https://github.com/fabricjs/fabric.js/pull/8290)
- fix(`WebGLProbe`): regression caused by [#8199](https://github.com/fabricjs/fabric.js/pull/8199), [#8301](https://github.com/fabricjs/fabric.js/pull/8301)
- fix(fabric.utils) added missing import in dom_misc [#8293](https://github.com/fabricjs/fabric.js/pull/8293)
- fix(Object): `extraParam` should not be passed to options [#8295](https://github.com/fabricjs/fabric.js/pull/8295)
- test(): add `globalCompositeOperation` tests [#8271](https://github.com/fabricjs/fabric.js/pull/8271)
- fix(): use `sendObjectToPlane` in `mergeClipPaths` [#8247](https://github.com/fabricjs/fabric.js/pull/8247)
- chore(): prettify all source code [#8276](https://github.com/fabricjs/fabric.js/pull/8276)
- chore(lint): disallow `Math.hypot`, `window`, `document` [#8277](https://github.com/fabricjs/fabric.js/pull/8277)
- ci(): Add node18 and add a check for prettier [#8275](https://github.com/fabricjs/fabric.js/pull/8275)
- ci(test): suite fixes for browser [#8176](https://github.com/fabricjs/fabric.js/pull/8176)
- ci(): install prettier [#8242](https://github.com/fabricjs/fabric.js/pull/8242)
- ci(): migrate scripts to es6 modules [#8266](https://github.com/fabricjs/fabric.js/pull/8266)
- BREAKING refactor(util): remove lang_array since there are no more use cases [#8274](https://github.com/fabricjs/fabric.js/pull/8274)
- chore(TS): migrate `Pattern` [#8255](https://github.com/fabricjs/fabric.js/pull/8255)
- ci(): add source-map-support for testing [#8248](https://github.com/fabricjs/fabric.js/pull/8248)
- ci(): file cleanup [#8254](https://github.com/fabricjs/fabric.js/pull/8254)
- ci(): fix test global error handlers [#8267](https://github.com/fabricjs/fabric.js/pull/8267)
- fix(fabric.Canvas): dispose and request animation frame scheduling fix [#8220](https://github.com/fabricjs/fabric.js/pull/8220)
- ci(test): fix golden creation from browser [#8270](https://github.com/fabricjs/fabric.js/pull/8270)
- BREAKING refactor(util): `boundingBoxFromPoints`, removed transform [#8269](https://github.com/fabricjs/fabric.js/pull/8269)
- ci(): reintroduce node 14 testing [#8232](https://github.com/fabricjs/fabric.js/pull/8232)
- chore(TS): finish converting utils [#8230](https://github.com/fabricjs/fabric.js/pull/8230)
- test(): Add extensive coverage for mergeClipPath [#8245](https://github.com/fabricjs/fabric.js/pull/8245)
- ci() Nicer names for GHA [#8235](https://github.com/fabricjs/fabric.js/pull/8235)
- Update tests.yml
- ci(): consolidate test workflows [#8227](https://github.com/fabricjs/fabric.js/pull/8227)
- chore(TS): BREAKING: `populateWithProperties` => `pick` [#8202](https://github.com/fabricjs/fabric.js/pull/8202)
- chore(TS): extract `initFilterBackend` from HEADER [#8199](https://github.com/fabricjs/fabric.js/pull/8199)
- chore(TS): extract caches from HEADER [#8198](https://github.com/fabricjs/fabric.js/pull/8198)
- Chore(TS): migrate Intersection [#8121](https://github.com/fabricjs/fabric.js/pull/8121)
- chore(TS): es6 for util/path.ts and more utils converted [#8201](https://github.com/fabricjs/fabric.js/pull/8201)
- fix(ci): report build script failure + fix missing logs [#8188](https://github.com/fabricjs/fabric.js/pull/8188)
- fix(): update window => fabric.window [#8209](https://github.com/fabricjs/fabric.js/pull/8209)
- chore(TS): extract const `reNonWord` from HEADER [#8197](https://github.com/fabricjs/fabric.js/pull/8197)
- chore(TS): extract config values in its own module [#8194](https://github.com/fabricjs/fabric.js/pull/8194)
- ci(): update code coverage action comment [#8205](https://github.com/fabricjs/fabric.js/pull/8205)
- fix(fabric.Gradient): Guard against deep mutation on svg export for color exports [#8196](https://github.com/fabricjs/fabric.js/pull/8196)
- chore(TS): migrate gradient [#8154](https://github.com/fabricjs/fabric.js/pull/8154)
- Chore(TS): Convert more utilities [#8193](https://github.com/fabricjs/fabric.js/pull/8193)
- docs(CONTRIBUTING): fix typo [#8191](https://github.com/fabricjs/fabric.js/pull/8191)
- chore(TS): move control files under `controls` folder [#8185](https://github.com/fabricjs/fabric.js/pull/8185)
- chore(TS): `ElementsParser` => `parser/ElementsParser` [#8183](https://github.com/fabricjs/fabric.js/pull/8183)
- dep(): fabric.console [#8184](https://github.com/fabricjs/fabric.js/pull/8184)
- chore(TS) convert more utils [#8180](https://github.com/fabricjs/fabric.js/pull/8180)
- chore(TS): migrate brushes [#8182](https://github.com/fabricjs/fabric.js/pull/8182)
- fix(): propagate failed exit code to the process [#8187](https://github.com/fabricjs/fabric.js/pull/8187)
- fix(): regain focus on mouse move [#8179](https://github.com/fabricjs/fabric.js/pull/8179)
- chore(TS): read fabric version from package.json
- ci(test): migrate test cmd [#8138](https://github.com/fabricjs/fabric.js/pull/8138)
- chore(TS): Move more utils to TS [#8164](https://github.com/fabricjs/fabric.js/pull/8164)
- chore(TS): more conversion of utils [#8148](https://github.com/fabricjs/fabric.js/pull/8148)
- chore(): Update package.json contributors [#8157](https://github.com/fabricjs/fabric.js/pull/8157)
- docs(contributing): rework [#8158](https://github.com/fabricjs/fabric.js/pull/8158)
- fix(): add pointer data to drop event [#8156](https://github.com/fabricjs/fabric.js/pull/8156)
- chore(TS): prepare for gradient migration [#8155](https://github.com/fabricjs/fabric.js/pull/8155)
- docs(Collection): JSDOC fix `item` return type [#8152](https://github.com/fabricjs/fabric.js/pull/8152)
- chore(ts): Convert some utils [#8123](https://github.com/fabricjs/fabric.js/pull/8123)
- chore(TS): Migrate Circle to es6/ts
- chore(TS): migrate parser [#8122](https://github.com/fabricjs/fabric.js/pull/8122)
- fix(TS): color merge conflict [#8133](https://github.com/fabricjs/fabric.js/pull/8133)
- chore(TS): migrate Point to es6 class and update references. Deprecate xxxEquals methods [#8120](https://github.com/fabricjs/fabric.js/pull/8120)
- Chore(TS) Rect to Es6, remove global scope function. [#8118](https://github.com/fabricjs/fabric.js/pull/8118)
- chore(TS): Color [#8115](https://github.com/fabricjs/fabric.js/pull/8115)
- chore(TS): prepare for Color migration [#8116](https://github.com/fabricjs/fabric.js/pull/8116)
- ci(): adapt build script to rollup [#8114](https://github.com/fabricjs/fabric.js/pull/8114)
- fix(): Delegate toJson to toObject properly and fix tests [#8111](https://github.com/fabricjs/fabric.js/pull/8111)
- chore(TS): convert file ext [#8108](https://github.com/fabricjs/fabric.js/pull/8108)
- ci(scripts) patch [#8102](https://github.com/fabricjs/fabric.js/pull/8102)
- ci(): switch the old custom build for rollup [#8013](https://github.com/fabricjs/fabric.js/pull/8013)
- feat(IText): Draggable text [#7802](https://github.com/fabricjs/fabric.js/pull/7802)
- feat(Text): condensed styles structure v6 [#8006](https://github.com/fabricjs/fabric.js/pull/8006)
- feat(): on `discardActiveObject` interrupt current transform. Also add a method to interrupt current transform programmatically [#7954](https://github.com/fabricjs/fabric.js/pull/7954)
- fix(fabric.StaticCanvas): imageSmoothing setter for node-cavas special case [#8032](https://github.com/fabricjs/fabric.js/pull/8032)
- feat(): support aborting loading resources that requires network calls (promises/requests) [#7827](https://github.com/fabricjs/fabric.js/pull/7827)
- fix(fabric.IText) wrong typeof syntax [#8023](https://github.com/fabricjs/fabric.js/pull/8023)
- ci(typescript): transformer [#8020](https://github.com/fabricjs/fabric.js/pull/8020)
- fix(canvas): clear transform event caching on resize [#8021](https://github.com/fabricjs/fabric.js/pull/8021)
- fix(fabric.Canvas): `mouseout` bug [#8011](https://github.com/fabricjs/fabric.js/pull/8011)
- refactor(object_interactivity): draw operation for borders can be overriden [#7932](https://github.com/fabricjs/fabric.js/pull/7932)
- feat(Group,canvas): remove canvas from object before firing removed event, filter insertAt for group
- tests(): fix the visual test loop to work again on fabricjs.com [#8007](https://github.com/fabricjs/fabric.js/pull/8007)
- fix(Group): 🛠️ layout, angle and origin ⚡ [#8004](https://github.com/fabricjs/fabric.js/pull/8004)
- chore(): move away from extend/clone [#8001](https://github.com/fabricjs/fabric.js/pull/8001)
- fix(Canvas): flipped viewport transform coords [#7515](https://github.com/fabricjs/fabric.js/pull/7515)
- fix(): cleanup merge conflict resolution artifact [#7956](https://github.com/fabricjs/fabric.js/pull/7956)
- fix(Group): part 2 minors changes [#7916](https://github.com/fabricjs/fabric.js/pull/7916)
- feat(fabric.Image.filter): Alpha support for Invert filter [#7933](https://github.com/fabricjs/fabric.js/pull/7933)
- fix(EraserBrush): visual trace while erasing [#7991](https://github.com/fabricjs/fabric.js/pull/7991)
- fix(Point): safeguard initialization [#7961](https://github.com/fabricjs/fabric.js/pull/7961)
- fix(Textbox): flipped `changeWidth` control behavior [#7980](https://github.com/fabricjs/fabric.js/pull/7980)
- test(): remove deleted event from test name [#7992](https://github.com/fabricjs/fabric.js/pull/7992)
- feat(observable): BREAKING return disposer instead of context for chaining [#7994](https://github.com/fabricjs/fabric.js/pull/7994)
- fix(util): `setStyle` exception [#7869](https://github.com/fabricjs/fabric.js/pull/7869)
- test(freedrawing): test enhancement [#7941](https://github.com/fabricjs/fabric.js/pull/7941)
- Cleanup README.md [#7947](https://github.com/fabricjs/fabric.js/pull/7947)
- ci() update uglifyjs [#7939](https://github.com/fabricjs/fabric.js/pull/7939)
- fix(): assigning canvas for collections [#7934](https://github.com/fabricjs/fabric.js/pull/7934)
- fix(EraserBrush): use rendered objects for pattern [#7938](https://github.com/fabricjs/fabric.js/pull/7938)
- fix(v6): 4th PR of Group Rewrite 🎛️ nested controls 😜 [#7861](https://github.com/fabricjs/fabric.js/pull/7861)
- feat(path): `getRegularPolygonPath` [#7918](https://github.com/fabricjs/fabric.js/pull/7918)
- fix(canvas export): regression caused by safegurading [#7907](https://github.com/fabricjs/fabric.js/pull/7907)
- ci(): fix build script option exclude [#7915](https://github.com/fabricjs/fabric.js/pull/7915)
- feat(Group): 2nd Patch of New Group! 🎉 [#7859](https://github.com/fabricjs/fabric.js/pull/7859)
- chore(ci): rename option [#7875](https://github.com/fabricjs/fabric.js/pull/7875)
- fix(Canvas): `dispose` race condition [#7885](https://github.com/fabricjs/fabric.js/pull/7885)
- Update funding.yml include Shachar and Steve
- feat(Group): Change group code, adapt the rest around it [#7858](https://github.com/fabricjs/fabric.js/pull/7858)
- chore(): PR template [#7857](https://github.com/fabricjs/fabric.js/pull/7857)
- fix(Canvas): safeguard canvas add [#7866](https://github.com/fabricjs/fabric.js/pull/7866)
- fix(fabric.Text): support text alignments in RTL text [#7674](https://github.com/fabricjs/fabric.js/pull/7674)
- chore(canvas): minor cleanup [#7851](https://github.com/fabricjs/fabric.js/pull/7851)
- docs(): fix typo, fix JSDOC for website, minors [#7853](https://github.com/fabricjs/fabric.js/pull/7853)
- fix(Canvas): safeguard dispose [#7775](https://github.com/fabricjs/fabric.js/pull/7775)
- fix(Polyline): safegurad \_setPositionDimensions [#7850](https://github.com/fabricjs/fabric.js/pull/7850)
- feat(ci): CLI logging and `filter` option [#7844](https://github.com/fabricjs/fabric.js/pull/7844)
- fix(itext): stop cursor on blur [#7784](https://github.com/fabricjs/fabric.js/pull/7784)
- fix(itext): `set` during text editing [#7837](https://github.com/fabricjs/fabric.js/pull/7837)
- fix(Canvas): Safeguard from multiple initialization [#7776](https://github.com/fabricjs/fabric.js/pull/7776)
- feat(): fire `contextmenu` event [#7714](https://github.com/fabricjs/fabric.js/pull/7714)
- docs(Text): add proper type for GraphemeBBox [#7834](https://github.com/fabricjs/fabric.js/pull/7834)
- chore(): create an alias for getSelectionContext as `getTopContext` [#7711](https://github.com/fabricjs/fabric.js/pull/7711)
- fix(EraserBrush): inverted erasing [#7689](https://github.com/fabricjs/fabric.js/pull/7689)
- fix(ci): CLI `debug` and `recreate` options [#7833](https://github.com/fabricjs/fabric.js/pull/7833)
- feat(ci): better cli [#7825](https://github.com/fabricjs/fabric.js/pull/7825)
- feat(fabric.util.animation): add delay option [#7805](https://github.com/fabricjs/fabric.js/pull/7805)
- chore(): Update bug report templates [#7790](https://github.com/fabricjs/fabric.js/pull/7790)
- fix(Textbox): expose methods for overrides + fix resize filckering [#7806](https://github.com/fabricjs/fabric.js/pull/7806)
- fix(fabric.Canvas): canvas export, force retina scaling >= 1
- fix(itext_key_behavior.mixin.js): typo [#7816](https://github.com/fabricjs/fabric.js/pull/7816)
- feat(): dataURL export - filter objects [#7788](https://github.com/fabricjs/fabric.js/pull/7788)
- feat(util): transform utils [#7614](https://github.com/fabricjs/fabric.js/pull/7614)
- chore/fix(v6): prerequisites for Group [#7728](https://github.com/fabricjs/fabric.js/pull/7728)
- tests() adding an extra controls test where the group are transformed [#7736](https://github.com/fabricjs/fabric.js/pull/7736)
- chore(): Group prerequisite minor refactor object_origin
- fix(): ensure scaling factor is positive for strokeUniform [#7729](https://github.com/fabricjs/fabric.js/pull/7729)
- MAJOR chore(v6): neutral prerequisites for fabric.Group rework [#7726](https://github.com/fabricjs/fabric.js/pull/7726)
- fix(): add `eraser` to Object state/cache props [#7720](https://github.com/fabricjs/fabric.js/pull/7720)
- feat(Object.isType): accept multiple `type` [#7715](https://github.com/fabricjs/fabric.js/pull/7715)
- MAJOR feat(fabric.Point): divide, scalarDivide, scalarDivideEquals [`#7716`](https://github.com/fabricjs/fabric.js/pull/7716)
- MAJOR feat(): Reuse fabric.Point logic for scaling and naming consistency [`#7710`](https://github.com/fabricjs/fabric.js/pull/7710)
- feat(Canvas#getCenter): migrate to `getCenterPoint` [`#7699`](https://github.com/fabricjs/fabric.js/pull/7699)
- MAJOR feat(fabric) remove callbacks in for Promise support [`#7657`](https://github.com/fabricjs/fabric.js/pull/7657)
- chore(): BREAKING Cleanup fabric.Point for v6 [#7709](https://github.com/fabricjs/fabric.js/pull/7709) [`7e563c7`](https://github.com/fabricjs/fabric.js/commit/7e563c72164070aafb03043643e85d06d0dee32c)

## [5.2.1]

- fix(): add `eraser` to Object state/cache props [`#7720`](https://github.com/fabricjs/fabric.js/pull/7720)

## [5.2.0]

- feat(fabric.Object): isType accepts multiple `type` [`#7715`](https://github.com/fabricjs/fabric.js/pull/7715)
- chore(): Replace deprecated String.prototype.substr() with Array.prototype.slice() [`#7696`](https://github.com/fabricjs/fabric.js/pull/7696)
- chore(): use Array.isArray instead of ie6+ workarounds [`#7718`](https://github.com/fabricjs/fabric.js/pull/7718)
- MINOR: feat(fabric.Canvas): add `getTopContext` method to expose the internal contextTop [`#7697`](https://github.com/fabricjs/fabric.js/pull/7697)
- fix(fabric.Object) Add cacheContext checks before trying to render on cache [`#7694`](https://github.com/fabricjs/fabric.js/pull/7694)
- tests(): node test suite enhancement [`#7691`](https://github.com/fabricjs/fabric.js/pull/7691)
- feat(Canvas#getCenter): migrate to `getCenterPoint` [`#7699`](https://github.com/fabricjs/fabric.js/pull/7699)
- updated package.json [`803ce95`](https://github.com/fabricjs/fabric.js/commit/803ce95878150fba9e4195804bccae9bcfe45c6d)
- tests(fabric.animation): fix test reliability [`4be0fb9`](https://github.com/fabricjs/fabric.js/commit/4be0fb9903e15db294b89030feb645e5da766740)

## [5.1.0]

- build(deps): bump node-fetch from 2.6.6 to 2.6.7 [`#7684`](https://github.com/fabricjs/fabric.js/pull/7684)
- build(deps): bump follow-redirects from 1.14.6 to 1.14.8 [`#7683`](https://github.com/fabricjs/fabric.js/pull/7683)
- build(deps): bump simple-get from 3.1.0 to 3.1.1 [`#7682`](https://github.com/fabricjs/fabric.js/pull/7682)
- build(deps): bump engine.io from 6.1.0 to 6.1.2 [`#7681`](https://github.com/fabricjs/fabric.js/pull/7681)
- fix(test): Remove expect assertion [`#7678`](https://github.com/fabricjs/fabric.js/pull/7678)
- docs(blendimage_filter.class.js) corrected mode options [`#7672`](https://github.com/fabricjs/fabric.js/pull/7672)
- chore(): Update bug_report.md [`#7659`](https://github.com/fabricjs/fabric.js/pull/7659)
- fix(util.animation): remove extra animation cancel [`#7631`](https://github.com/fabricjs/fabric.js/pull/7631)
- feat(animation): Support a list of animation values for animating matrices changes [`#7633`](https://github.com/fabricjs/fabric.js/pull/7633)
- ci(tests): windows and linux paths resolutions [`#7635`](https://github.com/fabricjs/fabric.js/pull/7635)

## [5.0.0]

- fix(fabric.Canvas): unflag contextLost after a full re-render [`#7646`](https://github.com/fabricjs/fabric.js/pull/7646)
- **BREAKING**: remove 4.x deprecated code [`#7630`](https://github.com/fabricjs/fabric.js/pull/7630)
- feat(fabric.StaticCanvas, fabric.Canvas): limit breaking changes [`#7627`](https://github.com/fabricjs/fabric.js/pull/7627)
- feat(animation): animations registry [`#7528`](https://github.com/fabricjs/fabric.js/pull/7528)
- docs(): Remove not working badges [`#7623`](https://github.com/fabricjs/fabric.js/pull/7623)
- ci(): add auto-changelog package to quickly draft a changelog [`#7615`](https://github.com/fabricjs/fabric.js/pull/7615)
- feat(fabric.EraserBrush): added `eraser` property to Object instead of attaching to `clipPath`, remove hacky `getClipPath`/`setClipPath` [#7470](https://github.com/fabricjs/fabric.js/pull/7470), see **BREAKING** comments.
- feat(fabric.EraserBrush): support `inverted` option to undo erasing [#7470](https://github.com/fabricjs/fabric.js/pull/7470)
- fix(fabric.EraserBrush): fix doubling opaic objects while erasing [#7445](https://github.com/fabricjs/fabric.js/issues/7445) [#7470](https://github.com/fabricjs/fabric.js/pull/7470)
- **BREAKING**: fabric.EraserBrush: The Eraser object is now a subclass of Group. This means that loading from JSON will break between versions.
  Use this [code](https://gist.github.com/ShaMan123/6c5c4ca2cc720a2700848a2deb6addcd) to transform your json payload to the new version.
- feat(fabric.Canvas): fire an extra mouse up for the original control of the initial target [`#7612`](https://github.com/fabricjs/fabric.js/pull/7612)
- fix(fabric.Object) bounding box display with skewY when outside group [`#7611`](https://github.com/fabricjs/fabric.js/pull/7611)
- fix(fabric.text) fix rtl/ltr performance issues [`#7610`](https://github.com/fabricjs/fabric.js/pull/7610)
- fix(event.js) Prevent dividing by 0 in for touch gestures [`#7607`](https://github.com/fabricjs/fabric.js/pull/7607)
- feat(): `drop:before` event [`#7442`](https://github.com/fabricjs/fabric.js/pull/7442)
- ci(): Add codeql analysis step [`#7588`](https://github.com/fabricjs/fabric.js/pull/7588)
- security(): update onchange to solve security issue [`#7591`](https://github.com/fabricjs/fabric.js/pull/7591)
- **BREAKING**: fix(): MAJOR prevent render canvas with quality less than 100% [`#7537`](https://github.com/fabricjs/fabric.js/pull/7537)
- docs(): fix broken link [`#7579`](https://github.com/fabricjs/fabric.js/pull/7579)
- **BREAKING**: Deps(): MAJOR update to jsdom 19 node 14 [`#7587`](https://github.com/fabricjs/fabric.js/pull/7587)
- Fix(): JSDOM transative vulnerability [`#7510`](https://github.com/fabricjs/fabric.js/pull/7510)
- fix(fabric.parser): attempt to resolve some issues with regexp [`#7520`](https://github.com/fabricjs/fabric.js/pull/7520)
- fix(fabric.IText) fix for possible error on copy paste [`#7526`](https://github.com/fabricjs/fabric.js/pull/7526)
- fix(fabric.Path): Path Distance Measurement Inconsistency [`#7511`](https://github.com/fabricjs/fabric.js/pull/7511)
- Fix(fabric.Text): Avoid reiterating measurements when width is 0 and measure also empty lines for consistency. [`#7497`](https://github.com/fabricjs/fabric.js/pull/7497)
- fix(fabric.Object): stroke bounding box [`#7478`](https://github.com/fabricjs/fabric.js/pull/7478)
- fix(fabric.StaticCanvas): error of changing read-only style field [`#7462`](https://github.com/fabricjs/fabric.js/pull/7462)
- fix(fabric.Path): setting `path` during runtime [`#7141`](https://github.com/fabricjs/fabric.js/pull/7141)
- chore() update canvas to 2.8.0 [`#7415`](https://github.com/fabricjs/fabric.js/pull/7415)
- fix(fabric.Group) realizeTransfrom should be working when called with NO parent transform [`#7413`](https://github.com/fabricjs/fabric.js/pull/7413)
- fix(fabric.Object) Fix control flip and control box [`#7412`](https://github.com/fabricjs/fabric.js/pull/7412)
- feat(fabric.Text): added pathAlign property for text on path [`#7362`](https://github.com/fabricjs/fabric.js/pull/7362)
- docs(): Create SECURITY.md [`#7405`](https://github.com/fabricjs/fabric.js/pull/7405)
- docs(): Clarify viewport transformations doc [`#7401`](https://github.com/fabricjs/fabric.js/pull/7401)
- docs(): specify default value and docs for enablePointerEvents [`#7386`](https://github.com/fabricjs/fabric.js/pull/7386)
- feat(fabric.PencilBrush): add an option to draw a straight line while pressing a key [`#7034`](https://github.com/fabricjs/fabric.js/pull/7034)

## [4.6.0]

- feat(fabric.util): added fabric.util.transformPath to add transformations to path points [#7300](https://github.com/fabricjs/fabric.js/pull/7300)
- feat(fabric.util): added fabric.util.joinPath, the opposite of fabric.util.parsePath [#7300](https://github.com/fabricjs/fabric.js/pull/7300)
- fix(fabric.util): use integers iterators [#7233](https://github.com/fabricjs/fabric.js/pull/7233)
- feat(fabric.Text) add path rendering to text on path [#7328](https://github.com/fabricjs/fabric.js/pull/7328)
- feat(fabric.iText): Add optional hiddenTextareaContainer to contain hiddenTextarea [#7314](https://github.com/fabricjs/fabric.js/pull/7314)
- fix(fabric.Text) added pathStartOffset and pathSide to props lists for object export [#7318](https://github.com/fabricjs/fabric.js/pull/7318)
- feat(animate): add imperative abort option for animations [#7275](https://github.com/fabricjs/fabric.js/pull/7275)
- fix(Fabric.text): account for fontSize in textpath cache dimensions ( to avoid clipping ) [#7298](https://github.com/fabricjs/fabric.js/pull/7298)
- feat(Observable.once): Add once event handler [#7317](https://github.com/fabricjs/fabric.js/pull/7317)
- feat(fabric.Object): Improve drawing of controls in group. [#7119](https://github.com/fabricjs/fabric.js/pull/7119)
- fix(EraserBrush): intersectsWithObject edge cases [#7290](https://github.com/fabricjs/fabric.js/pull/7290)
- fix(EraserBrush): dump canvas bg/overlay color support [#7289](https://github.com/fabricjs/fabric.js/pull/7289)
- feat(fabric.Text) added pathSide property to text on path [#7259](https://github.com/fabricjs/fabric.js/pull/7259)
- fix(EraserBrush) force fill value [#7269](https://github.com/fabricjs/fabric.js/pull/7269)
- fix(fabric.StaticCanvas) properly remove objects on canvas.clear [#6937](https://github.com/fabricjs/fabric.js/pull/6937)
- feat(fabric.EraserBrush): improved erasing:end event [#7258](https://github.com/fabricjs/fabric.js/pull/7258)
- fix(shapes): fabric.Object.\_fromObject never should return [#7201](https://github.com/fabricjs/fabric.js/pull/7201)
- feat(fabric.filters) Added vibrance filter (for increasing saturation of muted colors) [#7189](https://github.com/fabricjs/fabric.js/pull/7189)
- fix(fabric.StaticCanvas): restore canvas size when disposing [#7181](https://github.com/fabricjs/fabric.js/pull/7181)
- feat(fabric.util): added `convertPointsToSVGPath` that will convert from a list of points to a smooth curve. [#7140](https://github.com/fabricjs/fabric.js/pull/7140)
- fix(fabric.Object): fix cache invalidation issue when objects are rotating [#7183](https://github.com/fabricjs/fabric.js/pull/7183)
- fix(fabric.Canvas): rectangle selection works with changing viewport [#7088](https://github.com/fabricjs/fabric.js/pull/7088)
- feat(fabric.Text): textPath now support textAlign [#7156](https://github.com/fabricjs/fabric.js/pull/7156)
- fix(fabric.EraserBrush): test eraser intersection with objects taking into account canvas viewport transform [#7147](https://github.com/fabricjs/fabric.js/pull/7147)
- fix(fabric.Object): support `excludeFromExport` set on `clipPath` [#7148](https://github.com/fabricjs/fabric.js/pull/7148).
- fix(fabric.Group): support `excludeFromExport` set on objects [#7148](https://github.com/fabricjs/fabric.js/pull/7148).
- fix(fabric.StaticCanvas): support `excludeFromExport` set on `backgroundColor`, `overlayColor`, `clipPath` [#7148](https://github.com/fabricjs/fabric.js/pull/7148).
- fix(fabric.EraserBrush): support object resizing (needed for eraser) [#7100](https://github.com/fabricjs/fabric.js/pull/7100).
- fix(fabric.EraserBrush): support canvas resizing (overlay/background drawables) [#7100](https://github.com/fabricjs/fabric.js/pull/7100).
- fix(fabric.EraserBrush): propagate `clipPath` of group to erased objects when necessary so it is correct when ungrouping/removing from group [#7100](https://github.com/fabricjs/fabric.js/pull/7100).
- fix(fabric.EraserBrush): introduce `erasable = deep` option for `fabric.Group` [#7100](https://github.com/fabricjs/fabric.js/pull/7100).
- feat(fabric.Collection): the `contains` method now accepts a second boolean parameter `deep`, checking all descendants, `collection.contains(obj, true)` [#7139](https://github.com/fabricjs/fabric.js/pull/7139).
- fix(fabric.StaticCanvas): disposing canvas now restores canvas size and style to original state.

## [4.5.1]

- fix(fabric.Text): fixes decoration rendering when there is a single rendering for full text line [#7104](https://github.com/fabricjs/fabric.js/pull/7104)
- fix(fabric.Text): spell error which made the gradientTransform not working [#7059](https://github.com/fabricjs/fabric.js/pull/7059)
- fix(fabric.util): unwanted mutation in fabric.util.rotatePoint [#7117](https://github.com/fabricjs/fabric.js/pull/7117)
- fix(svg parser): Ensure that applyViewboxTransform returns an object and not undefined/null [#7030](https://github.com/fabricjs/fabric.js/pull/7030)
- fix(fabric.Text): support firefox with ctx.textAlign for RTL text [#7126](https://github.com/fabricjs/fabric.js/pull/7126)

## [4.5.0]

- fix(fabric.PencilBrush) decimate deleting end of a freedrawing line [#6966](https://github.com/fabricjs/fabric.js/pull/6966)
- feat(fabric.Text): Adding support for RTL languages by adding `direction` property [#7046](https://github.com/fabricjs/fabric.js/pull/7046)
- feat(fabric) Add an eraser brush as optional module [#6994](https://github.com/fabricjs/fabric.js/pull/6994)
- fix v4: 'scaling' event triggered before object position is adjusted [#6650](https://github.com/fabricjs/fabric.js/pull/6650)
- Fix(fabric.Object): CircleControls transparentCorners styling [#7015](https://github.com/fabricjs/fabric.js/pull/7015)
- Fix(svg_import): svg parsing in case it uses empty use tag or use with image href [#7044](https://github.com/fabricjs/fabric.js/pull/7044)
- fix(fabric.Shadow): `offsetX`, `offsetY` and `blur` supports float [#7019](https://github.com/fabricjs/fabric.js/pull/7019)

## [4.4.0]

- fix(fabric.Object) wrong variable name `cornerStrokeColor ` [#6981](https://github.com/fabricjs/fabric.js/pull/6981)
- fix(fabric.Text): underline color with text style ( regression from text on a path) [#6974](https://github.com/fabricjs/fabric.js/pull/6974)
- fix(fabric.Image): Cache CropX and CropY cache properties [#6924](https://github.com/fabricjs/fabric.js/pull/6924)
- fix(fabric.Canvas): Add target to each selection event [#6858](https://github.com/fabricjs/fabric.js/pull/6858)
- fix(fabric.Image): fix wrong scaling value for the y axis in renderFill [#6778](https://github.com/fabricjs/fabric.js/pull/6778)
- fix(fabric.Canvas): set isMoving on real movement only [#6856](https://github.com/fabricjs/fabric.js/pull/6856)
- fix(fabric.Group) make addWithUpdate compatible with nested groups [#6774](https://github.com/fabricjs/fabric.js/pull/6774)
- fix(Fabric.Text): Add path to text export and import [#6844](https://github.com/fabricjs/fabric.js/pull/6844)
- fix(fabric.Canvas) Remove controls check in the pixel accuracy target [#6798](https://github.com/fabricjs/fabric.js/pull/6798)
- feat(fabric.Canvas): Added activeOn 'up/down' property [#6807](https://github.com/fabricjs/fabric.js/pull/6807)
- feat(fabric.BaseBrush): limitedToCanvasSize property to brush [#6719](https://github.com/fabricjs/fabric.js/pull/6719)

## [4.3.1]

- fix(fabric.Control) implement targetHasOneFlip using shorthand [#6823](https://github.com/fabricjs/fabric.js/pull/6823)
- fix(fabric.Text) fix typo in cacheProperties preventing cache clear to work [#6775](https://github.com/fabricjs/fabric.js/pull/6775)
- fix(fabric.Canvas): Update backgroundImage and overlayImage coordinates on zoom change [#6777](https://github.com/fabricjs/fabric.js/pull/6777)
- fix(fabric.Object): add strokeuniform to object toObject output. [#6772](https://github.com/fabricjs/fabric.js/pull/6772)
- fix(fabric.Text): Improve path's angle detection for text on a path [#6755](https://github.com/fabricjs/fabric.js/pull/6755)

## [4.3.0]

- fix(fabric.Textbox): Do not let splitbygrapheme split text previously unwrapped [#6621](https://github.com/fabricjs/fabric.js/pull/6621)
- feat(fabric.controlsUtils) Move drag to actions to control handlers [#6617](https://github.com/fabricjs/fabric.js/pull/6617)
- feat(fabric.Control): Add custom control size per control. [#6562](https://github.com/fabricjs/fabric.js/pull/6562)
- fix(svg_export): svg export in path with gradient and added tests [#6654](https://github.com/fabricjs/fabric.js/pull/6654)
- fix(fabric.Text): improve compatibility with transformed gradients [#6669](https://github.com/fabricjs/fabric.js/pull/6669)
- feat(fabric.Text): Add ability to put text on paths BETA [#6543](https://github.com/fabricjs/fabric.js/pull/6543)
- fix(fabric.Canvas): rotation handle should take origin into account [#6686](https://github.com/fabricjs/fabric.js/pull/6686)
- fix(fabric.Text): Text on path, fix non linear distance of chars over path [#6671](https://github.com/fabricjs/fabric.js/pull/6671)

## [4.2.0]

- fix(fabric.utils): ISSUE-6566 Fix SVGs for special Arc lines [#6571](https://github.com/fabricjs/fabric.js/pull/6571)
- fix(fabric.Canvas): Fix mouse up target when different from action start [#6591](https://github.com/fabricjs/fabric.js/pull/6591)
- added: feat(fabric.controlsUtils): Fire resizing event for textbox width [#6545](https://github.com/fabricjs/fabric.js/pull/6545)

## [4.1.0]

- feat(Brushes): add beforePathCreated event [#6492](https://github.com/fabricjs/fabric.js/pull/6492);
- feat(fabric.Path): Change the way path is parsed and drawn. simplify path at parsing time [#6504](https://github.com/fabricjs/fabric.js/pull/6504);
- feat(fabric.Path): Simplify S and T command in C and Q. [#6507](https://github.com/fabricjs/fabric.js/pull/6507);
- fix(fabric.Textbox): ISSUE-6518 Textbox and centering scaling [#6524](https://github.com/fabricjs/fabric.js/pull/6524);
- fix(fabric.Text): Ensure the shortcut text render the passed argument and not the entire line [#6526](https://github.com/fabricjs/fabric.js/pull/6526);
- feat(fabric.util): Add a function to work with path measurements [#6525](https://github.com/fabricjs/fabric.js/pull/6525);
- fix(fabric.Image): rendering pixel outside canvas size [#6326](https://github.com/fabricjs/fabric.js/pull/6326);
- fix(fabric.controlsUtils): stabilize scaleObject function [#6540](https://github.com/fabricjs/fabric.js/pull/6540);
- fix(fabric.Object): when in groups or active groups, fix the ability to shift deselect [#6541](https://github.com/fabricjs/fabric.js/pull/6541);

## [4.0.0]

- fixed the gesture module to not break with 4.0 [#6491](https://github.com/fabricjs/fabric.js/pull/6491);
- fix(fabric.IText): copy style in non full mode when typing text [#6454](https://github.com/fabricjs/fabric.js/pull/6454);
- feat(fabric.Controls) expose the extra utils for control handling.
  Breaking: rename fabric.controlHandlers and fabric.controlRenderers to fabric.controlsUtils.

## [4.0.0-rc.1]

- fix(fabric.Canvas): ISSUE-6314 rerender in case of drag selection that select a single oobject. [#6421](https://github.com/fabricjs/fabric.js/pull/6421);
- feat(text): allow correct cursor/selection position if text is edited inside a group. [#6256](https://github.com/fabricjs/fabric.js/pull/6256);
- feat(fabric.Control): remove position option in favor of x and y [#6415](https://github.com/fabricjs/fabric.js/pull/6415);
- fix(fabric.Object) ISSUE-6340 infinite recursion on groups [#6416](https://github.com/fabricjs/fabric.js/pull/6416);
- fix(fabric.Object): geometry mixin fix partiallyOnscreen [#6402](https://github.com/fabricjs/fabric.js/pull/6402);
- fix(fabric.Image): ISSUE-6397 modify crossOrigin behaviour for setSrc [#6414](https://github.com/fabricjs/fabric.js/pull/6414);
- Breaking: fabric.Image.setCrossOrigin is gone. Having the property on the fabric.Image is misleading and brings to errors. crossOrigin is for loading/reloading only, and is mandatory to specify it each load.
- Breaking: fabric.Control constructor does not accept anymore a position object, but 2 properties, x and y.

## [4.0.0-beta.12]

- fix(fabric.IText): respect value of `cursorColor` [#6300](https://github.com/fabricjs/fabric.js/pull/6300);
- fix(fabric.Textbox): Improve splitByGrapheme and charSpacing [#6298](https://github.com/fabricjs/fabric.js/pull/6298);
- feat(controls): Reintroduce flip by scaling and lockScalingFlip [#6313](https://github.com/fabricjs/fabric.js/pull/6313);

## [4.0.0-beta.11]

- fix(itext): improved style handling for new lines [#6268](https://github.com/fabricjs/fabric.js/pull/6268)
- fix(controls): Fix flip and controls and skewY and controls. [#6278](https://github.com/fabricjs/fabric.js/pull/6278)
- fix(controls): Current position with handlers is wrong if using skew [#6267](https://github.com/fabricjs/fabric.js/pull/6267)
- breaking: setCoords has only one argument now `skipCorners` boolean. setCoords will always update aCoords, lineCoords. If skipCorners is not specified, it will alos update oCoords();
- feat(fabric.Image): Image.imageSmoothing for fabric.Image objects [#6280](https://github.com/fabricjs/fabric.js/pull/6280)
- fix(fabric.StaticCanvas): export to dataUrl and canvasElement will respect imageSmoothingEnabled [#6280](https://github.com/fabricjs/fabric.js/pull/6280)
- fix(fabric.Image): toSVG export with missing element won't crash [#6280](https://github.com/fabricjs/fabric.js/pull/6280)
- added: added fabric.util.setImageSmoothing(ctx, value);
- added svg import/export for image image-rendering attribute
- fix(svg_import): Fix some parsing logic for nested SVGs. [#6284](https://github.com/fabricjs/fabric.js/pull/6284)
- fix(fabric.Image): do not crash if image has no element [#6285](https://github.com/fabricjs/fabric.js/pull/6285)

BREAKING:

- removed 2 utils member that was not used anywhere: fabric.util.getScript, fabric.util.getElementStyle
- remove private member \_setImageSmoothing in the canvas: use fabric.util.setImageSmoothing(ctx, value);

## [4.0.0-beta.10]

- fix(controls): fix missing target in canvas event options [#6251](https://github.com/fabricjs/fabric.js/pull/6251)
- fix(controls): correct position for offsets [#6250](https://github.com/fabricjs/fabric.js/pull/6250)
- feat(utils): Added more error flag passing throughout functions [#6238](https://github.com/fabricjs/fabric.js/pull/6238)

## [4.0.0-beta.9]

- fix(controls) show offsetX/offsetY correctly. [#6236](https://github.com/fabricjs/fabric.js/pull/6236)
- fix(controls) ISSUE-6201 Restore per object setting of controls visibility [#6226](https://github.com/fabricjs/fabric.js/pull/6226)
- fix(svg_parser): ISSUE-6220 Allow to parse font declaration that start with a number [#6222](https://github.com/fabricjs/fabric.js/pull/6222)

## [4.0.0-beta.8]

- fix(IText) Stop composition events on mousedown to enable cursor position on android keyboards [#6224](https://github.com/fabricjs/fabric.js/pull/6224)
- fix(controls): Handle textbox width change properly [#6219](https://github.com/fabricjs/fabric.js/pull/6219)
- fix(controls): correctly handling the uniform scaling option [#6218](https://github.com/fabricjs/fabric.js/pull/6218)
- fix(fabric.Object): fix activeSelection toDataURL canvas restore [#6216](https://github.com/fabricjs/fabric.js/pull/6216)
- fix(svg_parsers): Add support for empty <style/> tags [#6169](https://github.com/fabricjs/fabric.js/pull/6169)
- fix(SVG_export, text): Check font faces markup for objects within groups [#6195](https://github.com/fabricjs/fabric.js/pull/6195)
- feat(animation): Extend fabric.util.animate animating colors and other properties[#6191](https://github.com/fabricjs/fabric.js/pull/6191)
- fix(svg_export): remove extra space from svg export [#6209](https://github.com/fabricjs/fabric.js/pull/6209)
- fix(svg_import): ISSUE-6170 do not try to create missing clippath [#6210](https://github.com/fabricjs/fabric.js/pull/6210)
- fix(fabric.Object) Adding existence check for this.canvas on object stacking mixins [#6207](https://github.com/fabricjs/fabric.js/pull/6207)

## [4.0.0-beta.7]

feat(controls): Added controls mouseUpHandler and mouseDownHandler [#6158](https://github.com/fabricjs/fabric.js/pull/6158)
Removal of deprecated methods / patterns. [#6111](https://github.com/fabricjs/fabric.js/pull/6111)

- removed Object.setShadow, and BaseBrush.setShadow. change `rect.setShadow(options)` to `rect.set('shadow', new fabric.Shadow(options))`
- removed Object.transformMatrix.
- removed `object:selected` event. use `selection:created`. In the callback you will still find `target` in the options, but also you will find `selected` with all the objects selected during that single event.
- removed Gradient.forObject. No alternative available.
- removed Object and canvas `clipTo`. Use Object.clipPath;
- removed Canvas.loadFromDatalessJSON, it was just an alias for `loadFromJSON`
- removed `observe`, `stopObserving`, `trigger` from observable. Keep using `on`, `off`, `fire`.
- removed the Object.set ability to take a function as a value. Was rather strange to use.
- removed Object.setGradient. Change `rect.setGradient(options)` with `rect.set('fill', new fabric.Gradient(otherOptions))`. The options format is slightly different, but keeping 2 formats does not really make sense.
- removed Object.setPatternFill. Change `rect.setPatternFill(options)` to `rect.set('fill', new fabric.Pattern(options))`;
- removed Object.setColor. Change `rect.setColor(color)` to `rect.set('fill', color)`
- removed fabric.util.customTransformMatrix. Use the replacement fabric.util.composeMatrix

## [4.0.0-beta.6]

fix(fabric.IText): exitEditing won't error on missing hiddenTextarea. [#6138](https://github.com/fabricjs/fabric.js/pull/6138)

## [4.0.0-beta.5]

fix(fabric.Object): getObjectScaling takes in account rotation of objects inside groups. [#6118](https://github.com/fabricjs/fabric.js/pull/6118)

## [4.0.0-beta.4]

fix(fabric.Group): will draw shadow will call parent method. [#6116](https://github.com/fabricjs/fabric.js/pull/6116)

## [4.0.0-beta.3]

fix(controls): control offset rendering code had extras `beginPath` that would clear all but not the last of them [#6114](https://github.com/fabricjs/fabric.js/pull/6114)

## [4.0.0-beta.2]

fix(controls): Control.getVisibility will always receive the fabric.Object argument.

## [4.0.0-beta.1]

breaking: All your old control code override will not work
breaking: `uniScaleTransform` has been renamed in `uniformScaling`, meaning changed and the default value swapped. The behaviour is unchanged, but now the description and the name match.
breaking: Object.lockUniScaling is removed. Alternatives to get the same identical functionality with less code are being evaluated.
breaking: Canvas.onBeforeScaleRotate is removed, developers need to migrate to the event `before:transform’

## [3.6.2]

- fix fabric.Object.toDataURL blurriness on images with odd pixel number [#6131](https://github.com/fabricjs/fabric.js/pull/6131)

## [3.6.1]

- fix(gradient, text): ISSUE-6014 ISSUE-6077 support percentage gradient in text [#6090](https://github.com/fabricjs/fabric.js/pull/6090)
- fix(filters): ISSUE-6072 convolution filter is off by one [#6088](https://github.com/fabricjs/fabric.js/pull/6088)
- fix(transform): Fix a bug in the skewing logic [#6082](https://github.com/fabricjs/fabric.js/pull/6088)

## [3.6.0]

- fix: ISSUE-5512 better Clippath transform parsing in SVG [#5983](https://github.com/fabricjs/fabric.js/pull/5983)
- fix: ISSUE-5984 Avoid enter editing in non selectable object [#5989](https://github.com/fabricjs/fabric.js/pull/5989)
- Tweak to object.\_setLineDash to avoid cycles when nothing in array [#6000](https://github.com/fabricjs/fabric.js/pull/6000)
- fix: ISSUE-5867 Fix the extra new line selection with empty line [#6011](https://github.com/fabricjs/fabric.js/pull/6011)
- Improvement: Use SVG Namespace for SVG Elements [#5957](https://github.com/fabricjs/fabric.js/pull/5957)
- Improvement: ISSUE-4115 - triggers in/out events for sub targets [#6013](https://github.com/fabricjs/fabric.js/pull/6013)
- Improvement: Upper canvas retina scaling [#5938](https://github.com/fabricjs/fabric.js/pull/5938)

## [3.5.1]

- Fix for textbox non defined in scaleObject [#5896](https://github.com/fabricjs/fabric.js/pull/5896)
- Fix canvas pattern as background and exports [#5973](https://github.com/fabricjs/fabric.js/pull/5973)
- Fix for type error if style is null when checking if is empty [#5971](https://github.com/fabricjs/fabric.js/pull/5971)
- Fix for load from datalessJSON for svg groups with sourcePath [#5970](https://github.com/fabricjs/fabric.js/pull/5970)

## [3.5.0]

- Deprecation: deprecated 3 method of the api that will disappear in fabric 4: setPatternFill, setColor, setShadow.
- Fix: remove line dash modification for strokeUniform [#5953](https://github.com/fabricjs/fabric.js/pull/5953)
- Improvement: ISSUE-5955 parse svg clip-path recursively [#5960](https://github.com/fabricjs/fabric.js/pull/5960)
- Fix: object.toCanvasElement of objects in groups [#5962](https://github.com/fabricjs/fabric.js/pull/5962)
- change pencil brush finalize to be in line with other brushes [#5866](https://github.com/fabricjs/fabric.js/pull/5866)

## [3.4.0]

- Support fill-opacity on gradient parsing from SVG. [#5812](https://github.com/fabricjs/fabric.js/pull/5812)
- Rewrite gradient parsing from SVG to work with more transformation and combinations of attributes. [#5836](https://github.com/fabricjs/fabric.js/pull/5836)
- Added Gradient.gradientUnits property to support percent based gradients on shapes.[#5836](https://github.com/fabricjs/fabric.js/pull/5836)
- Changed animation logic so that onComplete gets always called with the final values of the animation.[#5813](https://github.com/fabricjs/fabric.js/pull/5813)

## [3.3.0]

- Differently support multi mouse events, fix multi touch on various browser [#5785](https://github.com/fabricjs/fabric.js/pull/5785)
- Word boundary search update on grapheme clusters [#5788](https://github.com/fabricjs/fabric.js/pull/5788)
- Enable deps free version [#5786](https://github.com/fabricjs/fabric.js/pull/5786)
- Remove variables named as reserved words [#5782](https://github.com/fabricjs/fabric.js/pull/5782)

## [3.2.0]

- Fix: Better handling of upperCanvas in toCanvasElement. [#5736](https://github.com/fabricjs/fabric.js/pull/5736)
- Add: Pass raw event information to brushes [#5687](https://github.com/fabricjs/fabric.js/pull/5687)
- Deprecation: officially deprecated Object.transformMatrix [#5747](https://github.com/fabricjs/fabric.js/pull/5747)
- Fix: Fix group.toSVG regression. [#5755](https://github.com/fabricjs/fabric.js/pull/5755)
- Fix: PencilBrush regression on simple points. [#5771](https://github.com/fabricjs/fabric.js/pull/5771)

## [3.1.0]

- Fix: unbreak IE10. [#5678](https://github.com/fabricjs/fabric.js/pull/5678)
- Improvement: Support scientific notation with uppercase E. [#5731](https://github.com/fabricjs/fabric.js/pull/5731)
- Add: PencilBrush brush now support `decimate` property to remove dots that are too near to each other. [#5718](https://github.com/fabricjs/fabric.js/pull/5718)

## [3.0.0]

- Breaking: removed support for node 4 and 6. [#5356](https://github.com/fabricjs/fabric.js/pull/5356)
- Breaking: changed objectCaching meaning to disable caching only if possible. [#5566](https://github.com/fabricjs/fabric.js/pull/5566)
- Breaking: private method `_setLineStyle` can set only empty object now [#5588](https://github.com/fabricjs/fabric.js/pull/5588)
- Breaking: private method `_getLineStyle` can only return boolean now [#5588](https://github.com/fabricjs/fabric.js/pull/5588)
- Fix: splitByGrapheme can now handle cursor properly [#5588](https://github.com/fabricjs/fabric.js/pull/5588)
- Add: Added hasStroke and hasFill, helper methods for decisions on caching and for devs, change image shouldCache method [#5567](https://github.com/fabricjs/fabric.js/pull/5567)
- Fix: Canvas toObject won't throw error now if there is a clipPath [#5556](https://github.com/fabricjs/fabric.js/pull/5556)
- Add: added `nonScaling` property to shadow class [#5558](https://github.com/fabricjs/fabric.js/pull/5558)
- Fix: fixed import of Rect from SVG when has 0 dimensions. [#5582](https://github.com/fabricjs/fabric.js/pull/5582)
- Fix: Shadow offset in dataurl export with retina [#5593](https://github.com/fabricjs/fabric.js/pull/5593)
- Fix: Text can be used as clipPath in SVG export (output is not correct yet) [#5591](https://github.com/fabricjs/fabric.js/pull/5591)
- Add: Fabric.disableStyleCopyPasting to disable style transfers on copy-paste of itext [#5590](https://github.com/fabricjs/fabric.js/pull/5590)
- Fix: avoid adding quotes to fontFamily containing a coma [#5624](https://github.com/fabricjs/fabric.js/pull/5624)
- Fix: strokeUniform and cache dimensions [#5626](https://github.com/fabricjs/fabric.js/pull/5626)
- Fix: Do not call onSelect on objects that won't be part of the selection [#5632](https://github.com/fabricjs/fabric.js/pull/5632)
- Fix: fixed handling of empty lines in splitByGrapheme [#5645](https://github.com/fabricjs/fabric.js/pull/5645)
- Fix: Textbox selectable property not restored after exitEditing [#5655](https://github.com/fabricjs/fabric.js/pull/5655)
- Fix: 'before:selection:cleared' event gets target in the option passed [#5658](https://github.com/fabricjs/fabric.js/pull/5658)
- Added: enablePointerEvents options to Canvas activates pointer events [#5589](https://github.com/fabricjs/fabric.js/pull/5589)
- Fix: Polygon/Polyline/Path respect points position when initializing [#5668](https://github.com/fabricjs/fabric.js/pull/5668)
- Fix: Do not load undefine objects in group/canvas array when restoring from JSON or SVG. [#5684](https://github.com/fabricjs/fabric.js/pull/5684)
- Improvement: support for canvas background or overlay as gradient [#5684](https://github.com/fabricjs/fabric.js/pull/5684)
- Fix: properly restore clipPath when restoring from JSON [#5641](https://github.com/fabricjs/fabric.js/pull/5641)
- Fix: respect chainable attribute in observable mixin [#5606](https://github.com/fabricjs/fabric.js/pull/5606)

## [2.7.0]

- Add: strokeUniform property, avoid stroke scaling with paths [#5473](https://github.com/fabricjs/fabric.js/pull/5473)
- Fix: fix bug in image setSrc [#5502](https://github.com/fabricjs/fabric.js/pull/5502)
- Add: strokeUniform import/export svg [#5527](https://github.com/fabricjs/fabric.js/pull/5527)
- Fix: GraphemeSplit and toSvg for circle [#5544](https://github.com/fabricjs/fabric.js/pull/5544)
- Improvement: support running in a XML document [#5530](https://github.com/fabricjs/fabric.js/pull/5530)

## [2.6.0]

- Fix: avoid ie11 to throw on weird draw images [#5428](https://github.com/fabricjs/fabric.js/pull/5428)
- Fix: a rare case of invisible clipPath [#5477](https://github.com/fabricjs/fabric.js/pull/5477)
- Fix: testability of code under node when webgl is involved [#5478](https://github.com/fabricjs/fabric.js/pull/5478)
- Add: Grapeheme text wrapping for Textbox (Textbox.splitByGrapheme) [#5479](https://github.com/fabricjs/fabric.js/pull/5479)
- Add: fabric.Object.toCanvasElement [#5481](https://github.com/fabricjs/fabric.js/pull/5481)

## [2.5.0]

- Fix: textbox transform report newScaleX and newScaleY values [#5464](https://github.com/fabricjs/fabric.js/pull/5464)
- Fix: export of svg and gradient with transforms [#5456](https://github.com/fabricjs/fabric.js/pull/5456)
- Fix: detection of controls in perPixelTargetFind + cache [#5455](https://github.com/fabricjs/fabric.js/pull/5455)
- Add: added canvas.toCanvasElement method [#5452](https://github.com/fabricjs/fabric.js/pull/5452)

## [2.4.6]

- Fix: unbreak the svg export broken in 2.4.5 [#5438](https://github.com/fabricjs/fabric.js/pull/5438)

## [2.4.5]

- Fix: svg import/export for canvas+clipPath and letterspacing. [#5424](https://github.com/fabricjs/fabric.js/pull/5424)
- Fix: avoid stroke dash from group selection to leak on upper canvas [#5392](https://github.com/fabricjs/fabric.js/pull/5392)

## [2.4.4]

- Fix: add clipPath to stateful cache check. [#5384](https://github.com/fabricjs/fabric.js/pull/5384)
- Fix: restore draggability of small objects [#5379](https://github.com/fabricjs/fabric.js/pull/5379)
- Improvement: Added strokeDashOffset to objects and from SVG import. [#5398](https://github.com/fabricjs/fabric.js/pull/5398)
- Fix: do not mark objects as invisible if strokeWidth is > 0 [#5382](https://github.com/fabricjs/fabric.js/pull/5382)
- Improvement: Better gradients parsing with xlink:href [#5357](https://github.com/fabricjs/fabric.js/pull/5357)

## [2.4.3]

- Fix: Shift click and onSelect function [#5348](https://github.com/fabricjs/fabric.js/pull/5348)
- Fix: Load from Json from images with filters and resize filters [#5346](https://github.com/fabricjs/fabric.js/pull/5346)
- Fix: Remove special case of 1x1 rect [#5345](https://github.com/fabricjs/fabric.js/pull/5345)
- Fix: Group with clipPath restore [#5344](https://github.com/fabricjs/fabric.js/pull/5344)
- Fix: Fix shift + click interaction with unselectable objects [#5324](https://github.com/fabricjs/fabric.js/pull/5324)

## [2.4.2]

- Fix: Better toSVG support to enable clipPath [#5284](https://github.com/fabricjs/fabric.js/pull/5284)
- Fix: Per pixel target find and groups and sub targets [#5287](https://github.com/fabricjs/fabric.js/pull/5287)
- Fix: Object clone as Image and shadow clipping [#5308](https://github.com/fabricjs/fabric.js/pull/5308)
- Fix: IE11 loading SVG [#5307](https://github.com/fabricjs/fabric.js/pull/5307)

## [2.4.1]

- Fix: Avoid enterEditing if another object is the activeObject [#5261](https://github.com/fabricjs/fabric.js/pull/5261)
- Fix: clipPath enliving for Image fromObject [#5279](https://github.com/fabricjs/fabric.js/pull/5279)
- Fix: toDataURL and canvas clipPath [#5278](https://github.com/fabricjs/fabric.js/pull/5278)
- Fix: early return if no xml is available [#5263](https://github.com/fabricjs/fabric.js/pull/5263)
- Fix: clipPath svg parsing in nodejs [#5262](https://github.com/fabricjs/fabric.js/pull/5262)
- Fix: Avoid running selection logic on mouse up [#5259](https://github.com/fabricjs/fabric.js/pull/5259)
- Fix: fix font size parsing on SVG [#5258](https://github.com/fabricjs/fabric.js/pull/5258)
- Fix: Avoid extra renders on mouseUp/Down [#5256](https://github.com/fabricjs/fabric.js/pull/5256)

## [2.4.0]

- Add: Add clipPath support to canvas and svg import/export. Low compatibility yet.

## [2.3.6]

- Fix: Make image.class aware of naturalWidth and naturalHeight. [#5178](https://github.com/fabricjs/fabric.js/pull/5178)
- Fix: Make 2 finger events works again [#5177](https://github.com/fabricjs/fabric.js/pull/5177)
- Fix: Make Groups respect origin and correct position ( fix spray/circle brushes ) [#5176](https://github.com/fabricjs/fabric.js/pull/5176)

## [2.3.5]

- Change: make canvas.getObjects() always return a shallow copy of the array [#5162](https://github.com/fabricjs/fabric.js/pull/5162)
- Fix: Improve fabric.Pattern.toSVG to look correct on offsets and no-repeat [#5164](https://github.com/fabricjs/fabric.js/pull/5164)
- Fix: Do not enter edit in Itext if the mouseUp is relative to a group selector [#5153](https://github.com/fabricjs/fabric.js/pull/5153)
- Improvement: Do not require xlink namespace in front of href attribut for svgs ( is a SVG2 new spec, unsupported ) [#5156](https://github.com/fabricjs/fabric.js/pull/5156)
- Fix: fix resizeFilter having the wrong cached texture, also improved interaction between filters [#5165](https://github.com/fabricjs/fabric.js/pull/5165)

## [2.3.4]

- Fix: ToSVG was ignoring excludeFromExport for backgroundImage and OverlayImage. [#5075](https://github.com/fabricjs/fabric.js/pull/5075)
- Fix: ToSVG for circle with start and end angles. [#5085](https://github.com/fabricjs/fabric.js/pull/5085)
- Fix: Added callback for setPatternFill. [#5101](https://github.com/fabricjs/fabric.js/pull/5101)
- Fix: Resize filter taking in account multiple scale sources. [#5117](https://github.com/fabricjs/fabric.js/pull/5117)
- Fix: Blend image filter clean after refilter. [#5121](https://github.com/fabricjs/fabric.js/pull/5121)
- Fix: Object.toDataURL should not be influenced by zoom. [#5139](https://github.com/fabricjs/fabric.js/pull/5139)
- Improvement: requestRenderAllBound add to Canvas instance. [#5138](https://github.com/fabricjs/fabric.js/pull/5138)
- Improvement: Make path bounding cache optional and also reacheable/cleanable [#5140](https://github.com/fabricjs/fabric.js/pull/5140)
- Improvement: Make the logic of isNeutralState filters work before filtering start. [#5129](https://github.com/fabricjs/fabric.js/pull/5129)
- Improvement: Added some code to clean up some memory when canvas is disposed in nodejs. [#5142](https://github.com/fabricjs/fabric.js/pull/5142)
- Fix: Make numeric origins work with group creation. [#5143](https://github.com/fabricjs/fabric.js/pull/5143)

## [2.3.3]

- Fix: Fixed font generic names for text, measurement of zero width related characters and also trailing of cursor when zooming. [#5048](https://github.com/fabricjs/fabric.js/pull/5048)

## [2.3.2]

- Fix: justify + charspacing + textDecoration Add and improve more events for transformations and mouse interaction. [#5007](https://github.com/fabricjs/fabric.js/pull/5007) [#5009](https://github.com/fabricjs/fabric.js/pull/5009)
- Fix: Enter edit on object selected programmatically. [#5010](https://github.com/fabricjs/fabric.js/pull/5010)
- Fix: Canvas.dispose was not removing all events properly. [#5020](https://github.com/fabricjs/fabric.js/pull/5020)
- Fix: Make rgba and hsla regex work case insensitive. [#5017](https://github.com/fabricjs/fabric.js/pull/5017)
- Fix: Make group transitioning from not cached to cached work. [#5021](https://github.com/fabricjs/fabric.js/pull/5021)

## [2.3.1]

- Improve nested svg import and text positioning, spikes. [#4984](https://github.com/kangax/fabric.js/pull/4984)

## [2.3.0]

- Add and improve more events for transformations and mouse interaction [#4979](https://github.com/kangax/fabric.js/pull/4979)
- Improvement: whenever possible use cache for target transparency sampling [#4955](https://github.com/kangax/fabric.js/pull/4955)

## [2.2.4]

- Fix getPointer on touch devices [#4866](https://github.com/kangax/fabric.js/pull/4866)
- Fix issues with selectionDashArray bleeding into free drawing [#4894](https://github.com/kangax/fabric.js/pull/4894)
- Fix blur filter for nodejs [#4905](https://github.com/kangax/fabric.js/pull/4905)
- Fix Register mousemove as non passive to help touch devices [#4933](https://github.com/kangax/fabric.js/pull/4933)
- Fix modified shadow tosvg for safari compatibility [#4934](https://github.com/kangax/fabric.js/pull/4934)
- Fix shader to avoid premultiplied alpha pixel getting dirty in blend filter [#4936](https://github.com/kangax/fabric.js/pull/4936)
- Add isPartiallyOnScreen method [#4856](https://github.com/kangax/fabric.js/pull/4856)
- Fix isEqual failing on array/null or objects/null/string compare [#4949](https://github.com/kangax/fabric.js/pull/4949)
- Fix pencilBrush with alpha and with rerendering canvas [#4938](https://github.com/kangax/fabric.js/pull/4938)

## [2.2.3]

- improvement: Allow to parse quoted url string. url('#myid') [#4881](https://github.com/kangax/fabric.js/pull/4881)
- improvement: text fromSVG import char-spacing attribute [#3718](https://github.com/kangax/fabric.js/pull/3718)
- fix: text toSVG export with multiple spaces in safari [#4880](https://github.com/kangax/fabric.js/pull/4880)
- fix: setSrc reset width and height on images [#4877](https://github.com/kangax/fabric.js/pull/4877)
- improvements: Removed forced origin swap when rotating [#4878](https://github.com/kangax/fabric.js/pull/4878)
- fix: Make the background of canvas cover all SVG in toSVG export [#4852](https://github.com/kangax/fabric.js/pull/4852)
- fix: Added startAngle to cacheProperties for fabric.Circle [#4875](https://github.com/kangax/fabric.js/pull/4875)
- fix: Rerender all the content of upperCanvas if canvas gets resized [#4850](https://github.com/kangax/fabric.js/pull/4850)
- fix: Remove references to context when disposing [#4846](https://github.com/kangax/fabric.js/pull/4846)
- improvements: Added single quoting to font names in toSVG [#4840](https://github.com/kangax/fabric.js/pull/4840)
- improvements: Added reserved space to wrapLine functionality [#4841](https://github.com/kangax/fabric.js/pull/4841)

## [2.2.2]

- Fixed: Applying filters to an image will invalidate its cache [#4828](https://github.com/kangax/fabric.js/pull/4828)
- Fixed: Attempt at fix font families that requires quoting [#4831](https://github.com/kangax/fabric.js/pull/4831)
- Improvement: check upperCanvas client size for textarea position [#4827](https://github.com/kangax/fabric.js/pull/4827)
- Fixed: Attempt to fix multiple touchends [#4804](https://github.com/kangax/fabric.js/pull/4804)
- Fixed: Wrapping of textbox with charspacing [#4803](https://github.com/kangax/fabric.js/pull/4803)
- Fixed: bad calculation of empty line in text (regression from 2.2.0) [#4802](https://github.com/kangax/fabric.js/pull/4802)

## [2.2.1]

- Reworked how amd and commonJS are together in the same file.

## [2.2.0]

- Fixed: super/sub script svg export [#4780](https://github.com/kangax/fabric.js/pull/4780)
- Added: Text superScript and subScript support [#4765](https://github.com/kangax/fabric.js/pull/4765)
- Fixed: negative kerning support (Pacifico font) [#4772](https://github.com/kangax/fabric.js/pull/4772)
- Fixed: removing text on mousedown should be safe now [#4774](https://github.com/kangax/fabric.js/pull/4774)
- Improved: pass to inner functions the parameter calculate coords in isOnscreen [#4763](https://github.com/kangax/fabric.js/pull/4763)

## [2.1.0]

- Added: Added: Drag and drop event binding [#4421](https://github.com/kangax/fabric.js/pull/4421)
- Fixed: isEmptyStyle implementation for TextBox [#4762](https://github.com/kangax/fabric.js/pull/4762)

## [2.0.3]

- Fix: now sub target check can work with subclasses of fabric.Group [#4753](https://github.com/kangax/fabric.js/pull/4753)
- Improvement: PencilBrush is now compexity 1 instead of complexity N during draw [#4743](https://github.com/kangax/fabric.js/pull/4743)
- Fix the cleanStyle was not checking for the right property to exist [#4751](https://github.com/kangax/fabric.js/pull/4751)
- Fix onBeforeScaleRotate with canvas zoom [#4748](https://github.com/kangax/fabric.js/pull/4748)

## [2.0.2]

- fixed image toSVG support for crop [#4738](https://github.com/kangax/fabric.js/pull/4738)
- changed math for better rounded results [#4734](https://github.com/kangax/fabric.js/pull/4734)

## [2.0.1]

- fixed filter for blend image in WEBGL [#4706](https://github.com/kangax/fabric.js/pull/4706)
- fixed interactions between canvas toDataURL and multiplier + retina [#4705](https://github.com/kangax/fabric.js/pull/4705)
- fixed bug with originX and originY not invalidating the transform [#4703](https://github.com/kangax/fabric.js/pull/4703)
- fixed unwanted mutation on object enliving in fabric.Image [#4699](https://github.com/kangax/fabric.js/pull/4699)

## [2.0.0]

- final
  - fix dataurl and svg export on retina and rounding [#4674](https://github.com/kangax/fabric.js/pull/4674)
  - avoid error if iText is removed on mousedown [#4650](https://github.com/kangax/fabric.js/pull/4650)
  - fix calcOffset when text enter editing [#4649](https://github.com/kangax/fabric.js/pull/4649)
  - Gradient fix parsing floats [#4637](https://github.com/kangax/fabric.js/pull/4637)
  - Add CrossOrigin managment to fabric.Pattern [#4618](https://github.com/kangax/fabric.js/pull/4618)
  - Add patternTransform toObject saving [#4626](https://github.com/kangax/fabric.js/pull/4626)
  - normalize brushes render [#4613](https://github.com/kangax/fabric.js/pull/4613)
  - avoid charspacing shortcut [#4594](https://github.com/kangax/fabric.js/pull/4594)
  - Fix color toHexa() [#4579](https://github.com/kangax/fabric.js/pull/4579)
- rc3 and rc4
  - more fixes to transformMatrix memoization
  - Canvas.selectionFullyContained allows you to select objects just when full grabbed by the selections. [#4508](https://github.com/kangax/fabric.js/pull/4508)
  - Remove some ouput of blank spaces from svg in order to avoid extra colored areas [#4524](https://github.com/kangax/fabric.js/pull/4524)
  - Reinserted a performance shortcut for when there is no style at all [#4519](https://github.com/kangax/fabric.js/pull/4519)
  - Manage canvas resize during a freedrawing brush without wiping the brush [#4527](https://github.com/kangax/fabric.js/pull/4527)
  - Removed an extra closePath that was creating wrong visual on IntelIntegrated cards [#4549](https://github.com/kangax/fabric.js/pull/4549)
  - Added a method to insert and remove text from command line [#4541](https://github.com/kangax/fabric.js/pull/4541)
  - Some fixes around text styles management
  - nodejs support changes: removed specific node code in order to use standard fabricjs code in nodejs.
  - added fabric.util.getNodeCanvas that passed a JSDOM element allows you to get the node-canvas instance behind it and do what you need.
- rc2
  - Fixed a transform matrix memoize missing width/height [#4491](https://github.com/kangax/fabric.js/pull/4491)
  - Fix pattern drawing a point [#4492](https://github.com/kangax/fabric.js/pull/4492)
  - Fixed Text.removeChars [#4495](https://github.com/kangax/fabric.js/pull/4495)
  - Added back 2 node-canvas methods [#4497](https://github.com/kangax/fabric.js/pull/4497)
  - Fix a typo not restoring hoverCursor correctly.
- rc1
  - Remove node specific code [#4470](https://github.com/kangax/fabric.js/pull/4470)
  - Improved Canvas.dispose code to leak less memory [#4471](https://github.com/kangax/fabric.js/pull/4471)
  - Remove extra padding of cache when upper limited [#4467](https://github.com/kangax/fabric.js/pull/4467)
  - Solved 2 perfomances problems with textbox [#4466](https://github.com/kangax/fabric.js/pull/4466) [#4465](https://github.com/kangax/fabric.js/pull/4465)
  - Added justify-left justify-right and justify-center [#4437](https://github.com/kangax/fabric.js/pull/4437)
  - Fix Group fromObject and subTargetCheck [#4454](https://github.com/kangax/fabric.js/pull/4454)
  - Fix regression on IMG from SVG [#4450](https://github.com/kangax/fabric.js/pull/4450)
  - Remove cache dimensions together with canvas [#4453](https://github.com/kangax/fabric.js/pull/4453)
  - Fixed some fuzzyness cases for cache [#4452](https://github.com/kangax/fabric.js/pull/4452)
  - Fixed resize filter for webgl [#4426](https://github.com/kangax/fabric.js/pull/4426)
  - Stop searching target during a mouse move with a transform [#4442](https://github.com/kangax/fabric.js/pull/4442)
  - safeguard shaders for non supported precisions [#4433](https://github.com/kangax/fabric.js/pull/4433)
  - fix insert and remove style for edge cases [#4420](https://github.com/kangax/fabric.js/pull/4420)
  - Fix object.move when in active selection [#4394](https://github.com/kangax/fabric.js/pull/4394)
  - Memoize calcTransformMatrix function [#4418](https://github.com/kangax/fabric.js/pull/4418)
  - Make \_set flag object as dirty just when a real change happen[#4415](https://github.com/kangax/fabric.js/pull/4415)
  - Add browserShadowBlurConstant to adjust shadowBlur value [#4413](https://github.com/kangax/fabric.js/pull/4413)
  - Fix set element not clearing the cacheTexture. [#4410](https://github.com/kangax/fabric.js/pull/4410)
  - Multi selection key can be configured with an array of keys. [#4363](https://github.com/kangax/fabric.js/pull/4363)
  - fix fast type in text loosing some style. [#4339](https://github.com/kangax/fabric.js/pull/4339)
  - fixed division by zero with lockscaling flip.
  - added paintFirst ( paint-order with svg support ) [#4303](https://github.com/kangax/fabric.js/pull/4303)
- beta7
  - added a build flag for not attaching fabric to window [#4199](https://github.com/kangax/fabric.js/pull/4199)
  - removed .active property from objects [#4200](https://github.com/kangax/fabric.js/pull/4200)
  - Normalize Api for getSelectionStyles, setSelectionStyles [#4202](https://github.com/kangax/fabric.js/pull/4202)
  - Fix shader for convolute filter [#4207](https://github.com/kangax/fabric.js/pull/4207)
  - Better mouse support for lockscaling flip [#4225](https://github.com/kangax/fabric.js/pull/4225)
  - Fix toDataUrl getting a blank canvas [#4229](https://github.com/kangax/fabric.js/pull/4229)
  - Ouput version to json Objects [#4251](https://github.com/kangax/fabric.js/pull/4251)
  - Use backstoreOnly for toDataUrl resize [#4254](https://github.com/kangax/fabric.js/pull/4254)
  - Fix safari svg whitespace [#4294](https://github.com/kangax/fabric.js/pull/4294)
  - Fix Gradient export for paths [#4274](https://github.com/kangax/fabric.js/pull/4274)
  - Move mouseout/over in mousemove events [#4283](https://github.com/kangax/fabric.js/pull/4283)
  - Fix detection of click at the end of line [#4295](https://github.com/kangax/fabric.js/pull/4295)
  - added new event selection:updated [#4311](https://github.com/kangax/fabric.js/pull/4311)
  - Fixed free drawing path displacement [#4311](https://github.com/kangax/fabric.js/pull/4311)
  - Fixed scale equally and flipping not happening [#4313](https://github.com/kangax/fabric.js/pull/4313)
  - Select by drag makes the object fires 'selected' [#4314](https://github.com/kangax/fabric.js/pull/4314)
- beta6
  - incompat: New filter system with WEBGL.
  - incompat: New Text/IText/Textbox code. Multibyte compatible, more accurate.
  - incompat: RequestAnimationFrame is used for the automatic render calls.
  - incompat: Named setter/getter are optional now.
  - incompat: Removed PathGroup class
  - incompat: Paths cannot be restored anymore from strings [#3713](https://github.com/kangax/fabric.js/pull/3713)
  - incompat: bumped node version to 4+ and jsdom to 9. [#3717](https://github.com/kangax/fabric.js/pull/3717)
  - incompat: removed the es5 / JSON shim support [#3722](https://github.com/kangax/fabric.js/pull/3722)
  - fix/incompat: IText setSelectionStyles does not change anymore style if no selection is present [#3765](https://github.com/kangax/fabric.js/pull/3765)
  - skipOffscreen default to true
  - Text.setSelectionStyle does not change anything if there is no selection [#3765](https://github.com/kangax/fabric.js/pull/3765)
  - Switch to canvas-prebuilt as dependency. Added parameter to choose the canvas package [#3757](https://github.com/kangax/fabric.js/pull/3757)
  - improvement: renderControls can now be called on its own. Added parameter styleOverride to allow for overriding current properties [#3887](https://github.com/kangax/fabric.js/pull/3887)
  - removed hasMoved and saveCoords from Group class [#3910](https://github.com/kangax/fabric.js/pull/3910)
  - forced all fromObject and fromElement to be async, normalized api. [#3996](https://github.com/kangax/fabric.js/pull/3996)
  - improvement: added support for request animation frame in mouse events [#3997](https://github.com/kangax/fabric.js/pull/3997)
  - added dblclick support for all objects [#3998](https://github.com/kangax/fabric.js/pull/3997)
  - textbox scale as a normal object [#4052](https://github.com/kangax/fabric.js/pull/4052)
  - Removed image meetOrSlice, alignX, alignY, introduced cropX, cropY [#4055](https://github.com/kangax/fabric.js/pull/4055)
  - Added Text.cleanStyle, Text.removeStyle [#4060](https://github.com/kangax/fabric.js/pull/4060)
  - change: lockRotation will not hide the mtr control anymore. introduced notAllowedCursor for canvas. [#4064](https://github.com/kangax/fabric.js/pull/4064)
  - improvement: added 2 percentage values to fabric.util.animate. [#4068](https://github.com/kangax/fabric.js/pull/4068)
  - change: pathOffset does not get exported anymore in path.toObject, toDatalessObject export sourcePath instead of modifying path. [#4108](https://github.com/kangax/fabric.js/pull/4108)

## [1.7.19]

- Fixed the flip of images with scale equally [#4313](https://github.com/kangax/fabric.js/pull/4313)
- Improved touch detection [#4302](https://github.com/kangax/fabric.js/pull/4302)

## [1.7.18]

- Fixed doubling of subtargets for preserveObjectStacking = true [#4297](https://github.com/kangax/fabric.js/pull/4297)
- Added a dirty set to objects in group destroy.

## [1.7.17]

- Change: swapped style white-space:nowrap with attribute wrap="off" since the style rule was creating problems in browsers like ie11 and safari. [#4119](https://github.com/kangax/fabric.js/pull/4119)
- Fix: Remove an object from activeGroup if removed from canvas [#4120](https://github.com/kangax/fabric.js/pull/4120)
- Fix: avoid bringFroward, sendBackwards to swap objects in active selections [#4119](https://github.com/kangax/fabric.js/pull/4119)
- Fix: avoid disposing canvas on mouse event to throw error [#4119](https://github.com/kangax/fabric.js/pull/4119)
- Fix: make svg respect white spaces [#4119](https://github.com/kangax/fabric.js/pull/4119)
- Fix: avoid exporting bgImage and overlayImage if excludeFromExport = true [#4119](https://github.com/kangax/fabric.js/pull/4119)
- Fix: Avoid group fromObject mutating original data [#4111](https://github.com/kangax/fabric.js/pull/4111)

## [1.7.16]

- improvement: added 2 percentage values to fabric.util.animate. [#4068](https://github.com/kangax/fabric.js/pull/4068)
- Improvement: avoid multiplying identity matrices in calcTransformMatrix function
- Fix: activeGroup did not destroy correctly if a toObject was happening
- Improvement: Pass the event to object:modified when available. [#4061](https://github.com/kangax/fabric.js/pull/4061)

## [1.7.15]

- Improvement: Made iText keymap public. [#4053](https://github.com/kangax/fabric.js/pull/4053)
- Improvement: Fix a bug in updateCacheCanvas that was returning always true [#4051](https://github.com/kangax/fabric.js/pull/4051)

## [1.7.14]

- Improvement: Avoid cache canvas to resize each mouse move step. [#4037](https://github.com/kangax/fabric.js/pull/4037)
- Improvement: Make cache canvas limited in size. [#4035](https://github.com/kangax/fabric.js/pull/4035)
- Fix: Make groups and statefull cache work. [#4032](https://github.com/kangax/fabric.js/pull/4032)
- Add: Marked the hiddentextarea from itext so that custom projects can recognize it. [#4022](https://github.com/kangax/fabric.js/pull/4022)

## [1.7.13]

- Fix: Try to minimize delay in loadFroJson [#4007](https://github.com/kangax/fabric.js/pull/4007)
- Fix: allow fabric.Color to parse rgba(x,y,z,.a) without leading 0 [#4006](https://github.com/kangax/fabric.js/pull/4006)
- Allow path to execute Object.initialize, make extensions easier [#4005](https://github.com/kangax/fabric.js/pull/4005)
- Fix: properly set options from path fromDatalessObjects [#3995](https://github.com/kangax/fabric.js/pull/3995)
- Check for slice before action.slice. Avoid conflicts with heavy customized code. [#3992](https://github.com/kangax/fabric.js/pull/3992)

## [1.7.12]

- Fix: removed possible memleaks from window resize event. [#3984](https://github.com/kangax/fabric.js/pull/3984)
- Fix: restored default cursor to noTarget only. unselectable objects get the standard hovercursor. [#3953](https://github.com/kangax/fabric.js/pull/3953)
- Cache fixes: fix uncached pathGroup, removed cache creation at initialize time [#3982](https://github.com/kangax/fabric.js/pull/3982)
- Improvement: nextTarget to mouseOut and prevTarget to mouseOver [#3900](https://github.com/kangax/fabric.js/pull/3900)
- Improvement: add isClick boolean to left mouse up [#3898](https://github.com/kangax/fabric.js/pull/3898)
- Fix: can start selection on top of non selectable object [#3892](https://github.com/kangax/fabric.js/pull/3892)
- Improvement: better management of right/middle click [#3888](https://github.com/kangax/fabric.js/pull/3888)
- Fix: subTargetCheck on activeObject/activeGroup was firing too many events [#3909](https://github.com/kangax/fabric.js/pull/3909)
- Fix: After addWithUpdate or removeWithUpdate object coords must be updated. [#3911](https://github.com/kangax/fabric.js/pull/3911)

## [1.7.11]

- Hotfix: restore path-groups ability to render [#3877](https://github.com/kangax/fabric.js/pull/3877)

## [1.7.10]

- Fix: correct svg export for radial gradients [#3807](https://github.com/kangax/fabric.js/pull/3807)
- Fix: Update fireout events to export the event object [#3853](https://github.com/kangax/fabric.js/pull/3853)
- Fix: Improve callSuper to avoid infinite loops (not all of them) [#3844](https://github.com/kangax/fabric.js/pull/3844)
- Fix: avoid selectionBackgroundColor leak on toDataUrl [#3862](https://github.com/kangax/fabric.js/pull/3862)
- Fix: toDatelessObject for Group [#3863](https://github.com/kangax/fabric.js/pull/3863)
- Improvement: better caching logic for groups [#3864](https://github.com/kangax/fabric.js/pull/3864)
- Fix: correct svg gradient export for radial in polygons [#3866](https://github.com/kangax/fabric.js/pull/3866)
- Fix: First draw could be empty for some objects [#3870](https://github.com/kangax/fabric.js/pull/3870)
- Fix: Always send event data to object:selected [#3871](https://github.com/kangax/fabric.js/pull/3871)
- Improvement: reduce angle calculation error [#3872](https://github.com/kangax/fabric.js/pull/3872)

## [1.7.9]

- Fix: Avoid textarea wrapping from chrome v57+ [#3804](https://github.com/kangax/fabric.js/pull/3804)
- Fix: double click needed to move cursor when enterEditing is called programmatically [#3804](https://github.com/kangax/fabric.js/pull/3804)
- Fix: Style regression when inputing new style objects [#3804](https://github.com/kangax/fabric.js/pull/3804)
- Add: try to support crossOrigin for svg image tags [#3804](https://github.com/kangax/fabric.js/pull/3804)

## [1.7.8]

- Fix: Fix dirty flag propagation [#3782](https://github.com/kangax/fabric.js/pull/3782)
- Fix: Path parsing error in bounding boxes of curves [#3774](https://github.com/kangax/fabric.js/pull/3774)
- Add: Middle click mouse management on canvas [#3764](https://github.com/kangax/fabric.js/pull/3764)
- Add: Add parameter to detect and skip offscreen drawing [#3758](https://github.com/kangax/fabric.js/pull/3758)
- Fix: textarea loosing focus after a drag and exit from canvas [#3759](https://github.com/kangax/fabric.js/pull/3759)

## [1.7.7]

- Fix for opacity parsing in svg with nested opacities [#3747](https://github.com/kangax/fabric.js/pull/3747)
- Fix text initialization and boundingrect [#3745](https://github.com/kangax/fabric.js/pull/3745)
- Fix line bounding box [#3742](https://github.com/kangax/fabric.js/pull/3742)
- Improvement: do not pollute style object while typing if not necessary [#3743](https://github.com/kangax/fabric.js/pull/3743)
- fix for broken prototype chain when restoring a dataless object on fill an stroke [#3735](https://github.com/kangax/fabric.js/pull/3735)
- fix for deselected event not fired on mouse actions [#3716](https://github.com/kangax/fabric.js/pull/3716)
- fix for blurriness introduced on 1.7.3 [#3721](https://github.com/kangax/fabric.js/pull/3721)

## [1.7.6]

- Fix: make the cacheCanvas created on the fly if not available [#3705](https://github.com/kangax/fabric.js/pull/3705)

## [1.7.5]

- Improvement: draw textbackgroundColor in one single pass when possible @stefanhayden [#3698](https://github.com/kangax/fabric.js/pull/3698)
- Improvement: fire selection changed event just if text is editing [#3702](https://github.com/kangax/fabric.js/pull/3702)
- Improvement: Add object property 'needsItsOwnCache' [#3703](https://github.com/kangax/fabric.js/pull/3703)
- Improvement: Skip unnecessary transform if they can be detected with a single if [#3704](https://github.com/kangax/fabric.js/pull/3704)

## [1.7.4]

- Fix: Moved all the touch event to passive false so that they behave as before chrome changes [#3690](https://github.com/kangax/fabric.js/pull/3690)
- Fix: force top and left in the object representation of a path to avoid reparsing on restore [#3691](https://github.com/kangax/fabric.js/pull/3691)
- Add: Enable `deselected` event for activeObject switch. Ensure deactivateAll call exitEditing [#3689](https://github.com/kangax/fabric.js/pull/3689)
- Fix: Perform subtargetCheck also if the group is an active object and on activeGroup [#3688](https://github.com/kangax/fabric.js/pull/3688)
- Fix: Made cursor operation more precise at high canvas zoom level [#3671](https://github.com/kangax/fabric.js/pull/3671)
- Add: Made getBoundingRect available to return both absolute or standard bounding rect [#3614](https://github.com/kangax/fabric.js/pull/3614)
- Add: Introduced calcViewportBoundaries() function for fabric.StaticCanvas [#3614](https://github.com/kangax/fabric.js/pull/3614)
- Add: Introduced isOnScreen() function for fabric.Object [#3614](https://github.com/kangax/fabric.js/pull/3614)
- Subclassed Polygon from polyline [#3614](https://github.com/kangax/fabric.js/pull/3614)
- Fix: Removed reference to hovered target when target gets removed [#3657](https://github.com/kangax/fabric.js/pull/3657)
- Fix: Removed hover cursor for non selectable objects [#3643](https://github.com/kangax/fabric.js/pull/3643)
- Fix: Switch to passive event for touch move [#3643](https://github.com/kangax/fabric.js/pull/3643)
- Fix: Restart rendering of cursor after entering some text [#3643](https://github.com/kangax/fabric.js/pull/3643)
- Add: fabric.Color support toHexa() method now [#3615](https://github.com/kangax/fabric.js/pull/3615)

## [1.7.3]

- Improvement: mousewheel event is handled with target and fired also from objects. [#3612](https://github.com/kangax/fabric.js/pull/3612)
- Improvement: Pattern loads for canvas background and overlay, corrected svg pattern export [#3601](https://github.com/kangax/fabric.js/pull/3601)
- Fix: Wait for pattern loading before calling callback [#3598](https://github.com/kangax/fabric.js/pull/3598)
- Fix: add 2 extra pixels to cache canvases to avoid aliasing cut [#3596](https://github.com/kangax/fabric.js/pull/3596)
- Fix: Rerender when deselect an itext editing object [#3594](https://github.com/kangax/fabric.js/pull/3594)
- Fix: save new state of dimensionProperties at every cache clear [#3595](https://github.com/kangax/fabric.js/pull/3595)
- Improvement: Better error management in loadFromJSON [#3586](https://github.com/kangax/fabric.js/pull/3586)
- Improvement: do not reload backgroundImage as an image if is different type [#3550](https://github.com/kangax/fabric.js/pull/3550)
- Improvement: if a children element is set dirty, set the parent dirty as well. [#3564](https://github.com/kangax/fabric.js/pull/3564)

## [1.7.2]

- Fix: Textbox do not use stylemap for line wrapping [#3546](https://github.com/kangax/fabric.js/pull/3546)
- Fix: Fix for firing object:modified in macOS sierra [#3539](https://github.com/kangax/fabric.js/pull/3539)
- Fix: Itext with object caching was not refreshing selection correctly. [#3538](https://github.com/kangax/fabric.js/pull/3538)
- Fix: stateful now works again with activeGroup and dinamyc swap between stateful false/true. [#3537](https://github.com/kangax/fabric.js/pull/3537)
- Fix: includeDefaultValues was not applied to child objects of groups and path-groups. [#3497](https://github.com/kangax/fabric.js/pull/3497)
- Fix: Itext style is cloned on paste action now, allow copy of styles to be independent. [#3502](https://github.com/kangax/fabric.js/pull/3502)
- Fix: Add subclasses properties to cacheProperties. [#3490](https://github.com/kangax/fabric.js/pull/3490)
- Add: Shift and Alt key used for transformations are now dynamic. [#3479](https://github.com/kangax/fabric.js/pull/3479)
- Fix: fix to polygon and cache. Added cacheProperties for all classes [#3490](https://github.com/kangax/fabric.js/pull/3490)

## [1.7.1]

- Add: Gradients/Patterns support customAttributes in toObject method [#3477](https://github.com/kangax/fabric.js/pull/3477)
- Fix: IText/Textbox not blurring keyboard on ios 10 [#3476](https://github.com/kangax/fabric.js/pull/3476)
- Fix: Shadow on freedrawing and zoomed canvas [#3475](https://github.com/kangax/fabric.js/pull/3475)
- Fix: Fix for group returning negative scales [#3474](https://github.com/kangax/fabric.js/pull/3474)
- Fix: hotfix for textbox [#3441](https://github.com/kangax/fabric.js/pull/3441)[#3473](https://github.com/kangax/fabric.js/pull/3473)

## [1.7.0]

- Add: Object Caching [#3417](https://github.com/kangax/fabric.js/pull/3417)
- Improvement: group internal objects have coords not affected by canvas zoom [#3420](https://github.com/kangax/fabric.js/pull/3420)
- Fix: itext cursor trails on initDimension [#3436](https://github.com/kangax/fabric.js/pull/3436)
- Fix: null check on .setActive [#3435](https://github.com/kangax/fabric.js/pull/3435)
- Fix: function error in clone deep. [#3434](https://github.com/kangax/fabric.js/pull/3434)

## [1.6.7]

- Add: Snap rotation added to objects. two parameter introduced, snapAngle and snapTreshold. [#3383](https://github.com/kangax/fabric.js/pull/3383)
- Fix: Pass target to right click event. [#3381](https://github.com/kangax/fabric.js/pull/3381)
- Fix: Correct rendering of bg color for styled text and correct clearing of itext area. [#3388](https://github.com/kangax/fabric.js/pull/3388)
- Add: Fire mouse:over on the canvas when we enter the canvas from outside the element. [#3388](https://github.com/kangax/fabric.js/pull/3389)
- Fix: Fix calculation of words width with spaces and justify. [#3408](https://github.com/kangax/fabric.js/pull/3408)
- Fix: Do not export defaults properties for bg and overlay if requested. [#3415](https://github.com/kangax/fabric.js/pull/3415)
- Fix: Change export toObect to always delete default properties if requested. [#3416](https://github.com/kangax/fabric.js/pull/3416)

## [1.6.6]

- Add: Contrast and Saturate filters [#3341](https://github.com/kangax/fabric.js/pull/3341)
- Fix: Correct registering and removal of events to handle iText objects. [#3349](https://github.com/kangax/fabric.js/pull/3349)
- Fix: Corrected 2 regression of 1.6.5 (dataurl export and itext clicks)
- Fix: Corrected path boundaries calculation for Arcs ( a and A ) [#3347](https://github.com/kangax/fabric.js/pull/3347)

## [1.6.5]

- Fix: charspacing, do not get subzero with charwidth.
- Improvement: add callback support to all object cloning. [#3212](https://github.com/kangax/fabric.js/pull/3212)
- Improvement: add backgroundColor to all class [#3248](https://github.com/kangax/fabric.js/pull/3248)
- Fix: add custom properties to backgroundImage and overlayImage [#3250](https://github.com/kangax/fabric.js/pull/3250)
- Fix: Object intersection is calculated on boundingBox and boundingRect, intersection is fired if objects are overlapping [#3252](https://github.com/kangax/fabric.js/pull/3252)
- Change: Restored previous selection behaviour, added key to selection active object under overlaid target [#3254](https://github.com/kangax/fabric.js/pull/3254)
- Improvement: hasStateChanged let you find state changes of complex properties. [#3262](https://github.com/kangax/fabric.js/pull/3262)
- Fix: IText/Textbox shift click selection backward. [#3270](https://github.com/kangax/fabric.js/pull/3270)
- Revert: font family quoting was a bad idea. node-canvas stills use it. [#3276](https://github.com/kangax/fabric.js/pull/3276)
- Fix: fire mouse:over event for activeObject and activeGroup when using findTarget shourtcuts [#3285](https://github.com/kangax/fabric.js/pull/3285)
- Fix: clear method clear all properties of canvas [#3305](https://github.com/kangax/fabric.js/pull/3305)
- Fix: text area position method takes in account canvas offset [#3306](https://github.com/kangax/fabric.js/pull/3306)
- Improvement: Added event on right click and possibility to hide the context menu with a flag [3308](https://github.com/kangax/fabric.js/pull/3308)
- Fix: remove canvas reference from object when object gets removed from canvas [#3307](https://github.com/kangax/fabric.js/pull/3307)
- Improvement: use native stroke dash if available [#3309](https://github.com/kangax/fabric.js/pull/3309)
- Fix: Export correct src when exporting to svg [#3310](https://github.com/kangax/fabric.js/pull/3310)
- Fix: Stop text to go on zero dimensions [#3312](https://github.com/kangax/fabric.js/pull/3312)
- Fix: Error in dataURL with multiplier was outputting very big canvas with retina [#3314](https://github.com/kangax/fabric.js/pull/3314)
- Fix: Error in style map was not respecting style if textbox started with space [#3315](https://github.com/kangax/fabric.js/pull/3315)

## [1.6.4]

- Improvement: Ignore svg: namespace during svg import. [#3081](https://github.com/kangax/fabric.js/pull/3081)
- Improvement: Better fix for lineHeight of iText/Text [#3094](https://github.com/kangax/fabric.js/pull/3094)
- Improvement: Support for gradient with 'Infinity' coordinates [#3082](https://github.com/kangax/fabric.js/pull/3082)
- Improvement: Generally "improved" logic of targeting [#3111](https://github.com/kangax/fabric.js/pull/3111)
- Fix: Selection of active group with transparency and preserveObjectStacking true or false [#3109](https://github.com/kangax/fabric.js/pull/3109)
- Fix: pattern brush now create the same pattern seen while drawing [#3112](https://github.com/kangax/fabric.js/pull/3112)
- Fix: Allow css merge during svg import [#3114](https://github.com/kangax/fabric.js/pull/3114)
- Improvement: added numeric origins handling fomr 0 to 1. [#3121](https://github.com/kangax/fabric.js/pull/3121)
- Fix: Fix a defect with shadow of objects in a scaled group. [#3134](https://github.com/kangax/fabric.js/pull/3134)
- Improvement: Do not fire unecessary selection:changed events. [#3119](https://github.com/kangax/fabric.js/pull/3119)
- Fix: Attached hiddenTextarea to body fixes IE, thanks to @plainview. [#3137](https://github.com/kangax/fabric.js/pull/3137)
- Fix: Shift unselect activegroup on transformed canvas. [#3144](https://github.com/kangax/fabric.js/pull/3144)
- Added: ColorMatrix filter [#3139](https://github.com/kangax/fabric.js/pull/3139)
- Fix: Fix condition in wich restoring from Object could cause object overwriting [#3146](https://github.com/kangax/fabric.js/pull/3146)
- Change: cloneAsImage for Object and toDataUrl for object are not retina enabled by default. Added option to enable. [#3147](https://github.com/kangax/fabric.js/pull/3147)
- Improvement: Added textSpacing support for text/itext/textbox [#3097](https://github.com/kangax/fabric.js/pull/3097)
- Fix: Quote font family when setting the context fontstyle [#3191](https://github.com/kangax/fabric.js/pull/3191)
- Fix: use getSrc during image export, make subclassing easier, return eventually the .src property if nothing else is available [#3189](https://github.com/kangax/fabric.js/pull/3189)
- Fix: Inverted the meaning of border scale factor [#3154](https://github.com/kangax/fabric.js/pull/3154)
- Improvement: Added support for RGBA in HEX notation. [#3202](https://github.com/kangax/fabric.js/pull/3202)
- Improvement: Added object deselected event. [#3195](https://github.com/kangax/fabric.js/pull/3195)
- Fix: loadFromJson callback now gets fired after filter are applied [#3210](https://github.com/kangax/fabric.js/pull/3210)

## [1.6.3]

- Improvement: Use reviver callback for background and overlay image when doing svg export. [#2975](https://github.com/kangax/fabric.js/pull/2975)
- Improvement: Added object property excludeFromExport to avoid exporting the object to JSON or to SVG. [#2976](https://github.com/kangax/fabric.js/pull/2976)
- Improvement: Correct the calculation of text boundingbox. Improves svg import [#2992](https://github.com/kangax/fabric.js/pull/2992)
- Added: Export id property to SVG [#2993](https://github.com/kangax/fabric.js/pull/2993)
- Improvement: Call the callback on loadSvgFromURL on failed xml load with null agument [#2994](https://github.com/kangax/fabric.js/pull/2994)
- Improvement: Clear only the Itext area on contextTop during cursor animation [#2996](https://github.com/kangax/fabric.js/pull/2996)
- Added: Char widths cache has been moved to fabric level and not iText level. Added fabric.util.clearFabricCharWidthsCache(fontName) [#2995](https://github.com/kangax/fabric.js/pull/2995)
- Fix: do not set background or overlay image if the url load fails. [#3003](https://github.com/kangax/fabric.js/pull/3003)
- Fix: iText mousemove event removal, clear the correct area for Itext, stopped redrawing selection if not necessary [#3016](https://github.com/kangax/fabric.js/pull/3016)
- Fix: background image and overlay image scale and move with canvas viewportTransform, parameter available [#3019](https://github.com/kangax/fabric.js/pull/3019)
- Added: support sub targeting in groups in events [#2997](https://github.com/kangax/fabric.js/pull/2997)
- Fix: Select transparent object on mouse up because of \_maybeGroupObject [#2997](https://github.com/kangax/fabric.js/pull/2997)
- Fix: Remove reference to lastRenderedObject on canvas.remove [#3023](https://github.com/kangax/fabric.js/pull/3023)
- Fix: Wait for all objects to be loaded before deleting the properties and setting options. [#3029](https://github.com/kangax/fabric.js/pull/3029)
- Fix: Object Padding is unaffected by object transform. [#3057](https://github.com/kangax/fabric.js/pull/3057)
- Fix: Restore lastRenderedObject usage. Introduced Canvas.lastRenderedKey to retrieve the lastRendered object from down the stack [#3057](https://github.com/kangax/fabric.js/pull/3057)
- Fix: \_calcTextareaPosition correctly calculate the position considering the viewportTransform. [#3057](https://github.com/kangax/fabric.js/pull/3057)
- Fix: Fixed selectionBacgroundColor with viewport transform. [#3057](https://github.com/kangax/fabric.js/pull/3057)
- Improvement: Correctly render the cursor with viewport scaling, improved the cursor centering. [#3057](https://github.com/kangax/fabric.js/pull/3057)
- Fix: Use canvas zoom and pan when using is target transparent. [#2980](https://github.com/kangax/fabric.js/pull/2980)

## [1.6.2]

- Fix: restore canvas properties on loadFromJSON with includeProperties. [#2921](https://github.com/kangax/fabric.js/pull/2921)
- Fix: Allow hoverCursor on non selectable objects, moveCursor does not appear if the object is not moveable.
  Added object.moveCursor to specify a cursor for moving per object. [#2924](https://github.com/kangax/fabric.js/pull/2924)
- Fix: Add missing stroke.live translation, allow gradientTransform for dashed line. [#2926](https://github.com/kangax/fabric.js/pull/2926)
- Improvement: Allow customization of keys that iteract with mouse action ( multiselect key, free transform key, alternative action key, centered transform key ) [#2925](https://github.com/kangax/fabric.js/pull/2925)
- Added: Make iText fires object:modified on text change on exit editing [#2927](https://github.com/kangax/fabric.js/pull/2927)
- Added: [control customization part 1] cornerDashArray, borderDashArray. Now borderScaleFactor influences both border and controls, changed default corner size to 13 [#2932](https://github.com/kangax/fabric.js/pull/2932)
- Fix: createSVGFontFacesMarkup was failing to retrieve fonts in style [#2935](https://github.com/kangax/fabric.js/pull/2935)
- Fix: shadow not scaled with dataUrl to multiplier [#2940](https://github.com/kangax/fabric.js/pull/2940)
- Added: [control customization part 2] cornerStrokeColor. Now is possible to specify separate stroke and fill color for the controls [#2933](https://github.com/kangax/fabric.js/pull/2933)
- Fix: Itext width calculation with caching false was returning nan. [#2943](https://github.com/kangax/fabric.js/pull/2943)
- Added: [control customization part 3] Rounded corners. It is possible to specify cornerStyle for the object. 'rect' or 'circle' [#2942](https://github.com/kangax/fabric.js/pull/2942)
- Added: [control customization part 4] Selection background. It is possible to specify selectionBackgroundColor for the object. [#2950](https://github.com/kangax/fabric.js/pull/2950)
- Fix: Behaviour of image with filters with resize effects and Object to/from json [#2954](https://github.com/kangax/fabric.js/pull/2954)
- Fix: Svg export should not output color notation in rgba format [#2955](https://github.com/kangax/fabric.js/pull/2955)
- Fix: minScaleLimit rounding bug [#2964](https://github.com/kangax/fabric.js/pull/2964)
- Fix: Itext spacing in justify mode bug [#2971](https://github.com/kangax/fabric.js/pull/2971)
- Fix: Object.toDataUrl export when some window.devicepixelRatio is present (retina or browser zoom) [#2972](https://github.com/kangax/fabric.js/pull/2972)

## [1.6.1]

- Fix: image with broken element throwing error on toObject() [#2878](https://github.com/kangax/fabric.js/pull/2878)
- Fix: Warning on trying to set proprietary browser version of ctxImageSmoothingEnabled [#2880](https://github.com/kangax/fabric.js/pull/2880)
- Fix: Fixed Svg import regression on color and drawing polylines [#2887](https://github.com/kangax/fabric.js/pull/2887)
- Fix: Fixed animation ease that starts and stop at same value [#2888](https://github.com/kangax/fabric.js/pull/2888)
- Fix: Allow a not stateful canvas to fire object:modified at end of transform. [#2890](https://github.com/kangax/fabric.js/pull/2890)
- Fix: Made event handler removal safer. Removing firing events will not cause errors. [#2883](https://github.com/kangax/fabric.js/pull/2883)
- Fix: Proper handling of perPixelTargetFind and multi selections [#2894](https://github.com/kangax/fabric.js/pull/2894)
- Fix: Do not clear contextTop on drawingMode, to allow drawing over animations [#2895](https://github.com/kangax/fabric.js/pull/2895)
- Change the dependencies to optional. Allow npm to continue installing if nodecanvas installation fail.[#2901](https://github.com/kangax/fabric.js/pull/2901)
- Fix: Check again the target on mouseup [#2902](https://github.com/kangax/fabric.js/pull/2902)
- Fix: On perPixelTargetFind detect corners only if target is active [#2903](https://github.com/kangax/fabric.js/pull/2903)
- Improvement: Add canvas mouseout event listener [#2907](https://github.com/kangax/fabric.js/pull/2907)
- Improvement: Make small object draggable easier [#2907](https://github.com/kangax/fabric.js/pull/2907)
- Improvement: Use sendToBack, bringToFront, bringForward, sendBackwards for multiple selections [#2908](https://github.com/kangax/fabric.js/pull/2908)

## [1.6.0]

- Fix rendering of activeGroup objects while preserveObjectStacking is active. [ regression from [#2083](https://github.com/kangax/fabric.js/pull/2083) ]
- Fix `fabric.Path` initialize with user options [#2117](https://github.com/kangax/fabric.js/pull/2117)
- Fix sorting of objects in activeGroup during rendering [#2130](https://github.com/kangax/fabric.js/pull/2130).
- Make sure that 'object.canvas' property is always set if the object is directly or indirectly on canvas [#2141](https://github.com/kangax/fabric.js/pull/2141)
- Fix \_getTopLeftCoords function that was returning TopCenter [#2127](https://github.com/kangax/fabric.js/pull/2127)
- Fix events not being fired after resize with pinch zoom [#510](https://github.com/kangax/fabric.js/pull/510)
- Fix mouse:over, mouse:out events not receiving event object [#2146](https://github.com/kangax/fabric.js/pull/2146)
- Don't include elements from `<metadata>` during SVG parsing [#2160](https://github.com/kangax/fabric.js/pull/2160)
- Fix some iText new glitches and old bugs about style deleting and inserting, faster function for get2dCursorLocation [#2153](https://github.com/kangax/fabric.js/pull/2153)
- Change bounding box calculation, made strokewidth always considered in dimensions. Switched group stroke default to 0 strokewidth. [#2155](https://github.com/kangax/fabric.js/pull/2155)
- Fix scaling function for object with strokewidth [#2178](https://github.com/kangax/fabric.js/pull/2178)
- Fix image fromObject restoring resizeFilter [#2164](https://github.com/kangax/fabric.js/pull/2164)
- Fix double application of filter upon image init [#2164](https://github.com/kangax/fabric.js/pull/2164)
- Fix image.filter.Resize toObject and fromObject [#2164](https://github.com/kangax/fabric.js/pull/2164)
- Fix strokeWidth calculation during resize operations [#2178](https://github.com/kangax/fabric.js/pull/2178)
- Fix iText selection on upperCanvas to support transformMatrix [#2173](https://github.com/kangax/fabric.js/pull/2173)
- Removed unnecessary calls to removeShadow and restoreGlobalCompositeOperation [#2175](https://github.com/kangax/fabric.js/pull/2175)
- Fix the offset for pattern and gradients filling and stroking in text [#2183](https://github.com/kangax/fabric.js/pull/2183)
- Fix loading of stroke gradients from Object [#2182](https://github.com/kangax/fabric.js/pull/2182)
- Fix segmentation fault on node.js when image doesn't exist [#2193](https://github.com/kangax/fabric.js/pull/2193)
- Fix iText border selection when changing fontWeight [#2201](https://github.com/kangax/fabric.js/pull/2201)
- Fix calculation of object dimensions for geometry functions translation and scaling. [#2206](https://github.com/kangax/fabric.js/pull/2206)
- Fix iText cursor position on click at end of line [#2217](https://github.com/kangax/fabric.js/pull/2217)
- Fix error on parsing style string with trailing spaces [#2256](https://github.com/kangax/fabric.js/pull/2256)
- Fix delegated properties leaking on objects in a group when restoring from json [#2101](https://github.com/kangax/fabric.js/pull/2101)
- Fix cursor click position in rotated i-Text when origins different from TOPLEFT. [#2269](https://github.com/kangax/fabric.js/pull/2269)
- Fix mouse position when the canvas is in a complex style scrolling situation [#2128](https://github.com/kangax/fabric.js/pull/2128)
- Fix parser regex for not parsing svg tags attribute [#2311](https://github.com/kangax/fabric.js/pull/2311)
- Add id attribute to standard attribute parsing from SVG elements [#2317](https://github.com/kangax/fabric.js/pull/2317)
- Fix text decoration opacity [#2310](https://github.com/kangax/fabric.js/pull/2310)
- Add simple color animation utility in /src/util/animate_color.js [#2328](https://github.com/kangax/fabric.js/pull/2328)
- Fix itext paste function to check for source of copied text and strip carriage returns (\r)[#2336](https://github.com/kangax/fabric.js/pull/2336)
- Fix pattern class serialize the source using toDataURL if available [#2335](https://github.com/kangax/fabric.js/pull/2335)
- Fix imageSmoothingEnabled warning on chrome and reinit the property after setDimensions [#2337](https://github.com/kangax/fabric.js/pull/2337)
- Add ability to parse path elements with no path specified. [#2344](https://github.com/kangax/fabric.js/pull/2344)
- Fix shiftClick with activeGroup in case of normal and scaled groups [#2342](https://github.com/kangax/fabric.js/pull/2342)
- Add support for colors in shadow svg export [#2349](https://github.com/kangax/fabric.js/pull/2349)
- Add support for inner viewBoxes in svg parsing [#2345](https://github.com/kangax/fabric.js/pull/2345)
- Fix BoundingBox calculation for pathGroups that have inner transformMatrix [#2348](https://github.com/kangax/fabric.js/pull/2348)
- Fix export toObject to include transformMatrix property [#2350](https://github.com/kangax/fabric.js/pull/2350)
- Fix textbox class to supporto toSVG() and newest style fixes [#2347]
  (https://github.com/kangax/fabric.js/pull/2347)
- Fix regression on text ( textDecoration and textlinebackground ) [#2354](https://github.com/kangax/fabric.js/pull/2354)
- Add support for multi keys chars using onInput event [#2352](https://github.com/kangax/fabric.js/pull/2352)
- Fix iText and textbox entering in edit mode if clicked on a corner [#2393](https://github.com/kangax/fabric.js/pull/2393)
- Fix iText styles error when in justify align [#2370](https://github.com/kangax/fabric.js/pull/2370)
- Add support for shadow export in svg for groups, pathgroups and images. [#2364]
- Add rendering shadows for groups [#2364](https://github.com/kangax/fabric.js/pull/2364)
- Add support for parsing nested SVGs x and y attributes [#2399](https://github.com/kangax/fabric.js/pull/2399)
- Add support for gradientTransform in setGradient(fill or stroke) [#2401](https://github.com/kangax/fabric.js/pull/2401)
- Fix Error in svg parsed that was stopping on gradient color-stop missing stop attribute [#2414](https://github.com/kangax/fabric.js/pull/2414)
- toObject method return copied arrays for array like properties [#2407](https://github.com/kangax/fabric.js/pull/2407)
- Fix Set stop value of colorstop to 0 if stop attribute not present [#2414](https://github.com/kangax/fabric.js/pull/2414)
- Fix correct value of e.button for mouse left click if e.which not supported[#2453](https://github.com/kangax/fabric.js/pull/2453)
- Add check for host property in getScrollTopLeft[#2462](https://github.com/kangax/fabric.js/pull/2462)
- Fix check for object.selectable in findTarget[#2466](https://github.com/kangax/fabric.js/pull/2466)
- Fix After rendering a gesture set originX/Y to its original value[#2479](https://github.com/kangax/fabric.js/pull/2479)
- Add support for skewing objects using shift and m-controls in interactive mode, and using object.skewX/Y [#2482](https://github.com/kangax/fabric.js/pull/2482)
- Fix gradientTransform not exported in gradient toObject [#2486](https://github.com/kangax/fabric.js/pull/2486)
- Fix object.toDataUrl with multiplier [#2487](https://github.com/kangax/fabric.js/pull/2487)
  BACK INCOMPATIBILITY: removed 'allOnTop' parameter from fabric.StaticCanvas.renderAll.
- Fix mask filter, mask image is now streched on all image [#2543](https://github.com/kangax/fabric.js/pull/2543)
- Fix text onInput event to behave correctly if some text is selected [#2501](https://github.com/kangax/fabric.js/pull/2502)
- Fix object with selectable = false could be selected with shift click [#2503](https://github.com/kangax/fabric.js/pull/2503)
- Fix for mask filter when bigger or smaller image is used [#2534](https://github.com/kangax/fabric.js/pull/2534)
- Improvement: simplified renderAll logic [#2545](https://github.com/kangax/fabric.js/pull/2545)
- Improvement: Manage group transformation with skew rotate and scale [#2549](https://github.com/kangax/fabric.js/pull/2549)
- Fix: Add shadow affectStroke to shadow to Object method [#2568](https://github.com/kangax/fabric.js/pull/2568)
- Fix: Made multitouch pinch resize works with skewed object [#2625](https://github.com/kangax/fabric.js/pull/2625)
- Improvement: Added retina screen support [#2623](https://github.com/kangax/fabric.js/pull/2623)
- Change: Set default Image strokeWidth to 0 to improve image rendering [#2624](https://github.com/kangax/fabric.js/pull/2624)
- Fix: multitouch zoom gesture speed back to normal speed [#2625](https://github.com/kangax/fabric.js/pull/2625)
- Fix: fix controls rendering with retina scaling and controls above overlay [#2632](https://github.com/kangax/fabric.js/pull/2632)
- Improvements: resize SVG using viewport/viewbox. [#2642](https://github.com/kangax/fabric.js/pull/2642)
- Improvements: Svg import now supports rotate around point [#2645](https://github.com/kangax/fabric.js/pull/2645)
- Change: Opacity is no more a delegated property for group [#2656](https://github.com/kangax/fabric.js/pull/2656)
- Fix: Itext now check for editable property before initializing cursor [#2657](https://github.com/kangax/fabric.js/pull/2657)
- Fix: Better SVG export support for shadows of rotated objects [#2671](https://github.com/kangax/fabric.js/pull/2671)
- Fix: Avoid polygon polyline to change constructor point array [#2627](https://github.com/kangax/fabric.js/pull/2627)
- SVG import: support fill/stroke opacity when no fill/stroke attribute is present [#2703](https://github.com/kangax/fabric.js/pull/2703)
- Fix: remove white filter set opacity to 0 instead of 1 [#2714](https://github.com/kangax/fabric.js/pull/2714)
- Cleaning: removing unused fabric.Canvas.activeInstance [#2708](https://github.com/kangax/fabric.js/pull/2708)
- Change: remove flipping of text string when flipping object [#2719](https://github.com/kangax/fabric.js/pull/2719)
- Fix: Correct shift click on generic transformerd active groups [#2720](https://github.com/kangax/fabric.js/pull/2720)
- SVG import: parse svg with no spaces between transforms [#2738](https://github.com/kangax/fabric.js/pull/2738)
- Fix: Fallback to styleElement.text for IE9 [#2754](https://github.com/kangax/fabric.js/pull/2754)
- Fix: data url for node [#2777](https://github.com/kangax/fabric.js/pull/2777)
- Improvement: Extended font face to all text class during svg export [#2797](https://github.com/kangax/fabric.js/pull/2797)
- Fix: retina scaling dataurl and shadows. [#2806](https://github.com/kangax/fabric.js/pull/2806)
- Improvement: Better look to iText decoration shadows. [#2808](https://github.com/kangax/fabric.js/pull/2808)
- Improvement: New text shadow export to SVG. [#2827](https://github.com/kangax/fabric.js/pull/2827)
- fix: location of optimized 1x1 rects. [#2817](https://github.com/kangax/fabric.js/pull/2817)
- fix: TextBox handling of consecutive spaces. [#2852](https://github.com/kangax/fabric.js/pull/2852)
- fix: Respect shadow in svg export of flipped objects. [#2854](https://github.com/kangax/fabric.js/pull/2854)
- fix: Check presence of style for textBox in svg export. [#2853](https://github.com/kangax/fabric.js/pull/2853)
- Improvement: Added node compatibility for v4 and v5. [#2872](https://github.com/kangax/fabric.js/pull/2872)
- Fix: Canvas dispose remove the extra created elements. [#2875](https://github.com/kangax/fabric.js/pull/2875)
- IText improvements to cut-copy-paste, edit, mobile jumps and style. [#2868](https://github.com/kangax/fabric.js/pull/2868)

## [1.5.0]

**Edge**

- Added image preserve aspect ratio attributes and functionality (fabric.Image.alignY, fabric.Image.alignY, fabric.Image.meetOrSlic )
- Added ImageResizeFilters , option to resize dynamically or statically the images using a set of resize filter alghoritms.
- [BACK_INCOMPAT] `fabric.Collection#remove` doesn't return removed object -> returns `this` (chainable)

- Add "mouse:over" and "mouse:out" canvas events (and corresponding "mouseover", "mouseout" object events)
- Add support for passing options to `fabric.createCanvasForNode`

- Various iText fixes and performance improvements
- Fix `overlayImage` / `overlayColor` during selection mode
- Fix double callback in loadFromJSON when there's no objects
- Fix paths parsing when number has negative exponent
- Fix background offset in iText
- Fix style object deletion in iText
- Fix typo in `_initCanvasHandlers`
- Fix `transformMatrix` not affecting fabric.Text
- Fix `setAngle` for different originX/originY (!= 'center')
- Change default/init noise/brightness value for `fabric.Image.filters.Noise` and `fabric.Image.filters.Brightness` from 100 to 0
- Add `fabric.Canvas#imageSmoothingEnabled`
- Add `copy/paste` support for iText (uses clipboardData)

## [1.4.0]

- [BACK_INCOMPAT] JSON and Cufon are no longer included in default build

- [BACK_INCOMPAT] Change default objects' originX/originY to left/top

- [BACK_INCOMPAT] `fabric.StaticCanvas#backgroundImage` and `fabric.StaticCanvas#overlayImage` are `fabric.Image` instances. `fabric.StaticCanvas#backgroundImageOpacity`, `fabric.StaticCanvas#backgroundImageStretch`, `fabric.StaticCanvas#overlayImageLeft` and `fabric.StaticCanvas#overlayImageTop` were removed.

- [BACK_INCOMPAT] `fabric.Text#backgroundColor` is now `fabric.Object#backgroundColor`

- [BACK_INCOMPAT] Remove `fabric.Object#toGrayscale` and `fabric.Object#overlayFill` since they're too specific

- [BACK_INCOMPAT] Remove `fabric.StaticCanvas.toGrayscale` since we already have that logic in `fabric.Image.filters.Grayscale`.

- [BACK_INCOMPAT] Split `centerTransform` into the properties `centeredScaling` and `centeredRotation`. Object rotation now happens around originX/originY point UNLESS `centeredRotation=true`. Object scaling now happens non-centered UNLESS `centeredScaling=true`.

## [1.3.0]

- [BACK_INCOMPAT] Remove selectable, hasControls, hasBorders, hasRotatingPoint, transparentCorners, perPixelTargetFind from default object/json representation of objects.

- [BACK_INCOMPAT] Object rotation now happens around originX/originY point UNLESS `centerTransform=true`.

- [BACK_INCOMPAT] fabric.Text#textShadow has been removed - new fabric.Text.shadow property (type of fabric.Shadow).

- [BACK_INCOMPAT] fabric.BaseBrush shadow properties are combined into one property => fabric.BaseBrush.shadow (shadowColor, shadowBlur, shadowOffsetX, shadowOffsetY no longer exist).

- [BACK_INCOMPAT] `fabric.Path.fromObject` is now async. `fabric.Canvas#loadFromDatalessJSON` is deprecated.

## [1.2.0]

- [BACK_INCOMPAT] Make `fabric.Object#toDataURL` synchronous.

- [BACK_INCOMPAT] `fabric.Text#strokeStyle` -> `fabric.Text#stroke`, for consistency with other objects.

- [BACK_INCOMPAT] `fabric.Object.setActive(…)` -> `fabric.Object.set('active', …)`.
  `fabric.Object.isActive` is gone (use `fabric.Object.active` instead)

- [BACK_INCOMPAT] `fabric.Group#objects` -> `fabric.Group._objects`.

## [1.1.0]

- [BACK_INCOMPAT] `fabric.Text#setFontsize` becomes `fabric.Object#setFontSize`.

- [BACK_INCOMPAT] `fabric.Canvas.toDataURL` now accepts options object instead linear arguments.
  `fabric.Canvas.toDataURLWithMultiplier` is deprecated;
  use `fabric.Canvas.toDataURL({ multiplier: … })` instead

## [1.0.0]<|MERGE_RESOLUTION|>--- conflicted
+++ resolved
@@ -2,11 +2,8 @@
 
 ## [next]
 
-<<<<<<< HEAD
--fix(): The _setLineDash method has additional side effects, altering the value of strokeDashArray [#10292](https://github.com/fabricjs/fabric.js/issues/10292)
-=======
+- fix(): The _setLineDash method has additional side effects, altering the value of strokeDashArray [#10292](https://github.com/fabricjs/fabric.js/issues/10292)
 - fix(): for object caching over invalidating the cache [#10294](https://github.com/fabricjs/fabric.js/pull/10294)
->>>>>>> 880c3214
 
 ## [6.5.1]
 
