# Changelog

## [next]

<<<<<<< HEAD
- patch(Next.js sandbox): simpler canvas hook [#9577](https://github.com/fabricjs/fabric.js/pull/9577)
=======
- fix(): fix modify polygon points with zero sized polygons ( particular case of axis oriented lines ) [#9575](https://github.com/fabricjs/fabric.js/pull/9575)
- fix(Polyline, Polygon): Fix wrong pathOffset for polyline with the normal bounding box calculation. [#9460](https://github.com/fabricjs/fabric.js/pull/9460)
>>>>>>> add96d34

## [6.0.0-beta17]

- refactor(): Rewrite how typeAssertion works to avoid isType and add tests for subclasses [#9570](https://github.com/fabricjs/fabric.js/pull/9570)
- fix(): perform layout on poly change + initialization object subscription [#9537](https://github.com/fabricjs/fabric.js/pull/9537)
- fix(): Addressing path cloning slowness ( partially ) [#9573](https://github.com/fabricjs/fabric.js/pull/9573)
- fix(): `exactBoundingBox` stroke calculations [#9572](https://github.com/fabricjs/fabric.js/pull/9572)
- feat(): Add save/restore ability to group LayoutManager [#9564](https://github.com/fabricjs/fabric.js/pull/9564)
- fix(): Remove unwanted set type warning [#9569](https://github.com/fabricjs/fabric.js/pull/9569)
- refactor(): Separate defaults for base fabric object vs interactive object. Also some moving around of variables [#9474](https://github.com/fabricjs/fabric.js/pull/9474)
- refactor(): Change how LayoutManager handles restoring groups [#9522](https://github.com/fabricjs/fabric.js/pull/9522)
- fix(BaseConfiguration): set `devicePixelRatio` from window [#9470](https://github.com/fabricjs/fabric.js/pull/9470)
- fix(): bubble dirty flag for group only when true [#9540](https://github.com/fabricjs/fabric.js/pull/9540)
- test() Backport a test to capture a failing text style situation [#9531](https://github.com/fabricjs/fabric.js/pull/9531)

## [6.0.0-beta16]

- fix(): block `enterEditing` after `endCurrentTransform` [#9513](https://github.com/fabricjs/fabric.js/pull/9513)
- fix(): transferring object between active selections, expose `FabricObject#parent`, rm `isActiveSelection` [#8951](https://github.com/fabricjs/fabric.js/pull/8951)
  **BREAKING beta**:
  - rm(): `getParent` => `FabricObject#parent`
- refactor(): Layout Manager [#9152](https://github.com/fabricjs/fabric.js/pull/9152)
- refactor(): transferring object between active selections, expose `FabricObject#parent`, rm `isActiveSelection` [#8951](https://github.com/fabricjs/fabric.js/pull/8951)
- refactor(): **BREAKING beta** `getParent` => `FabricObject#parent` [#8951](https://github.com/fabricjs/fabric.js/pull/8951)
- fix(): fire Poly control events [#9504](https://github.com/fabricjs/fabric.js/pull/9504)
- test(FabricObject): add a snapshot of the default values so that reordering and shuffling is verified. [#9492](https://github.com/fabricjs/fabric.js/pull/9492)
- feat(FabricObject, Canvas) BREAKING: remove calculate true/false from the api. [#9483](https://github.com/fabricjs/fabric.js/pull/9483)
- chore(): remove some Type assertions [#8950](https://github.com/fabricjs/fabric.js/pull/8950)
- chore(): expose `sendVectorToPlane` [#9479](https://github.com/fabricjs/fabric.js/pull/9479)
- feat(FabricObject, Canvas) BREAKING: remove absolute true/false from the api. [#9395](https://github.com/fabricjs/fabric.js/pull/9395)
- refactor(Canvas): BREAKING deprecate `getPointer`, add new getScenePoint and getViewportPoint methods, removed `restorePointerVpt`, extended mouse events data [#9175](https://github.com/fabricjs/fabric.js/pull/9175)
- chore(): rm isClick artifacts leftovers from #9434 [#9478](https://github.com/fabricjs/fabric.js/pull/9478)
- fix(Object): Fix detection of falsy shadows in Object.needsItsOwnCache method [#9469](https://github.com/fabricjs/fabric.js/pull/9469)
- feat(util): expose `calcPlaneRotation` [#9419](https://github.com/fabricjs/fabric.js/pull/9419)
- refactor(Canvas): BREAKING remove button from mouse events, delegate to event.button property [#9449](https://github.com/fabricjs/fabric.js/pull/9449)
- patch(Canvas): move event mouse:up:before earlier in the logic for more control [#9434](https://github.com/fabricjs/fabric.js/pull/9434)

## [6.0.0-beta15]

- Fix(SVGParser) ignore missing xlink target issue on svg parsing (#9427) [#9109](https://github.com/fabricjs/fabric.js/issues/9109)
- fix(#9172): dep export `Object`, `Text`, `Image` [#9433](https://github.com/fabricjs/fabric.js/pull/9433)

## [6.0.0-beta14]

- fix(Object): fixes centeredScaling prop type [#9401](https://github.com/fabricjs/fabric.js/pull/9401)
- CI(): fix build caching + tests when merging to master [#9404](https://github.com/fabricjs/fabric.js/pull/9404)
- chore(): export poly control utils [#9400](https://github.com/fabricjs/fabric.js/pull/9400)
- fix(Canvas): in/out event names were swapped [#9396](https://github.com/fabricjs/fabric.js/pull/9396)
- fix(Canvas): `setActiveObject` should update `canvas#_activeSelection` [#9336](https://github.com/fabricjs/fabric.js/pull/9336)
- patch(Coords): calc oCoords only with canvas ref [#9380](https://github.com/fabricjs/fabric.js/pull/9380)
- patch(Control): pass object to `calcCornerCoords` [#9376](https://github.com/fabricjs/fabric.js/pull/9376)
- fix(Canvas): invalidate `_objectsToRender` on stack change [#9387](https://github.com/fabricjs/fabric.js/pull/9387)
- ci(e2e): fix babel compiling error [#9388](https://github.com/fabricjs/fabric.js/pull/9388)
- Breaking: Remove node 14 [#9383](https://github.com/fabricjs/fabric.js/pull/9383)
- chore(): Rename exports that conflicts with JS/WEB api ( Object, Text, Image ). Kept backward compatibility with deprecation notice [#9172](https://github.com/fabricjs/fabric.js/pull/9172)
- fix(Geometry): `containsPoint` [#9372](https://github.com/fabricjs/fabric.js/pull/9372)
  **BREAKING**:
  - `Canvas#_checkTarget(point, object, pointFromViewport)` => `Canvas#_checkTarget(object, pointFromViewport)`
- fix(Canvas): avoid firing event twice when working with nested objects [#9329](https://github.com/fabricjs/fabric.js/pull/9329)
- fix(Control): `calcCornerCoords` angle + calculation [#9377](https://github.com/fabricjs/fabric.js/pull/9377)
- patch(): dep findCrossPoints in favor of `isPointInPolygon` [#9374](https://github.com/fabricjs/fabric.js/pull/9374)
- docs() enable typedocs to run again [#9356](https://github.com/fabricjs/fabric.js/pull/9356)
- chore(): cleanup logs and error messages [#9369](https://github.com/fabricjs/fabric.js/pull/9369)
- feature(Object) BREAKING: Remove lines parameter from object.containsPoint [#9375](https://github.com/fabricjs/fabric.js/pull/9375)
- patch(Control): move hit detection to shouldActivate [#9374](https://github.com/fabricjs/fabric.js/pull/9374)
- fix(Control): method binding for mouseUpHandler, mouseDownHandler, and actionHandler [#9370](https://github.com/fabricjs/fabric.js/pull/9370)
- fix(StaticCanvas): disposing animations [#9361](https://github.com/fabricjs/fabric.js/pull/9361)
- fix(IText): cursor width under group [#9341](https://github.com/fabricjs/fabric.js/pull/9341)
- TS(Canvas): constructor optional el [#9348](https://github.com/fabricjs/fabric.js/pull/9348)
- fix(Utils): fix exported svg color [#9408](https://github.com/fabricjs/fabric.js/pull/9408)

## [6.0.0-beta13]

- fix(Textbox): implemente a fix for the style shifting issues on new lines [#9197](https://github.com/fabricjs/fabric.js/pull/9197)
- Fix(Control) fix a regression in `wrap with fixed anchor`, regression from #8400 [#9326](https://github.com/fabricjs/fabric.js/pull/9326)
- test(e2e): improve test case for line shifting and style with more colors [#9327](https://github.com/fabricjs/fabric.js/pull/9327)
- test(e2e): node canvas visual tests [#9134](https://github.com/fabricjs/fabric.js/pull/9134)
- fix(ActiveSelection): make sure canvas is in charge of setting initial coords [#9322](https://github.com/fabricjs/fabric.js/pull/9322)
- test(): Migrate json control tests [#9323](https://github.com/fabricjs/fabric.js/pull/9323)
- fix() Textbox inputs with new lines, regression from #9097 [#9192](https://github.com/fabricjs/fabric.js/pull/9192)
- docs(): add link to contributing guide [#8393](https://github.com/fabricjs/fabric.js/pull/8393)
- test(e2e): Drag&Drop tests [#9112](https://github.com/fabricjs/fabric.js/pull/9112)
- fix(CanvasEvents): regression of `getPointer` usages + BREAKING: drop event data [#9186](https://github.com/fabricjs/fabric.js/pull/9186)
- feat(Object): BREAKING rm \_setOriginToCenter and \_resetOrigin unuseful methods [#9179](https://github.com/fabricjs/fabric.js/pull/9179)
- fix(ActiveSelection): reset positioning when cleared [#9088](https://github.com/fabricjs/fabric.js/pull/9088)
- ci(): generate docs [#9169](https://github.com/fabricjs/fabric.js/pull/9169)
- fix(utils) Fixes the code for the anchor point in point controls for polygons [#9178](https://github.com/fabricjs/fabric.js/pull/9178)
- CD(): website submodule [#9165](https://github.com/fabricjs/fabric.js/pull/9165)

## [6.0.0-beta12]

- fix(Object): border rendering with padding under group [#9161](https://github.com/fabricjs/fabric.js/pull/9161)
- fix(MultiSelection): add target from behind active selection [#8744](https://github.com/fabricjs/fabric.js/issues/8744)
- test(): fix snapshots by removing version [#9164](https://github.com/fabricjs/fabric.js/pull/9164)

## [6.0.0-beta11]

- patch(): Avoid unwanted mutation to passed objects array to Group constructor [#9151](https://github.com/fabricjs/fabric.js/pull/9151)
- patch(): ActiveSelection initialization + types [#9143](https://github.com/fabricjs/fabric.js/pull/9143)
- chore(TS): BREAKING remove canvas.interactive, added typings for canvas options [#9140](https://github.com/fabricjs/fabric.js/pull/9140)
- chore(TS): BREAKING PREVIOUS BETA mv + rename `TProps` => `TOptions` [#9139](https://github.com/fabricjs/fabric.js/pull/9139)
- test(playwright): Use embedded eval from playwright [#9133](https://github.com/fabricjs/fabric.js/pull/9133)
- chore(TS): Fix event types and .once this binding [#9119](https://github.com/fabricjs/fabric.js/pull/9130)
- docs(): rm `canvas2pdf` [#9135](https://github.com/fabricjs/fabric.js/pull/9135)
- chore(TS): export types [#9129](https://github.com/fabricjs/fabric.js/pull/9129)
- ci(e2e): support relative imports [#9108](https://github.com/fabricjs/fabric.js/pull/9108)
- chore(TS): complete type check [#9119](https://github.com/fabricjs/fabric.js/pull/9119)
- chore(TS): Add type-checking to files excluded with ts-nocheck [#9097](https://github.com/fabricjs/fabric.js/pull/9097)
- chore(TS): Add type-checking to files excluded with ts-nocheck ( Parser mostly ) [#9085](https://github.com/fabricjs/fabric.js/pull/9085)
- docs(): revise test section [#9114](https://github.com/fabricjs/fabric.js/pull/9114)
- fix(): #8344 stroke projection [#8374](https://github.com/fabricjs/fabric.js/pull/8374)
- fix(Filters) Removing type from the options passed in the constructor [#9089](https://github.com/fabricjs/fabric.js/pull/9089)
- feat(InteractiveObject): add `getActiveControl()` to expose `__corner` [#9102](https://github.com/fabricjs/fabric.js/pull/9102)
- ci(sandbox): bump next.js [#9100](https://github.com/fabricjs/fabric.js/pull/9100)
- test(playwright): add snapshots, refactor utils, coverage [#9078](https://github.com/fabricjs/fabric.js/pull/9078)
- test(Text): Add some tests for text in Jest [#9083](https://github.com/fabricjs/fabric.js/pull/9083)
- ci(): Install system deps only when necessary [#9086](https://github.com/fabricjs/fabric.js/pull/9086)
- fix(util, Path): path distance measurement fix for M cmd [#9076](https://github.com/fabricjs/fabric.js/pull/9076)
- chore(TS): Image class type checks, BREAKING change to FromURL static method [#9036](https://github.com/fabricjs/fabric.js/pull/9036)
- ci(): properly checkout head for stats [#9080](https://github.com/fabricjs/fabric.js/pull/9080)
- fix(Text): `_getFontDeclaration` wasn't considering fontFamily from the style object [#9082](https://github.com/fabricjs/fabric.js/pull/9082)
- chore(TS): Fix ITextBehaviour enterEditing type [#9075](https://github.com/fabricjs/fabric.js/pull/9075)
- cd(node): ban `package.json` main entry [#9068](https://github.com/fabricjs/fabric.js/pull/9068)
- chore(TS): export FabricObjectProps and GroupProps [#9025](https://github.com/fabricjs/fabric.js/pull/9025)
- chore(TS): Replace BaseFabricObject with FabricObject [#9016](https://github.com/fabricjs/fabric.js/pull/9016)
- refactor(svgImport): remove the css/gradient/clipPath global definitions [#9030](https://github.com/fabricjs/fabric.js/pull/9030)
- fix(): tweaks to type getter [#9022](https://github.com/fabricjs/fabric.js/pull/9022)
- ci() Refactor GHA actions for caching and reuse [#9029](https://github.com/fabricjs/fabric.js/pull/9029)
- ci(): install dev deps types [#9039](https://github.com/fabricjs/fabric.js/pull/9039)

## [6.0.0-beta10]

- chore(TS): Remove @ts-nocheck from Text class. [#9018](https://github.com/fabricjs/fabric.js/pull/9018)
- Fix(Textbox) minimum word width calculation across all lines [#9004](https://github.com/fabricjs/fabric.js/pull/9004)
- ci(): add Jest for the unit tests [#8919](https://github.com/fabricjs/fabric.js/pull/8919)
- ci(): Revert "invoke tests after changelog action (#8974)" [#9013](https://github.com/fabricjs/fabric.js/pull/9013)
- fix(IText): empty line selection [#9019](https://github.com/fabricjs/fabric.js/pull/9019)
- ci(): Added playwright testing [#8616](https://github.com/fabricjs/fabric.js/pull/8616)
- fix(IText): `exitEditing` should clear contextTop [#9020](https://github.com/fabricjs/fabric.js/pull/9020)
- ci(): prettier after changelog action [#9021](https://github.com/fabricjs/fabric.js/pull/9021)

## [6.0.0-beta9]

- fix(fabric): Fix the serialization and registry dependency from minification [#9009](https://github.com/fabricjs/fabric.js/pull/9009)
- chore(TS): remove troublesome `AssertKeys` TS construct [#9012](https://github.com/fabricjs/fabric.js/pull/9012)
- fix(lib): fix aligning_guideline zoom [#8998](https://github.com/fabricjs/fabric.js/pull/8998)
- fix(IText): support control interaction in text editing mode [#8995](https://github.com/fabricjs/fabric.js/pull/8995)
- fix(Textbox): `splitByGrapheme` measurements infix length bug [#8990](https://github.com/fabricjs/fabric.js/pull/8990)
- patch(Text): styles es6 minor patch [#8988](https://github.com/fabricjs/fabric.js/pull/8988)

## [6.0.0-beta8]

- BREAKING fix(IText): detect cursor from proper offsets, remove getLocalPointer from IText class [#8972](https://github.com/fabricjs/fabric.js/pull/8972)
- fix(Text): styles line break [#8973](https://github.com/fabricjs/fabric.js/pull/8973)
- fix(): regression to itext focusing from #8939 [#8970](https://github.com/fabricjs/fabric.js/pull/8970)
- ci(): warn build errors in dev mode [#8971](https://github.com/fabricjs/fabric.js/pull/8971)
- ci(): invoke tests after changelog action [#8974](https://github.com/fabricjs/fabric.js/pull/8974)
- chore(TS): Export more types [#8965](https://github.com/fabricjs/fabric.js/pull/8965)
- BREAKING: fabric.util.makeElementSelectable / fabric.util.makeElementUnselectable are removed [#8930](https://github.com/fabricjs/fabric.js/pull/8930)
- refactor(): Canvas DOM delegation to utility class [#8930](https://github.com/fabricjs/fabric.js/pull/8930)

## [6.0.0-beta7]

- feat(): Export setFilterBackend and port the texture filtering option from fabric 5, exports some extra types [#8954](https://github.com/fabricjs/fabric.js/pull/8954)
- chore(): swap commonly used string with constants [#8933](https://github.com/fabricjs/fabric.js/pull/8933)
- chore(TS): Add more text types [#8941](https://github.com/fabricjs/fabric.js/pull/8941)
- ci(): fix changelog action race condition [#8949](https://github.com/fabricjs/fabric.js/pull/8949)
- ci(): automate PR changelog [#8938](https://github.com/fabricjs/fabric.js/pull/8938)
- chore(): move canvas click handler to TextManager [#8939](https://github.com/fabricjs/fabric.js/pull/8939)
- refactor(): write less bulky code [#8943](https://github.com/fabricjs/fabric.js/pull/8943)

## [6.0.0-beta6]

- patch(): expose `Control#shouldActivate` [#8934](https://github.com/fabricjs/fabric.js/pull/8934)
- feat(Color) Improve regex for new standards, more documentation and code cleanup [#8916](https://github.com/fabricjs/fabric.js/pull/8916)
- fix(TS): extending canvas and object event types (`type` => `interface`) [#8926](https://github.com/fabricjs/fabric.js/pull/8926)
- chore(build) simple deps update [#8929](https://github.com/fabricjs/fabric.js/pull/8929)
- fix(Canvas): sync cleanup of dom elements in dispose [#8903](https://github.com/fabricjs/fabric.js/pull/8903)
- chore(TS): export util types [#8915](https://github.com/fabricjs/fabric.js/pull/8915)
- chore(TS): change enums with types [#8918](https://github.com/fabricjs/fabric.js/pull/8918)
- chore(TS): export gradient types
- chore(lint) export filter colors and brushes types [#8913](https://github.com/fabricjs/fabric.js/pull/8913)
- chore(lint) Add a rule for import type [#8907](https://github.com/fabricjs/fabric.js/pull/8907)
- fix(Object): dirty unflagging inconsistency [#8910](https://github.com/fabricjs/fabric.js/pull/8910)
- chore(TS): minor type/import fixes [#8904](https://github.com/fabricjs/fabric.js/pull/8904)
- chore(): Matrix util cleanup [#8894](https://github.com/fabricjs/fabric.js/pull/8894)
- chore(TS): pattern cleanup + export types [#8875](https://github.com/fabricjs/fabric.js/pull/8875)
- fix(): Disable offscreen check for bg and overlay when not needed [#8898](https://github.com/fabricjs/fabric.js/pull/8898)
- chore(): cleanup #8888 [#8892](https://github.com/fabricjs/fabric.js/pull/8892)
- feat(env): relative window/document, support iframe [#8897](https://github.com/fabricjs/fabric.js/pull/8897)
- docs(): add repo repro link to `bug_report.yml` [#8900](https://github.com/fabricjs/fabric.js/pull/8900)
- refactor(fabric.Line): Line position is calculated from the center between the 2 points now [#8877](https://github.com/fabricjs/fabric.js/pull/8877)
- chore(Path, Polyline): Clean up old SVG import code [#8857](https://github.com/fabricjs/fabric.js/pull/8857)

## [6.0.0-beta5]

- refactor(): SVG loading and parsing functionality are now promises or async. Callback have been removed [#8884](https://github.com/fabricjs/fabric.js/pull/8884)
- refactor(fabric.Line): Line position is calculated from the center between the 2 points now [#8877](https://github.com/fabricjs/fabric.js/pull/8877)
- bundle(): export `setEnv` for test interoperability [#8888](https://github.com/fabricjs/fabric.js/pull/8888)

## [6.0.0-beta4]

- chore(): Code cleanup and reuse of code in svg-parsing code [#8881](https://github.com/fabricjs/fabric.js/pull/8881)
- chore(TS): Parse transform attribute typing [#8878](https://github.com/fabricjs/fabric.js/pull/8878)
- chore(TS): Fix typing for DOMParser [#8871](https://github.com/fabricjs/fabric.js/pull/8871)
- fix(Path, Polyline): fix for SVG import [#8879](https://github.com/fabricjs/fabric.js/pull/8879)
- chore(TS) add types for loadSVGFromURl, parseSVGDocument, loadSVGFromString [#8869](https://github.com/fabricjs/fabric.js/pull/8869)
- chore(TS): finalize Path migration [#8438](https://github.com/fabricjs/fabric.js/pull/8438)
- fix(Path, Obect) Fix path parsing edge case for zeroed arc command and for too small canvas patterns [#8853](https://github.com/fabricjs/fabric.js/pull/8853)

## [6.0.0-beta3]

- chore(TS): Path type fixes [#8842](https://github.com/fabricjs/fabric.js/pull/8842)
- fix(TS): add types to some untyped empty arrays [#8830](https://github.com/fabricjs/fabric.js/pull/8830)
- chore(TS): Complete typings for toObject/fromObject [#8756](https://github.com/fabricjs/fabric.js/pull/8756)
- fix(): text styles edge case [#8820](https://github.com/fabricjs/fabric.js/pull/8820)
- chore(TS): Group types [#8807](https://github.com/fabricjs/fabric.js/pull/8807)
- chore(TS): Path util typings and refactoring [#8787](https://github.com/fabricjs/fabric.js/pull/8787)
- rename(): `IPoint` => `XY` [#8806](https://github.com/fabricjs/fabric.js/pull/8806)
- ci(): use sandbox apps in issue template, use the current branch when deploying an app, minors [#8803](https://github.com/fabricjs/fabric.js/pull/8803)
- perf(): optimize `perPixelTargetFind` [#8770](https://github.com/fabricjs/fabric.js/pull/8770)
- BREAKING fix(): reflect NUM_FRACTION_DIGITS to SVG path data [#8782] (https://github.com/fabricjs/fabric.js/pull/8782)
- fix(IText): layout change regression caused by #8663 (`text` was changed but layout was skipped) [#8711](https://github.com/fabricjs/fabric.js/pull/8711)
- fix(IText, Textbox): fix broken text input [#8775](https://github.com/fabricjs/fabric.js/pull/8775)
- ci(): `.codesandbox` [#8135](https://github.com/fabricjs/fabric.js/pull/8135)
- ci(): disallow circular deps [#8759](https://github.com/fabricjs/fabric.js/pull/8759)
- fix(): env WebGL import cycle [#8758](https://github.com/fabricjs/fabric.js/pull/8758)
- chore(TS): remove controls from prototype. BREAKING: controls aren't shared anymore [#8753](https://github.com/fabricjs/fabric.js/pull/8753)
- chore(TS): remove object `type` from prototype [#8714](https://github.com/fabricjs/fabric.js/pull/8714)
- chore(TS): type Object props [#8677](https://github.com/fabricjs/fabric.js/issues/8677)
- chore(TS): remove default values from filter prototypes [#8742](https://github.com/fabricjs/fabric.js/issues/8742)
- chore(TS): remove default values from Objects prototypes, ( filters in a followup ) [#8719](https://github.com/fabricjs/fabric.js/issues/8719)
- fix(Intersection): bug causing selection edge case [#8735](https://github.com/fabricjs/fabric.js/pull/8735)
- chore(TS): class interface for options/brevity [#8674](https://github.com/fabricjs/fabric.js/issues/8674)
- ci(): fix import autocomplete in dev mode #8725
- chore(): remove deprecated class util [#8731](https://github.com/fabricjs/fabric.js/pull/8731)
- lint(): fix eslint errors [#8729](https://github.com/fabricjs/fabric.js/pull/8729)
- fix(TS): `this.constructor` types [#8675](https://github.com/fabricjs/fabric.js/issues/8675)
- fix(DraggableText): drag image blur [#8712](https://github.com/fabricjs/fabric.js/pull/8712)
- ci(): Fix tests for firefox 110 update [#8710](https://github.com/fabricjs/fabric.js/pull/8710)
- chore(): index files for exports and tree shaking [#8661](https://github.com/fabricjs/fabric.js/pull/8661)
- ci(test): cleanup node config (#8694 followup) [#8707](https://github.com/fabricjs/fabric.js/issues/8707)
- fix(): BREAKING set/discard active object return value, discard active object now return false if no discard happened [#8672](https://github.com/fabricjs/fabric.js/issues/8672)
- fix(): selection logic to support nested multiselection [#8665](https://github.com/fabricjs/fabric.js/issues/8665)
- fix(test): remove bad node config [#8694](https://github.com/fabricjs/fabric.js/issues/8694)
- fix(): keep browser files as .js [#8690](https://github.com/fabricjs/fabric.js/issues/8690)
- fix(): object dispose removes canvas/event refs [#8673](https://github.com/fabricjs/fabric.js/issues/8673)
- fix(test): Textbox `fromObject` test is incorrectly trying to restore an instance [#8686](https://github.com/fabricjs/fabric.js/pull/8686)
- TS(): Moved cache properties to static properties on classes [#xxxx](https://github.com/fabricjs/fabric.js/pull/xxxx)
- refactor(): Moved cache properties to static properties on classes [#8662](https://github.com/fabricjs/fabric.js/pull/8662)
- docs(): v6 announcements [#8664](https://github.com/fabricjs/fabric.js/issues/8664)
- ci(): remove TS transformer [#8660](https://github.com/fabricjs/fabric.js/pull/8660)
- refactor(): BREAKING remove stateful mixin and functionality [#8663](https://github.com/fabricjs/fabric.js/pull/8663)
- patch(): Added WebGLProbe to env, removed isLikelyNode, added specific env dispose ( instead of cleanup JSDOM ) [#8652](https://github.com/fabricjs/fabric.js/pull/8652)
- ci(): Removed the browser publish script [#8656](https://github.com/fabricjs/fabric.js/pull/8656)
- feat(): Node entry point [#8632](https://github.com/fabricjs/fabric.js/pull/8632)
- chore(): Change import and export strategy [#8622](https://github.com/fabricjs/fabric.js/pull/8622)
- chore(): rename files to modern style [#8621](https://github.com/fabricjs/fabric.js/pull/8621)
- chore(): move and rename text & itext files and organize as folders, rename mixins [#8620](https://github.com/fabricjs/fabric.js/pull/8620)
- chore(TS): type IText, IText behavior, IText click behavior [#8610](https://github.com/fabricjs/fabric.js/pull/8610)
- BREAKING: refactor `clone(obj, true)` with `cloneDeep(obj)` and remove all `extend`, `clone` calls in favor of object spreads. [#8600](https://github.com/fabricjs/fabric.js/pull/8600)
- chore(TS): Fix some error caused by ts-nocheck removals [#8615](https://github.com/fabricjs/fabric.js/pull/8615)
- refactor(IText): extract draggable text logic to a delegate [#8598](https://github.com/fabricjs/fabric.js/pull/8598)
- chore(TS): Update StaticCanvas to remove ts-nocheck [#8606](https://github.com/fabricjs/fabric.js/pull/8606)
- chore(TS): Update filters to remove ts-nocheck and added types where missing [#8609](https://github.com/fabricjs/fabric.js/pull/8609)
- chore(TS): Intersection class, finalize TS [#8603](https://github.com/fabricjs/fabric.js/pull/8603)
- chore(TS): Update Pattern to remove ts-nocheck and added types where missing [#8605](https://github.com/fabricjs/fabric.js/pull/8605)
- chore(TS): Followup for interactivy and controls migration to TS [#8404](https://github.com/fabricjs/fabric.js/pull/8404)
- refactor(IText): Fixes Draggable Text for retina and viewport transform #8534
- chore(TS): refactor canvas init, fix `_initRetinaScaling` regression #8520
- chore(TS): remove all remaining empty declarations [#8593](https://github.com/fabricjs/fabric.js/pull/8593)
- refactor(IText): modernize IText cursor animation based on animation API changes (and fix minor regression) plus leftovers from #8547 [#8583](https://github.com/fabricjs/fabric.js/pull/8583)
- refactor(Canvas, IText): Handle cross instance text editing states to an EditingManager class [#8543](https://github.com/fabricjs/fabric.js/pull/8543)
- chore(TS): move to export, babel, new rollup, change import statement for fabric. [#8585](https://github.com/fabricjs/fabric.js/pull/8585);
- chore(TS): Add declare in front of properties that are type definitions. [#8574](https://github.com/fabricjs/fabric.js/pull/8574)
- refactor(Animation): BREAKING: Animation api reduction and semplification (byValue is removed, '+=' syntax is removed, callbacks fired 100%) [#8547](https://github.com/fabricjs/fabric.js/pull/8547)
- feat(PolyControl): modify the shape of a poly with control points [#8556](https://github.com/fabricjs/fabric.js/pull/8556)
- BREAKING: remove Object.stateful and Object.statefulCache [#8573](https://github.com/fabricjs/fabric.js/pull/8573)
- fix(IText): refactor clearing context top logic of itext to align with brush pattern, using the canvas rendering cycle in order to guard from edge cases #8560
- fix(Canvas): `_initRetinaScaling` initializaing the scaling regardless of settings in Canvas. [#8565](https://github.com/fabricjs/fabric.js/pull/8565)
- fix(Canvas): regression of canvas migration with pointer and sendPointToPlane [#8563](https://github.com/fabricjs/fabric.js/pull/8563)
- chore(TS): Use exports from files to build fabricJS, get rid of HEADER.js [#8549](https://github.com/fabricjs/fabric.js/pull/8549)
- chore(): rm `fabric.filterBackend` => `getFilterBackend` [#8487](https://github.com/fabricjs/fabric.js/pull/8487)
- chore(TS): migrate text SVG export mixin [#8486](https://github.com/fabricjs/fabric.js/pull/8486)
- refactor(TS): `animate` and `AnimationRegistry` to classes [#8297](https://github.com/fabricjs/fabric.js/pull/8297)
  BREAKING:
  - return animation instance from animate instead of a cancel function and remove `findAnimationByXXX` from `AnimationRegistry`
  - change `animateColor` signature to match `animate`, removed `colorEasing`
- fix(Object Stacking): 🔙 refactor logic to support Group 🔝
- chore(TS): migrate Group/ActiveSelection [#8455](https://github.com/fabricjs/fabric.js/pull/8455)
- chore(TS): Migrate smaller mixins to classes (dataurl and serialization ) [#8542](https://github.com/fabricjs/fabric.js/pull/8542)
- chore(TS): Convert Canvas events mixin and grouping mixin [#8519](https://github.com/fabricjs/fabric.js/pull/8519)
- chore(TS): Remove backward compatibility initialize methods [#8525](https://github.com/fabricjs/fabric.js/pull/8525/)
- chore(TS): replace getKlass utility with a registry that doesn't require full fabricJS to work [#8500](https://github.com/fabricjs/fabric.js/pull/8500)
- chore(): use context in static constructors [#8522](https://github.com/fabricjs/fabric.js/issues/8522)
- chore(TS): Convert Canvas class #8510
- chore(TS): Move object classes #8511
- chore(TS): polish text [#8489](https://github.com/fabricjs/fabric.js/pull/8489)
- chore(TS): fix import cycle, extract `groupSVGElements` [#8506](https://github.com/fabricjs/fabric.js/pull/8506)
- chore(TS): permissive `Point` typings [#8434](https://github.com/fabricjs/fabric.js/pull/8434)
- chore(TS): polish files [#8488](https://github.com/fabricjs/fabric.js/pull/8488)
- fix(TS): `EventSpec` recognition [#8497](https://github.com/fabricjs/fabric.js/pull/8497)
- chore(): rm dead code [#8493](https://github.com/fabricjs/fabric.js/pull/8493)
- fix(scaleObject): handle when scale is 0 to not bug flip [#8490](https://github.com/fabricjs/fabric.js/pull/8490)
- chore(TS): migrate StatiCanvas to TS [#8485](https://github.com/fabricjs/fabric.js/pull/8485)
- chore(): refactor `Object.__uid++` => `uid()` [#8482](https://github.com/fabricjs/fabric.js/pull/8482)
- chore(TS): migrate object mixins to TS [#8414](https://github.com/fabricjs/fabric.js/pull/8414)
- chore(TS): migrate filters [#8474](https://github.com/fabricjs/fabric.js/pull/8474)
- chore(TS): BaseBrush abstract methods [#8428](https://github.com/fabricjs/fabric.js/pull/8428)
- feat(): Add `createObjectDefaultControls` and `createTextboxDefaultControls` to create copies of control sets. [#8415](https://github.com/fabricjs/fabric.js/pull/8415)
- fix(PatternBrush): `getPatternSrc`, rm `getPatternSrcFunction` [#8468](https://github.com/fabricjs/fabric.js/pull/8468)
- chore(TS): more FabricObject typing [#8405](https://github.com/fabricjs/fabric.js/pull/8405)
- chore(TS): Observable types [#8431](https://github.com/fabricjs/fabric.js/pull/8431)
- chore(TS): migrate Group/ActiveSelection [#8455](https://github.com/fabricjs/fabric.js/pull/8455)
- fix(TS): migration error of itext key mixin (#8421) [#8457](https://github.com/fabricjs/fabric.js/pull/8457)
- chore(TS): migrate text classes/mixins [#8421](https://github.com/fabricjs/fabric.js/pull/8421)
- chore(TS): migrate Image [#8443](https://github.com/fabricjs/fabric.js/pull/8443)
- chore(TS): migrate Shadow [#8462](https://github.com/fabricjs/fabric.js/pull/8462)
- fix(Itext): show incorrect pointer position after scale changed
- chore(TS): migrate text classes/mixins [#8408](https://github.com/fabricjs/fabric.js/pull/8408)
- chore(TS): migrate Collection [#8433](https://github.com/fabricjs/fabric.js/pull/8433)
- ci(): Simplify filestats even more [#8449](https://github.com/fabricjs/fabric.js/pull/8449)
- chore(TS): migrate filter backends [#8403](https://github.com/fabricjs/fabric.js/pull/8403)
- chore(TS): migrate Text classes/mixins [#8408](https://github.com/fabricjs/fabric.js/pull/8408)
- chore(TS): migrate Path [#8412](https://github.com/fabricjs/fabric.js/pull/8412)
- ci(): remove unwanted build stats (from [#8395](https://github.com/fabricjs/fabric.js/pull/8395)) [#8416](https://github.com/fabricjs/fabric.js/pull/8416)
- chore(TS): migrate Line [#8413](https://github.com/fabricjs/fabric.js/pull/8413)
- chore(TS): migrate Polyline/Polygon [#8417](https://github.com/fabricjs/fabric.js/pull/8417)
- chore(TS): migrate Rect [#8411](https://github.com/fabricjs/fabric.js/pull/8411)
- chore(TS): migrate Ellipse [#8408](https://github.com/fabricjs/fabric.js/pull/8408)
- chore(TS): migrate Triangle to TS [#8410](https://github.com/fabricjs/fabric.js/pull/8410)
- chore(TS): migrate Circle to TS [#8406](https://github.com/fabricjs/fabric.js/pull/8406)
- chore(TS): convert Object interactivity mixin to its own class [#8401](https://github.com/fabricjs/fabric.js/pull/8401)
- chore(TS): Convert controls e6/ts [#8400](https://github.com/fabricjs/fabric.js/pull/8400)
- ci(): remove buggy changelog action in favor of `git diff` bash script + direct git how to merge `CHANGELOG.md` [#8309](https://github.com/fabricjs/fabric.js/pull/8346)
- fix(): skewing controls accuracy + successive interactions [#8380](https://github.com/fabricjs/fabric.js/pull/8380)
- chore(TS): Convert Geometry and Origin to classes/e6/ts [#8390](https://github.com/fabricjs/fabric.js/pull/8390)
- ci(): build stats report [#8395](https://github.com/fabricjs/fabric.js/pull/8395)
- chore(TS): convert object to es6 class [#8322](https://github.com/fabricjs/fabric.js/pull/8322)
- docs(): guides follow up, feature request template [#8379](https://github.com/fabricjs/fabric.js/pull/8379)
- docs(): refactor guides, bug report template [#8189](https://github.com/fabricjs/fabric.js/pull/8189)
- BREAKING fix(polyline/polygon): stroke bounding box for all line join/cap cases [#8344](https://github.com/fabricjs/fabric.js/pull/8344)
  BREAKING: `_setPositionDimensions` was removed in favor of `setDimensions`
- test(): Added 2 tests for polygon shapes and transforms with translations [#8370](https://github.com/fabricjs/fabric.js/pull/8370)
- fix(textStyles): Handle style objects with only a textBackgroundColor property in stylesToArray [#8365](https://github.com/fabricjs/fabric.js/pull/8365)
- chore(): fix typos in intersection file [#8345](https://github.com/fabricjs/fabric.js/pull/8345)
- fix(textStyles): Handle empty style object in stylesToArray [#8357](https://github.com/fabricjs/fabric.js/pull/8357)
- ci(build): safeguard concurrent unlocking [#8309](https://github.com/fabricjs/fabric.js/pull/8309)
- ci(): update stale bot [#8307](https://github.com/fabricjs/fabric.js/pull/8307)
- ci(test): await golden generation in visual tests [#8284](https://github.com/fabricjs/fabric.js/pull/8284)
- ci(): Add a pipeline check for verifying that CHANGELOG.md has been updated [#8302](https://github.com/fabricjs/fabric.js/pull/8302)
- BREAKING feat(fabric.IText) rename data-fabric-hiddentextarea to data-fabric with value textarea
- ci(): adds a lock file to the repo when build is in progress, makes local testing wait for the build to complete [#8290](https://github.com/fabricjs/fabric.js/pull/8290)
- fix(`WebGLProbe`): regression caused by [#8199](https://github.com/fabricjs/fabric.js/pull/8199), [#8301](https://github.com/fabricjs/fabric.js/pull/8301)
- fix(fabric.utils) added missing import in dom_misc [#8293](https://github.com/fabricjs/fabric.js/pull/8293)
- fix(Object): `extraParam` should not be passed to options [#8295](https://github.com/fabricjs/fabric.js/pull/8295)
- test(): add `globalCompositeOperation` tests [#8271](https://github.com/fabricjs/fabric.js/pull/8271)
- fix(): use `sendObjectToPlane` in `mergeClipPaths` [#8247](https://github.com/fabricjs/fabric.js/pull/8247)
- chore(): prettify all source code [#8276](https://github.com/fabricjs/fabric.js/pull/8276)
- chore(lint): disallow `Math.hypot`, `window`, `document` [#8277](https://github.com/fabricjs/fabric.js/pull/8277)
- ci(): Add node18 and add a check for prettier [#8275](https://github.com/fabricjs/fabric.js/pull/8275)
- ci(test): suite fixes for browser [#8176](https://github.com/fabricjs/fabric.js/pull/8176)
- ci(): install prettier [#8242](https://github.com/fabricjs/fabric.js/pull/8242)
- ci(): migrate scripts to es6 modules [#8266](https://github.com/fabricjs/fabric.js/pull/8266)
- BREAKING refactor(util): remove lang_array since there are no more use cases [#8274](https://github.com/fabricjs/fabric.js/pull/8274)
- chore(TS): migrate `Pattern` [#8255](https://github.com/fabricjs/fabric.js/pull/8255)
- ci(): add source-map-support for testing [#8248](https://github.com/fabricjs/fabric.js/pull/8248)
- ci(): file cleanup [#8254](https://github.com/fabricjs/fabric.js/pull/8254)
- ci(): fix test global error handlers [#8267](https://github.com/fabricjs/fabric.js/pull/8267)
- fix(fabric.Canvas): dispose and request animation frame scheduling fix [#8220](https://github.com/fabricjs/fabric.js/pull/8220)
- ci(test): fix golden creation from browser [#8270](https://github.com/fabricjs/fabric.js/pull/8270)
- BREAKING refactor(util): `boundingBoxFromPoints`, removed transform [#8269](https://github.com/fabricjs/fabric.js/pull/8269)
- ci(): reintroduce node 14 testing [#8232](https://github.com/fabricjs/fabric.js/pull/8232)
- chore(TS): finish converting utils [#8230](https://github.com/fabricjs/fabric.js/pull/8230)
- test(): Add extensive coverage for mergeClipPath [#8245](https://github.com/fabricjs/fabric.js/pull/8245)
- ci() Nicer names for GHA [#8235](https://github.com/fabricjs/fabric.js/pull/8235)
- Update tests.yml
- ci(): consolidate test workflows [#8227](https://github.com/fabricjs/fabric.js/pull/8227)
- chore(TS): BREAKING: `populateWithProperties` => `pick` [#8202](https://github.com/fabricjs/fabric.js/pull/8202)
- chore(TS): extract `initFilterBackend` from HEADER [#8199](https://github.com/fabricjs/fabric.js/pull/8199)
- chore(TS): extract caches from HEADER [#8198](https://github.com/fabricjs/fabric.js/pull/8198)
- Chore(TS): migrate Intersection [#8121](https://github.com/fabricjs/fabric.js/pull/8121)
- chore(TS): es6 for util/path.ts and more utils converted [#8201](https://github.com/fabricjs/fabric.js/pull/8201)
- fix(ci): report build script failure + fix missing logs [#8188](https://github.com/fabricjs/fabric.js/pull/8188)
- fix(): update window => fabric.window [#8209](https://github.com/fabricjs/fabric.js/pull/8209)
- chore(TS): extract const `reNonWord` from HEADER [#8197](https://github.com/fabricjs/fabric.js/pull/8197)
- chore(TS): extract config values in its own module [#8194](https://github.com/fabricjs/fabric.js/pull/8194)
- ci(): update code coverage action comment [#8205](https://github.com/fabricjs/fabric.js/pull/8205)
- fix(fabric.Gradient): Guard against deep mutation on svg export for color exports [#8196](https://github.com/fabricjs/fabric.js/pull/8196)
- chore(TS): migrate gradient [#8154](https://github.com/fabricjs/fabric.js/pull/8154)
- Chore(TS): Convert more utilities [#8193](https://github.com/fabricjs/fabric.js/pull/8193)
- docs(CONTRIBUTING): fix typo [#8191](https://github.com/fabricjs/fabric.js/pull/8191)
- chore(TS): move control files under `controls` folder [#8185](https://github.com/fabricjs/fabric.js/pull/8185)
- chore(TS): `ElementsParser` => `parser/ElementsParser` [#8183](https://github.com/fabricjs/fabric.js/pull/8183)
- dep(): fabric.console [#8184](https://github.com/fabricjs/fabric.js/pull/8184)
- chore(TS) convert more utils [#8180](https://github.com/fabricjs/fabric.js/pull/8180)
- chore(TS): migrate brushes [#8182](https://github.com/fabricjs/fabric.js/pull/8182)
- fix(): propagate failed exit code to the process [#8187](https://github.com/fabricjs/fabric.js/pull/8187)
- fix(): regain focus on mouse move [#8179](https://github.com/fabricjs/fabric.js/pull/8179)
- chore(TS): read fabric version from package.json
- ci(test): migrate test cmd [#8138](https://github.com/fabricjs/fabric.js/pull/8138)
- chore(TS): Move more utils to TS [#8164](https://github.com/fabricjs/fabric.js/pull/8164)
- chore(TS): more conversion of utils [#8148](https://github.com/fabricjs/fabric.js/pull/8148)
- chore(): Update package.json contributors [#8157](https://github.com/fabricjs/fabric.js/pull/8157)
- docs(contributing): rework [#8158](https://github.com/fabricjs/fabric.js/pull/8158)
- fix(): add pointer data to drop event [#8156](https://github.com/fabricjs/fabric.js/pull/8156)
- chore(TS): prepare for gradient migration [#8155](https://github.com/fabricjs/fabric.js/pull/8155)
- docs(Collection): JSDOC fix `item` return type [#8152](https://github.com/fabricjs/fabric.js/pull/8152)
- chore(ts): Convert some utils [#8123](https://github.com/fabricjs/fabric.js/pull/8123)
- chore(TS): Migrate Circle to es6/ts
- chore(TS): migrate parser [#8122](https://github.com/fabricjs/fabric.js/pull/8122)
- fix(TS): color merge conflict [#8133](https://github.com/fabricjs/fabric.js/pull/8133)
- chore(TS): migrate Point to es6 class and update references. Deprecate xxxEquals methods [#8120](https://github.com/fabricjs/fabric.js/pull/8120)
- Chore(TS) Rect to Es6, remove global scope function. [#8118](https://github.com/fabricjs/fabric.js/pull/8118)
- chore(TS): Color [#8115](https://github.com/fabricjs/fabric.js/pull/8115)
- chore(TS): prepare for Color migration [#8116](https://github.com/fabricjs/fabric.js/pull/8116)
- ci(): adapt build script to rollup [#8114](https://github.com/fabricjs/fabric.js/pull/8114)
- fix(): Delegate toJson to toObject properly and fix tests [#8111](https://github.com/fabricjs/fabric.js/pull/8111)
- chore(TS): convert file ext [#8108](https://github.com/fabricjs/fabric.js/pull/8108)
- ci(scripts) patch [#8102](https://github.com/fabricjs/fabric.js/pull/8102)
- ci(): switch the old custom build for rollup [#8013](https://github.com/fabricjs/fabric.js/pull/8013)
- feat(IText): Draggable text [#7802](https://github.com/fabricjs/fabric.js/pull/7802)
- feat(Text): condensed styles structure v6 [#8006](https://github.com/fabricjs/fabric.js/pull/8006)
- feat(): on `discardActiveObject` interrupt current transform. Also add a method to interrupt current transform programmatically [#7954](https://github.com/fabricjs/fabric.js/pull/7954)
- fix(fabric.StaticCanvas): imageSmoothing setter for node-cavas special case [#8032](https://github.com/fabricjs/fabric.js/pull/8032)
- feat(): support aborting loading resources that requires network calls (promises/requests) [#7827](https://github.com/fabricjs/fabric.js/pull/7827)
- fix(fabric.IText) wrong typeof syntax [#8023](https://github.com/fabricjs/fabric.js/pull/8023)
- ci(typescript): transformer [#8020](https://github.com/fabricjs/fabric.js/pull/8020)
- fix(canvas): clear transform event caching on resize [#8021](https://github.com/fabricjs/fabric.js/pull/8021)
- fix(fabric.Canvas): `mouseout` bug [#8011](https://github.com/fabricjs/fabric.js/pull/8011)
- refactor(object_interactivity): draw operation for borders can be overriden [#7932](https://github.com/fabricjs/fabric.js/pull/7932)
- feat(Group,canvas): remove canvas from object before firing removed event, filter insertAt for group
- tests(): fix the visual test loop to work again on fabricjs.com [#8007](https://github.com/fabricjs/fabric.js/pull/8007)
- fix(Group): 🛠️ layout, angle and origin ⚡ [#8004](https://github.com/fabricjs/fabric.js/pull/8004)
- chore(): move away from extend/clone [#8001](https://github.com/fabricjs/fabric.js/pull/8001)
- fix(Canvas): flipped viewport transform coords [#7515](https://github.com/fabricjs/fabric.js/pull/7515)
- fix(): cleanup merge conflict resolution artifact [#7956](https://github.com/fabricjs/fabric.js/pull/7956)
- fix(Group): part 2 minors changes [#7916](https://github.com/fabricjs/fabric.js/pull/7916)
- feat(fabric.Image.filter): Alpha support for Invert filter [#7933](https://github.com/fabricjs/fabric.js/pull/7933)
- fix(EraserBrush): visual trace while erasing [#7991](https://github.com/fabricjs/fabric.js/pull/7991)
- fix(Point): safeguard initialization [#7961](https://github.com/fabricjs/fabric.js/pull/7961)
- fix(Textbox): flipped `changeWidth` control behavior [#7980](https://github.com/fabricjs/fabric.js/pull/7980)
- test(): remove deleted event from test name [#7992](https://github.com/fabricjs/fabric.js/pull/7992)
- feat(observable): BREAKING return disposer instead of context for chaining [#7994](https://github.com/fabricjs/fabric.js/pull/7994)
- fix(util): `setStyle` exception [#7869](https://github.com/fabricjs/fabric.js/pull/7869)
- test(freedrawing): test enhancement [#7941](https://github.com/fabricjs/fabric.js/pull/7941)
- Cleanup README.md [#7947](https://github.com/fabricjs/fabric.js/pull/7947)
- ci() update uglifyjs [#7939](https://github.com/fabricjs/fabric.js/pull/7939)
- fix(): assigning canvas for collections [#7934](https://github.com/fabricjs/fabric.js/pull/7934)
- fix(EraserBrush): use rendered objects for pattern [#7938](https://github.com/fabricjs/fabric.js/pull/7938)
- fix(v6): 4th PR of Group Rewrite 🎛️ nested controls 😜 [#7861](https://github.com/fabricjs/fabric.js/pull/7861)
- feat(path): `getRegularPolygonPath` [#7918](https://github.com/fabricjs/fabric.js/pull/7918)
- fix(canvas export): regression caused by safegurading [#7907](https://github.com/fabricjs/fabric.js/pull/7907)
- ci(): fix build script option exclude [#7915](https://github.com/fabricjs/fabric.js/pull/7915)
- feat(Group): 2nd Patch of New Group! 🎉 [#7859](https://github.com/fabricjs/fabric.js/pull/7859)
- chore(ci): rename option [#7875](https://github.com/fabricjs/fabric.js/pull/7875)
- fix(Canvas): `dispose` race condition [#7885](https://github.com/fabricjs/fabric.js/pull/7885)
- Update funding.yml include Shachar and Steve
- feat(Group): Change group code, adapt the rest around it [#7858](https://github.com/fabricjs/fabric.js/pull/7858)
- chore(): PR template [#7857](https://github.com/fabricjs/fabric.js/pull/7857)
- fix(Canvas): safeguard canvas add [#7866](https://github.com/fabricjs/fabric.js/pull/7866)
- fix(fabric.Text): support text alignments in RTL text [#7674](https://github.com/fabricjs/fabric.js/pull/7674)
- chore(canvas): minor cleanup [#7851](https://github.com/fabricjs/fabric.js/pull/7851)
- docs(): fix typo, fix JSDOC for website, minors [#7853](https://github.com/fabricjs/fabric.js/pull/7853)
- fix(Canvas): safeguard dispose [#7775](https://github.com/fabricjs/fabric.js/pull/7775)
- fix(Polyline): safegurad \_setPositionDimensions [#7850](https://github.com/fabricjs/fabric.js/pull/7850)
- feat(ci): CLI logging and `filter` option [#7844](https://github.com/fabricjs/fabric.js/pull/7844)
- fix(itext): stop cursor on blur [#7784](https://github.com/fabricjs/fabric.js/pull/7784)
- fix(itext): `set` during text editing [#7837](https://github.com/fabricjs/fabric.js/pull/7837)
- fix(Canvas): Safeguard from multiple initialization [#7776](https://github.com/fabricjs/fabric.js/pull/7776)
- feat(): fire `contextmenu` event [#7714](https://github.com/fabricjs/fabric.js/pull/7714)
- docs(Text): add proper type for GraphemeBBox [#7834](https://github.com/fabricjs/fabric.js/pull/7834)
- chore(): create an alias for getSelectionContext as `getTopContext` [#7711](https://github.com/fabricjs/fabric.js/pull/7711)
- fix(EraserBrush): inverted erasing [#7689](https://github.com/fabricjs/fabric.js/pull/7689)
- fix(ci): CLI `debug` and `recreate` options [#7833](https://github.com/fabricjs/fabric.js/pull/7833)
- feat(ci): better cli [#7825](https://github.com/fabricjs/fabric.js/pull/7825)
- feat(fabric.util.animation): add delay option [#7805](https://github.com/fabricjs/fabric.js/pull/7805)
- chore(): Update bug report templates [#7790](https://github.com/fabricjs/fabric.js/pull/7790)
- fix(Textbox): expose methods for overrides + fix resize filckering [#7806](https://github.com/fabricjs/fabric.js/pull/7806)
- fix(fabric.Canvas): canvas export, force retina scaling >= 1
- fix(itext_key_behavior.mixin.js): typo [#7816](https://github.com/fabricjs/fabric.js/pull/7816)
- feat(): dataURL export - filter objects [#7788](https://github.com/fabricjs/fabric.js/pull/7788)
- feat(util): transform utils [#7614](https://github.com/fabricjs/fabric.js/pull/7614)
- chore/fix(v6): prerequisites for Group [#7728](https://github.com/fabricjs/fabric.js/pull/7728)
- tests() adding an extra controls test where the group are transformed [#7736](https://github.com/fabricjs/fabric.js/pull/7736)
- chore(): Group prerequisite minor refactor object_origin
- fix(): ensure scaling factor is positive for strokeUniform [#7729](https://github.com/fabricjs/fabric.js/pull/7729)
- MAJOR chore(v6): neutral prerequisites for fabric.Group rework [#7726](https://github.com/fabricjs/fabric.js/pull/7726)
- fix(): add `eraser` to Object state/cache props [#7720](https://github.com/fabricjs/fabric.js/pull/7720)
- feat(Object.isType): accept multiple `type` [#7715](https://github.com/fabricjs/fabric.js/pull/7715)
- MAJOR feat(fabric.Point): divide, scalarDivide, scalarDivideEquals [`#7716`](https://github.com/fabricjs/fabric.js/pull/7716)
- MAJOR feat(): Reuse fabric.Point logic for scaling and naming consistency [`#7710`](https://github.com/fabricjs/fabric.js/pull/7710)
- feat(Canvas#getCenter): migrate to `getCenterPoint` [`#7699`](https://github.com/fabricjs/fabric.js/pull/7699)
- MAJOR feat(fabric) remove callbacks in for Promise support [`#7657`](https://github.com/fabricjs/fabric.js/pull/7657)
- chore(): BREAKING Cleanup fabric.Point for v6 [#7709](https://github.com/fabricjs/fabric.js/pull/7709) [`7e563c7`](https://github.com/fabricjs/fabric.js/commit/7e563c72164070aafb03043643e85d06d0dee32c)

## [5.2.1]

- fix(): add `eraser` to Object state/cache props [`#7720`](https://github.com/fabricjs/fabric.js/pull/7720)

## [5.2.0]

- feat(fabric.Object): isType accepts multiple `type` [`#7715`](https://github.com/fabricjs/fabric.js/pull/7715)
- chore(): Replace deprecated String.prototype.substr() with Array.prototype.slice() [`#7696`](https://github.com/fabricjs/fabric.js/pull/7696)
- chore(): use Array.isArray instead of ie6+ workarounds [`#7718`](https://github.com/fabricjs/fabric.js/pull/7718)
- MINOR: feat(fabric.Canvas): add `getTopContext` method to expose the internal contextTop [`#7697`](https://github.com/fabricjs/fabric.js/pull/7697)
- fix(fabric.Object) Add cacheContext checks before trying to render on cache [`#7694`](https://github.com/fabricjs/fabric.js/pull/7694)
- tests(): node test suite enhancement [`#7691`](https://github.com/fabricjs/fabric.js/pull/7691)
- feat(Canvas#getCenter): migrate to `getCenterPoint` [`#7699`](https://github.com/fabricjs/fabric.js/pull/7699)
- updated package.json [`803ce95`](https://github.com/fabricjs/fabric.js/commit/803ce95878150fba9e4195804bccae9bcfe45c6d)
- tests(fabric.animation): fix test reliability [`4be0fb9`](https://github.com/fabricjs/fabric.js/commit/4be0fb9903e15db294b89030feb645e5da766740)

## [5.1.0]

- build(deps): bump node-fetch from 2.6.6 to 2.6.7 [`#7684`](https://github.com/fabricjs/fabric.js/pull/7684)
- build(deps): bump follow-redirects from 1.14.6 to 1.14.8 [`#7683`](https://github.com/fabricjs/fabric.js/pull/7683)
- build(deps): bump simple-get from 3.1.0 to 3.1.1 [`#7682`](https://github.com/fabricjs/fabric.js/pull/7682)
- build(deps): bump engine.io from 6.1.0 to 6.1.2 [`#7681`](https://github.com/fabricjs/fabric.js/pull/7681)
- fix(test): Remove expect assertion [`#7678`](https://github.com/fabricjs/fabric.js/pull/7678)
- docs(blendimage_filter.class.js) corrected mode options [`#7672`](https://github.com/fabricjs/fabric.js/pull/7672)
- chore(): Update bug_report.md [`#7659`](https://github.com/fabricjs/fabric.js/pull/7659)
- fix(util.animation): remove extra animation cancel [`#7631`](https://github.com/fabricjs/fabric.js/pull/7631)
- feat(animation): Support a list of animation values for animating matrices changes [`#7633`](https://github.com/fabricjs/fabric.js/pull/7633)
- ci(tests): windows and linux paths resolutions [`#7635`](https://github.com/fabricjs/fabric.js/pull/7635)

## [5.0.0]

- fix(fabric.Canvas): unflag contextLost after a full re-render [`#7646`](https://github.com/fabricjs/fabric.js/pull/7646)
- **BREAKING**: remove 4.x deprecated code [`#7630`](https://github.com/fabricjs/fabric.js/pull/7630)
- feat(fabric.StaticCanvas, fabric.Canvas): limit breaking changes [`#7627`](https://github.com/fabricjs/fabric.js/pull/7627)
- feat(animation): animations registry [`#7528`](https://github.com/fabricjs/fabric.js/pull/7528)
- docs(): Remove not working badges [`#7623`](https://github.com/fabricjs/fabric.js/pull/7623)
- ci(): add auto-changelog package to quickly draft a changelog [`#7615`](https://github.com/fabricjs/fabric.js/pull/7615)
- feat(fabric.EraserBrush): added `eraser` property to Object instead of attaching to `clipPath`, remove hacky `getClipPath`/`setClipPath` [#7470](https://github.com/fabricjs/fabric.js/pull/7470), see **BREAKING** comments.
- feat(fabric.EraserBrush): support `inverted` option to undo erasing [#7470](https://github.com/fabricjs/fabric.js/pull/7470)
- fix(fabric.EraserBrush): fix doubling opaic objects while erasing [#7445](https://github.com/fabricjs/fabric.js/issues/7445) [#7470](https://github.com/fabricjs/fabric.js/pull/7470)
- **BREAKING**: fabric.EraserBrush: The Eraser object is now a subclass of Group. This means that loading from JSON will break between versions.
  Use this [code](https://gist.github.com/ShaMan123/6c5c4ca2cc720a2700848a2deb6addcd) to transform your json payload to the new version.
- feat(fabric.Canvas): fire an extra mouse up for the original control of the initial target [`#7612`](https://github.com/fabricjs/fabric.js/pull/7612)
- fix(fabric.Object) bounding box display with skewY when outside group [`#7611`](https://github.com/fabricjs/fabric.js/pull/7611)
- fix(fabric.text) fix rtl/ltr performance issues [`#7610`](https://github.com/fabricjs/fabric.js/pull/7610)
- fix(event.js) Prevent dividing by 0 in for touch gestures [`#7607`](https://github.com/fabricjs/fabric.js/pull/7607)
- feat(): `drop:before` event [`#7442`](https://github.com/fabricjs/fabric.js/pull/7442)
- ci(): Add codeql analysis step [`#7588`](https://github.com/fabricjs/fabric.js/pull/7588)
- security(): update onchange to solve security issue [`#7591`](https://github.com/fabricjs/fabric.js/pull/7591)
- **BREAKING**: fix(): MAJOR prevent render canvas with quality less than 100% [`#7537`](https://github.com/fabricjs/fabric.js/pull/7537)
- docs(): fix broken link [`#7579`](https://github.com/fabricjs/fabric.js/pull/7579)
- **BREAKING**: Deps(): MAJOR update to jsdom 19 node 14 [`#7587`](https://github.com/fabricjs/fabric.js/pull/7587)
- Fix(): JSDOM transative vulnerability [`#7510`](https://github.com/fabricjs/fabric.js/pull/7510)
- fix(fabric.parser): attempt to resolve some issues with regexp [`#7520`](https://github.com/fabricjs/fabric.js/pull/7520)
- fix(fabric.IText) fix for possible error on copy paste [`#7526`](https://github.com/fabricjs/fabric.js/pull/7526)
- fix(fabric.Path): Path Distance Measurement Inconsistency [`#7511`](https://github.com/fabricjs/fabric.js/pull/7511)
- Fix(fabric.Text): Avoid reiterating measurements when width is 0 and measure also empty lines for consistency. [`#7497`](https://github.com/fabricjs/fabric.js/pull/7497)
- fix(fabric.Object): stroke bounding box [`#7478`](https://github.com/fabricjs/fabric.js/pull/7478)
- fix(fabric.StaticCanvas): error of changing read-only style field [`#7462`](https://github.com/fabricjs/fabric.js/pull/7462)
- fix(fabric.Path): setting `path` during runtime [`#7141`](https://github.com/fabricjs/fabric.js/pull/7141)
- chore() update canvas to 2.8.0 [`#7415`](https://github.com/fabricjs/fabric.js/pull/7415)
- fix(fabric.Group) realizeTransfrom should be working when called with NO parent transform [`#7413`](https://github.com/fabricjs/fabric.js/pull/7413)
- fix(fabric.Object) Fix control flip and control box [`#7412`](https://github.com/fabricjs/fabric.js/pull/7412)
- feat(fabric.Text): added pathAlign property for text on path [`#7362`](https://github.com/fabricjs/fabric.js/pull/7362)
- docs(): Create SECURITY.md [`#7405`](https://github.com/fabricjs/fabric.js/pull/7405)
- docs(): Clarify viewport transformations doc [`#7401`](https://github.com/fabricjs/fabric.js/pull/7401)
- docs(): specify default value and docs for enablePointerEvents [`#7386`](https://github.com/fabricjs/fabric.js/pull/7386)
- feat(fabric.PencilBrush): add an option to draw a straight line while pressing a key [`#7034`](https://github.com/fabricjs/fabric.js/pull/7034)

## [4.6.0]

- feat(fabric.util): added fabric.util.transformPath to add transformations to path points [#7300](https://github.com/fabricjs/fabric.js/pull/7300)
- feat(fabric.util): added fabric.util.joinPath, the opposite of fabric.util.parsePath [#7300](https://github.com/fabricjs/fabric.js/pull/7300)
- fix(fabric.util): use integers iterators [#7233](https://github.com/fabricjs/fabric.js/pull/7233)
- feat(fabric.Text) add path rendering to text on path [#7328](https://github.com/fabricjs/fabric.js/pull/7328)
- feat(fabric.iText): Add optional hiddenTextareaContainer to contain hiddenTextarea [#7314](https://github.com/fabricjs/fabric.js/pull/7314)
- fix(fabric.Text) added pathStartOffset and pathSide to props lists for object export [#7318](https://github.com/fabricjs/fabric.js/pull/7318)
- feat(animate): add imperative abort option for animations [#7275](https://github.com/fabricjs/fabric.js/pull/7275)
- fix(Fabric.text): account for fontSize in textpath cache dimensions ( to avoid clipping ) [#7298](https://github.com/fabricjs/fabric.js/pull/7298)
- feat(Observable.once): Add once event handler [#7317](https://github.com/fabricjs/fabric.js/pull/7317)
- feat(fabric.Object): Improve drawing of controls in group. [#7119](https://github.com/fabricjs/fabric.js/pull/7119)
- fix(EraserBrush): intersectsWithObject edge cases [#7290](https://github.com/fabricjs/fabric.js/pull/7290)
- fix(EraserBrush): dump canvas bg/overlay color support [#7289](https://github.com/fabricjs/fabric.js/pull/7289)
- feat(fabric.Text) added pathSide property to text on path [#7259](https://github.com/fabricjs/fabric.js/pull/7259)
- fix(EraserBrush) force fill value [#7269](https://github.com/fabricjs/fabric.js/pull/7269)
- fix(fabric.StaticCanvas) properly remove objects on canvas.clear [#6937](https://github.com/fabricjs/fabric.js/pull/6937)
- feat(fabric.EraserBrush): improved erasing:end event [#7258](https://github.com/fabricjs/fabric.js/pull/7258)
- fix(shapes): fabric.Object.\_fromObject never should return [#7201](https://github.com/fabricjs/fabric.js/pull/7201)
- feat(fabric.filters) Added vibrance filter (for increasing saturation of muted colors) [#7189](https://github.com/fabricjs/fabric.js/pull/7189)
- fix(fabric.StaticCanvas): restore canvas size when disposing [#7181](https://github.com/fabricjs/fabric.js/pull/7181)
- feat(fabric.util): added `convertPointsToSVGPath` that will convert from a list of points to a smooth curve. [#7140](https://github.com/fabricjs/fabric.js/pull/7140)
- fix(fabric.Object): fix cache invalidation issue when objects are rotating [#7183](https://github.com/fabricjs/fabric.js/pull/7183)
- fix(fabric.Canvas): rectangle selection works with changing viewport [#7088](https://github.com/fabricjs/fabric.js/pull/7088)
- feat(fabric.Text): textPath now support textAlign [#7156](https://github.com/fabricjs/fabric.js/pull/7156)
- fix(fabric.EraserBrush): test eraser intersection with objects taking into account canvas viewport transform [#7147](https://github.com/fabricjs/fabric.js/pull/7147)
- fix(fabric.Object): support `excludeFromExport` set on `clipPath` [#7148](https://github.com/fabricjs/fabric.js/pull/7148).
- fix(fabric.Group): support `excludeFromExport` set on objects [#7148](https://github.com/fabricjs/fabric.js/pull/7148).
- fix(fabric.StaticCanvas): support `excludeFromExport` set on `backgroundColor`, `overlayColor`, `clipPath` [#7148](https://github.com/fabricjs/fabric.js/pull/7148).
- fix(fabric.EraserBrush): support object resizing (needed for eraser) [#7100](https://github.com/fabricjs/fabric.js/pull/7100).
- fix(fabric.EraserBrush): support canvas resizing (overlay/background drawables) [#7100](https://github.com/fabricjs/fabric.js/pull/7100).
- fix(fabric.EraserBrush): propagate `clipPath` of group to erased objects when necessary so it is correct when ungrouping/removing from group [#7100](https://github.com/fabricjs/fabric.js/pull/7100).
- fix(fabric.EraserBrush): introduce `erasable = deep` option for `fabric.Group` [#7100](https://github.com/fabricjs/fabric.js/pull/7100).
- feat(fabric.Collection): the `contains` method now accepts a second boolean parameter `deep`, checking all descendants, `collection.contains(obj, true)` [#7139](https://github.com/fabricjs/fabric.js/pull/7139).
- fix(fabric.StaticCanvas): disposing canvas now restores canvas size and style to original state.

## [4.5.1]

- fix(fabric.Text): fixes decoration rendering when there is a single rendering for full text line [#7104](https://github.com/fabricjs/fabric.js/pull/7104)
- fix(fabric.Text): spell error which made the gradientTransform not working [#7059](https://github.com/fabricjs/fabric.js/pull/7059)
- fix(fabric.util): unwanted mutation in fabric.util.rotatePoint [#7117](https://github.com/fabricjs/fabric.js/pull/7117)
- fix(svg parser): Ensure that applyViewboxTransform returns an object and not undefined/null [#7030](https://github.com/fabricjs/fabric.js/pull/7030)
- fix(fabric.Text): support firefox with ctx.textAlign for RTL text [#7126](https://github.com/fabricjs/fabric.js/pull/7126)

## [4.5.0]

- fix(fabric.PencilBrush) decimate deleting end of a freedrawing line [#6966](https://github.com/fabricjs/fabric.js/pull/6966)
- feat(fabric.Text): Adding support for RTL languages by adding `direction` property [#7046](https://github.com/fabricjs/fabric.js/pull/7046)
- feat(fabric) Add an eraser brush as optional module [#6994](https://github.com/fabricjs/fabric.js/pull/6994)
- fix v4: 'scaling' event triggered before object position is adjusted [#6650](https://github.com/fabricjs/fabric.js/pull/6650)
- Fix(fabric.Object): CircleControls transparentCorners styling [#7015](https://github.com/fabricjs/fabric.js/pull/7015)
- Fix(svg_import): svg parsing in case it uses empty use tag or use with image href [#7044](https://github.com/fabricjs/fabric.js/pull/7044)
- fix(fabric.Shadow): `offsetX`, `offsetY` and `blur` supports float [#7019](https://github.com/fabricjs/fabric.js/pull/7019)

## [4.4.0]

- fix(fabric.Object) wrong variable name `cornerStrokeColor ` [#6981](https://github.com/fabricjs/fabric.js/pull/6981)
- fix(fabric.Text): underline color with text style ( regression from text on a path) [#6974](https://github.com/fabricjs/fabric.js/pull/6974)
- fix(fabric.Image): Cache CropX and CropY cache properties [#6924](https://github.com/fabricjs/fabric.js/pull/6924)
- fix(fabric.Canvas): Add target to each selection event [#6858](https://github.com/fabricjs/fabric.js/pull/6858)
- fix(fabric.Image): fix wrong scaling value for the y axis in renderFill [#6778](https://github.com/fabricjs/fabric.js/pull/6778)
- fix(fabric.Canvas): set isMoving on real movement only [#6856](https://github.com/fabricjs/fabric.js/pull/6856)
- fix(fabric.Group) make addWithUpdate compatible with nested groups [#6774](https://github.com/fabricjs/fabric.js/pull/6774)
- fix(Fabric.Text): Add path to text export and import [#6844](https://github.com/fabricjs/fabric.js/pull/6844)
- fix(fabric.Canvas) Remove controls check in the pixel accuracy target [#6798](https://github.com/fabricjs/fabric.js/pull/6798)
- feat(fabric.Canvas): Added activeOn 'up/down' property [#6807](https://github.com/fabricjs/fabric.js/pull/6807)
- feat(fabric.BaseBrush): limitedToCanvasSize property to brush [#6719](https://github.com/fabricjs/fabric.js/pull/6719)

## [4.3.1]

- fix(fabric.Control) implement targetHasOneFlip using shorthand [#6823](https://github.com/fabricjs/fabric.js/pull/6823)
- fix(fabric.Text) fix typo in cacheProperties preventing cache clear to work [#6775](https://github.com/fabricjs/fabric.js/pull/6775)
- fix(fabric.Canvas): Update backgroundImage and overlayImage coordinates on zoom change [#6777](https://github.com/fabricjs/fabric.js/pull/6777)
- fix(fabric.Object): add strokeuniform to object toObject output. [#6772](https://github.com/fabricjs/fabric.js/pull/6772)
- fix(fabric.Text): Improve path's angle detection for text on a path [#6755](https://github.com/fabricjs/fabric.js/pull/6755)

## [4.3.0]

- fix(fabric.Textbox): Do not let splitbygrapheme split text previously unwrapped [#6621](https://github.com/fabricjs/fabric.js/pull/6621)
- feat(fabric.controlsUtils) Move drag to actions to control handlers [#6617](https://github.com/fabricjs/fabric.js/pull/6617)
- feat(fabric.Control): Add custom control size per control. [#6562](https://github.com/fabricjs/fabric.js/pull/6562)
- fix(svg_export): svg export in path with gradient and added tests [#6654](https://github.com/fabricjs/fabric.js/pull/6654)
- fix(fabric.Text): improve compatibility with transformed gradients [#6669](https://github.com/fabricjs/fabric.js/pull/6669)
- feat(fabric.Text): Add ability to put text on paths BETA [#6543](https://github.com/fabricjs/fabric.js/pull/6543)
- fix(fabric.Canvas): rotation handle should take origin into account [#6686](https://github.com/fabricjs/fabric.js/pull/6686)
- fix(fabric.Text): Text on path, fix non linear distance of chars over path [#6671](https://github.com/fabricjs/fabric.js/pull/6671)

## [4.2.0]

- fix(fabric.utils): ISSUE-6566 Fix SVGs for special Arc lines [#6571](https://github.com/fabricjs/fabric.js/pull/6571)
- fix(fabric.Canvas): Fix mouse up target when different from action start [#6591](https://github.com/fabricjs/fabric.js/pull/6591)
- added: feat(fabric.controlsUtils): Fire resizing event for textbox width [#6545](https://github.com/fabricjs/fabric.js/pull/6545)

## [4.1.0]

- feat(Brushes): add beforePathCreated event [#6492](https://github.com/fabricjs/fabric.js/pull/6492);
- feat(fabric.Path): Change the way path is parsed and drawn. simplify path at parsing time [#6504](https://github.com/fabricjs/fabric.js/pull/6504);
- feat(fabric.Path): Simplify S and T command in C and Q. [#6507](https://github.com/fabricjs/fabric.js/pull/6507);
- fix(fabric.Textbox): ISSUE-6518 Textbox and centering scaling [#6524](https://github.com/fabricjs/fabric.js/pull/6524);
- fix(fabric.Text): Ensure the shortcut text render the passed argument and not the entire line [#6526](https://github.com/fabricjs/fabric.js/pull/6526);
- feat(fabric.util): Add a function to work with path measurements [#6525](https://github.com/fabricjs/fabric.js/pull/6525);
- fix(fabric.Image): rendering pixel outside canvas size [#6326](https://github.com/fabricjs/fabric.js/pull/6326);
- fix(fabric.controlsUtils): stabilize scaleObject function [#6540](https://github.com/fabricjs/fabric.js/pull/6540);
- fix(fabric.Object): when in groups or active groups, fix the ability to shift deselect [#6541](https://github.com/fabricjs/fabric.js/pull/6541);

## [4.0.0]

- fixed the gesture module to not break with 4.0 [#6491](https://github.com/fabricjs/fabric.js/pull/6491);
- fix(fabric.IText): copy style in non full mode when typing text [#6454](https://github.com/fabricjs/fabric.js/pull/6454);
- feat(fabric.Controls) expose the extra utils for control handling.
  Breaking: rename fabric.controlHandlers and fabric.controlRenderers to fabric.controlsUtils.

## [4.0.0-rc.1]

- fix(fabric.Canvas): ISSUE-6314 rerender in case of drag selection that select a single oobject. [#6421](https://github.com/fabricjs/fabric.js/pull/6421);
- feat(text): allow correct cursor/selection position if text is edited inside a group. [#6256](https://github.com/fabricjs/fabric.js/pull/6256);
- feat(fabric.Control): remove position option in favor of x and y [#6415](https://github.com/fabricjs/fabric.js/pull/6415);
- fix(fabric.Object) ISSUE-6340 infinite recursion on groups [#6416](https://github.com/fabricjs/fabric.js/pull/6416);
- fix(fabric.Object): geometry mixin fix partiallyOnscreen [#6402](https://github.com/fabricjs/fabric.js/pull/6402);
- fix(fabric.Image): ISSUE-6397 modify crossOrigin behaviour for setSrc [#6414](https://github.com/fabricjs/fabric.js/pull/6414);
- Breaking: fabric.Image.setCrossOrigin is gone. Having the property on the fabric.Image is misleading and brings to errors. crossOrigin is for loading/reloading only, and is mandatory to specify it each load.
- Breaking: fabric.Control constructor does not accept anymore a position object, but 2 properties, x and y.

## [4.0.0-beta.12]

- fix(fabric.IText): respect value of `cursorColor` [#6300](https://github.com/fabricjs/fabric.js/pull/6300);
- fix(fabric.Textbox): Improve splitByGrapheme and charSpacing [#6298](https://github.com/fabricjs/fabric.js/pull/6298);
- feat(controls): Reintroduce flip by scaling and lockScalingFlip [#6313](https://github.com/fabricjs/fabric.js/pull/6313);

## [4.0.0-beta.11]

- fix(itext): improved style handling for new lines [#6268](https://github.com/fabricjs/fabric.js/pull/6268)
- fix(controls): Fix flip and controls and skewY and controls. [#6278](https://github.com/fabricjs/fabric.js/pull/6278)
- fix(controls): Current position with handlers is wrong if using skew [#6267](https://github.com/fabricjs/fabric.js/pull/6267)
- breaking: setCoords has only one argument now `skipCorners` boolean. setCoords will always update aCoords, lineCoords. If skipCorners is not specified, it will alos update oCoords();
- feat(fabric.Image): Image.imageSmoothing for fabric.Image objects [#6280](https://github.com/fabricjs/fabric.js/pull/6280)
- fix(fabric.StaticCanvas): export to dataUrl and canvasElement will respect imageSmoothingEnabled [#6280](https://github.com/fabricjs/fabric.js/pull/6280)
- fix(fabric.Image): toSVG export with missing element won't crash [#6280](https://github.com/fabricjs/fabric.js/pull/6280)
- added: added fabric.util.setImageSmoothing(ctx, value);
- added svg import/export for image image-rendering attribute
- fix(svg_import): Fix some parsing logic for nested SVGs. [#6284](https://github.com/fabricjs/fabric.js/pull/6284)
- fix(fabric.Image): do not crash if image has no element [#6285](https://github.com/fabricjs/fabric.js/pull/6285)

BREAKING:

- removed 2 utils member that was not used anywhere: fabric.util.getScript, fabric.util.getElementStyle
- remove private member \_setImageSmoothing in the canvas: use fabric.util.setImageSmoothing(ctx, value);

## [4.0.0-beta.10]

- fix(controls): fix missing target in canvas event options [#6251](https://github.com/fabricjs/fabric.js/pull/6251)
- fix(controls): correct position for offsets [#6250](https://github.com/fabricjs/fabric.js/pull/6250)
- feat(utils): Added more error flag passing throughout functions [#6238](https://github.com/fabricjs/fabric.js/pull/6238)

## [4.0.0-beta.9]

- fix(controls) show offsetX/offsetY correctly. [#6236](https://github.com/fabricjs/fabric.js/pull/6236)
- fix(controls) ISSUE-6201 Restore per object setting of controls visibility [#6226](https://github.com/fabricjs/fabric.js/pull/6226)
- fix(svg_parser): ISSUE-6220 Allow to parse font declaration that start with a number [#6222](https://github.com/fabricjs/fabric.js/pull/6222)

## [4.0.0-beta.8]

- fix(IText) Stop composition events on mousedown to enable cursor position on android keyboards [#6224](https://github.com/fabricjs/fabric.js/pull/6224)
- fix(controls): Handle textbox width change properly [#6219](https://github.com/fabricjs/fabric.js/pull/6219)
- fix(controls): correctly handling the uniform scaling option [#6218](https://github.com/fabricjs/fabric.js/pull/6218)
- fix(fabric.Object): fix activeSelection toDataURL canvas restore [#6216](https://github.com/fabricjs/fabric.js/pull/6216)
- fix(svg_parsers): Add support for empty <style/> tags [#6169](https://github.com/fabricjs/fabric.js/pull/6169)
- fix(SVG_export, text): Check font faces markup for objects within groups [#6195](https://github.com/fabricjs/fabric.js/pull/6195)
- feat(animation): Extend fabric.util.animate animating colors and other properties[#6191](https://github.com/fabricjs/fabric.js/pull/6191)
- fix(svg_export): remove extra space from svg export [#6209](https://github.com/fabricjs/fabric.js/pull/6209)
- fix(svg_import): ISSUE-6170 do not try to create missing clippath [#6210](https://github.com/fabricjs/fabric.js/pull/6210)
- fix(fabric.Object) Adding existence check for this.canvas on object stacking mixins [#6207](https://github.com/fabricjs/fabric.js/pull/6207)

## [4.0.0-beta.7]

feat(controls): Added controls mouseUpHandler and mouseDownHandler [#6158](https://github.com/fabricjs/fabric.js/pull/6158)
Removal of deprecated methods / patterns. [#6111](https://github.com/fabricjs/fabric.js/pull/6111)

- removed Object.setShadow, and BaseBrush.setShadow. change `rect.setShadow(options)` to `rect.set('shadow', new fabric.Shadow(options))`
- removed Object.transformMatrix.
- removed `object:selected` event. use `selection:created`. In the callback you will still find `target` in the options, but also you will find `selected` with all the objects selected during that single event.
- removed Gradient.forObject. No alternative available.
- removed Object and canvas `clipTo`. Use Object.clipPath;
- removed Canvas.loadFromDatalessJSON, it was just an alias for `loadFromJSON`
- removed `observe`, `stopObserving`, `trigger` from observable. Keep using `on`, `off`, `fire`.
- removed the Object.set ability to take a function as a value. Was rather strange to use.
- removed Object.setGradient. Change `rect.setGradient(options)` with `rect.set('fill', new fabric.Gradient(otherOptions))`. The options format is slightly different, but keeping 2 formats does not really make sense.
- removed Object.setPatternFill. Change `rect.setPatternFill(options)` to `rect.set('fill', new fabric.Pattern(options))`;
- removed Object.setColor. Change `rect.setColor(color)` to `rect.set('fill', color)`
- removed fabric.util.customTransformMatrix. Use the replacement fabric.util.composeMatrix

## [4.0.0-beta.6]

fix(fabric.IText): exitEditing won't error on missing hiddenTextarea. [#6138](https://github.com/fabricjs/fabric.js/pull/6138)

## [4.0.0-beta.5]

fix(fabric.Object): getObjectScaling takes in account rotation of objects inside groups. [#6118](https://github.com/fabricjs/fabric.js/pull/6118)

## [4.0.0-beta.4]

fix(fabric.Group): will draw shadow will call parent method. [#6116](https://github.com/fabricjs/fabric.js/pull/6116)

## [4.0.0-beta.3]

fix(controls): control offset rendering code had extras `beginPath` that would clear all but not the last of them [#6114](https://github.com/fabricjs/fabric.js/pull/6114)

## [4.0.0-beta.2]

fix(controls): Control.getVisibility will always receive the fabric.Object argument.

## [4.0.0-beta.1]

breaking: All your old control code override will not work
breaking: `uniScaleTransform` has been renamed in `uniformScaling`, meaning changed and the default value swapped. The behaviour is unchanged, but now the description and the name match.
breaking: Object.lockUniScaling is removed. Alternatives to get the same identical functionality with less code are being evaluated.
breaking: Canvas.onBeforeScaleRotate is removed, developers need to migrate to the event `before:transform’

## [3.6.2]

- fix fabric.Object.toDataURL blurriness on images with odd pixel number [#6131](https://github.com/fabricjs/fabric.js/pull/6131)

## [3.6.1]

- fix(gradient, text): ISSUE-6014 ISSUE-6077 support percentage gradient in text [#6090](https://github.com/fabricjs/fabric.js/pull/6090)
- fix(filters): ISSUE-6072 convolution filter is off by one [#6088](https://github.com/fabricjs/fabric.js/pull/6088)
- fix(transform): Fix a bug in the skewing logic [#6082](https://github.com/fabricjs/fabric.js/pull/6088)

## [3.6.0]

- fix: ISSUE-5512 better Clippath transform parsing in SVG [#5983](https://github.com/fabricjs/fabric.js/pull/5983)
- fix: ISSUE-5984 Avoid enter editing in non selectable object [#5989](https://github.com/fabricjs/fabric.js/pull/5989)
- Tweak to object.\_setLineDash to avoid cycles when nothing in array [#6000](https://github.com/fabricjs/fabric.js/pull/6000)
- fix: ISSUE-5867 Fix the extra new line selection with empty line [#6011](https://github.com/fabricjs/fabric.js/pull/6011)
- Improvement: Use SVG Namespace for SVG Elements [#5957](https://github.com/fabricjs/fabric.js/pull/5957)
- Improvement: ISSUE-4115 - triggers in/out events for sub targets [#6013](https://github.com/fabricjs/fabric.js/pull/6013)
- Improvement: Upper canvas retina scaling [#5938](https://github.com/fabricjs/fabric.js/pull/5938)

## [3.5.1]

- Fix for textbox non defined in scaleObject [#5896](https://github.com/fabricjs/fabric.js/pull/5896)
- Fix canvas pattern as background and exports [#5973](https://github.com/fabricjs/fabric.js/pull/5973)
- Fix for type error if style is null when checking if is empty [#5971](https://github.com/fabricjs/fabric.js/pull/5971)
- Fix for load from datalessJSON for svg groups with sourcePath [#5970](https://github.com/fabricjs/fabric.js/pull/5970)

## [3.5.0]

- Deprecation: deprecated 3 method of the api that will disappear in fabric 4: setPatternFill, setColor, setShadow.
- Fix: remove line dash modification for strokeUniform [#5953](https://github.com/fabricjs/fabric.js/pull/5953)
- Improvement: ISSUE-5955 parse svg clip-path recursively [#5960](https://github.com/fabricjs/fabric.js/pull/5960)
- Fix: object.toCanvasElement of objects in groups [#5962](https://github.com/fabricjs/fabric.js/pull/5962)
- change pencil brush finalize to be in line with other brushes [#5866](https://github.com/fabricjs/fabric.js/pull/5866)

## [3.4.0]

- Support fill-opacity on gradient parsing from SVG. [#5812](https://github.com/fabricjs/fabric.js/pull/5812)
- Rewrite gradient parsing from SVG to work with more transformation and combinations of attributes. [#5836](https://github.com/fabricjs/fabric.js/pull/5836)
- Added Gradient.gradientUnits property to support percent based gradients on shapes.[#5836](https://github.com/fabricjs/fabric.js/pull/5836)
- Changed animation logic so that onComplete gets always called with the final values of the animation.[#5813](https://github.com/fabricjs/fabric.js/pull/5813)

## [3.3.0]

- Differently support multi mouse events, fix multi touch on various browser [#5785](https://github.com/fabricjs/fabric.js/pull/5785)
- Word boundary search update on grapheme clusters [#5788](https://github.com/fabricjs/fabric.js/pull/5788)
- Enable deps free version [#5786](https://github.com/fabricjs/fabric.js/pull/5786)
- Remove variables named as reserved words [#5782](https://github.com/fabricjs/fabric.js/pull/5782)

## [3.2.0]

- Fix: Better handling of upperCanvas in toCanvasElement. [#5736](https://github.com/fabricjs/fabric.js/pull/5736)
- Add: Pass raw event information to brushes [#5687](https://github.com/fabricjs/fabric.js/pull/5687)
- Deprecation: officially deprecated Object.transformMatrix [#5747](https://github.com/fabricjs/fabric.js/pull/5747)
- Fix: Fix group.toSVG regression. [#5755](https://github.com/fabricjs/fabric.js/pull/5755)
- Fix: PencilBrush regression on simple points. [#5771](https://github.com/fabricjs/fabric.js/pull/5771)

## [3.1.0]

- Fix: unbreak IE10. [#5678](https://github.com/fabricjs/fabric.js/pull/5678)
- Improvement: Support scientific notation with uppercase E. [#5731](https://github.com/fabricjs/fabric.js/pull/5731)
- Add: PencilBrush brush now support `decimate` property to remove dots that are too near to each other. [#5718](https://github.com/fabricjs/fabric.js/pull/5718)

## [3.0.0]

- Breaking: removed support for node 4 and 6. [#5356](https://github.com/fabricjs/fabric.js/pull/5356)
- Breaking: changed objectCaching meaning to disable caching only if possible. [#5566](https://github.com/fabricjs/fabric.js/pull/5566)
- Breaking: private method `_setLineStyle` can set only empty object now [#5588](https://github.com/fabricjs/fabric.js/pull/5588)
- Breaking: private method `_getLineStyle` can only return boolean now [#5588](https://github.com/fabricjs/fabric.js/pull/5588)
- Fix: splitByGrapheme can now handle cursor properly [#5588](https://github.com/fabricjs/fabric.js/pull/5588)
- Add: Added hasStroke and hasFill, helper methods for decisions on caching and for devs, change image shouldCache method [#5567](https://github.com/fabricjs/fabric.js/pull/5567)
- Fix: Canvas toObject won't throw error now if there is a clipPath [#5556](https://github.com/fabricjs/fabric.js/pull/5556)
- Add: added `nonScaling` property to shadow class [#5558](https://github.com/fabricjs/fabric.js/pull/5558)
- Fix: fixed import of Rect from SVG when has 0 dimensions. [#5582](https://github.com/fabricjs/fabric.js/pull/5582)
- Fix: Shadow offset in dataurl export with retina [#5593](https://github.com/fabricjs/fabric.js/pull/5593)
- Fix: Text can be used as clipPath in SVG export (output is not correct yet) [#5591](https://github.com/fabricjs/fabric.js/pull/5591)
- Add: Fabric.disableStyleCopyPasting to disable style transfers on copy-paste of itext [#5590](https://github.com/fabricjs/fabric.js/pull/5590)
- Fix: avoid adding quotes to fontFamily containing a coma [#5624](https://github.com/fabricjs/fabric.js/pull/5624)
- Fix: strokeUniform and cache dimensions [#5626](https://github.com/fabricjs/fabric.js/pull/5626)
- Fix: Do not call onSelect on objects that won't be part of the selection [#5632](https://github.com/fabricjs/fabric.js/pull/5632)
- Fix: fixed handling of empty lines in splitByGrapheme [#5645](https://github.com/fabricjs/fabric.js/pull/5645)
- Fix: Textbox selectable property not restored after exitEditing [#5655](https://github.com/fabricjs/fabric.js/pull/5655)
- Fix: 'before:selection:cleared' event gets target in the option passed [#5658](https://github.com/fabricjs/fabric.js/pull/5658)
- Added: enablePointerEvents options to Canvas activates pointer events [#5589](https://github.com/fabricjs/fabric.js/pull/5589)
- Fix: Polygon/Polyline/Path respect points position when initializing [#5668](https://github.com/fabricjs/fabric.js/pull/5668)
- Fix: Do not load undefine objects in group/canvas array when restoring from JSON or SVG. [#5684](https://github.com/fabricjs/fabric.js/pull/5684)
- Improvement: support for canvas background or overlay as gradient [#5684](https://github.com/fabricjs/fabric.js/pull/5684)
- Fix: properly restore clipPath when restoring from JSON [#5641](https://github.com/fabricjs/fabric.js/pull/5641)
- Fix: respect chainable attribute in observable mixin [#5606](https://github.com/fabricjs/fabric.js/pull/5606)

## [2.7.0]

- Add: strokeUniform property, avoid stroke scaling with paths [#5473](https://github.com/fabricjs/fabric.js/pull/5473)
- Fix: fix bug in image setSrc [#5502](https://github.com/fabricjs/fabric.js/pull/5502)
- Add: strokeUniform import/export svg [#5527](https://github.com/fabricjs/fabric.js/pull/5527)
- Fix: GraphemeSplit and toSvg for circle [#5544](https://github.com/fabricjs/fabric.js/pull/5544)
- Improvement: support running in a XML document [#5530](https://github.com/fabricjs/fabric.js/pull/5530)

## [2.6.0]

- Fix: avoid ie11 to throw on weird draw images [#5428](https://github.com/fabricjs/fabric.js/pull/5428)
- Fix: a rare case of invisible clipPath [#5477](https://github.com/fabricjs/fabric.js/pull/5477)
- Fix: testability of code under node when webgl is involved [#5478](https://github.com/fabricjs/fabric.js/pull/5478)
- Add: Grapeheme text wrapping for Textbox (Textbox.splitByGrapheme) [#5479](https://github.com/fabricjs/fabric.js/pull/5479)
- Add: fabric.Object.toCanvasElement [#5481](https://github.com/fabricjs/fabric.js/pull/5481)

## [2.5.0]

- Fix: textbox transform report newScaleX and newScaleY values [#5464](https://github.com/fabricjs/fabric.js/pull/5464)
- Fix: export of svg and gradient with transforms [#5456](https://github.com/fabricjs/fabric.js/pull/5456)
- Fix: detection of controls in perPixelTargetFind + cache [#5455](https://github.com/fabricjs/fabric.js/pull/5455)
- Add: added canvas.toCanvasElement method [#5452](https://github.com/fabricjs/fabric.js/pull/5452)

## [2.4.6]

- Fix: unbreak the svg export broken in 2.4.5 [#5438](https://github.com/fabricjs/fabric.js/pull/5438)

## [2.4.5]

- Fix: svg import/export for canvas+clipPath and letterspacing. [#5424](https://github.com/fabricjs/fabric.js/pull/5424)
- Fix: avoid stroke dash from group selection to leak on upper canvas [#5392](https://github.com/fabricjs/fabric.js/pull/5392)

## [2.4.4]

- Fix: add clipPath to stateful cache check. [#5384](https://github.com/fabricjs/fabric.js/pull/5384)
- Fix: restore draggability of small objects [#5379](https://github.com/fabricjs/fabric.js/pull/5379)
- Improvement: Added strokeDashOffset to objects and from SVG import. [#5398](https://github.com/fabricjs/fabric.js/pull/5398)
- Fix: do not mark objects as invisible if strokeWidth is > 0 [#5382](https://github.com/fabricjs/fabric.js/pull/5382)
- Improvement: Better gradients parsing with xlink:href [#5357](https://github.com/fabricjs/fabric.js/pull/5357)

## [2.4.3]

- Fix: Shift click and onSelect function [#5348](https://github.com/fabricjs/fabric.js/pull/5348)
- Fix: Load from Json from images with filters and resize filters [#5346](https://github.com/fabricjs/fabric.js/pull/5346)
- Fix: Remove special case of 1x1 rect [#5345](https://github.com/fabricjs/fabric.js/pull/5345)
- Fix: Group with clipPath restore [#5344](https://github.com/fabricjs/fabric.js/pull/5344)
- Fix: Fix shift + click interaction with unselectable objects [#5324](https://github.com/fabricjs/fabric.js/pull/5324)

## [2.4.2]

- Fix: Better toSVG support to enable clipPath [#5284](https://github.com/fabricjs/fabric.js/pull/5284)
- Fix: Per pixel target find and groups and sub targets [#5287](https://github.com/fabricjs/fabric.js/pull/5287)
- Fix: Object clone as Image and shadow clipping [#5308](https://github.com/fabricjs/fabric.js/pull/5308)
- Fix: IE11 loading SVG [#5307](https://github.com/fabricjs/fabric.js/pull/5307)

## [2.4.1]

- Fix: Avoid enterEditing if another object is the activeObject [#5261](https://github.com/fabricjs/fabric.js/pull/5261)
- Fix: clipPath enliving for Image fromObject [#5279](https://github.com/fabricjs/fabric.js/pull/5279)
- Fix: toDataURL and canvas clipPath [#5278](https://github.com/fabricjs/fabric.js/pull/5278)
- Fix: early return if no xml is available [#5263](https://github.com/fabricjs/fabric.js/pull/5263)
- Fix: clipPath svg parsing in nodejs [#5262](https://github.com/fabricjs/fabric.js/pull/5262)
- Fix: Avoid running selection logic on mouse up [#5259](https://github.com/fabricjs/fabric.js/pull/5259)
- Fix: fix font size parsing on SVG [#5258](https://github.com/fabricjs/fabric.js/pull/5258)
- Fix: Avoid extra renders on mouseUp/Down [#5256](https://github.com/fabricjs/fabric.js/pull/5256)

## [2.4.0]

- Add: Add clipPath support to canvas and svg import/export. Low compatibility yet.

## [2.3.6]

- Fix: Make image.class aware of naturalWidth and naturalHeight. [#5178](https://github.com/fabricjs/fabric.js/pull/5178)
- Fix: Make 2 finger events works again [#5177](https://github.com/fabricjs/fabric.js/pull/5177)
- Fix: Make Groups respect origin and correct position ( fix spray/circle brushes ) [#5176](https://github.com/fabricjs/fabric.js/pull/5176)

## [2.3.5]

- Change: make canvas.getObjects() always return a shallow copy of the array [#5162](https://github.com/fabricjs/fabric.js/pull/5162)
- Fix: Improve fabric.Pattern.toSVG to look correct on offsets and no-repeat [#5164](https://github.com/fabricjs/fabric.js/pull/5164)
- Fix: Do not enter edit in Itext if the mouseUp is relative to a group selector [#5153](https://github.com/fabricjs/fabric.js/pull/5153)
- Improvement: Do not require xlink namespace in front of href attribut for svgs ( is a SVG2 new spec, unsupported ) [#5156](https://github.com/fabricjs/fabric.js/pull/5156)
- Fix: fix resizeFilter having the wrong cached texture, also improved interaction between filters [#5165](https://github.com/fabricjs/fabric.js/pull/5165)

## [2.3.4]

- Fix: ToSVG was ignoring excludeFromExport for backgroundImage and OverlayImage. [#5075](https://github.com/fabricjs/fabric.js/pull/5075)
- Fix: ToSVG for circle with start and end angles. [#5085](https://github.com/fabricjs/fabric.js/pull/5085)
- Fix: Added callback for setPatternFill. [#5101](https://github.com/fabricjs/fabric.js/pull/5101)
- Fix: Resize filter taking in account multiple scale sources. [#5117](https://github.com/fabricjs/fabric.js/pull/5117)
- Fix: Blend image filter clean after refilter. [#5121](https://github.com/fabricjs/fabric.js/pull/5121)
- Fix: Object.toDataURL should not be influenced by zoom. [#5139](https://github.com/fabricjs/fabric.js/pull/5139)
- Improvement: requestRenderAllBound add to Canvas instance. [#5138](https://github.com/fabricjs/fabric.js/pull/5138)
- Improvement: Make path bounding cache optional and also reacheable/cleanable [#5140](https://github.com/fabricjs/fabric.js/pull/5140)
- Improvement: Make the logic of isNeutralState filters work before filtering start. [#5129](https://github.com/fabricjs/fabric.js/pull/5129)
- Improvement: Added some code to clean up some memory when canvas is disposed in nodejs. [#5142](https://github.com/fabricjs/fabric.js/pull/5142)
- Fix: Make numeric origins work with group creation. [#5143](https://github.com/fabricjs/fabric.js/pull/5143)

## [2.3.3]

- Fix: Fixed font generic names for text, measurement of zero width related characters and also trailing of cursor when zooming. [#5048](https://github.com/fabricjs/fabric.js/pull/5048)

## [2.3.2]

- Fix: justify + charspacing + textDecoration Add and improve more events for transformations and mouse interaction. [#5007](https://github.com/fabricjs/fabric.js/pull/5007) [#5009](https://github.com/fabricjs/fabric.js/pull/5009)
- Fix: Enter edit on object selected programmatically. [#5010](https://github.com/fabricjs/fabric.js/pull/5010)
- Fix: Canvas.dispose was not removing all events properly. [#5020](https://github.com/fabricjs/fabric.js/pull/5020)
- Fix: Make rgba and hsla regex work case insensitive. [#5017](https://github.com/fabricjs/fabric.js/pull/5017)
- Fix: Make group transitioning from not cached to cached work. [#5021](https://github.com/fabricjs/fabric.js/pull/5021)

## [2.3.1]

- Improve nested svg import and text positioning, spikes. [#4984](https://github.com/kangax/fabric.js/pull/4984)

## [2.3.0]

- Add and improve more events for transformations and mouse interaction [#4979](https://github.com/kangax/fabric.js/pull/4979)
- Improvement: whenever possible use cache for target transparency sampling [#4955](https://github.com/kangax/fabric.js/pull/4955)

## [2.2.4]

- Fix getPointer on touch devices [#4866](https://github.com/kangax/fabric.js/pull/4866)
- Fix issues with selectionDashArray bleeding into free drawing [#4894](https://github.com/kangax/fabric.js/pull/4894)
- Fix blur filter for nodejs [#4905](https://github.com/kangax/fabric.js/pull/4905)
- Fix Register mousemove as non passive to help touch devices [#4933](https://github.com/kangax/fabric.js/pull/4933)
- Fix modified shadow tosvg for safari compatibility [#4934](https://github.com/kangax/fabric.js/pull/4934)
- Fix shader to avoid premultiplied alpha pixel getting dirty in blend filter [#4936](https://github.com/kangax/fabric.js/pull/4936)
- Add isPartiallyOnScreen method [#4856](https://github.com/kangax/fabric.js/pull/4856)
- Fix isEqual failing on array/null or objects/null/string compare [#4949](https://github.com/kangax/fabric.js/pull/4949)
- Fix pencilBrush with alpha and with rerendering canvas [#4938](https://github.com/kangax/fabric.js/pull/4938)

## [2.2.3]

- improvement: Allow to parse quoted url string. url('#myid') [#4881](https://github.com/kangax/fabric.js/pull/4881)
- improvement: text fromSVG import char-spacing attribute [#3718](https://github.com/kangax/fabric.js/pull/3718)
- fix: text toSVG export with multiple spaces in safari [#4880](https://github.com/kangax/fabric.js/pull/4880)
- fix: setSrc reset width and height on images [#4877](https://github.com/kangax/fabric.js/pull/4877)
- improvements: Removed forced origin swap when rotating [#4878](https://github.com/kangax/fabric.js/pull/4878)
- fix: Make the background of canvas cover all SVG in toSVG export [#4852](https://github.com/kangax/fabric.js/pull/4852)
- fix: Added startAngle to cacheProperties for fabric.Circle [#4875](https://github.com/kangax/fabric.js/pull/4875)
- fix: Rerender all the content of upperCanvas if canvas gets resized [#4850](https://github.com/kangax/fabric.js/pull/4850)
- fix: Remove references to context when disposing [#4846](https://github.com/kangax/fabric.js/pull/4846)
- improvements: Added single quoting to font names in toSVG [#4840](https://github.com/kangax/fabric.js/pull/4840)
- improvements: Added reserved space to wrapLine functionality [#4841](https://github.com/kangax/fabric.js/pull/4841)

## [2.2.2]

- Fixed: Applying filters to an image will invalidate its cache [#4828](https://github.com/kangax/fabric.js/pull/4828)
- Fixed: Attempt at fix font families that requires quoting [#4831](https://github.com/kangax/fabric.js/pull/4831)
- Improvement: check upperCanvas client size for textarea position [#4827](https://github.com/kangax/fabric.js/pull/4827)
- Fixed: Attempt to fix multiple touchends [#4804](https://github.com/kangax/fabric.js/pull/4804)
- Fixed: Wrapping of textbox with charspacing [#4803](https://github.com/kangax/fabric.js/pull/4803)
- Fixed: bad calculation of empty line in text (regression from 2.2.0) [#4802](https://github.com/kangax/fabric.js/pull/4802)

## [2.2.1]

- Reworked how amd and commonJS are together in the same file.

## [2.2.0]

- Fixed: super/sub script svg export [#4780](https://github.com/kangax/fabric.js/pull/4780)
- Added: Text superScript and subScript support [#4765](https://github.com/kangax/fabric.js/pull/4765)
- Fixed: negative kerning support (Pacifico font) [#4772](https://github.com/kangax/fabric.js/pull/4772)
- Fixed: removing text on mousedown should be safe now [#4774](https://github.com/kangax/fabric.js/pull/4774)
- Improved: pass to inner functions the parameter calculate coords in isOnscreen [#4763](https://github.com/kangax/fabric.js/pull/4763)

## [2.1.0]

- Added: Added: Drag and drop event binding [#4421](https://github.com/kangax/fabric.js/pull/4421)
- Fixed: isEmptyStyle implementation for TextBox [#4762](https://github.com/kangax/fabric.js/pull/4762)

## [2.0.3]

- Fix: now sub target check can work with subclasses of fabric.Group [#4753](https://github.com/kangax/fabric.js/pull/4753)
- Improvement: PencilBrush is now compexity 1 instead of complexity N during draw [#4743](https://github.com/kangax/fabric.js/pull/4743)
- Fix the cleanStyle was not checking for the right property to exist [#4751](https://github.com/kangax/fabric.js/pull/4751)
- Fix onBeforeScaleRotate with canvas zoom [#4748](https://github.com/kangax/fabric.js/pull/4748)

## [2.0.2]

- fixed image toSVG support for crop [#4738](https://github.com/kangax/fabric.js/pull/4738)
- changed math for better rounded results [#4734](https://github.com/kangax/fabric.js/pull/4734)

## [2.0.1]

- fixed filter for blend image in WEBGL [#4706](https://github.com/kangax/fabric.js/pull/4706)
- fixed interactions between canvas toDataURL and multiplier + retina [#4705](https://github.com/kangax/fabric.js/pull/4705)
- fixed bug with originX and originY not invalidating the transform [#4703](https://github.com/kangax/fabric.js/pull/4703)
- fixed unwanted mutation on object enliving in fabric.Image [#4699](https://github.com/kangax/fabric.js/pull/4699)

## [2.0.0]

- final
  - fix dataurl and svg export on retina and rounding [#4674](https://github.com/kangax/fabric.js/pull/4674)
  - avoid error if iText is removed on mousedown [#4650](https://github.com/kangax/fabric.js/pull/4650)
  - fix calcOffset when text enter editing [#4649](https://github.com/kangax/fabric.js/pull/4649)
  - Gradient fix parsing floats [#4637](https://github.com/kangax/fabric.js/pull/4637)
  - Add CrossOrigin managment to fabric.Pattern [#4618](https://github.com/kangax/fabric.js/pull/4618)
  - Add patternTransform toObject saving [#4626](https://github.com/kangax/fabric.js/pull/4626)
  - normalize brushes render [#4613](https://github.com/kangax/fabric.js/pull/4613)
  - avoid charspacing shortcut [#4594](https://github.com/kangax/fabric.js/pull/4594)
  - Fix color toHexa() [#4579](https://github.com/kangax/fabric.js/pull/4579)
- rc3 and rc4
  - more fixes to transformMatrix memoization
  - Canvas.selectionFullyContained allows you to select objects just when full grabbed by the selections. [#4508](https://github.com/kangax/fabric.js/pull/4508)
  - Remove some ouput of blank spaces from svg in order to avoid extra colored areas [#4524](https://github.com/kangax/fabric.js/pull/4524)
  - Reinserted a performance shortcut for when there is no style at all [#4519](https://github.com/kangax/fabric.js/pull/4519)
  - Manage canvas resize during a freedrawing brush without wiping the brush [#4527](https://github.com/kangax/fabric.js/pull/4527)
  - Removed an extra closePath that was creating wrong visual on IntelIntegrated cards [#4549](https://github.com/kangax/fabric.js/pull/4549)
  - Added a method to insert and remove text from command line [#4541](https://github.com/kangax/fabric.js/pull/4541)
  - Some fixes around text styles management
  - nodejs support changes: removed specific node code in order to use standard fabricjs code in nodejs.
  - added fabric.util.getNodeCanvas that passed a JSDOM element allows you to get the node-canvas instance behind it and do what you need.
- rc2
  - Fixed a transform matrix memoize missing width/height [#4491](https://github.com/kangax/fabric.js/pull/4491)
  - Fix pattern drawing a point [#4492](https://github.com/kangax/fabric.js/pull/4492)
  - Fixed Text.removeChars [#4495](https://github.com/kangax/fabric.js/pull/4495)
  - Added back 2 node-canvas methods [#4497](https://github.com/kangax/fabric.js/pull/4497)
  - Fix a typo not restoring hoverCursor correctly.
- rc1
  - Remove node specific code [#4470](https://github.com/kangax/fabric.js/pull/4470)
  - Improved Canvas.dispose code to leak less memory [#4471](https://github.com/kangax/fabric.js/pull/4471)
  - Remove extra padding of cache when upper limited [#4467](https://github.com/kangax/fabric.js/pull/4467)
  - Solved 2 perfomances problems with textbox [#4466](https://github.com/kangax/fabric.js/pull/4466) [#4465](https://github.com/kangax/fabric.js/pull/4465)
  - Added justify-left justify-right and justify-center [#4437](https://github.com/kangax/fabric.js/pull/4437)
  - Fix Group fromObject and subTargetCheck [#4454](https://github.com/kangax/fabric.js/pull/4454)
  - Fix regression on IMG from SVG [#4450](https://github.com/kangax/fabric.js/pull/4450)
  - Remove cache dimensions together with canvas [#4453](https://github.com/kangax/fabric.js/pull/4453)
  - Fixed some fuzzyness cases for cache [#4452](https://github.com/kangax/fabric.js/pull/4452)
  - Fixed resize filter for webgl [#4426](https://github.com/kangax/fabric.js/pull/4426)
  - Stop searching target during a mouse move with a transform [#4442](https://github.com/kangax/fabric.js/pull/4442)
  - safeguard shaders for non supported precisions [#4433](https://github.com/kangax/fabric.js/pull/4433)
  - fix insert and remove style for edge cases [#4420](https://github.com/kangax/fabric.js/pull/4420)
  - Fix object.move when in active selection [#4394](https://github.com/kangax/fabric.js/pull/4394)
  - Memoize calcTransformMatrix function [#4418](https://github.com/kangax/fabric.js/pull/4418)
  - Make \_set flag object as dirty just when a real change happen[#4415](https://github.com/kangax/fabric.js/pull/4415)
  - Add browserShadowBlurConstant to adjust shadowBlur value [#4413](https://github.com/kangax/fabric.js/pull/4413)
  - Fix set element not clearing the cacheTexture. [#4410](https://github.com/kangax/fabric.js/pull/4410)
  - Multi selection key can be configured with an array of keys. [#4363](https://github.com/kangax/fabric.js/pull/4363)
  - fix fast type in text loosing some style. [#4339](https://github.com/kangax/fabric.js/pull/4339)
  - fixed division by zero with lockscaling flip.
  - added paintFirst ( paint-order with svg support ) [#4303](https://github.com/kangax/fabric.js/pull/4303)
- beta7
  - added a build flag for not attaching fabric to window [#4199](https://github.com/kangax/fabric.js/pull/4199)
  - removed .active property from objects [#4200](https://github.com/kangax/fabric.js/pull/4200)
  - Normalize Api for getSelectionStyles, setSelectionStyles [#4202](https://github.com/kangax/fabric.js/pull/4202)
  - Fix shader for convolute filter [#4207](https://github.com/kangax/fabric.js/pull/4207)
  - Better mouse support for lockscaling flip [#4225](https://github.com/kangax/fabric.js/pull/4225)
  - Fix toDataUrl getting a blank canvas [#4229](https://github.com/kangax/fabric.js/pull/4229)
  - Ouput version to json Objects [#4251](https://github.com/kangax/fabric.js/pull/4251)
  - Use backstoreOnly for toDataUrl resize [#4254](https://github.com/kangax/fabric.js/pull/4254)
  - Fix safari svg whitespace [#4294](https://github.com/kangax/fabric.js/pull/4294)
  - Fix Gradient export for paths [#4274](https://github.com/kangax/fabric.js/pull/4274)
  - Move mouseout/over in mousemove events [#4283](https://github.com/kangax/fabric.js/pull/4283)
  - Fix detection of click at the end of line [#4295](https://github.com/kangax/fabric.js/pull/4295)
  - added new event selection:updated [#4311](https://github.com/kangax/fabric.js/pull/4311)
  - Fixed free drawing path displacement [#4311](https://github.com/kangax/fabric.js/pull/4311)
  - Fixed scale equally and flipping not happening [#4313](https://github.com/kangax/fabric.js/pull/4313)
  - Select by drag makes the object fires 'selected' [#4314](https://github.com/kangax/fabric.js/pull/4314)
- beta6
  - incompat: New filter system with WEBGL.
  - incompat: New Text/IText/Textbox code. Multibyte compatible, more accurate.
  - incompat: RequestAnimationFrame is used for the automatic render calls.
  - incompat: Named setter/getter are optional now.
  - incompat: Removed PathGroup class
  - incompat: Paths cannot be restored anymore from strings [#3713](https://github.com/kangax/fabric.js/pull/3713)
  - incompat: bumped node version to 4+ and jsdom to 9. [#3717](https://github.com/kangax/fabric.js/pull/3717)
  - incompat: removed the es5 / JSON shim support [#3722](https://github.com/kangax/fabric.js/pull/3722)
  - fix/incompat: IText setSelectionStyles does not change anymore style if no selection is present [#3765](https://github.com/kangax/fabric.js/pull/3765)
  - skipOffscreen default to true
  - Text.setSelectionStyle does not change anything if there is no selection [#3765](https://github.com/kangax/fabric.js/pull/3765)
  - Switch to canvas-prebuilt as dependency. Added parameter to choose the canvas package [#3757](https://github.com/kangax/fabric.js/pull/3757)
  - improvement: renderControls can now be called on its own. Added parameter styleOverride to allow for overriding current properties [#3887](https://github.com/kangax/fabric.js/pull/3887)
  - removed hasMoved and saveCoords from Group class [#3910](https://github.com/kangax/fabric.js/pull/3910)
  - forced all fromObject and fromElement to be async, normalized api. [#3996](https://github.com/kangax/fabric.js/pull/3996)
  - improvement: added support for request animation frame in mouse events [#3997](https://github.com/kangax/fabric.js/pull/3997)
  - added dblclick support for all objects [#3998](https://github.com/kangax/fabric.js/pull/3997)
  - textbox scale as a normal object [#4052](https://github.com/kangax/fabric.js/pull/4052)
  - Removed image meetOrSlice, alignX, alignY, introduced cropX, cropY [#4055](https://github.com/kangax/fabric.js/pull/4055)
  - Added Text.cleanStyle, Text.removeStyle [#4060](https://github.com/kangax/fabric.js/pull/4060)
  - change: lockRotation will not hide the mtr control anymore. introduced notAllowedCursor for canvas. [#4064](https://github.com/kangax/fabric.js/pull/4064)
  - improvement: added 2 percentage values to fabric.util.animate. [#4068](https://github.com/kangax/fabric.js/pull/4068)
  - change: pathOffset does not get exported anymore in path.toObject, toDatalessObject export sourcePath instead of modifying path. [#4108](https://github.com/kangax/fabric.js/pull/4108)

## [1.7.19]

- Fixed the flip of images with scale equally [#4313](https://github.com/kangax/fabric.js/pull/4313)
- Improved touch detection [#4302](https://github.com/kangax/fabric.js/pull/4302)

## [1.7.18]

- Fixed doubling of subtargets for preserveObjectStacking = true [#4297](https://github.com/kangax/fabric.js/pull/4297)
- Added a dirty set to objects in group destroy.

## [1.7.17]

- Change: swapped style white-space:nowrap with attribute wrap="off" since the style rule was creating problems in browsers like ie11 and safari. [#4119](https://github.com/kangax/fabric.js/pull/4119)
- Fix: Remove an object from activeGroup if removed from canvas [#4120](https://github.com/kangax/fabric.js/pull/4120)
- Fix: avoid bringFroward, sendBackwards to swap objects in active selections [#4119](https://github.com/kangax/fabric.js/pull/4119)
- Fix: avoid disposing canvas on mouse event to throw error [#4119](https://github.com/kangax/fabric.js/pull/4119)
- Fix: make svg respect white spaces [#4119](https://github.com/kangax/fabric.js/pull/4119)
- Fix: avoid exporting bgImage and overlayImage if excludeFromExport = true [#4119](https://github.com/kangax/fabric.js/pull/4119)
- Fix: Avoid group fromObject mutating original data [#4111](https://github.com/kangax/fabric.js/pull/4111)

## [1.7.16]

- improvement: added 2 percentage values to fabric.util.animate. [#4068](https://github.com/kangax/fabric.js/pull/4068)
- Improvement: avoid multiplying identity matrices in calcTransformMatrix function
- Fix: activeGroup did not destroy correctly if a toObject was happening
- Improvement: Pass the event to object:modified when available. [#4061](https://github.com/kangax/fabric.js/pull/4061)

## [1.7.15]

- Improvement: Made iText keymap public. [#4053](https://github.com/kangax/fabric.js/pull/4053)
- Improvement: Fix a bug in updateCacheCanvas that was returning always true [#4051](https://github.com/kangax/fabric.js/pull/4051)

## [1.7.14]

- Improvement: Avoid cache canvas to resize each mouse move step. [#4037](https://github.com/kangax/fabric.js/pull/4037)
- Improvement: Make cache canvas limited in size. [#4035](https://github.com/kangax/fabric.js/pull/4035)
- Fix: Make groups and statefull cache work. [#4032](https://github.com/kangax/fabric.js/pull/4032)
- Add: Marked the hiddentextarea from itext so that custom projects can recognize it. [#4022](https://github.com/kangax/fabric.js/pull/4022)

## [1.7.13]

- Fix: Try to minimize delay in loadFroJson [#4007](https://github.com/kangax/fabric.js/pull/4007)
- Fix: allow fabric.Color to parse rgba(x,y,z,.a) without leading 0 [#4006](https://github.com/kangax/fabric.js/pull/4006)
- Allow path to execute Object.initialize, make extensions easier [#4005](https://github.com/kangax/fabric.js/pull/4005)
- Fix: properly set options from path fromDatalessObjects [#3995](https://github.com/kangax/fabric.js/pull/3995)
- Check for slice before action.slice. Avoid conflicts with heavy customized code. [#3992](https://github.com/kangax/fabric.js/pull/3992)

## [1.7.12]

- Fix: removed possible memleaks from window resize event. [#3984](https://github.com/kangax/fabric.js/pull/3984)
- Fix: restored default cursor to noTarget only. unselectable objects get the standard hovercursor. [#3953](https://github.com/kangax/fabric.js/pull/3953)
- Cache fixes: fix uncached pathGroup, removed cache creation at initialize time [#3982](https://github.com/kangax/fabric.js/pull/3982)
- Improvement: nextTarget to mouseOut and prevTarget to mouseOver [#3900](https://github.com/kangax/fabric.js/pull/3900)
- Improvement: add isClick boolean to left mouse up [#3898](https://github.com/kangax/fabric.js/pull/3898)
- Fix: can start selection on top of non selectable object [#3892](https://github.com/kangax/fabric.js/pull/3892)
- Improvement: better management of right/middle click [#3888](https://github.com/kangax/fabric.js/pull/3888)
- Fix: subTargetCheck on activeObject/activeGroup was firing too many events [#3909](https://github.com/kangax/fabric.js/pull/3909)
- Fix: After addWithUpdate or removeWithUpdate object coords must be updated. [#3911](https://github.com/kangax/fabric.js/pull/3911)

## [1.7.11]

- Hotfix: restore path-groups ability to render [#3877](https://github.com/kangax/fabric.js/pull/3877)

## [1.7.10]

- Fix: correct svg export for radial gradients [#3807](https://github.com/kangax/fabric.js/pull/3807)
- Fix: Update fireout events to export the event object [#3853](https://github.com/kangax/fabric.js/pull/3853)
- Fix: Improve callSuper to avoid infinite loops (not all of them) [#3844](https://github.com/kangax/fabric.js/pull/3844)
- Fix: avoid selectionBackgroundColor leak on toDataUrl [#3862](https://github.com/kangax/fabric.js/pull/3862)
- Fix: toDatelessObject for Group [#3863](https://github.com/kangax/fabric.js/pull/3863)
- Improvement: better caching logic for groups [#3864](https://github.com/kangax/fabric.js/pull/3864)
- Fix: correct svg gradient export for radial in polygons [#3866](https://github.com/kangax/fabric.js/pull/3866)
- Fix: First draw could be empty for some objects [#3870](https://github.com/kangax/fabric.js/pull/3870)
- Fix: Always send event data to object:selected [#3871](https://github.com/kangax/fabric.js/pull/3871)
- Improvement: reduce angle calculation error [#3872](https://github.com/kangax/fabric.js/pull/3872)

## [1.7.9]

- Fix: Avoid textarea wrapping from chrome v57+ [#3804](https://github.com/kangax/fabric.js/pull/3804)
- Fix: double click needed to move cursor when enterEditing is called programmatically [#3804](https://github.com/kangax/fabric.js/pull/3804)
- Fix: Style regression when inputing new style objects [#3804](https://github.com/kangax/fabric.js/pull/3804)
- Add: try to support crossOrigin for svg image tags [#3804](https://github.com/kangax/fabric.js/pull/3804)

## [1.7.8]

- Fix: Fix dirty flag propagation [#3782](https://github.com/kangax/fabric.js/pull/3782)
- Fix: Path parsing error in bounding boxes of curves [#3774](https://github.com/kangax/fabric.js/pull/3774)
- Add: Middle click mouse management on canvas [#3764](https://github.com/kangax/fabric.js/pull/3764)
- Add: Add parameter to detect and skip offscreen drawing [#3758](https://github.com/kangax/fabric.js/pull/3758)
- Fix: textarea loosing focus after a drag and exit from canvas [#3759](https://github.com/kangax/fabric.js/pull/3759)

## [1.7.7]

- Fix for opacity parsing in svg with nested opacities [#3747](https://github.com/kangax/fabric.js/pull/3747)
- Fix text initialization and boundingrect [#3745](https://github.com/kangax/fabric.js/pull/3745)
- Fix line bounding box [#3742](https://github.com/kangax/fabric.js/pull/3742)
- Improvement: do not pollute style object while typing if not necessary [#3743](https://github.com/kangax/fabric.js/pull/3743)
- fix for broken prototype chain when restoring a dataless object on fill an stroke [#3735](https://github.com/kangax/fabric.js/pull/3735)
- fix for deselected event not fired on mouse actions [#3716](https://github.com/kangax/fabric.js/pull/3716)
- fix for blurriness introduced on 1.7.3 [#3721](https://github.com/kangax/fabric.js/pull/3721)

## [1.7.6]

- Fix: make the cacheCanvas created on the fly if not available [#3705](https://github.com/kangax/fabric.js/pull/3705)

## [1.7.5]

- Improvement: draw textbackgroundColor in one single pass when possible @stefanhayden [#3698](https://github.com/kangax/fabric.js/pull/3698)
- Improvement: fire selection changed event just if text is editing [#3702](https://github.com/kangax/fabric.js/pull/3702)
- Improvement: Add object property 'needsItsOwnCache' [#3703](https://github.com/kangax/fabric.js/pull/3703)
- Improvement: Skip unnecessary transform if they can be detected with a single if [#3704](https://github.com/kangax/fabric.js/pull/3704)

## [1.7.4]

- Fix: Moved all the touch event to passive false so that they behave as before chrome changes [#3690](https://github.com/kangax/fabric.js/pull/3690)
- Fix: force top and left in the object representation of a path to avoid reparsing on restore [#3691](https://github.com/kangax/fabric.js/pull/3691)
- Add: Enable `deselected` event for activeObject switch. Ensure deactivateAll call exitEditing [#3689](https://github.com/kangax/fabric.js/pull/3689)
- Fix: Perform subtargetCheck also if the group is an active object and on activeGroup [#3688](https://github.com/kangax/fabric.js/pull/3688)
- Fix: Made cursor operation more precise at high canvas zoom level [#3671](https://github.com/kangax/fabric.js/pull/3671)
- Add: Made getBoundingRect available to return both absolute or standard bounding rect [#3614](https://github.com/kangax/fabric.js/pull/3614)
- Add: Introduced calcViewportBoundaries() function for fabric.StaticCanvas [#3614](https://github.com/kangax/fabric.js/pull/3614)
- Add: Introduced isOnScreen() function for fabric.Object [#3614](https://github.com/kangax/fabric.js/pull/3614)
- Subclassed Polygon from polyline [#3614](https://github.com/kangax/fabric.js/pull/3614)
- Fix: Removed reference to hovered target when target gets removed [#3657](https://github.com/kangax/fabric.js/pull/3657)
- Fix: Removed hover cursor for non selectable objects [#3643](https://github.com/kangax/fabric.js/pull/3643)
- Fix: Switch to passive event for touch move [#3643](https://github.com/kangax/fabric.js/pull/3643)
- Fix: Restart rendering of cursor after entering some text [#3643](https://github.com/kangax/fabric.js/pull/3643)
- Add: fabric.Color support toHexa() method now [#3615](https://github.com/kangax/fabric.js/pull/3615)

## [1.7.3]

- Improvement: mousewheel event is handled with target and fired also from objects. [#3612](https://github.com/kangax/fabric.js/pull/3612)
- Improvement: Pattern loads for canvas background and overlay, corrected svg pattern export [#3601](https://github.com/kangax/fabric.js/pull/3601)
- Fix: Wait for pattern loading before calling callback [#3598](https://github.com/kangax/fabric.js/pull/3598)
- Fix: add 2 extra pixels to cache canvases to avoid aliasing cut [#3596](https://github.com/kangax/fabric.js/pull/3596)
- Fix: Rerender when deselect an itext editing object [#3594](https://github.com/kangax/fabric.js/pull/3594)
- Fix: save new state of dimensionProperties at every cache clear [#3595](https://github.com/kangax/fabric.js/pull/3595)
- Improvement: Better error management in loadFromJSON [#3586](https://github.com/kangax/fabric.js/pull/3586)
- Improvement: do not reload backgroundImage as an image if is different type [#3550](https://github.com/kangax/fabric.js/pull/3550)
- Improvement: if a children element is set dirty, set the parent dirty as well. [#3564](https://github.com/kangax/fabric.js/pull/3564)

## [1.7.2]

- Fix: Textbox do not use stylemap for line wrapping [#3546](https://github.com/kangax/fabric.js/pull/3546)
- Fix: Fix for firing object:modified in macOS sierra [#3539](https://github.com/kangax/fabric.js/pull/3539)
- Fix: Itext with object caching was not refreshing selection correctly. [#3538](https://github.com/kangax/fabric.js/pull/3538)
- Fix: stateful now works again with activeGroup and dinamyc swap between stateful false/true. [#3537](https://github.com/kangax/fabric.js/pull/3537)
- Fix: includeDefaultValues was not applied to child objects of groups and path-groups. [#3497](https://github.com/kangax/fabric.js/pull/3497)
- Fix: Itext style is cloned on paste action now, allow copy of styles to be independent. [#3502](https://github.com/kangax/fabric.js/pull/3502)
- Fix: Add subclasses properties to cacheProperties. [#3490](https://github.com/kangax/fabric.js/pull/3490)
- Add: Shift and Alt key used for transformations are now dynamic. [#3479](https://github.com/kangax/fabric.js/pull/3479)
- Fix: fix to polygon and cache. Added cacheProperties for all classes [#3490](https://github.com/kangax/fabric.js/pull/3490)

## [1.7.1]

- Add: Gradients/Patterns support customAttributes in toObject method [#3477](https://github.com/kangax/fabric.js/pull/3477)
- Fix: IText/Textbox not blurring keyboard on ios 10 [#3476](https://github.com/kangax/fabric.js/pull/3476)
- Fix: Shadow on freedrawing and zoomed canvas [#3475](https://github.com/kangax/fabric.js/pull/3475)
- Fix: Fix for group returning negative scales [#3474](https://github.com/kangax/fabric.js/pull/3474)
- Fix: hotfix for textbox [#3441](https://github.com/kangax/fabric.js/pull/3441)[#3473](https://github.com/kangax/fabric.js/pull/3473)

## [1.7.0]

- Add: Object Caching [#3417](https://github.com/kangax/fabric.js/pull/3417)
- Improvement: group internal objects have coords not affected by canvas zoom [#3420](https://github.com/kangax/fabric.js/pull/3420)
- Fix: itext cursor trails on initDimension [#3436](https://github.com/kangax/fabric.js/pull/3436)
- Fix: null check on .setActive [#3435](https://github.com/kangax/fabric.js/pull/3435)
- Fix: function error in clone deep. [#3434](https://github.com/kangax/fabric.js/pull/3434)

## [1.6.7]

- Add: Snap rotation added to objects. two parameter introduced, snapAngle and snapTreshold. [#3383](https://github.com/kangax/fabric.js/pull/3383)
- Fix: Pass target to right click event. [#3381](https://github.com/kangax/fabric.js/pull/3381)
- Fix: Correct rendering of bg color for styled text and correct clearing of itext area. [#3388](https://github.com/kangax/fabric.js/pull/3388)
- Add: Fire mouse:over on the canvas when we enter the canvas from outside the element. [#3388](https://github.com/kangax/fabric.js/pull/3389)
- Fix: Fix calculation of words width with spaces and justify. [#3408](https://github.com/kangax/fabric.js/pull/3408)
- Fix: Do not export defaults properties for bg and overlay if requested. [#3415](https://github.com/kangax/fabric.js/pull/3415)
- Fix: Change export toObect to always delete default properties if requested. [#3416](https://github.com/kangax/fabric.js/pull/3416)

## [1.6.6]

- Add: Contrast and Saturate filters [#3341](https://github.com/kangax/fabric.js/pull/3341)
- Fix: Correct registering and removal of events to handle iText objects. [#3349](https://github.com/kangax/fabric.js/pull/3349)
- Fix: Corrected 2 regression of 1.6.5 (dataurl export and itext clicks)
- Fix: Corrected path boundaries calculation for Arcs ( a and A ) [#3347](https://github.com/kangax/fabric.js/pull/3347)

## [1.6.5]

- Fix: charspacing, do not get subzero with charwidth.
- Improvement: add callback support to all object cloning. [#3212](https://github.com/kangax/fabric.js/pull/3212)
- Improvement: add backgroundColor to all class [#3248](https://github.com/kangax/fabric.js/pull/3248)
- Fix: add custom properties to backgroundImage and overlayImage [#3250](https://github.com/kangax/fabric.js/pull/3250)
- Fix: Object intersection is calculated on boundingBox and boundingRect, intersection is fired if objects are overlapping [#3252](https://github.com/kangax/fabric.js/pull/3252)
- Change: Restored previous selection behaviour, added key to selection active object under overlaid target [#3254](https://github.com/kangax/fabric.js/pull/3254)
- Improvement: hasStateChanged let you find state changes of complex properties. [#3262](https://github.com/kangax/fabric.js/pull/3262)
- Fix: IText/Textbox shift click selection backward. [#3270](https://github.com/kangax/fabric.js/pull/3270)
- Revert: font family quoting was a bad idea. node-canvas stills use it. [#3276](https://github.com/kangax/fabric.js/pull/3276)
- Fix: fire mouse:over event for activeObject and activeGroup when using findTarget shourtcuts [#3285](https://github.com/kangax/fabric.js/pull/3285)
- Fix: clear method clear all properties of canvas [#3305](https://github.com/kangax/fabric.js/pull/3305)
- Fix: text area position method takes in account canvas offset [#3306](https://github.com/kangax/fabric.js/pull/3306)
- Improvement: Added event on right click and possibility to hide the context menu with a flag [3308](https://github.com/kangax/fabric.js/pull/3308)
- Fix: remove canvas reference from object when object gets removed from canvas [#3307](https://github.com/kangax/fabric.js/pull/3307)
- Improvement: use native stroke dash if available [#3309](https://github.com/kangax/fabric.js/pull/3309)
- Fix: Export correct src when exporting to svg [#3310](https://github.com/kangax/fabric.js/pull/3310)
- Fix: Stop text to go on zero dimensions [#3312](https://github.com/kangax/fabric.js/pull/3312)
- Fix: Error in dataURL with multiplier was outputting very big canvas with retina [#3314](https://github.com/kangax/fabric.js/pull/3314)
- Fix: Error in style map was not respecting style if textbox started with space [#3315](https://github.com/kangax/fabric.js/pull/3315)

## [1.6.4]

- Improvement: Ignore svg: namespace during svg import. [#3081](https://github.com/kangax/fabric.js/pull/3081)
- Improvement: Better fix for lineHeight of iText/Text [#3094](https://github.com/kangax/fabric.js/pull/3094)
- Improvement: Support for gradient with 'Infinity' coordinates [#3082](https://github.com/kangax/fabric.js/pull/3082)
- Improvement: Generally "improved" logic of targeting [#3111](https://github.com/kangax/fabric.js/pull/3111)
- Fix: Selection of active group with transparency and preserveObjectStacking true or false [#3109](https://github.com/kangax/fabric.js/pull/3109)
- Fix: pattern brush now create the same pattern seen while drawing [#3112](https://github.com/kangax/fabric.js/pull/3112)
- Fix: Allow css merge during svg import [#3114](https://github.com/kangax/fabric.js/pull/3114)
- Improvement: added numeric origins handling fomr 0 to 1. [#3121](https://github.com/kangax/fabric.js/pull/3121)
- Fix: Fix a defect with shadow of objects in a scaled group. [#3134](https://github.com/kangax/fabric.js/pull/3134)
- Improvement: Do not fire unecessary selection:changed events. [#3119](https://github.com/kangax/fabric.js/pull/3119)
- Fix: Attached hiddenTextarea to body fixes IE, thanks to @plainview. [#3137](https://github.com/kangax/fabric.js/pull/3137)
- Fix: Shift unselect activegroup on transformed canvas. [#3144](https://github.com/kangax/fabric.js/pull/3144)
- Added: ColorMatrix filter [#3139](https://github.com/kangax/fabric.js/pull/3139)
- Fix: Fix condition in wich restoring from Object could cause object overwriting [#3146](https://github.com/kangax/fabric.js/pull/3146)
- Change: cloneAsImage for Object and toDataUrl for object are not retina enabled by default. Added option to enable. [#3147](https://github.com/kangax/fabric.js/pull/3147)
- Improvement: Added textSpacing support for text/itext/textbox [#3097](https://github.com/kangax/fabric.js/pull/3097)
- Fix: Quote font family when setting the context fontstyle [#3191](https://github.com/kangax/fabric.js/pull/3191)
- Fix: use getSrc during image export, make subclassing easier, return eventually the .src property if nothing else is available [#3189](https://github.com/kangax/fabric.js/pull/3189)
- Fix: Inverted the meaning of border scale factor [#3154](https://github.com/kangax/fabric.js/pull/3154)
- Improvement: Added support for RGBA in HEX notation. [#3202](https://github.com/kangax/fabric.js/pull/3202)
- Improvement: Added object deselected event. [#3195](https://github.com/kangax/fabric.js/pull/3195)
- Fix: loadFromJson callback now gets fired after filter are applied [#3210](https://github.com/kangax/fabric.js/pull/3210)

## [1.6.3]

- Improvement: Use reviver callback for background and overlay image when doing svg export. [#2975](https://github.com/kangax/fabric.js/pull/2975)
- Improvement: Added object property excludeFromExport to avoid exporting the object to JSON or to SVG. [#2976](https://github.com/kangax/fabric.js/pull/2976)
- Improvement: Correct the calculation of text boundingbox. Improves svg import [#2992](https://github.com/kangax/fabric.js/pull/2992)
- Added: Export id property to SVG [#2993](https://github.com/kangax/fabric.js/pull/2993)
- Improvement: Call the callback on loadSvgFromURL on failed xml load with null agument [#2994](https://github.com/kangax/fabric.js/pull/2994)
- Improvement: Clear only the Itext area on contextTop during cursor animation [#2996](https://github.com/kangax/fabric.js/pull/2996)
- Added: Char widths cache has been moved to fabric level and not iText level. Added fabric.util.clearFabricCharWidthsCache(fontName) [#2995](https://github.com/kangax/fabric.js/pull/2995)
- Fix: do not set background or overlay image if the url load fails. [#3003](https://github.com/kangax/fabric.js/pull/3003)
- Fix: iText mousemove event removal, clear the correct area for Itext, stopped redrawing selection if not necessary [#3016](https://github.com/kangax/fabric.js/pull/3016)
- Fix: background image and overlay image scale and move with canvas viewportTransform, parameter available [#3019](https://github.com/kangax/fabric.js/pull/3019)
- Added: support sub targeting in groups in events [#2997](https://github.com/kangax/fabric.js/pull/2997)
- Fix: Select transparent object on mouse up because of \_maybeGroupObject [#2997](https://github.com/kangax/fabric.js/pull/2997)
- Fix: Remove reference to lastRenderedObject on canvas.remove [#3023](https://github.com/kangax/fabric.js/pull/3023)
- Fix: Wait for all objects to be loaded before deleting the properties and setting options. [#3029](https://github.com/kangax/fabric.js/pull/3029)
- Fix: Object Padding is unaffected by object transform. [#3057](https://github.com/kangax/fabric.js/pull/3057)
- Fix: Restore lastRenderedObject usage. Introduced Canvas.lastRenderedKey to retrieve the lastRendered object from down the stack [#3057](https://github.com/kangax/fabric.js/pull/3057)
- Fix: \_calcTextareaPosition correctly calculate the position considering the viewportTransform. [#3057](https://github.com/kangax/fabric.js/pull/3057)
- Fix: Fixed selectionBacgroundColor with viewport transform. [#3057](https://github.com/kangax/fabric.js/pull/3057)
- Improvement: Correctly render the cursor with viewport scaling, improved the cursor centering. [#3057](https://github.com/kangax/fabric.js/pull/3057)
- Fix: Use canvas zoom and pan when using is target transparent. [#2980](https://github.com/kangax/fabric.js/pull/2980)

## [1.6.2]

- Fix: restore canvas properties on loadFromJSON with includeProperties. [#2921](https://github.com/kangax/fabric.js/pull/2921)
- Fix: Allow hoverCursor on non selectable objects, moveCursor does not appear if the object is not moveable.
  Added object.moveCursor to specify a cursor for moving per object. [#2924](https://github.com/kangax/fabric.js/pull/2924)
- Fix: Add missing stroke.live translation, allow gradientTransform for dashed line. [#2926](https://github.com/kangax/fabric.js/pull/2926)
- Improvement: Allow customization of keys that iteract with mouse action ( multiselect key, free transform key, alternative action key, centered transform key ) [#2925](https://github.com/kangax/fabric.js/pull/2925)
- Added: Make iText fires object:modified on text change on exit editing [#2927](https://github.com/kangax/fabric.js/pull/2927)
- Added: [control customization part 1] cornerDashArray, borderDashArray. Now borderScaleFactor influences both border and controls, changed default corner size to 13 [#2932](https://github.com/kangax/fabric.js/pull/2932)
- Fix: createSVGFontFacesMarkup was failing to retrieve fonts in style [#2935](https://github.com/kangax/fabric.js/pull/2935)
- Fix: shadow not scaled with dataUrl to multiplier [#2940](https://github.com/kangax/fabric.js/pull/2940)
- Added: [control customization part 2] cornerStrokeColor. Now is possible to specify separate stroke and fill color for the controls [#2933](https://github.com/kangax/fabric.js/pull/2933)
- Fix: Itext width calculation with caching false was returning nan. [#2943](https://github.com/kangax/fabric.js/pull/2943)
- Added: [control customization part 3] Rounded corners. It is possible to specify cornerStyle for the object. 'rect' or 'circle' [#2942](https://github.com/kangax/fabric.js/pull/2942)
- Added: [control customization part 4] Selection background. It is possible to specify selectionBackgroundColor for the object. [#2950](https://github.com/kangax/fabric.js/pull/2950)
- Fix: Behaviour of image with filters with resize effects and Object to/from json [#2954](https://github.com/kangax/fabric.js/pull/2954)
- Fix: Svg export should not output color notation in rgba format [#2955](https://github.com/kangax/fabric.js/pull/2955)
- Fix: minScaleLimit rounding bug [#2964](https://github.com/kangax/fabric.js/pull/2964)
- Fix: Itext spacing in justify mode bug [#2971](https://github.com/kangax/fabric.js/pull/2971)
- Fix: Object.toDataUrl export when some window.devicepixelRatio is present (retina or browser zoom) [#2972](https://github.com/kangax/fabric.js/pull/2972)

## [1.6.1]

- Fix: image with broken element throwing error on toObject() [#2878](https://github.com/kangax/fabric.js/pull/2878)
- Fix: Warning on trying to set proprietary browser version of ctxImageSmoothingEnabled [#2880](https://github.com/kangax/fabric.js/pull/2880)
- Fix: Fixed Svg import regression on color and drawing polylines [#2887](https://github.com/kangax/fabric.js/pull/2887)
- Fix: Fixed animation ease that starts and stop at same value [#2888](https://github.com/kangax/fabric.js/pull/2888)
- Fix: Allow a not stateful canvas to fire object:modified at end of transform. [#2890](https://github.com/kangax/fabric.js/pull/2890)
- Fix: Made event handler removal safer. Removing firing events will not cause errors. [#2883](https://github.com/kangax/fabric.js/pull/2883)
- Fix: Proper handling of perPixelTargetFind and multi selections [#2894](https://github.com/kangax/fabric.js/pull/2894)
- Fix: Do not clear contextTop on drawingMode, to allow drawing over animations [#2895](https://github.com/kangax/fabric.js/pull/2895)
- Change the dependencies to optional. Allow npm to continue installing if nodecanvas installation fail.[#2901](https://github.com/kangax/fabric.js/pull/2901)
- Fix: Check again the target on mouseup [#2902](https://github.com/kangax/fabric.js/pull/2902)
- Fix: On perPixelTargetFind detect corners only if target is active [#2903](https://github.com/kangax/fabric.js/pull/2903)
- Improvement: Add canvas mouseout event listener [#2907](https://github.com/kangax/fabric.js/pull/2907)
- Improvement: Make small object draggable easier [#2907](https://github.com/kangax/fabric.js/pull/2907)
- Improvement: Use sendToBack, bringToFront, bringForward, sendBackwards for multiple selections [#2908](https://github.com/kangax/fabric.js/pull/2908)

## [1.6.0]

- Fix rendering of activeGroup objects while preserveObjectStacking is active. [ regression from [#2083](https://github.com/kangax/fabric.js/pull/2083) ]
- Fix `fabric.Path` initialize with user options [#2117](https://github.com/kangax/fabric.js/pull/2117)
- Fix sorting of objects in activeGroup during rendering [#2130](https://github.com/kangax/fabric.js/pull/2130).
- Make sure that 'object.canvas' property is always set if the object is directly or indirectly on canvas [#2141](https://github.com/kangax/fabric.js/pull/2141)
- Fix \_getTopLeftCoords function that was returning TopCenter [#2127](https://github.com/kangax/fabric.js/pull/2127)
- Fix events not being fired after resize with pinch zoom [#510](https://github.com/kangax/fabric.js/pull/510)
- Fix mouse:over, mouse:out events not receiving event object [#2146](https://github.com/kangax/fabric.js/pull/2146)
- Don't include elements from `<metadata>` during SVG parsing [#2160](https://github.com/kangax/fabric.js/pull/2160)
- Fix some iText new glitches and old bugs about style deleting and inserting, faster function for get2dCursorLocation [#2153](https://github.com/kangax/fabric.js/pull/2153)
- Change bounding box calculation, made strokewidth always considered in dimensions. Switched group stroke default to 0 strokewidth. [#2155](https://github.com/kangax/fabric.js/pull/2155)
- Fix scaling function for object with strokewidth [#2178](https://github.com/kangax/fabric.js/pull/2178)
- Fix image fromObject restoring resizeFilter [#2164](https://github.com/kangax/fabric.js/pull/2164)
- Fix double application of filter upon image init [#2164](https://github.com/kangax/fabric.js/pull/2164)
- Fix image.filter.Resize toObject and fromObject [#2164](https://github.com/kangax/fabric.js/pull/2164)
- Fix strokeWidth calculation during resize operations [#2178](https://github.com/kangax/fabric.js/pull/2178)
- Fix iText selection on upperCanvas to support transformMatrix [#2173](https://github.com/kangax/fabric.js/pull/2173)
- Removed unnecessary calls to removeShadow and restoreGlobalCompositeOperation [#2175](https://github.com/kangax/fabric.js/pull/2175)
- Fix the offset for pattern and gradients filling and stroking in text [#2183](https://github.com/kangax/fabric.js/pull/2183)
- Fix loading of stroke gradients from Object [#2182](https://github.com/kangax/fabric.js/pull/2182)
- Fix segmentation fault on node.js when image doesn't exist [#2193](https://github.com/kangax/fabric.js/pull/2193)
- Fix iText border selection when changing fontWeight [#2201](https://github.com/kangax/fabric.js/pull/2201)
- Fix calculation of object dimensions for geometry functions translation and scaling. [#2206](https://github.com/kangax/fabric.js/pull/2206)
- Fix iText cursor position on click at end of line [#2217](https://github.com/kangax/fabric.js/pull/2217)
- Fix error on parsing style string with trailing spaces [#2256](https://github.com/kangax/fabric.js/pull/2256)
- Fix delegated properties leaking on objects in a group when restoring from json [#2101](https://github.com/kangax/fabric.js/pull/2101)
- Fix cursor click position in rotated i-Text when origins different from TOPLEFT. [#2269](https://github.com/kangax/fabric.js/pull/2269)
- Fix mouse position when the canvas is in a complex style scrolling situation [#2128](https://github.com/kangax/fabric.js/pull/2128)
- Fix parser regex for not parsing svg tags attribute [#2311](https://github.com/kangax/fabric.js/pull/2311)
- Add id attribute to standard attribute parsing from SVG elements [#2317](https://github.com/kangax/fabric.js/pull/2317)
- Fix text decoration opacity [#2310](https://github.com/kangax/fabric.js/pull/2310)
- Add simple color animation utility in /src/util/animate_color.js [#2328](https://github.com/kangax/fabric.js/pull/2328)
- Fix itext paste function to check for source of copied text and strip carriage returns (\r)[#2336](https://github.com/kangax/fabric.js/pull/2336)
- Fix pattern class serialize the source using toDataURL if available [#2335](https://github.com/kangax/fabric.js/pull/2335)
- Fix imageSmoothingEnabled warning on chrome and reinit the property after setDimensions [#2337](https://github.com/kangax/fabric.js/pull/2337)
- Add ability to parse path elements with no path specified. [#2344](https://github.com/kangax/fabric.js/pull/2344)
- Fix shiftClick with activeGroup in case of normal and scaled groups [#2342](https://github.com/kangax/fabric.js/pull/2342)
- Add support for colors in shadow svg export [#2349](https://github.com/kangax/fabric.js/pull/2349)
- Add support for inner viewBoxes in svg parsing [#2345](https://github.com/kangax/fabric.js/pull/2345)
- Fix BoundingBox calculation for pathGroups that have inner transformMatrix [#2348](https://github.com/kangax/fabric.js/pull/2348)
- Fix export toObject to include transformMatrix property [#2350](https://github.com/kangax/fabric.js/pull/2350)
- Fix textbox class to supporto toSVG() and newest style fixes [#2347]
  (https://github.com/kangax/fabric.js/pull/2347)
- Fix regression on text ( textDecoration and textlinebackground ) [#2354](https://github.com/kangax/fabric.js/pull/2354)
- Add support for multi keys chars using onInput event [#2352](https://github.com/kangax/fabric.js/pull/2352)
- Fix iText and textbox entering in edit mode if clicked on a corner [#2393](https://github.com/kangax/fabric.js/pull/2393)
- Fix iText styles error when in justify align [#2370](https://github.com/kangax/fabric.js/pull/2370)
- Add support for shadow export in svg for groups, pathgroups and images. [#2364]
- Add rendering shadows for groups [#2364](https://github.com/kangax/fabric.js/pull/2364)
- Add support for parsing nested SVGs x and y attributes [#2399](https://github.com/kangax/fabric.js/pull/2399)
- Add support for gradientTransform in setGradient(fill or stroke) [#2401](https://github.com/kangax/fabric.js/pull/2401)
- Fix Error in svg parsed that was stopping on gradient color-stop missing stop attribute [#2414](https://github.com/kangax/fabric.js/pull/2414)
- toObject method return copied arrays for array like properties [#2407](https://github.com/kangax/fabric.js/pull/2407)
- Fix Set stop value of colorstop to 0 if stop attribute not present [#2414](https://github.com/kangax/fabric.js/pull/2414)
- Fix correct value of e.button for mouse left click if e.which not supported[#2453](https://github.com/kangax/fabric.js/pull/2453)
- Add check for host property in getScrollTopLeft[#2462](https://github.com/kangax/fabric.js/pull/2462)
- Fix check for object.selectable in findTarget[#2466](https://github.com/kangax/fabric.js/pull/2466)
- Fix After rendering a gesture set originX/Y to its original value[#2479](https://github.com/kangax/fabric.js/pull/2479)
- Add support for skewing objects using shift and m-controls in interactive mode, and using object.skewX/Y [#2482](https://github.com/kangax/fabric.js/pull/2482)
- Fix gradientTransform not exported in gradient toObject [#2486](https://github.com/kangax/fabric.js/pull/2486)
- Fix object.toDataUrl with multiplier [#2487](https://github.com/kangax/fabric.js/pull/2487)
  BACK INCOMPATIBILITY: removed 'allOnTop' parameter from fabric.StaticCanvas.renderAll.
- Fix mask filter, mask image is now streched on all image [#2543](https://github.com/kangax/fabric.js/pull/2543)
- Fix text onInput event to behave correctly if some text is selected [#2501](https://github.com/kangax/fabric.js/pull/2502)
- Fix object with selectable = false could be selected with shift click [#2503](https://github.com/kangax/fabric.js/pull/2503)
- Fix for mask filter when bigger or smaller image is used [#2534](https://github.com/kangax/fabric.js/pull/2534)
- Improvement: simplified renderAll logic [#2545](https://github.com/kangax/fabric.js/pull/2545)
- Improvement: Manage group transformation with skew rotate and scale [#2549](https://github.com/kangax/fabric.js/pull/2549)
- Fix: Add shadow affectStroke to shadow to Object method [#2568](https://github.com/kangax/fabric.js/pull/2568)
- Fix: Made multitouch pinch resize works with skewed object [#2625](https://github.com/kangax/fabric.js/pull/2625)
- Improvement: Added retina screen support [#2623](https://github.com/kangax/fabric.js/pull/2623)
- Change: Set default Image strokeWidth to 0 to improve image rendering [#2624](https://github.com/kangax/fabric.js/pull/2624)
- Fix: multitouch zoom gesture speed back to normal speed [#2625](https://github.com/kangax/fabric.js/pull/2625)
- Fix: fix controls rendering with retina scaling and controls above overlay [#2632](https://github.com/kangax/fabric.js/pull/2632)
- Improvements: resize SVG using viewport/viewbox. [#2642](https://github.com/kangax/fabric.js/pull/2642)
- Improvements: Svg import now supports rotate around point [#2645](https://github.com/kangax/fabric.js/pull/2645)
- Change: Opacity is no more a delegated property for group [#2656](https://github.com/kangax/fabric.js/pull/2656)
- Fix: Itext now check for editable property before initializing cursor [#2657](https://github.com/kangax/fabric.js/pull/2657)
- Fix: Better SVG export support for shadows of rotated objects [#2671](https://github.com/kangax/fabric.js/pull/2671)
- Fix: Avoid polygon polyline to change constructor point array [#2627](https://github.com/kangax/fabric.js/pull/2627)
- SVG import: support fill/stroke opacity when no fill/stroke attribute is present [#2703](https://github.com/kangax/fabric.js/pull/2703)
- Fix: remove white filter set opacity to 0 instead of 1 [#2714](https://github.com/kangax/fabric.js/pull/2714)
- Cleaning: removing unused fabric.Canvas.activeInstance [#2708](https://github.com/kangax/fabric.js/pull/2708)
- Change: remove flipping of text string when flipping object [#2719](https://github.com/kangax/fabric.js/pull/2719)
- Fix: Correct shift click on generic transformerd active groups [#2720](https://github.com/kangax/fabric.js/pull/2720)
- SVG import: parse svg with no spaces between transforms [#2738](https://github.com/kangax/fabric.js/pull/2738)
- Fix: Fallback to styleElement.text for IE9 [#2754](https://github.com/kangax/fabric.js/pull/2754)
- Fix: data url for node [#2777](https://github.com/kangax/fabric.js/pull/2777)
- Improvement: Extended font face to all text class during svg export [#2797](https://github.com/kangax/fabric.js/pull/2797)
- Fix: retina scaling dataurl and shadows. [#2806](https://github.com/kangax/fabric.js/pull/2806)
- Improvement: Better look to iText decoration shadows. [#2808](https://github.com/kangax/fabric.js/pull/2808)
- Improvement: New text shadow export to SVG. [#2827](https://github.com/kangax/fabric.js/pull/2827)
- fix: location of optimized 1x1 rects. [#2817](https://github.com/kangax/fabric.js/pull/2817)
- fix: TextBox handling of consecutive spaces. [#2852](https://github.com/kangax/fabric.js/pull/2852)
- fix: Respect shadow in svg export of flipped objects. [#2854](https://github.com/kangax/fabric.js/pull/2854)
- fix: Check presence of style for textBox in svg export. [#2853](https://github.com/kangax/fabric.js/pull/2853)
- Improvement: Added node compatibility for v4 and v5. [#2872](https://github.com/kangax/fabric.js/pull/2872)
- Fix: Canvas dispose remove the extra created elements. [#2875](https://github.com/kangax/fabric.js/pull/2875)
- IText improvements to cut-copy-paste, edit, mobile jumps and style. [#2868](https://github.com/kangax/fabric.js/pull/2868)

## [1.5.0]

**Edge**

- Added image preserve aspect ratio attributes and functionality (fabric.Image.alignY, fabric.Image.alignY, fabric.Image.meetOrSlic )
- Added ImageResizeFilters , option to resize dynamically or statically the images using a set of resize filter alghoritms.
- [BACK_INCOMPAT] `fabric.Collection#remove` doesn't return removed object -> returns `this` (chainable)

- Add "mouse:over" and "mouse:out" canvas events (and corresponding "mouseover", "mouseout" object events)
- Add support for passing options to `fabric.createCanvasForNode`

- Various iText fixes and performance improvements
- Fix `overlayImage` / `overlayColor` during selection mode
- Fix double callback in loadFromJSON when there's no objects
- Fix paths parsing when number has negative exponent
- Fix background offset in iText
- Fix style object deletion in iText
- Fix typo in `_initCanvasHandlers`
- Fix `transformMatrix` not affecting fabric.Text
- Fix `setAngle` for different originX/originY (!= 'center')
- Change default/init noise/brightness value for `fabric.Image.filters.Noise` and `fabric.Image.filters.Brightness` from 100 to 0
- Add `fabric.Canvas#imageSmoothingEnabled`
- Add `copy/paste` support for iText (uses clipboardData)

## [1.4.0]

- [BACK_INCOMPAT] JSON and Cufon are no longer included in default build

- [BACK_INCOMPAT] Change default objects' originX/originY to left/top

- [BACK_INCOMPAT] `fabric.StaticCanvas#backgroundImage` and `fabric.StaticCanvas#overlayImage` are `fabric.Image` instances. `fabric.StaticCanvas#backgroundImageOpacity`, `fabric.StaticCanvas#backgroundImageStretch`, `fabric.StaticCanvas#overlayImageLeft` and `fabric.StaticCanvas#overlayImageTop` were removed.

- [BACK_INCOMPAT] `fabric.Text#backgroundColor` is now `fabric.Object#backgroundColor`

- [BACK_INCOMPAT] Remove `fabric.Object#toGrayscale` and `fabric.Object#overlayFill` since they're too specific

- [BACK_INCOMPAT] Remove `fabric.StaticCanvas.toGrayscale` since we already have that logic in `fabric.Image.filters.Grayscale`.

- [BACK_INCOMPAT] Split `centerTransform` into the properties `centeredScaling` and `centeredRotation`. Object rotation now happens around originX/originY point UNLESS `centeredRotation=true`. Object scaling now happens non-centered UNLESS `centeredScaling=true`.

## [1.3.0]

- [BACK_INCOMPAT] Remove selectable, hasControls, hasBorders, hasRotatingPoint, transparentCorners, perPixelTargetFind from default object/json representation of objects.

- [BACK_INCOMPAT] Object rotation now happens around originX/originY point UNLESS `centerTransform=true`.

- [BACK_INCOMPAT] fabric.Text#textShadow has been removed - new fabric.Text.shadow property (type of fabric.Shadow).

- [BACK_INCOMPAT] fabric.BaseBrush shadow properties are combined into one property => fabric.BaseBrush.shadow (shadowColor, shadowBlur, shadowOffsetX, shadowOffsetY no longer exist).

- [BACK_INCOMPAT] `fabric.Path.fromObject` is now async. `fabric.Canvas#loadFromDatalessJSON` is deprecated.

## [1.2.0]

- [BACK_INCOMPAT] Make `fabric.Object#toDataURL` synchronous.

- [BACK_INCOMPAT] `fabric.Text#strokeStyle` -> `fabric.Text#stroke`, for consistency with other objects.

- [BACK_INCOMPAT] `fabric.Object.setActive(…)` -> `fabric.Object.set('active', …)`.
  `fabric.Object.isActive` is gone (use `fabric.Object.active` instead)

- [BACK_INCOMPAT] `fabric.Group#objects` -> `fabric.Group._objects`.

## [1.1.0]

- [BACK_INCOMPAT] `fabric.Text#setFontsize` becomes `fabric.Object#setFontSize`.

- [BACK_INCOMPAT] `fabric.Canvas.toDataURL` now accepts options object instead linear arguments.
  `fabric.Canvas.toDataURLWithMultiplier` is deprecated;
  use `fabric.Canvas.toDataURL({ multiplier: … })` instead

## [1.0.0]<|MERGE_RESOLUTION|>--- conflicted
+++ resolved
@@ -2,12 +2,9 @@
 
 ## [next]
 
-<<<<<<< HEAD
 - patch(Next.js sandbox): simpler canvas hook [#9577](https://github.com/fabricjs/fabric.js/pull/9577)
-=======
 - fix(): fix modify polygon points with zero sized polygons ( particular case of axis oriented lines ) [#9575](https://github.com/fabricjs/fabric.js/pull/9575)
 - fix(Polyline, Polygon): Fix wrong pathOffset for polyline with the normal bounding box calculation. [#9460](https://github.com/fabricjs/fabric.js/pull/9460)
->>>>>>> add96d34
 
 ## [6.0.0-beta17]
 
