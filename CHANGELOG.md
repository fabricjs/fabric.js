--- conflicted
+++ resolved
@@ -2,14 +2,11 @@
 
 ## [next]
 
-<<<<<<< HEAD
 - fix(): fix modify polygon points with zero sized polygons ( particular case of axis oriented lines ) [#9575](https://github.com/fabricjs/fabric.js/pull/9575)
-=======
 - fix(Polyline, Polygon): Fix wrong pathOffset for polyline with the normal bounding box calculation. [#9460](https://github.com/fabricjs/fabric.js/pull/9460)
 
 ## [6.0.0-beta17]
 
->>>>>>> 43d6e54b
 - refactor(): Rewrite how typeAssertion works to avoid isType and add tests for subclasses [#9570](https://github.com/fabricjs/fabric.js/pull/9570)
 - fix(): perform layout on poly change + initialization object subscription [#9537](https://github.com/fabricjs/fabric.js/pull/9537)
 - fix(): Addressing path cloning slowness ( partially ) [#9573](https://github.com/fabricjs/fabric.js/pull/9573)
