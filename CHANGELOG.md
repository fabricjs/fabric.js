--- conflicted
+++ resolved
@@ -1,6 +1,6 @@
 # Changelog
 
-<<<<<<< HEAD
+
 ## [5.0.0]
 
 - feat(fabric.EraserBrush): added `eraser` property to Object instead of attaching to `clipPath`, remove hacky `getClipPath`/`setClipPath` [#7470](https://github.com/fabricjs/fabric.js/pull/7470), see **BREAKING** comments.
@@ -11,7 +11,8 @@
 
 - fabric.EraserBrush: The Eraser object is now a subclass of Group. This means that loading from JSON will break between versions.
 Use this [code](https://gist.github.com/ShaMan123/6c5c4ca2cc720a2700848a2deb6addcd) to transform your json payload to the new version.
-=======
+
+
 ## [next]
 - feat(fabric.Canvas): fire an extra mouse up for the original control of the initial target [`#7612`](https://github.com/fabricjs/fabric.js/pull/7612)
 - fix(fabric.Object) bounding box display with skewY when outside group [`#7611`](https://github.com/fabricjs/fabric.js/pull/7611)
@@ -39,7 +40,7 @@
 - docs(): Clarify viewport transformations doc [`#7401`](https://github.com/fabricjs/fabric.js/pull/7401)
 - docs(): specify default value and docs for enablePointerEvents [`#7386`](https://github.com/fabricjs/fabric.js/pull/7386)
 - feat(fabric.PencilBrush): add an option to draw a straight line while pressing a key [`#7034`](https://github.com/fabricjs/fabric.js/pull/7034)
->>>>>>> a32be8ab
+
 
 ## [4.6.0]
 
