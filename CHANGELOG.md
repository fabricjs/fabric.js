--- conflicted
+++ resolved
@@ -2,11 +2,8 @@
 
 ## [next]
 
-<<<<<<< HEAD
 - fix(Textbox): implemente a fix for the style shifting issues on new lines [#9197](https://github.com/fabricjs/fabric.js/pull/9197)
-=======
 - Fix(Control) fix a regression in `wrap with fixed anchor`, regression from #8400 [#9326](https://github.com/fabricjs/fabric.js/pull/9326)
->>>>>>> ced6490d
 - test(e2e): improve test case for line shifting and style with more colors [#9327](https://github.com/fabricjs/fabric.js/pull/9327)
 - test(e2e): node canvas visual tests [#9134](https://github.com/fabricjs/fabric.js/pull/9134)
 - fix(ActiveSelection): make sure canvas is in charge of setting initial coords [#9322](https://github.com/fabricjs/fabric.js/pull/9322)
