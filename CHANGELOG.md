# Changelog

## [next]

<<<<<<< HEAD
- fix(Controls): add support for numeric origins to changeWidth [#9909](https://github.com/fabricjs/fabric.js/pull/9909)
=======
- fix(\_renderControls): fixed render order so group controls are rendered over child objects [#9914](https://github.com/fabricjs/fabric.js/pull/9914)
- fix(filters): RemoveColor has missing getFragmentSource method ( typo ) [#9911](https://github.com/fabricjs/fabric.js/pull/9911)
>>>>>>> 52bd5239
- types(): Make event type explicit - non generic, and fix pattern fromObject type [#9907](https://github.com/fabricjs/fabric.js/pull/9907)

## [6.0.0-rc2]

- perf(): remove some runtime RegExp usages [#9802](https://github.com/fabricjs/fabric.js/pull/9802)
- fix(Canvas): Avoid exporting controls with toDataURL [#9896](https://github.com/fabricjs/fabric.js/pull/9896)
- perf(): Rework constructors to avoid the extra perf cost of current setup [#9891](https://github.com/fabricjs/fabric.js/pull/9891)
- perf(): Remove redundant matrix multiplication in multiplayTransformMatrixArray [#9893](https://github.com/fabricjs/fabric.js/pull/9893)
- test(): Convert Animation tests to jest [#9892](https://github.com/fabricjs/fabric.js/pull/9892)
- perf(ObjectGeometry): replace cache key string with array [#9887](https://github.com/fabricjs/fabric.js/pull/9887)
- docs(): Improve JSDOCs for BlendImage [#9876](https://github.com/fabricjs/fabric.js/pull/9876)
- fix(Group): Pass down the abort signal from group to objects [#9890](https://github.com/fabricjs/fabric.js/pull/9890)
- fix(util): restore old composeMatrix code for performances improvement [#9851](https://github.com/fabricjs/fabric.js/pull/9851)
- fix(Control): corner coords definition order [#9884](https://github.com/fabricjs/fabric.js/pull/9884)
- fix(Polyline): safeguard points arg from options [#9855](https://github.com/fabricjs/fabric.js/pull/9855)
- feat(IText): Adjust cursor blinking for better feedback [#9823](https://github.com/fabricjs/fabric.js/pull/9823)
- feat(FabricObject): pass `e` to `shouldStartDragging` [#9843](https://github.com/fabricjs/fabric.js/pull/9843)
- fix(Canvas): mouse move before event data [#9849](https://github.com/fabricjs/fabric.js/pull/9849)
- chore(FabricObject): pass `e` to `shouldStartDragging` [#9843](https://github.com/fabricjs/fabric.js/pull/9843)
- ci(): Add Jest coverage to the report [#9836](https://github.com/fabricjs/fabric.js/pull/9836)
- test(): Add cursor animation testing and migrate some easy one to jest [#9829](https://github.com/fabricjs/fabric.js/pull/9829)
- fix(Group, Controls): Fix interactive group actions when negative scaling is involved [#9811](https://github.com/fabricjs/fabric.js/pull/9811)
- fix(): Replace 'hasOwn' with 'in' operator in typeAssertions check [#9812](https://github.com/fabricjs/fabric.js/pull/9812)

## [6.0.0-rc1]

- fix(Canvas): Fix searchPossibleTargets for non-interactive nested targets [#9762](https://github.com/fabricjs/fabric.js/pull/9762)
- test(): Rename svg tests [#9775](https://github.com/fabricjs/fabric.js/pull/9775)
- refactor(): `_findTargetCorner` is now called `findControl` and returns the key and the control and the coordinates [#9668](https://github.com/fabricjs/fabric.js/pull/9668)
- feat(LayoutManager): Handle the case of activeSelection with objects inside different groups [#9651](https://github.com/fabricjs/fabric.js/pull/9651)

## [6.0.0-beta20]

- chore(TS): minor changes to typescript notation to be compatible with a 5.3.3 [#9725](https://github.com/fabricjs/fabric.js/pull/9725)
- fix(InteractiveObject): "borderOpacityWhenMoving" does not take effect on the child shapes within the group [#9374](https://github.com/fabricjs/fabric.js/issues/9734)
- fix(SVGParser): Consider the transformMatrix of the clipPath owner as part of the clipPath trasnformation [#9750](https://github.com/fabricjs/fabric.js/pull/9750)
- fix(): bubble dirty flag to parent [#9741](https://github.com/fabricjs/fabric.js/pull/9741)
- fix(StaticCanvas): setDimensions not requesting a render if options are not passed [#9710](https://github.com/fabricjs/fabric.js/pull/9710)
- fix(LayoutManager): wrong bounding box position when activeSelection has originX/originY that are not default left/top [#9649](https://github.com/fabricjs/fabric.js/pull/9649)
- fix(ActiveSelection): block ancestors/descendants of selected objects from being selected [#9732](https://github.com/fabricjs/fabric.js/pull/9732)
- fix(Image): typo in style property for svg export [#9717](https://github.com/fabricjs/fabric.js/pull/9717)
- ci(): Update the changelog and stats action to work from forks
- fix(Shadow): Cloning a shape with shadow throws an error[#9711](https://github.com/fabricjs/fabric.js/issues/9711)
- chore(TS): use consistent and improved types for getDefaults and ownDefaults [#9698](https://github.com/fabricjs/fabric.js/pull/9698)
- fix(SVGParser): Don't crash on nested CSS at-rules [#9707](https://github.com/fabricjs/fabric.js/pull/9707)
- perf(): measuring canvas size [#9697](https://github.com/fabricjs/fabric.js/pull/9697)
- chore(TS): Add type for options in toCanvasElement and toDataUrl [#9673](https://github.com/fabricjs/fabric.js/pull/9673)
- ci(): add source map support to node sandbox [#9686](https://github.com/fabricjs/fabric.js/pull/9686)
- fix(Canvas): Correct type mainTouchId initialization [#9684](https://github.com/fabricjs/fabric.js/pull/9684)
- feat(Circle): Add counterclockwise parameter to Circle class [#9670](https://github.com/fabricjs/fabric.js/pull/9670)

## [6.0.0-beta19]

- feat(LayoutManager): Expose objects registration [#9661](https://github.com/fabricjs/fabric.js/pull/9661)
- fix(Object): support specyfing toCanvasElement canvas [#9652](https://github.com/fabricjs/fabric.js/pull/9652)
- ci(): no `src` imports [#9657](https://github.com/fabricjs/fabric.js/pull/9657)
- fix(textStyles): Split text into graphemes correctly [#9646](https://github.com/fabricjs/fabric.js/pull/9646)
- fix(ActiveSelection): static default inheritance [#9635](https://github.com/fabricjs/fabric.js/pull/9635)
- fix(StaticCanvas): StaticCanvas setDimensions typings [#9618](https://github.com/fabricjs/fabric.js/pull/9618)
- refactor(): Align gradient with class registry usage, part of #9144 [#9627](https://github.com/fabricjs/fabric.js/pull/9627)
- refactor(): Align shadow with class registry, part of #9144 [#9626](https://github.com/fabricjs/fabric.js/pull/9626)
- cd() Surface the minified build as standard when importing. [#9624](https://github.com/fabricjs/fabric.js/pull/9624)
- chore(): removed unused code from Path render function [#9619](https://github.com/fabricjs/fabric.js/pull/9619)

## [6.0.0-beta18]

- fix(StyledText): add ability to unset style (issue #9578) [#9597](https://github.com/fabricjs/fabric.js/pull/9597)
- CD(): expose vue deployed app [#9615](https://github.com/fabricjs/fabric.js/pull/9615)
- chore(): Upgrade Rollup to 4.9.5 [#9613](https://github.com/fabricjs/fabric.js/pull/9613)
- chore(): Upgrade rollup and plugins at latest 3 [#9612](https://github.com/fabricjs/fabric.js/pull/9612)
- fix(WebGLFilterBackend) Destroy the context of queryWebgl test function, remove automatic perf checkup, make it explicit with a function [#8932](https://github.com/fabricjs/fabric.js/pull/8932)
- tests(): migrate target hit tests to jest and drag and drop test to playwright [#9333](https://github.com/fabricjs/fabric.js/pull/9333)
- fix(SVGParser): avoid crashing on SVG that use @import css feature [#9602](https://github.com/fabricjs/fabric.js/pull/9602)
- fix(): compositionEnd event handler is not registered correctly. (regression from f91362c ) [#9610](https://github.com/fabricjs/fabric.js/pull/9610)
- ci(): Add a test case from the multiple selection use case for groups [#9599](https://github.com/fabricjs/fabric.js/pull/9599)
- refactor(env): Change the way the environment and retina are initialized [#9480](https://github.com/fabricjs/fabric.js/pull/9480)
- chore(TS): fix type of modifed event that could cause unexpected behaviour in dev code [#9596](https://github.com/fabricjs/fabric.js/pull/9596)
- fix(LayoutManager): remove unnecessary check [#9591](https://github.com/fabricjs/fabric.js/pull/9591)
- fix(Text) Fix style transfer issue on a line that is not empty [#9461](https://github.com/fabricjs/fabric.js/pull/9461)
- ci(): add a vue template [#9502](https://github.com/fabricjs/fabric.js/pull/9502)
- refactor(): `getActiveControl` now returns the key, the corner and the coordinates [#9515](https://github.com/fabricjs/fabric.js/pull/9515)
- fix(Controls): forbid scaling to avoid NaN issues on scaling zero sized objects. #9475 [#9563](https://github.com/fabricjs/fabric.js/pull/9563)
- feat(LayoutManager): BREAKING remove `shouldResetTransform` handling from LayoutManager [#9581](https://github.com/fabricjs/fabric.js/pull/9581)
- refactor(): rm active selection ref [#9561](https://github.com/fabricjs/fabric.js/pull/9561)
- feat(Next.js sandbox): simpler canvas hook [#9577](https://github.com/fabricjs/fabric.js/pull/9577)
- fix(): fix modify polygon points with zero sized polygons ( particular case of axis oriented lines ) [#9575](https://github.com/fabricjs/fabric.js/pull/9575)
- fix(Polyline, Polygon): Fix wrong pathOffset for polyline with the normal bounding box calculation. [#9460](https://github.com/fabricjs/fabric.js/pull/9460)

## [6.0.0-beta17]

- refactor(): Rewrite how typeAssertion works to avoid isType and add tests for subclasses [#9570](https://github.com/fabricjs/fabric.js/pull/9570)
- fix(): perform layout on poly change + initialization object subscription [#9537](https://github.com/fabricjs/fabric.js/pull/9537)
- fix(): Addressing path cloning slowness ( partially ) [#9573](https://github.com/fabricjs/fabric.js/pull/9573)
- fix(): `exactBoundingBox` stroke calculations [#9572](https://github.com/fabricjs/fabric.js/pull/9572)
- feat(): Add save/restore ability to group LayoutManager [#9564](https://github.com/fabricjs/fabric.js/pull/9564)
- fix(): Remove unwanted set type warning [#9569](https://github.com/fabricjs/fabric.js/pull/9569)
- refactor(): Separate defaults for base fabric object vs interactive object. Also some moving around of variables [#9474](https://github.com/fabricjs/fabric.js/pull/9474)
- refactor(): Change how LayoutManager handles restoring groups [#9522](https://github.com/fabricjs/fabric.js/pull/9522)
- fix(BaseConfiguration): set `devicePixelRatio` from window [#9470](https://github.com/fabricjs/fabric.js/pull/9470)
- fix(): bubble dirty flag for group only when true [#9540](https://github.com/fabricjs/fabric.js/pull/9540)
- test() Backport a test to capture a failing text style situation [#9531](https://github.com/fabricjs/fabric.js/pull/9531)

## [6.0.0-beta16]

- fix(): block `enterEditing` after `endCurrentTransform` [#9513](https://github.com/fabricjs/fabric.js/pull/9513)
- fix(): transferring object between active selections, expose `FabricObject#parent`, rm `isActiveSelection` [#8951](https://github.com/fabricjs/fabric.js/pull/8951)
  **BREAKING beta**:
  - rm(): `getParent` => `FabricObject#parent`
- refactor(): Layout Manager [#9152](https://github.com/fabricjs/fabric.js/pull/9152)
- refactor(): transferring object between active selections, expose `FabricObject#parent`, rm `isActiveSelection` [#8951](https://github.com/fabricjs/fabric.js/pull/8951)
- refactor(): **BREAKING beta** `getParent` => `FabricObject#parent` [#8951](https://github.com/fabricjs/fabric.js/pull/8951)
- fix(): fire Poly control events [#9504](https://github.com/fabricjs/fabric.js/pull/9504)
- test(FabricObject): add a snapshot of the default values so that reordering and shuffling is verified. [#9492](https://github.com/fabricjs/fabric.js/pull/9492)
- feat(FabricObject, Canvas) BREAKING: remove calculate true/false from the api. [#9483](https://github.com/fabricjs/fabric.js/pull/9483)
- chore(): remove some Type assertions [#8950](https://github.com/fabricjs/fabric.js/pull/8950)
- chore(): expose `sendVectorToPlane` [#9479](https://github.com/fabricjs/fabric.js/pull/9479)
- feat(FabricObject, Canvas) BREAKING: remove absolute true/false from the api. [#9395](https://github.com/fabricjs/fabric.js/pull/9395)
- refactor(Canvas): BREAKING deprecate `getPointer`, add new getScenePoint and getViewportPoint methods, removed `restorePointerVpt`, extended mouse events data [#9175](https://github.com/fabricjs/fabric.js/pull/9175)
- chore(): rm isClick artifacts leftovers from #9434 [#9478](https://github.com/fabricjs/fabric.js/pull/9478)
- fix(Object): Fix detection of falsy shadows in Object.needsItsOwnCache method [#9469](https://github.com/fabricjs/fabric.js/pull/9469)
- feat(util): expose `calcPlaneRotation` [#9419](https://github.com/fabricjs/fabric.js/pull/9419)
- refactor(Canvas): BREAKING remove button from mouse events, delegate to event.button property [#9449](https://github.com/fabricjs/fabric.js/pull/9449)
- patch(Canvas): move event mouse:up:before earlier in the logic for more control [#9434](https://github.com/fabricjs/fabric.js/pull/9434)

## [6.0.0-beta15]

- Fix(SVGParser) ignore missing xlink target issue on svg parsing (#9427) [#9109](https://github.com/fabricjs/fabric.js/issues/9109)
- fix(#9172): dep export `Object`, `Text`, `Image` [#9433](https://github.com/fabricjs/fabric.js/pull/9433)

## [6.0.0-beta14]

- fix(Object): fixes centeredScaling prop type [#9401](https://github.com/fabricjs/fabric.js/pull/9401)
- CI(): fix build caching + tests when merging to master [#9404](https://github.com/fabricjs/fabric.js/pull/9404)
- chore(): export poly control utils [#9400](https://github.com/fabricjs/fabric.js/pull/9400)
- fix(Canvas): in/out event names were swapped [#9396](https://github.com/fabricjs/fabric.js/pull/9396)
- fix(Canvas): `setActiveObject` should update `canvas#_activeSelection` [#9336](https://github.com/fabricjs/fabric.js/pull/9336)
- patch(Coords): calc oCoords only with canvas ref [#9380](https://github.com/fabricjs/fabric.js/pull/9380)
- patch(Control): pass object to `calcCornerCoords` [#9376](https://github.com/fabricjs/fabric.js/pull/9376)
- fix(Canvas): invalidate `_objectsToRender` on stack change [#9387](https://github.com/fabricjs/fabric.js/pull/9387)
- ci(e2e): fix babel compiling error [#9388](https://github.com/fabricjs/fabric.js/pull/9388)
- Breaking: Remove node 14 [#9383](https://github.com/fabricjs/fabric.js/pull/9383)
- chore(): Rename exports that conflicts with JS/WEB api ( Object, Text, Image ). Kept backward compatibility with deprecation notice [#9172](https://github.com/fabricjs/fabric.js/pull/9172)
- fix(Geometry): `containsPoint` [#9372](https://github.com/fabricjs/fabric.js/pull/9372)
  **BREAKING**:
  - `Canvas#_checkTarget(point, object, pointFromViewport)` => `Canvas#_checkTarget(object, pointFromViewport)`
- fix(Canvas): avoid firing event twice when working with nested objects [#9329](https://github.com/fabricjs/fabric.js/pull/9329)
- fix(Control): `calcCornerCoords` angle + calculation [#9377](https://github.com/fabricjs/fabric.js/pull/9377)
- patch(): dep findCrossPoints in favor of `isPointInPolygon` [#9374](https://github.com/fabricjs/fabric.js/pull/9374)
- docs() enable typedocs to run again [#9356](https://github.com/fabricjs/fabric.js/pull/9356)
- chore(): cleanup logs and error messages [#9369](https://github.com/fabricjs/fabric.js/pull/9369)
- feature(Object) BREAKING: Remove lines parameter from object.containsPoint [#9375](https://github.com/fabricjs/fabric.js/pull/9375)
- patch(Control): move hit detection to shouldActivate [#9374](https://github.com/fabricjs/fabric.js/pull/9374)
- fix(Control): method binding for mouseUpHandler, mouseDownHandler, and actionHandler [#9370](https://github.com/fabricjs/fabric.js/pull/9370)
- fix(StaticCanvas): disposing animations [#9361](https://github.com/fabricjs/fabric.js/pull/9361)
- fix(IText): cursor width under group [#9341](https://github.com/fabricjs/fabric.js/pull/9341)
- TS(Canvas): constructor optional el [#9348](https://github.com/fabricjs/fabric.js/pull/9348)
- fix(Utils): fix exported svg color [#9408](https://github.com/fabricjs/fabric.js/pull/9408)

## [6.0.0-beta13]

- fix(Textbox): implemente a fix for the style shifting issues on new lines [#9197](https://github.com/fabricjs/fabric.js/pull/9197)
- Fix(Control) fix a regression in `wrap with fixed anchor`, regression from #8400 [#9326](https://github.com/fabricjs/fabric.js/pull/9326)
- test(e2e): improve test case for line shifting and style with more colors [#9327](https://github.com/fabricjs/fabric.js/pull/9327)
- test(e2e): node canvas visual tests [#9134](https://github.com/fabricjs/fabric.js/pull/9134)
- fix(ActiveSelection): make sure canvas is in charge of setting initial coords [#9322](https://github.com/fabricjs/fabric.js/pull/9322)
- test(): Migrate json control tests [#9323](https://github.com/fabricjs/fabric.js/pull/9323)
- fix() Textbox inputs with new lines, regression from #9097 [#9192](https://github.com/fabricjs/fabric.js/pull/9192)
- docs(): add link to contributing guide [#8393](https://github.com/fabricjs/fabric.js/pull/8393)
- test(e2e): Drag&Drop tests [#9112](https://github.com/fabricjs/fabric.js/pull/9112)
- fix(CanvasEvents): regression of `getPointer` usages + BREAKING: drop event data [#9186](https://github.com/fabricjs/fabric.js/pull/9186)
- feat(Object): BREAKING rm \_setOriginToCenter and \_resetOrigin unuseful methods [#9179](https://github.com/fabricjs/fabric.js/pull/9179)
- fix(ActiveSelection): reset positioning when cleared [#9088](https://github.com/fabricjs/fabric.js/pull/9088)
- ci(): generate docs [#9169](https://github.com/fabricjs/fabric.js/pull/9169)
- fix(utils) Fixes the code for the anchor point in point controls for polygons [#9178](https://github.com/fabricjs/fabric.js/pull/9178)
- CD(): website submodule [#9165](https://github.com/fabricjs/fabric.js/pull/9165)

## [6.0.0-beta12]

- fix(Object): border rendering with padding under group [#9161](https://github.com/fabricjs/fabric.js/pull/9161)
- fix(MultiSelection): add target from behind active selection [#8744](https://github.com/fabricjs/fabric.js/issues/8744)
- test(): fix snapshots by removing version [#9164](https://github.com/fabricjs/fabric.js/pull/9164)

## [6.0.0-beta11]

- patch(): Avoid unwanted mutation to passed objects array to Group constructor [#9151](https://github.com/fabricjs/fabric.js/pull/9151)
- patch(): ActiveSelection initialization + types [#9143](https://github.com/fabricjs/fabric.js/pull/9143)
- chore(TS): BREAKING remove canvas.interactive, added typings for canvas options [#9140](https://github.com/fabricjs/fabric.js/pull/9140)
- chore(TS): BREAKING PREVIOUS BETA mv + rename `TProps` => `TOptions` [#9139](https://github.com/fabricjs/fabric.js/pull/9139)
- test(playwright): Use embedded eval from playwright [#9133](https://github.com/fabricjs/fabric.js/pull/9133)
- chore(TS): Fix event types and .once this binding [#9119](https://github.com/fabricjs/fabric.js/pull/9130)
- docs(): rm `canvas2pdf` [#9135](https://github.com/fabricjs/fabric.js/pull/9135)
- chore(TS): export types [#9129](https://github.com/fabricjs/fabric.js/pull/9129)
- ci(e2e): support relative imports [#9108](https://github.com/fabricjs/fabric.js/pull/9108)
- chore(TS): complete type check [#9119](https://github.com/fabricjs/fabric.js/pull/9119)
- chore(TS): Add type-checking to files excluded with ts-nocheck [#9097](https://github.com/fabricjs/fabric.js/pull/9097)
- chore(TS): Add type-checking to files excluded with ts-nocheck ( Parser mostly ) [#9085](https://github.com/fabricjs/fabric.js/pull/9085)
- docs(): revise test section [#9114](https://github.com/fabricjs/fabric.js/pull/9114)
- fix(): #8344 stroke projection [#8374](https://github.com/fabricjs/fabric.js/pull/8374)
- fix(Filters) Removing type from the options passed in the constructor [#9089](https://github.com/fabricjs/fabric.js/pull/9089)
- feat(InteractiveObject): add `getActiveControl()` to expose `__corner` [#9102](https://github.com/fabricjs/fabric.js/pull/9102)
- ci(sandbox): bump next.js [#9100](https://github.com/fabricjs/fabric.js/pull/9100)
- test(playwright): add snapshots, refactor utils, coverage [#9078](https://github.com/fabricjs/fabric.js/pull/9078)
- test(Text): Add some tests for text in Jest [#9083](https://github.com/fabricjs/fabric.js/pull/9083)
- ci(): Install system deps only when necessary [#9086](https://github.com/fabricjs/fabric.js/pull/9086)
- fix(util, Path): path distance measurement fix for M cmd [#9076](https://github.com/fabricjs/fabric.js/pull/9076)
- chore(TS): Image class type checks, BREAKING change to FromURL static method [#9036](https://github.com/fabricjs/fabric.js/pull/9036)
- ci(): properly checkout head for stats [#9080](https://github.com/fabricjs/fabric.js/pull/9080)
- fix(Text): `_getFontDeclaration` wasn't considering fontFamily from the style object [#9082](https://github.com/fabricjs/fabric.js/pull/9082)
- chore(TS): Fix ITextBehaviour enterEditing type [#9075](https://github.com/fabricjs/fabric.js/pull/9075)
- cd(node): ban `package.json` main entry [#9068](https://github.com/fabricjs/fabric.js/pull/9068)
- chore(TS): export FabricObjectProps and GroupProps [#9025](https://github.com/fabricjs/fabric.js/pull/9025)
- chore(TS): Replace BaseFabricObject with FabricObject [#9016](https://github.com/fabricjs/fabric.js/pull/9016)
- refactor(svgImport): remove the css/gradient/clipPath global definitions [#9030](https://github.com/fabricjs/fabric.js/pull/9030)
- fix(): tweaks to type getter [#9022](https://github.com/fabricjs/fabric.js/pull/9022)
- ci() Refactor GHA actions for caching and reuse [#9029](https://github.com/fabricjs/fabric.js/pull/9029)
- ci(): install dev deps types [#9039](https://github.com/fabricjs/fabric.js/pull/9039)

## [6.0.0-beta10]

- chore(TS): Remove @ts-nocheck from Text class. [#9018](https://github.com/fabricjs/fabric.js/pull/9018)
- Fix(Textbox) minimum word width calculation across all lines [#9004](https://github.com/fabricjs/fabric.js/pull/9004)
- ci(): add Jest for the unit tests [#8919](https://github.com/fabricjs/fabric.js/pull/8919)
- ci(): Revert "invoke tests after changelog action (#8974)" [#9013](https://github.com/fabricjs/fabric.js/pull/9013)
- fix(IText): empty line selection [#9019](https://github.com/fabricjs/fabric.js/pull/9019)
- ci(): Added playwright testing [#8616](https://github.com/fabricjs/fabric.js/pull/8616)
- fix(IText): `exitEditing` should clear contextTop [#9020](https://github.com/fabricjs/fabric.js/pull/9020)
- ci(): prettier after changelog action [#9021](https://github.com/fabricjs/fabric.js/pull/9021)

## [6.0.0-beta9]

- fix(fabric): Fix the serialization and registry dependency from minification [#9009](https://github.com/fabricjs/fabric.js/pull/9009)
- chore(TS): remove troublesome `AssertKeys` TS construct [#9012](https://github.com/fabricjs/fabric.js/pull/9012)
- fix(lib): fix aligning_guideline zoom [#8998](https://github.com/fabricjs/fabric.js/pull/8998)
- fix(IText): support control interaction in text editing mode [#8995](https://github.com/fabricjs/fabric.js/pull/8995)
- fix(Textbox): `splitByGrapheme` measurements infix length bug [#8990](https://github.com/fabricjs/fabric.js/pull/8990)
- patch(Text): styles es6 minor patch [#8988](https://github.com/fabricjs/fabric.js/pull/8988)

## [6.0.0-beta8]

- BREAKING fix(IText): detect cursor from proper offsets, remove getLocalPointer from IText class [#8972](https://github.com/fabricjs/fabric.js/pull/8972)
- fix(Text): styles line break [#8973](https://github.com/fabricjs/fabric.js/pull/8973)
- fix(): regression to itext focusing from #8939 [#8970](https://github.com/fabricjs/fabric.js/pull/8970)
- ci(): warn build errors in dev mode [#8971](https://github.com/fabricjs/fabric.js/pull/8971)
- ci(): invoke tests after changelog action [#8974](https://github.com/fabricjs/fabric.js/pull/8974)
- chore(TS): Export more types [#8965](https://github.com/fabricjs/fabric.js/pull/8965)
- BREAKING: fabric.util.makeElementSelectable / fabric.util.makeElementUnselectable are removed [#8930](https://github.com/fabricjs/fabric.js/pull/8930)
- refactor(): Canvas DOM delegation to utility class [#8930](https://github.com/fabricjs/fabric.js/pull/8930)

## [6.0.0-beta7]

- feat(): Export setFilterBackend and port the texture filtering option from fabric 5, exports some extra types [#8954](https://github.com/fabricjs/fabric.js/pull/8954)
- chore(): swap commonly used string with constants [#8933](https://github.com/fabricjs/fabric.js/pull/8933)
- chore(TS): Add more text types [#8941](https://github.com/fabricjs/fabric.js/pull/8941)
- ci(): fix changelog action race condition [#8949](https://github.com/fabricjs/fabric.js/pull/8949)
- ci(): automate PR changelog [#8938](https://github.com/fabricjs/fabric.js/pull/8938)
- chore(): move canvas click handler to TextManager [#8939](https://github.com/fabricjs/fabric.js/pull/8939)
- refactor(): write less bulky code [#8943](https://github.com/fabricjs/fabric.js/pull/8943)

## [6.0.0-beta6]

- patch(): expose `Control#shouldActivate` [#8934](https://github.com/fabricjs/fabric.js/pull/8934)
- feat(Color) Improve regex for new standards, more documentation and code cleanup [#8916](https://github.com/fabricjs/fabric.js/pull/8916)
- fix(TS): extending canvas and object event types (`type` => `interface`) [#8926](https://github.com/fabricjs/fabric.js/pull/8926)
- chore(build) simple deps update [#8929](https://github.com/fabricjs/fabric.js/pull/8929)
- fix(Canvas): sync cleanup of dom elements in dispose [#8903](https://github.com/fabricjs/fabric.js/pull/8903)
- chore(TS): export util types [#8915](https://github.com/fabricjs/fabric.js/pull/8915)
- chore(TS): change enums with types [#8918](https://github.com/fabricjs/fabric.js/pull/8918)
- chore(TS): export gradient types
- chore(lint) export filter colors and brushes types [#8913](https://github.com/fabricjs/fabric.js/pull/8913)
- chore(lint) Add a rule for import type [#8907](https://github.com/fabricjs/fabric.js/pull/8907)
- fix(Object): dirty unflagging inconsistency [#8910](https://github.com/fabricjs/fabric.js/pull/8910)
- chore(TS): minor type/import fixes [#8904](https://github.com/fabricjs/fabric.js/pull/8904)
- chore(): Matrix util cleanup [#8894](https://github.com/fabricjs/fabric.js/pull/8894)
- chore(TS): pattern cleanup + export types [#8875](https://github.com/fabricjs/fabric.js/pull/8875)
- fix(): Disable offscreen check for bg and overlay when not needed [#8898](https://github.com/fabricjs/fabric.js/pull/8898)
- chore(): cleanup #8888 [#8892](https://github.com/fabricjs/fabric.js/pull/8892)
- feat(env): relative window/document, support iframe [#8897](https://github.com/fabricjs/fabric.js/pull/8897)
- docs(): add repo repro link to `bug_report.yml` [#8900](https://github.com/fabricjs/fabric.js/pull/8900)
- refactor(fabric.Line): Line position is calculated from the center between the 2 points now [#8877](https://github.com/fabricjs/fabric.js/pull/8877)
- chore(Path, Polyline): Clean up old SVG import code [#8857](https://github.com/fabricjs/fabric.js/pull/8857)

## [6.0.0-beta5]

- refactor(): SVG loading and parsing functionality are now promises or async. Callback have been removed [#8884](https://github.com/fabricjs/fabric.js/pull/8884)
- refactor(fabric.Line): Line position is calculated from the center between the 2 points now [#8877](https://github.com/fabricjs/fabric.js/pull/8877)
- bundle(): export `setEnv` for test interoperability [#8888](https://github.com/fabricjs/fabric.js/pull/8888)

## [6.0.0-beta4]

- chore(): Code cleanup and reuse of code in svg-parsing code [#8881](https://github.com/fabricjs/fabric.js/pull/8881)
- chore(TS): Parse transform attribute typing [#8878](https://github.com/fabricjs/fabric.js/pull/8878)
- chore(TS): Fix typing for DOMParser [#8871](https://github.com/fabricjs/fabric.js/pull/8871)
- fix(Path, Polyline): fix for SVG import [#8879](https://github.com/fabricjs/fabric.js/pull/8879)
- chore(TS) add types for loadSVGFromURl, parseSVGDocument, loadSVGFromString [#8869](https://github.com/fabricjs/fabric.js/pull/8869)
- chore(TS): finalize Path migration [#8438](https://github.com/fabricjs/fabric.js/pull/8438)
- fix(Path, Obect) Fix path parsing edge case for zeroed arc command and for too small canvas patterns [#8853](https://github.com/fabricjs/fabric.js/pull/8853)

## [6.0.0-beta3]

- chore(TS): Path type fixes [#8842](https://github.com/fabricjs/fabric.js/pull/8842)
- fix(TS): add types to some untyped empty arrays [#8830](https://github.com/fabricjs/fabric.js/pull/8830)
- chore(TS): Complete typings for toObject/fromObject [#8756](https://github.com/fabricjs/fabric.js/pull/8756)
- fix(): text styles edge case [#8820](https://github.com/fabricjs/fabric.js/pull/8820)
- chore(TS): Group types [#8807](https://github.com/fabricjs/fabric.js/pull/8807)
- chore(TS): Path util typings and refactoring [#8787](https://github.com/fabricjs/fabric.js/pull/8787)
- rename(): `IPoint` => `XY` [#8806](https://github.com/fabricjs/fabric.js/pull/8806)
- ci(): use sandbox apps in issue template, use the current branch when deploying an app, minors [#8803](https://github.com/fabricjs/fabric.js/pull/8803)
- perf(): optimize `perPixelTargetFind` [#8770](https://github.com/fabricjs/fabric.js/pull/8770)
- BREAKING fix(): reflect NUM_FRACTION_DIGITS to SVG path data [#8782] (https://github.com/fabricjs/fabric.js/pull/8782)
- fix(IText): layout change regression caused by #8663 (`text` was changed but layout was skipped) [#8711](https://github.com/fabricjs/fabric.js/pull/8711)
- fix(IText, Textbox): fix broken text input [#8775](https://github.com/fabricjs/fabric.js/pull/8775)
- ci(): `.codesandbox` [#8135](https://github.com/fabricjs/fabric.js/pull/8135)
- ci(): disallow circular deps [#8759](https://github.com/fabricjs/fabric.js/pull/8759)
- fix(): env WebGL import cycle [#8758](https://github.com/fabricjs/fabric.js/pull/8758)
- chore(TS): remove controls from prototype. BREAKING: controls aren't shared anymore [#8753](https://github.com/fabricjs/fabric.js/pull/8753)
- chore(TS): remove object `type` from prototype [#8714](https://github.com/fabricjs/fabric.js/pull/8714)
- chore(TS): type Object props [#8677](https://github.com/fabricjs/fabric.js/issues/8677)
- chore(TS): remove default values from filter prototypes [#8742](https://github.com/fabricjs/fabric.js/issues/8742)
- chore(TS): remove default values from Objects prototypes, ( filters in a followup ) [#8719](https://github.com/fabricjs/fabric.js/issues/8719)
- fix(Intersection): bug causing selection edge case [#8735](https://github.com/fabricjs/fabric.js/pull/8735)
- chore(TS): class interface for options/brevity [#8674](https://github.com/fabricjs/fabric.js/issues/8674)
- ci(): fix import autocomplete in dev mode #8725
- chore(): remove deprecated class util [#8731](https://github.com/fabricjs/fabric.js/pull/8731)
- lint(): fix eslint errors [#8729](https://github.com/fabricjs/fabric.js/pull/8729)
- fix(TS): `this.constructor` types [#8675](https://github.com/fabricjs/fabric.js/issues/8675)
- fix(DraggableText): drag image blur [#8712](https://github.com/fabricjs/fabric.js/pull/8712)
- ci(): Fix tests for firefox 110 update [#8710](https://github.com/fabricjs/fabric.js/pull/8710)
- chore(): index files for exports and tree shaking [#8661](https://github.com/fabricjs/fabric.js/pull/8661)
- ci(test): cleanup node config (#8694 followup) [#8707](https://github.com/fabricjs/fabric.js/issues/8707)
- fix(): BREAKING set/discard active object return value, discard active object now return false if no discard happened [#8672](https://github.com/fabricjs/fabric.js/issues/8672)
- fix(): selection logic to support nested multiselection [#8665](https://github.com/fabricjs/fabric.js/issues/8665)
- fix(test): remove bad node config [#8694](https://github.com/fabricjs/fabric.js/issues/8694)
- fix(): keep browser files as .js [#8690](https://github.com/fabricjs/fabric.js/issues/8690)
- fix(): object dispose removes canvas/event refs [#8673](https://github.com/fabricjs/fabric.js/issues/8673)
- fix(test): Textbox `fromObject` test is incorrectly trying to restore an instance [#8686](https://github.com/fabricjs/fabric.js/pull/8686)
- TS(): Moved cache properties to static properties on classes [#xxxx](https://github.com/fabricjs/fabric.js/pull/xxxx)
- refactor(): Moved cache properties to static properties on classes [#8662](https://github.com/fabricjs/fabric.js/pull/8662)
- docs(): v6 announcements [#8664](https://github.com/fabricjs/fabric.js/issues/8664)
- ci(): remove TS transformer [#8660](https://github.com/fabricjs/fabric.js/pull/8660)
- refactor(): BREAKING remove stateful mixin and functionality [#8663](https://github.com/fabricjs/fabric.js/pull/8663)
- patch(): Added WebGLProbe to env, removed isLikelyNode, added specific env dispose ( instead of cleanup JSDOM ) [#8652](https://github.com/fabricjs/fabric.js/pull/8652)
- ci(): Removed the browser publish script [#8656](https://github.com/fabricjs/fabric.js/pull/8656)
- feat(): Node entry point [#8632](https://github.com/fabricjs/fabric.js/pull/8632)
- chore(): Change import and export strategy [#8622](https://github.com/fabricjs/fabric.js/pull/8622)
- chore(): rename files to modern style [#8621](https://github.com/fabricjs/fabric.js/pull/8621)
- chore(): move and rename text & itext files and organize as folders, rename mixins [#8620](https://github.com/fabricjs/fabric.js/pull/8620)
- chore(TS): type IText, IText behavior, IText click behavior [#8610](https://github.com/fabricjs/fabric.js/pull/8610)
- BREAKING: refactor `clone(obj, true)` with `cloneDeep(obj)` and remove all `extend`, `clone` calls in favor of object spreads. [#8600](https://github.com/fabricjs/fabric.js/pull/8600)
- chore(TS): Fix some error caused by ts-nocheck removals [#8615](https://github.com/fabricjs/fabric.js/pull/8615)
- refactor(IText): extract draggable text logic to a delegate [#8598](https://github.com/fabricjs/fabric.js/pull/8598)
- chore(TS): Update StaticCanvas to remove ts-nocheck [#8606](https://github.com/fabricjs/fabric.js/pull/8606)
- chore(TS): Update filters to remove ts-nocheck and added types where missing [#8609](https://github.com/fabricjs/fabric.js/pull/8609)
- chore(TS): Intersection class, finalize TS [#8603](https://github.com/fabricjs/fabric.js/pull/8603)
- chore(TS): Update Pattern to remove ts-nocheck and added types where missing [#8605](https://github.com/fabricjs/fabric.js/pull/8605)
- chore(TS): Followup for interactivy and controls migration to TS [#8404](https://github.com/fabricjs/fabric.js/pull/8404)
- refactor(IText): Fixes Draggable Text for retina and viewport transform #8534
- chore(TS): refactor canvas init, fix `_initRetinaScaling` regression #8520
- chore(TS): remove all remaining empty declarations [#8593](https://github.com/fabricjs/fabric.js/pull/8593)
- refactor(IText): modernize IText cursor animation based on animation API changes (and fix minor regression) plus leftovers from #8547 [#8583](https://github.com/fabricjs/fabric.js/pull/8583)
- refactor(Canvas, IText): Handle cross instance text editing states to an EditingManager class [#8543](https://github.com/fabricjs/fabric.js/pull/8543)
- chore(TS): move to export, babel, new rollup, change import statement for fabric. [#8585](https://github.com/fabricjs/fabric.js/pull/8585);
- chore(TS): Add declare in front of properties that are type definitions. [#8574](https://github.com/fabricjs/fabric.js/pull/8574)
- refactor(Animation): BREAKING: Animation api reduction and semplification (byValue is removed, '+=' syntax is removed, callbacks fired 100%) [#8547](https://github.com/fabricjs/fabric.js/pull/8547)
- feat(PolyControl): modify the shape of a poly with control points [#8556](https://github.com/fabricjs/fabric.js/pull/8556)
- BREAKING: remove Object.stateful and Object.statefulCache [#8573](https://github.com/fabricjs/fabric.js/pull/8573)
- fix(IText): refactor clearing context top logic of itext to align with brush pattern, using the canvas rendering cycle in order to guard from edge cases #8560
- fix(Canvas): `_initRetinaScaling` initializaing the scaling regardless of settings in Canvas. [#8565](https://github.com/fabricjs/fabric.js/pull/8565)
- fix(Canvas): regression of canvas migration with pointer and sendPointToPlane [#8563](https://github.com/fabricjs/fabric.js/pull/8563)
- chore(TS): Use exports from files to build fabricJS, get rid of HEADER.js [#8549](https://github.com/fabricjs/fabric.js/pull/8549)
- chore(): rm `fabric.filterBackend` => `getFilterBackend` [#8487](https://github.com/fabricjs/fabric.js/pull/8487)
- chore(TS): migrate text SVG export mixin [#8486](https://github.com/fabricjs/fabric.js/pull/8486)
- refactor(TS): `animate` and `AnimationRegistry` to classes [#8297](https://github.com/fabricjs/fabric.js/pull/8297)
  BREAKING:
  - return animation instance from animate instead of a cancel function and remove `findAnimationByXXX` from `AnimationRegistry`
  - change `animateColor` signature to match `animate`, removed `colorEasing`
- fix(Object Stacking): 🔙 refactor logic to support Group 🔝
- chore(TS): migrate Group/ActiveSelection [#8455](https://github.com/fabricjs/fabric.js/pull/8455)
- chore(TS): Migrate smaller mixins to classes (dataurl and serialization ) [#8542](https://github.com/fabricjs/fabric.js/pull/8542)
- chore(TS): Convert Canvas events mixin and grouping mixin [#8519](https://github.com/fabricjs/fabric.js/pull/8519)
- chore(TS): Remove backward compatibility initialize methods [#8525](https://github.com/fabricjs/fabric.js/pull/8525/)
- chore(TS): replace getKlass utility with a registry that doesn't require full fabricJS to work [#8500](https://github.com/fabricjs/fabric.js/pull/8500)
- chore(): use context in static constructors [#8522](https://github.com/fabricjs/fabric.js/issues/8522)
- chore(TS): Convert Canvas class #8510
- chore(TS): Move object classes #8511
- chore(TS): polish text [#8489](https://github.com/fabricjs/fabric.js/pull/8489)
- chore(TS): fix import cycle, extract `groupSVGElements` [#8506](https://github.com/fabricjs/fabric.js/pull/8506)
- chore(TS): permissive `Point` typings [#8434](https://github.com/fabricjs/fabric.js/pull/8434)
- chore(TS): polish files [#8488](https://github.com/fabricjs/fabric.js/pull/8488)
- fix(TS): `EventSpec` recognition [#8497](https://github.com/fabricjs/fabric.js/pull/8497)
- chore(): rm dead code [#8493](https://github.com/fabricjs/fabric.js/pull/8493)
- fix(scaleObject): handle when scale is 0 to not bug flip [#8490](https://github.com/fabricjs/fabric.js/pull/8490)
- chore(TS): migrate StatiCanvas to TS [#8485](https://github.com/fabricjs/fabric.js/pull/8485)
- chore(): refactor `Object.__uid++` => `uid()` [#8482](https://github.com/fabricjs/fabric.js/pull/8482)
- chore(TS): migrate object mixins to TS [#8414](https://github.com/fabricjs/fabric.js/pull/8414)
- chore(TS): migrate filters [#8474](https://github.com/fabricjs/fabric.js/pull/8474)
- chore(TS): BaseBrush abstract methods [#8428](https://github.com/fabricjs/fabric.js/pull/8428)
- feat(): Add `createObjectDefaultControls` and `createTextboxDefaultControls` to create copies of control sets. [#8415](https://github.com/fabricjs/fabric.js/pull/8415)
- fix(PatternBrush): `getPatternSrc`, rm `getPatternSrcFunction` [#8468](https://github.com/fabricjs/fabric.js/pull/8468)
- chore(TS): more FabricObject typing [#8405](https://github.com/fabricjs/fabric.js/pull/8405)
- chore(TS): Observable types [#8431](https://github.com/fabricjs/fabric.js/pull/8431)
- chore(TS): migrate Group/ActiveSelection [#8455](https://github.com/fabricjs/fabric.js/pull/8455)
- fix(TS): migration error of itext key mixin (#8421) [#8457](https://github.com/fabricjs/fabric.js/pull/8457)
- chore(TS): migrate text classes/mixins [#8421](https://github.com/fabricjs/fabric.js/pull/8421)
- chore(TS): migrate Image [#8443](https://github.com/fabricjs/fabric.js/pull/8443)
- chore(TS): migrate Shadow [#8462](https://github.com/fabricjs/fabric.js/pull/8462)
- fix(Itext): show incorrect pointer position after scale changed
- chore(TS): migrate text classes/mixins [#8408](https://github.com/fabricjs/fabric.js/pull/8408)
- chore(TS): migrate Collection [#8433](https://github.com/fabricjs/fabric.js/pull/8433)
- ci(): Simplify filestats even more [#8449](https://github.com/fabricjs/fabric.js/pull/8449)
- chore(TS): migrate filter backends [#8403](https://github.com/fabricjs/fabric.js/pull/8403)
- chore(TS): migrate Text classes/mixins [#8408](https://github.com/fabricjs/fabric.js/pull/8408)
- chore(TS): migrate Path [#8412](https://github.com/fabricjs/fabric.js/pull/8412)
- ci(): remove unwanted build stats (from [#8395](https://github.com/fabricjs/fabric.js/pull/8395)) [#8416](https://github.com/fabricjs/fabric.js/pull/8416)
- chore(TS): migrate Line [#8413](https://github.com/fabricjs/fabric.js/pull/8413)
- chore(TS): migrate Polyline/Polygon [#8417](https://github.com/fabricjs/fabric.js/pull/8417)
- chore(TS): migrate Rect [#8411](https://github.com/fabricjs/fabric.js/pull/8411)
- chore(TS): migrate Ellipse [#8408](https://github.com/fabricjs/fabric.js/pull/8408)
- chore(TS): migrate Triangle to TS [#8410](https://github.com/fabricjs/fabric.js/pull/8410)
- chore(TS): migrate Circle to TS [#8406](https://github.com/fabricjs/fabric.js/pull/8406)
- chore(TS): convert Object interactivity mixin to its own class [#8401](https://github.com/fabricjs/fabric.js/pull/8401)
- chore(TS): Convert controls e6/ts [#8400](https://github.com/fabricjs/fabric.js/pull/8400)
- ci(): remove buggy changelog action in favor of `git diff` bash script + direct git how to merge `CHANGELOG.md` [#8309](https://github.com/fabricjs/fabric.js/pull/8346)
- fix(): skewing controls accuracy + successive interactions [#8380](https://github.com/fabricjs/fabric.js/pull/8380)
- chore(TS): Convert Geometry and Origin to classes/e6/ts [#8390](https://github.com/fabricjs/fabric.js/pull/8390)
- ci(): build stats report [#8395](https://github.com/fabricjs/fabric.js/pull/8395)
- chore(TS): convert object to es6 class [#8322](https://github.com/fabricjs/fabric.js/pull/8322)
- docs(): guides follow up, feature request template [#8379](https://github.com/fabricjs/fabric.js/pull/8379)
- docs(): refactor guides, bug report template [#8189](https://github.com/fabricjs/fabric.js/pull/8189)
- BREAKING fix(polyline/polygon): stroke bounding box for all line join/cap cases [#8344](https://github.com/fabricjs/fabric.js/pull/8344)
  BREAKING: `_setPositionDimensions` was removed in favor of `setDimensions`
- test(): Added 2 tests for polygon shapes and transforms with translations [#8370](https://github.com/fabricjs/fabric.js/pull/8370)
- fix(textStyles): Handle style objects with only a textBackgroundColor property in stylesToArray [#8365](https://github.com/fabricjs/fabric.js/pull/8365)
- chore(): fix typos in intersection file [#8345](https://github.com/fabricjs/fabric.js/pull/8345)
- fix(textStyles): Handle empty style object in stylesToArray [#8357](https://github.com/fabricjs/fabric.js/pull/8357)
- ci(build): safeguard concurrent unlocking [#8309](https://github.com/fabricjs/fabric.js/pull/8309)
- ci(): update stale bot [#8307](https://github.com/fabricjs/fabric.js/pull/8307)
- ci(test): await golden generation in visual tests [#8284](https://github.com/fabricjs/fabric.js/pull/8284)
- ci(): Add a pipeline check for verifying that CHANGELOG.md has been updated [#8302](https://github.com/fabricjs/fabric.js/pull/8302)
- BREAKING feat(fabric.IText) rename data-fabric-hiddentextarea to data-fabric with value textarea
- ci(): adds a lock file to the repo when build is in progress, makes local testing wait for the build to complete [#8290](https://github.com/fabricjs/fabric.js/pull/8290)
- fix(`WebGLProbe`): regression caused by [#8199](https://github.com/fabricjs/fabric.js/pull/8199), [#8301](https://github.com/fabricjs/fabric.js/pull/8301)
- fix(fabric.utils) added missing import in dom_misc [#8293](https://github.com/fabricjs/fabric.js/pull/8293)
- fix(Object): `extraParam` should not be passed to options [#8295](https://github.com/fabricjs/fabric.js/pull/8295)
- test(): add `globalCompositeOperation` tests [#8271](https://github.com/fabricjs/fabric.js/pull/8271)
- fix(): use `sendObjectToPlane` in `mergeClipPaths` [#8247](https://github.com/fabricjs/fabric.js/pull/8247)
- chore(): prettify all source code [#8276](https://github.com/fabricjs/fabric.js/pull/8276)
- chore(lint): disallow `Math.hypot`, `window`, `document` [#8277](https://github.com/fabricjs/fabric.js/pull/8277)
- ci(): Add node18 and add a check for prettier [#8275](https://github.com/fabricjs/fabric.js/pull/8275)
- ci(test): suite fixes for browser [#8176](https://github.com/fabricjs/fabric.js/pull/8176)
- ci(): install prettier [#8242](https://github.com/fabricjs/fabric.js/pull/8242)
- ci(): migrate scripts to es6 modules [#8266](https://github.com/fabricjs/fabric.js/pull/8266)
- BREAKING refactor(util): remove lang_array since there are no more use cases [#8274](https://github.com/fabricjs/fabric.js/pull/8274)
- chore(TS): migrate `Pattern` [#8255](https://github.com/fabricjs/fabric.js/pull/8255)
- ci(): add source-map-support for testing [#8248](https://github.com/fabricjs/fabric.js/pull/8248)
- ci(): file cleanup [#8254](https://github.com/fabricjs/fabric.js/pull/8254)
- ci(): fix test global error handlers [#8267](https://github.com/fabricjs/fabric.js/pull/8267)
- fix(fabric.Canvas): dispose and request animation frame scheduling fix [#8220](https://github.com/fabricjs/fabric.js/pull/8220)
- ci(test): fix golden creation from browser [#8270](https://github.com/fabricjs/fabric.js/pull/8270)
- BREAKING refactor(util): `boundingBoxFromPoints`, removed transform [#8269](https://github.com/fabricjs/fabric.js/pull/8269)
- ci(): reintroduce node 14 testing [#8232](https://github.com/fabricjs/fabric.js/pull/8232)
- chore(TS): finish converting utils [#8230](https://github.com/fabricjs/fabric.js/pull/8230)
- test(): Add extensive coverage for mergeClipPath [#8245](https://github.com/fabricjs/fabric.js/pull/8245)
- ci() Nicer names for GHA [#8235](https://github.com/fabricjs/fabric.js/pull/8235)
- Update tests.yml
- ci(): consolidate test workflows [#8227](https://github.com/fabricjs/fabric.js/pull/8227)
- chore(TS): BREAKING: `populateWithProperties` => `pick` [#8202](https://github.com/fabricjs/fabric.js/pull/8202)
- chore(TS): extract `initFilterBackend` from HEADER [#8199](https://github.com/fabricjs/fabric.js/pull/8199)
- chore(TS): extract caches from HEADER [#8198](https://github.com/fabricjs/fabric.js/pull/8198)
- Chore(TS): migrate Intersection [#8121](https://github.com/fabricjs/fabric.js/pull/8121)
- chore(TS): es6 for util/path.ts and more utils converted [#8201](https://github.com/fabricjs/fabric.js/pull/8201)
- fix(ci): report build script failure + fix missing logs [#8188](https://github.com/fabricjs/fabric.js/pull/8188)
- fix(): update window => fabric.window [#8209](https://github.com/fabricjs/fabric.js/pull/8209)
- chore(TS): extract const `reNonWord` from HEADER [#8197](https://github.com/fabricjs/fabric.js/pull/8197)
- chore(TS): extract config values in its own module [#8194](https://github.com/fabricjs/fabric.js/pull/8194)
- ci(): update code coverage action comment [#8205](https://github.com/fabricjs/fabric.js/pull/8205)
- fix(fabric.Gradient): Guard against deep mutation on svg export for color exports [#8196](https://github.com/fabricjs/fabric.js/pull/8196)
- chore(TS): migrate gradient [#8154](https://github.com/fabricjs/fabric.js/pull/8154)
- Chore(TS): Convert more utilities [#8193](https://github.com/fabricjs/fabric.js/pull/8193)
- docs(CONTRIBUTING): fix typo [#8191](https://github.com/fabricjs/fabric.js/pull/8191)
- chore(TS): move control files under `controls` folder [#8185](https://github.com/fabricjs/fabric.js/pull/8185)
- chore(TS): `ElementsParser` => `parser/ElementsParser` [#8183](https://github.com/fabricjs/fabric.js/pull/8183)
- dep(): fabric.console [#8184](https://github.com/fabricjs/fabric.js/pull/8184)
- chore(TS) convert more utils [#8180](https://github.com/fabricjs/fabric.js/pull/8180)
- chore(TS): migrate brushes [#8182](https://github.com/fabricjs/fabric.js/pull/8182)
- fix(): propagate failed exit code to the process [#8187](https://github.com/fabricjs/fabric.js/pull/8187)
- fix(): regain focus on mouse move [#8179](https://github.com/fabricjs/fabric.js/pull/8179)
- chore(TS): read fabric version from package.json
- ci(test): migrate test cmd [#8138](https://github.com/fabricjs/fabric.js/pull/8138)
- chore(TS): Move more utils to TS [#8164](https://github.com/fabricjs/fabric.js/pull/8164)
- chore(TS): more conversion of utils [#8148](https://github.com/fabricjs/fabric.js/pull/8148)
- chore(): Update package.json contributors [#8157](https://github.com/fabricjs/fabric.js/pull/8157)
- docs(contributing): rework [#8158](https://github.com/fabricjs/fabric.js/pull/8158)
- fix(): add pointer data to drop event [#8156](https://github.com/fabricjs/fabric.js/pull/8156)
- chore(TS): prepare for gradient migration [#8155](https://github.com/fabricjs/fabric.js/pull/8155)
- docs(Collection): JSDOC fix `item` return type [#8152](https://github.com/fabricjs/fabric.js/pull/8152)
- chore(ts): Convert some utils [#8123](https://github.com/fabricjs/fabric.js/pull/8123)
- chore(TS): Migrate Circle to es6/ts
- chore(TS): migrate parser [#8122](https://github.com/fabricjs/fabric.js/pull/8122)
- fix(TS): color merge conflict [#8133](https://github.com/fabricjs/fabric.js/pull/8133)
- chore(TS): migrate Point to es6 class and update references. Deprecate xxxEquals methods [#8120](https://github.com/fabricjs/fabric.js/pull/8120)
- Chore(TS) Rect to Es6, remove global scope function. [#8118](https://github.com/fabricjs/fabric.js/pull/8118)
- chore(TS): Color [#8115](https://github.com/fabricjs/fabric.js/pull/8115)
- chore(TS): prepare for Color migration [#8116](https://github.com/fabricjs/fabric.js/pull/8116)
- ci(): adapt build script to rollup [#8114](https://github.com/fabricjs/fabric.js/pull/8114)
- fix(): Delegate toJson to toObject properly and fix tests [#8111](https://github.com/fabricjs/fabric.js/pull/8111)
- chore(TS): convert file ext [#8108](https://github.com/fabricjs/fabric.js/pull/8108)
- ci(scripts) patch [#8102](https://github.com/fabricjs/fabric.js/pull/8102)
- ci(): switch the old custom build for rollup [#8013](https://github.com/fabricjs/fabric.js/pull/8013)
- feat(IText): Draggable text [#7802](https://github.com/fabricjs/fabric.js/pull/7802)
- feat(Text): condensed styles structure v6 [#8006](https://github.com/fabricjs/fabric.js/pull/8006)
- feat(): on `discardActiveObject` interrupt current transform. Also add a method to interrupt current transform programmatically [#7954](https://github.com/fabricjs/fabric.js/pull/7954)
- fix(fabric.StaticCanvas): imageSmoothing setter for node-cavas special case [#8032](https://github.com/fabricjs/fabric.js/pull/8032)
- feat(): support aborting loading resources that requires network calls (promises/requests) [#7827](https://github.com/fabricjs/fabric.js/pull/7827)
- fix(fabric.IText) wrong typeof syntax [#8023](https://github.com/fabricjs/fabric.js/pull/8023)
- ci(typescript): transformer [#8020](https://github.com/fabricjs/fabric.js/pull/8020)
- fix(canvas): clear transform event caching on resize [#8021](https://github.com/fabricjs/fabric.js/pull/8021)
- fix(fabric.Canvas): `mouseout` bug [#8011](https://github.com/fabricjs/fabric.js/pull/8011)
- refactor(object_interactivity): draw operation for borders can be overriden [#7932](https://github.com/fabricjs/fabric.js/pull/7932)
- feat(Group,canvas): remove canvas from object before firing removed event, filter insertAt for group
- tests(): fix the visual test loop to work again on fabricjs.com [#8007](https://github.com/fabricjs/fabric.js/pull/8007)
- fix(Group): 🛠️ layout, angle and origin ⚡ [#8004](https://github.com/fabricjs/fabric.js/pull/8004)
- chore(): move away from extend/clone [#8001](https://github.com/fabricjs/fabric.js/pull/8001)
- fix(Canvas): flipped viewport transform coords [#7515](https://github.com/fabricjs/fabric.js/pull/7515)
- fix(): cleanup merge conflict resolution artifact [#7956](https://github.com/fabricjs/fabric.js/pull/7956)
- fix(Group): part 2 minors changes [#7916](https://github.com/fabricjs/fabric.js/pull/7916)
- feat(fabric.Image.filter): Alpha support for Invert filter [#7933](https://github.com/fabricjs/fabric.js/pull/7933)
- fix(EraserBrush): visual trace while erasing [#7991](https://github.com/fabricjs/fabric.js/pull/7991)
- fix(Point): safeguard initialization [#7961](https://github.com/fabricjs/fabric.js/pull/7961)
- fix(Textbox): flipped `changeWidth` control behavior [#7980](https://github.com/fabricjs/fabric.js/pull/7980)
- test(): remove deleted event from test name [#7992](https://github.com/fabricjs/fabric.js/pull/7992)
- feat(observable): BREAKING return disposer instead of context for chaining [#7994](https://github.com/fabricjs/fabric.js/pull/7994)
- fix(util): `setStyle` exception [#7869](https://github.com/fabricjs/fabric.js/pull/7869)
- test(freedrawing): test enhancement [#7941](https://github.com/fabricjs/fabric.js/pull/7941)
- Cleanup README.md [#7947](https://github.com/fabricjs/fabric.js/pull/7947)
- ci() update uglifyjs [#7939](https://github.com/fabricjs/fabric.js/pull/7939)
- fix(): assigning canvas for collections [#7934](https://github.com/fabricjs/fabric.js/pull/7934)
- fix(EraserBrush): use rendered objects for pattern [#7938](https://github.com/fabricjs/fabric.js/pull/7938)
- fix(v6): 4th PR of Group Rewrite 🎛️ nested controls 😜 [#7861](https://github.com/fabricjs/fabric.js/pull/7861)
- feat(path): `getRegularPolygonPath` [#7918](https://github.com/fabricjs/fabric.js/pull/7918)
- fix(canvas export): regression caused by safegurading [#7907](https://github.com/fabricjs/fabric.js/pull/7907)
- ci(): fix build script option exclude [#7915](https://github.com/fabricjs/fabric.js/pull/7915)
- feat(Group): 2nd Patch of New Group! 🎉 [#7859](https://github.com/fabricjs/fabric.js/pull/7859)
- chore(ci): rename option [#7875](https://github.com/fabricjs/fabric.js/pull/7875)
- fix(Canvas): `dispose` race condition [#7885](https://github.com/fabricjs/fabric.js/pull/7885)
- Update funding.yml include Shachar and Steve
- feat(Group): Change group code, adapt the rest around it [#7858](https://github.com/fabricjs/fabric.js/pull/7858)
- chore(): PR template [#7857](https://github.com/fabricjs/fabric.js/pull/7857)
- fix(Canvas): safeguard canvas add [#7866](https://github.com/fabricjs/fabric.js/pull/7866)
- fix(fabric.Text): support text alignments in RTL text [#7674](https://github.com/fabricjs/fabric.js/pull/7674)
- chore(canvas): minor cleanup [#7851](https://github.com/fabricjs/fabric.js/pull/7851)
- docs(): fix typo, fix JSDOC for website, minors [#7853](https://github.com/fabricjs/fabric.js/pull/7853)
- fix(Canvas): safeguard dispose [#7775](https://github.com/fabricjs/fabric.js/pull/7775)
- fix(Polyline): safegurad \_setPositionDimensions [#7850](https://github.com/fabricjs/fabric.js/pull/7850)
- feat(ci): CLI logging and `filter` option [#7844](https://github.com/fabricjs/fabric.js/pull/7844)
- fix(itext): stop cursor on blur [#7784](https://github.com/fabricjs/fabric.js/pull/7784)
- fix(itext): `set` during text editing [#7837](https://github.com/fabricjs/fabric.js/pull/7837)
- fix(Canvas): Safeguard from multiple initialization [#7776](https://github.com/fabricjs/fabric.js/pull/7776)
- feat(): fire `contextmenu` event [#7714](https://github.com/fabricjs/fabric.js/pull/7714)
- docs(Text): add proper type for GraphemeBBox [#7834](https://github.com/fabricjs/fabric.js/pull/7834)
- chore(): create an alias for getSelectionContext as `getTopContext` [#7711](https://github.com/fabricjs/fabric.js/pull/7711)
- fix(EraserBrush): inverted erasing [#7689](https://github.com/fabricjs/fabric.js/pull/7689)
- fix(ci): CLI `debug` and `recreate` options [#7833](https://github.com/fabricjs/fabric.js/pull/7833)
- feat(ci): better cli [#7825](https://github.com/fabricjs/fabric.js/pull/7825)
- feat(fabric.util.animation): add delay option [#7805](https://github.com/fabricjs/fabric.js/pull/7805)
- chore(): Update bug report templates [#7790](https://github.com/fabricjs/fabric.js/pull/7790)
- fix(Textbox): expose methods for overrides + fix resize filckering [#7806](https://github.com/fabricjs/fabric.js/pull/7806)
- fix(fabric.Canvas): canvas export, force retina scaling >= 1
- fix(itext_key_behavior.mixin.js): typo [#7816](https://github.com/fabricjs/fabric.js/pull/7816)
- feat(): dataURL export - filter objects [#7788](https://github.com/fabricjs/fabric.js/pull/7788)
- feat(util): transform utils [#7614](https://github.com/fabricjs/fabric.js/pull/7614)
- chore/fix(v6): prerequisites for Group [#7728](https://github.com/fabricjs/fabric.js/pull/7728)
- tests() adding an extra controls test where the group are transformed [#7736](https://github.com/fabricjs/fabric.js/pull/7736)
- chore(): Group prerequisite minor refactor object_origin
- fix(): ensure scaling factor is positive for strokeUniform [#7729](https://github.com/fabricjs/fabric.js/pull/7729)
- MAJOR chore(v6): neutral prerequisites for fabric.Group rework [#7726](https://github.com/fabricjs/fabric.js/pull/7726)
- fix(): add `eraser` to Object state/cache props [#7720](https://github.com/fabricjs/fabric.js/pull/7720)
- feat(Object.isType): accept multiple `type` [#7715](https://github.com/fabricjs/fabric.js/pull/7715)
- MAJOR feat(fabric.Point): divide, scalarDivide, scalarDivideEquals [`#7716`](https://github.com/fabricjs/fabric.js/pull/7716)
- MAJOR feat(): Reuse fabric.Point logic for scaling and naming consistency [`#7710`](https://github.com/fabricjs/fabric.js/pull/7710)
- feat(Canvas#getCenter): migrate to `getCenterPoint` [`#7699`](https://github.com/fabricjs/fabric.js/pull/7699)
- MAJOR feat(fabric) remove callbacks in for Promise support [`#7657`](https://github.com/fabricjs/fabric.js/pull/7657)
- chore(): BREAKING Cleanup fabric.Point for v6 [#7709](https://github.com/fabricjs/fabric.js/pull/7709) [`7e563c7`](https://github.com/fabricjs/fabric.js/commit/7e563c72164070aafb03043643e85d06d0dee32c)

## [5.2.1]

- fix(): add `eraser` to Object state/cache props [`#7720`](https://github.com/fabricjs/fabric.js/pull/7720)

## [5.2.0]

- feat(fabric.Object): isType accepts multiple `type` [`#7715`](https://github.com/fabricjs/fabric.js/pull/7715)
- chore(): Replace deprecated String.prototype.substr() with Array.prototype.slice() [`#7696`](https://github.com/fabricjs/fabric.js/pull/7696)
- chore(): use Array.isArray instead of ie6+ workarounds [`#7718`](https://github.com/fabricjs/fabric.js/pull/7718)
- MINOR: feat(fabric.Canvas): add `getTopContext` method to expose the internal contextTop [`#7697`](https://github.com/fabricjs/fabric.js/pull/7697)
- fix(fabric.Object) Add cacheContext checks before trying to render on cache [`#7694`](https://github.com/fabricjs/fabric.js/pull/7694)
- tests(): node test suite enhancement [`#7691`](https://github.com/fabricjs/fabric.js/pull/7691)
- feat(Canvas#getCenter): migrate to `getCenterPoint` [`#7699`](https://github.com/fabricjs/fabric.js/pull/7699)
- updated package.json [`803ce95`](https://github.com/fabricjs/fabric.js/commit/803ce95878150fba9e4195804bccae9bcfe45c6d)
- tests(fabric.animation): fix test reliability [`4be0fb9`](https://github.com/fabricjs/fabric.js/commit/4be0fb9903e15db294b89030feb645e5da766740)

## [5.1.0]

- build(deps): bump node-fetch from 2.6.6 to 2.6.7 [`#7684`](https://github.com/fabricjs/fabric.js/pull/7684)
- build(deps): bump follow-redirects from 1.14.6 to 1.14.8 [`#7683`](https://github.com/fabricjs/fabric.js/pull/7683)
- build(deps): bump simple-get from 3.1.0 to 3.1.1 [`#7682`](https://github.com/fabricjs/fabric.js/pull/7682)
- build(deps): bump engine.io from 6.1.0 to 6.1.2 [`#7681`](https://github.com/fabricjs/fabric.js/pull/7681)
- fix(test): Remove expect assertion [`#7678`](https://github.com/fabricjs/fabric.js/pull/7678)
- docs(blendimage_filter.class.js) corrected mode options [`#7672`](https://github.com/fabricjs/fabric.js/pull/7672)
- chore(): Update bug_report.md [`#7659`](https://github.com/fabricjs/fabric.js/pull/7659)
- fix(util.animation): remove extra animation cancel [`#7631`](https://github.com/fabricjs/fabric.js/pull/7631)
- feat(animation): Support a list of animation values for animating matrices changes [`#7633`](https://github.com/fabricjs/fabric.js/pull/7633)
- ci(tests): windows and linux paths resolutions [`#7635`](https://github.com/fabricjs/fabric.js/pull/7635)

## [5.0.0]

- fix(fabric.Canvas): unflag contextLost after a full re-render [`#7646`](https://github.com/fabricjs/fabric.js/pull/7646)
- **BREAKING**: remove 4.x deprecated code [`#7630`](https://github.com/fabricjs/fabric.js/pull/7630)
- feat(fabric.StaticCanvas, fabric.Canvas): limit breaking changes [`#7627`](https://github.com/fabricjs/fabric.js/pull/7627)
- feat(animation): animations registry [`#7528`](https://github.com/fabricjs/fabric.js/pull/7528)
- docs(): Remove not working badges [`#7623`](https://github.com/fabricjs/fabric.js/pull/7623)
- ci(): add auto-changelog package to quickly draft a changelog [`#7615`](https://github.com/fabricjs/fabric.js/pull/7615)
- feat(fabric.EraserBrush): added `eraser` property to Object instead of attaching to `clipPath`, remove hacky `getClipPath`/`setClipPath` [#7470](https://github.com/fabricjs/fabric.js/pull/7470), see **BREAKING** comments.
- feat(fabric.EraserBrush): support `inverted` option to undo erasing [#7470](https://github.com/fabricjs/fabric.js/pull/7470)
- fix(fabric.EraserBrush): fix doubling opaic objects while erasing [#7445](https://github.com/fabricjs/fabric.js/issues/7445) [#7470](https://github.com/fabricjs/fabric.js/pull/7470)
- **BREAKING**: fabric.EraserBrush: The Eraser object is now a subclass of Group. This means that loading from JSON will break between versions.
  Use this [code](https://gist.github.com/ShaMan123/6c5c4ca2cc720a2700848a2deb6addcd) to transform your json payload to the new version.
- feat(fabric.Canvas): fire an extra mouse up for the original control of the initial target [`#7612`](https://github.com/fabricjs/fabric.js/pull/7612)
- fix(fabric.Object) bounding box display with skewY when outside group [`#7611`](https://github.com/fabricjs/fabric.js/pull/7611)
- fix(fabric.text) fix rtl/ltr performance issues [`#7610`](https://github.com/fabricjs/fabric.js/pull/7610)
- fix(event.js) Prevent dividing by 0 in for touch gestures [`#7607`](https://github.com/fabricjs/fabric.js/pull/7607)
- feat(): `drop:before` event [`#7442`](https://github.com/fabricjs/fabric.js/pull/7442)
- ci(): Add codeql analysis step [`#7588`](https://github.com/fabricjs/fabric.js/pull/7588)
- security(): update onchange to solve security issue [`#7591`](https://github.com/fabricjs/fabric.js/pull/7591)
- **BREAKING**: fix(): MAJOR prevent render canvas with quality less than 100% [`#7537`](https://github.com/fabricjs/fabric.js/pull/7537)
- docs(): fix broken link [`#7579`](https://github.com/fabricjs/fabric.js/pull/7579)
- **BREAKING**: Deps(): MAJOR update to jsdom 19 node 14 [`#7587`](https://github.com/fabricjs/fabric.js/pull/7587)
- Fix(): JSDOM transative vulnerability [`#7510`](https://github.com/fabricjs/fabric.js/pull/7510)
- fix(fabric.parser): attempt to resolve some issues with regexp [`#7520`](https://github.com/fabricjs/fabric.js/pull/7520)
- fix(fabric.IText) fix for possible error on copy paste [`#7526`](https://github.com/fabricjs/fabric.js/pull/7526)
- fix(fabric.Path): Path Distance Measurement Inconsistency [`#7511`](https://github.com/fabricjs/fabric.js/pull/7511)
- Fix(fabric.Text): Avoid reiterating measurements when width is 0 and measure also empty lines for consistency. [`#7497`](https://github.com/fabricjs/fabric.js/pull/7497)
- fix(fabric.Object): stroke bounding box [`#7478`](https://github.com/fabricjs/fabric.js/pull/7478)
- fix(fabric.StaticCanvas): error of changing read-only style field [`#7462`](https://github.com/fabricjs/fabric.js/pull/7462)
- fix(fabric.Path): setting `path` during runtime [`#7141`](https://github.com/fabricjs/fabric.js/pull/7141)
- chore() update canvas to 2.8.0 [`#7415`](https://github.com/fabricjs/fabric.js/pull/7415)
- fix(fabric.Group) realizeTransfrom should be working when called with NO parent transform [`#7413`](https://github.com/fabricjs/fabric.js/pull/7413)
- fix(fabric.Object) Fix control flip and control box [`#7412`](https://github.com/fabricjs/fabric.js/pull/7412)
- feat(fabric.Text): added pathAlign property for text on path [`#7362`](https://github.com/fabricjs/fabric.js/pull/7362)
- docs(): Create SECURITY.md [`#7405`](https://github.com/fabricjs/fabric.js/pull/7405)
- docs(): Clarify viewport transformations doc [`#7401`](https://github.com/fabricjs/fabric.js/pull/7401)
- docs(): specify default value and docs for enablePointerEvents [`#7386`](https://github.com/fabricjs/fabric.js/pull/7386)
- feat(fabric.PencilBrush): add an option to draw a straight line while pressing a key [`#7034`](https://github.com/fabricjs/fabric.js/pull/7034)

## [4.6.0]

- feat(fabric.util): added fabric.util.transformPath to add transformations to path points [#7300](https://github.com/fabricjs/fabric.js/pull/7300)
- feat(fabric.util): added fabric.util.joinPath, the opposite of fabric.util.parsePath [#7300](https://github.com/fabricjs/fabric.js/pull/7300)
- fix(fabric.util): use integers iterators [#7233](https://github.com/fabricjs/fabric.js/pull/7233)
- feat(fabric.Text) add path rendering to text on path [#7328](https://github.com/fabricjs/fabric.js/pull/7328)
- feat(fabric.iText): Add optional hiddenTextareaContainer to contain hiddenTextarea [#7314](https://github.com/fabricjs/fabric.js/pull/7314)
- fix(fabric.Text) added pathStartOffset and pathSide to props lists for object export [#7318](https://github.com/fabricjs/fabric.js/pull/7318)
- feat(animate): add imperative abort option for animations [#7275](https://github.com/fabricjs/fabric.js/pull/7275)
- fix(Fabric.text): account for fontSize in textpath cache dimensions ( to avoid clipping ) [#7298](https://github.com/fabricjs/fabric.js/pull/7298)
- feat(Observable.once): Add once event handler [#7317](https://github.com/fabricjs/fabric.js/pull/7317)
- feat(fabric.Object): Improve drawing of controls in group. [#7119](https://github.com/fabricjs/fabric.js/pull/7119)
- fix(EraserBrush): intersectsWithObject edge cases [#7290](https://github.com/fabricjs/fabric.js/pull/7290)
- fix(EraserBrush): dump canvas bg/overlay color support [#7289](https://github.com/fabricjs/fabric.js/pull/7289)
- feat(fabric.Text) added pathSide property to text on path [#7259](https://github.com/fabricjs/fabric.js/pull/7259)
- fix(EraserBrush) force fill value [#7269](https://github.com/fabricjs/fabric.js/pull/7269)
- fix(fabric.StaticCanvas) properly remove objects on canvas.clear [#6937](https://github.com/fabricjs/fabric.js/pull/6937)
- feat(fabric.EraserBrush): improved erasing:end event [#7258](https://github.com/fabricjs/fabric.js/pull/7258)
- fix(shapes): fabric.Object.\_fromObject never should return [#7201](https://github.com/fabricjs/fabric.js/pull/7201)
- feat(fabric.filters) Added vibrance filter (for increasing saturation of muted colors) [#7189](https://github.com/fabricjs/fabric.js/pull/7189)
- fix(fabric.StaticCanvas): restore canvas size when disposing [#7181](https://github.com/fabricjs/fabric.js/pull/7181)
- feat(fabric.util): added `convertPointsToSVGPath` that will convert from a list of points to a smooth curve. [#7140](https://github.com/fabricjs/fabric.js/pull/7140)
- fix(fabric.Object): fix cache invalidation issue when objects are rotating [#7183](https://github.com/fabricjs/fabric.js/pull/7183)
- fix(fabric.Canvas): rectangle selection works with changing viewport [#7088](https://github.com/fabricjs/fabric.js/pull/7088)
- feat(fabric.Text): textPath now support textAlign [#7156](https://github.com/fabricjs/fabric.js/pull/7156)
- fix(fabric.EraserBrush): test eraser intersection with objects taking into account canvas viewport transform [#7147](https://github.com/fabricjs/fabric.js/pull/7147)
- fix(fabric.Object): support `excludeFromExport` set on `clipPath` [#7148](https://github.com/fabricjs/fabric.js/pull/7148).
- fix(fabric.Group): support `excludeFromExport` set on objects [#7148](https://github.com/fabricjs/fabric.js/pull/7148).
- fix(fabric.StaticCanvas): support `excludeFromExport` set on `backgroundColor`, `overlayColor`, `clipPath` [#7148](https://github.com/fabricjs/fabric.js/pull/7148).
- fix(fabric.EraserBrush): support object resizing (needed for eraser) [#7100](https://github.com/fabricjs/fabric.js/pull/7100).
- fix(fabric.EraserBrush): support canvas resizing (overlay/background drawables) [#7100](https://github.com/fabricjs/fabric.js/pull/7100).
- fix(fabric.EraserBrush): propagate `clipPath` of group to erased objects when necessary so it is correct when ungrouping/removing from group [#7100](https://github.com/fabricjs/fabric.js/pull/7100).
- fix(fabric.EraserBrush): introduce `erasable = deep` option for `fabric.Group` [#7100](https://github.com/fabricjs/fabric.js/pull/7100).
- feat(fabric.Collection): the `contains` method now accepts a second boolean parameter `deep`, checking all descendants, `collection.contains(obj, true)` [#7139](https://github.com/fabricjs/fabric.js/pull/7139).
- fix(fabric.StaticCanvas): disposing canvas now restores canvas size and style to original state.

## [4.5.1]

- fix(fabric.Text): fixes decoration rendering when there is a single rendering for full text line [#7104](https://github.com/fabricjs/fabric.js/pull/7104)
- fix(fabric.Text): spell error which made the gradientTransform not working [#7059](https://github.com/fabricjs/fabric.js/pull/7059)
- fix(fabric.util): unwanted mutation in fabric.util.rotatePoint [#7117](https://github.com/fabricjs/fabric.js/pull/7117)
- fix(svg parser): Ensure that applyViewboxTransform returns an object and not undefined/null [#7030](https://github.com/fabricjs/fabric.js/pull/7030)
- fix(fabric.Text): support firefox with ctx.textAlign for RTL text [#7126](https://github.com/fabricjs/fabric.js/pull/7126)

## [4.5.0]

- fix(fabric.PencilBrush) decimate deleting end of a freedrawing line [#6966](https://github.com/fabricjs/fabric.js/pull/6966)
- feat(fabric.Text): Adding support for RTL languages by adding `direction` property [#7046](https://github.com/fabricjs/fabric.js/pull/7046)
- feat(fabric) Add an eraser brush as optional module [#6994](https://github.com/fabricjs/fabric.js/pull/6994)
- fix v4: 'scaling' event triggered before object position is adjusted [#6650](https://github.com/fabricjs/fabric.js/pull/6650)
- Fix(fabric.Object): CircleControls transparentCorners styling [#7015](https://github.com/fabricjs/fabric.js/pull/7015)
- Fix(svg_import): svg parsing in case it uses empty use tag or use with image href [#7044](https://github.com/fabricjs/fabric.js/pull/7044)
- fix(fabric.Shadow): `offsetX`, `offsetY` and `blur` supports float [#7019](https://github.com/fabricjs/fabric.js/pull/7019)

## [4.4.0]

- fix(fabric.Object) wrong variable name `cornerStrokeColor ` [#6981](https://github.com/fabricjs/fabric.js/pull/6981)
- fix(fabric.Text): underline color with text style ( regression from text on a path) [#6974](https://github.com/fabricjs/fabric.js/pull/6974)
- fix(fabric.Image): Cache CropX and CropY cache properties [#6924](https://github.com/fabricjs/fabric.js/pull/6924)
- fix(fabric.Canvas): Add target to each selection event [#6858](https://github.com/fabricjs/fabric.js/pull/6858)
- fix(fabric.Image): fix wrong scaling value for the y axis in renderFill [#6778](https://github.com/fabricjs/fabric.js/pull/6778)
- fix(fabric.Canvas): set isMoving on real movement only [#6856](https://github.com/fabricjs/fabric.js/pull/6856)
- fix(fabric.Group) make addWithUpdate compatible with nested groups [#6774](https://github.com/fabricjs/fabric.js/pull/6774)
- fix(Fabric.Text): Add path to text export and import [#6844](https://github.com/fabricjs/fabric.js/pull/6844)
- fix(fabric.Canvas) Remove controls check in the pixel accuracy target [#6798](https://github.com/fabricjs/fabric.js/pull/6798)
- feat(fabric.Canvas): Added activeOn 'up/down' property [#6807](https://github.com/fabricjs/fabric.js/pull/6807)
- feat(fabric.BaseBrush): limitedToCanvasSize property to brush [#6719](https://github.com/fabricjs/fabric.js/pull/6719)

## [4.3.1]

- fix(fabric.Control) implement targetHasOneFlip using shorthand [#6823](https://github.com/fabricjs/fabric.js/pull/6823)
- fix(fabric.Text) fix typo in cacheProperties preventing cache clear to work [#6775](https://github.com/fabricjs/fabric.js/pull/6775)
- fix(fabric.Canvas): Update backgroundImage and overlayImage coordinates on zoom change [#6777](https://github.com/fabricjs/fabric.js/pull/6777)
- fix(fabric.Object): add strokeuniform to object toObject output. [#6772](https://github.com/fabricjs/fabric.js/pull/6772)
- fix(fabric.Text): Improve path's angle detection for text on a path [#6755](https://github.com/fabricjs/fabric.js/pull/6755)

## [4.3.0]

- fix(fabric.Textbox): Do not let splitbygrapheme split text previously unwrapped [#6621](https://github.com/fabricjs/fabric.js/pull/6621)
- feat(fabric.controlsUtils) Move drag to actions to control handlers [#6617](https://github.com/fabricjs/fabric.js/pull/6617)
- feat(fabric.Control): Add custom control size per control. [#6562](https://github.com/fabricjs/fabric.js/pull/6562)
- fix(svg_export): svg export in path with gradient and added tests [#6654](https://github.com/fabricjs/fabric.js/pull/6654)
- fix(fabric.Text): improve compatibility with transformed gradients [#6669](https://github.com/fabricjs/fabric.js/pull/6669)
- feat(fabric.Text): Add ability to put text on paths BETA [#6543](https://github.com/fabricjs/fabric.js/pull/6543)
- fix(fabric.Canvas): rotation handle should take origin into account [#6686](https://github.com/fabricjs/fabric.js/pull/6686)
- fix(fabric.Text): Text on path, fix non linear distance of chars over path [#6671](https://github.com/fabricjs/fabric.js/pull/6671)

## [4.2.0]

- fix(fabric.utils): ISSUE-6566 Fix SVGs for special Arc lines [#6571](https://github.com/fabricjs/fabric.js/pull/6571)
- fix(fabric.Canvas): Fix mouse up target when different from action start [#6591](https://github.com/fabricjs/fabric.js/pull/6591)
- added: feat(fabric.controlsUtils): Fire resizing event for textbox width [#6545](https://github.com/fabricjs/fabric.js/pull/6545)

## [4.1.0]

- feat(Brushes): add beforePathCreated event [#6492](https://github.com/fabricjs/fabric.js/pull/6492);
- feat(fabric.Path): Change the way path is parsed and drawn. simplify path at parsing time [#6504](https://github.com/fabricjs/fabric.js/pull/6504);
- feat(fabric.Path): Simplify S and T command in C and Q. [#6507](https://github.com/fabricjs/fabric.js/pull/6507);
- fix(fabric.Textbox): ISSUE-6518 Textbox and centering scaling [#6524](https://github.com/fabricjs/fabric.js/pull/6524);
- fix(fabric.Text): Ensure the shortcut text render the passed argument and not the entire line [#6526](https://github.com/fabricjs/fabric.js/pull/6526);
- feat(fabric.util): Add a function to work with path measurements [#6525](https://github.com/fabricjs/fabric.js/pull/6525);
- fix(fabric.Image): rendering pixel outside canvas size [#6326](https://github.com/fabricjs/fabric.js/pull/6326);
- fix(fabric.controlsUtils): stabilize scaleObject function [#6540](https://github.com/fabricjs/fabric.js/pull/6540);
- fix(fabric.Object): when in groups or active groups, fix the ability to shift deselect [#6541](https://github.com/fabricjs/fabric.js/pull/6541);

## [4.0.0]

- fixed the gesture module to not break with 4.0 [#6491](https://github.com/fabricjs/fabric.js/pull/6491);
- fix(fabric.IText): copy style in non full mode when typing text [#6454](https://github.com/fabricjs/fabric.js/pull/6454);
- feat(fabric.Controls) expose the extra utils for control handling.
  Breaking: rename fabric.controlHandlers and fabric.controlRenderers to fabric.controlsUtils.

## [4.0.0-rc.1]

- fix(fabric.Canvas): ISSUE-6314 rerender in case of drag selection that select a single oobject. [#6421](https://github.com/fabricjs/fabric.js/pull/6421);
- feat(text): allow correct cursor/selection position if text is edited inside a group. [#6256](https://github.com/fabricjs/fabric.js/pull/6256);
- feat(fabric.Control): remove position option in favor of x and y [#6415](https://github.com/fabricjs/fabric.js/pull/6415);
- fix(fabric.Object) ISSUE-6340 infinite recursion on groups [#6416](https://github.com/fabricjs/fabric.js/pull/6416);
- fix(fabric.Object): geometry mixin fix partiallyOnscreen [#6402](https://github.com/fabricjs/fabric.js/pull/6402);
- fix(fabric.Image): ISSUE-6397 modify crossOrigin behaviour for setSrc [#6414](https://github.com/fabricjs/fabric.js/pull/6414);
- Breaking: fabric.Image.setCrossOrigin is gone. Having the property on the fabric.Image is misleading and brings to errors. crossOrigin is for loading/reloading only, and is mandatory to specify it each load.
- Breaking: fabric.Control constructor does not accept anymore a position object, but 2 properties, x and y.

## [4.0.0-beta.12]

- fix(fabric.IText): respect value of `cursorColor` [#6300](https://github.com/fabricjs/fabric.js/pull/6300);
- fix(fabric.Textbox): Improve splitByGrapheme and charSpacing [#6298](https://github.com/fabricjs/fabric.js/pull/6298);
- feat(controls): Reintroduce flip by scaling and lockScalingFlip [#6313](https://github.com/fabricjs/fabric.js/pull/6313);

## [4.0.0-beta.11]

- fix(itext): improved style handling for new lines [#6268](https://github.com/fabricjs/fabric.js/pull/6268)
- fix(controls): Fix flip and controls and skewY and controls. [#6278](https://github.com/fabricjs/fabric.js/pull/6278)
- fix(controls): Current position with handlers is wrong if using skew [#6267](https://github.com/fabricjs/fabric.js/pull/6267)
- breaking: setCoords has only one argument now `skipCorners` boolean. setCoords will always update aCoords, lineCoords. If skipCorners is not specified, it will alos update oCoords();
- feat(fabric.Image): Image.imageSmoothing for fabric.Image objects [#6280](https://github.com/fabricjs/fabric.js/pull/6280)
- fix(fabric.StaticCanvas): export to dataUrl and canvasElement will respect imageSmoothingEnabled [#6280](https://github.com/fabricjs/fabric.js/pull/6280)
- fix(fabric.Image): toSVG export with missing element won't crash [#6280](https://github.com/fabricjs/fabric.js/pull/6280)
- added: added fabric.util.setImageSmoothing(ctx, value);
- added svg import/export for image image-rendering attribute
- fix(svg_import): Fix some parsing logic for nested SVGs. [#6284](https://github.com/fabricjs/fabric.js/pull/6284)
- fix(fabric.Image): do not crash if image has no element [#6285](https://github.com/fabricjs/fabric.js/pull/6285)

BREAKING:

- removed 2 utils member that was not used anywhere: fabric.util.getScript, fabric.util.getElementStyle
- remove private member \_setImageSmoothing in the canvas: use fabric.util.setImageSmoothing(ctx, value);

## [4.0.0-beta.10]

- fix(controls): fix missing target in canvas event options [#6251](https://github.com/fabricjs/fabric.js/pull/6251)
- fix(controls): correct position for offsets [#6250](https://github.com/fabricjs/fabric.js/pull/6250)
- feat(utils): Added more error flag passing throughout functions [#6238](https://github.com/fabricjs/fabric.js/pull/6238)

## [4.0.0-beta.9]

- fix(controls) show offsetX/offsetY correctly. [#6236](https://github.com/fabricjs/fabric.js/pull/6236)
- fix(controls) ISSUE-6201 Restore per object setting of controls visibility [#6226](https://github.com/fabricjs/fabric.js/pull/6226)
- fix(svg_parser): ISSUE-6220 Allow to parse font declaration that start with a number [#6222](https://github.com/fabricjs/fabric.js/pull/6222)

## [4.0.0-beta.8]

- fix(IText) Stop composition events on mousedown to enable cursor position on android keyboards [#6224](https://github.com/fabricjs/fabric.js/pull/6224)
- fix(controls): Handle textbox width change properly [#6219](https://github.com/fabricjs/fabric.js/pull/6219)
- fix(controls): correctly handling the uniform scaling option [#6218](https://github.com/fabricjs/fabric.js/pull/6218)
- fix(fabric.Object): fix activeSelection toDataURL canvas restore [#6216](https://github.com/fabricjs/fabric.js/pull/6216)
- fix(svg_parsers): Add support for empty <style/> tags [#6169](https://github.com/fabricjs/fabric.js/pull/6169)
- fix(SVG_export, text): Check font faces markup for objects within groups [#6195](https://github.com/fabricjs/fabric.js/pull/6195)
- feat(animation): Extend fabric.util.animate animating colors and other properties[#6191](https://github.com/fabricjs/fabric.js/pull/6191)
- fix(svg_export): remove extra space from svg export [#6209](https://github.com/fabricjs/fabric.js/pull/6209)
- fix(svg_import): ISSUE-6170 do not try to create missing clippath [#6210](https://github.com/fabricjs/fabric.js/pull/6210)
- fix(fabric.Object) Adding existence check for this.canvas on object stacking mixins [#6207](https://github.com/fabricjs/fabric.js/pull/6207)

## [4.0.0-beta.7]

feat(controls): Added controls mouseUpHandler and mouseDownHandler [#6158](https://github.com/fabricjs/fabric.js/pull/6158)
Removal of deprecated methods / patterns. [#6111](https://github.com/fabricjs/fabric.js/pull/6111)

- removed Object.setShadow, and BaseBrush.setShadow. change `rect.setShadow(options)` to `rect.set('shadow', new fabric.Shadow(options))`
- removed Object.transformMatrix.
- removed `object:selected` event. use `selection:created`. In the callback you will still find `target` in the options, but also you will find `selected` with all the objects selected during that single event.
- removed Gradient.forObject. No alternative available.
- removed Object and canvas `clipTo`. Use Object.clipPath;
- removed Canvas.loadFromDatalessJSON, it was just an alias for `loadFromJSON`
- removed `observe`, `stopObserving`, `trigger` from observable. Keep using `on`, `off`, `fire`.
- removed the Object.set ability to take a function as a value. Was rather strange to use.
- removed Object.setGradient. Change `rect.setGradient(options)` with `rect.set('fill', new fabric.Gradient(otherOptions))`. The options format is slightly different, but keeping 2 formats does not really make sense.
- removed Object.setPatternFill. Change `rect.setPatternFill(options)` to `rect.set('fill', new fabric.Pattern(options))`;
- removed Object.setColor. Change `rect.setColor(color)` to `rect.set('fill', color)`
- removed fabric.util.customTransformMatrix. Use the replacement fabric.util.composeMatrix

## [4.0.0-beta.6]

fix(fabric.IText): exitEditing won't error on missing hiddenTextarea. [#6138](https://github.com/fabricjs/fabric.js/pull/6138)

## [4.0.0-beta.5]

fix(fabric.Object): getObjectScaling takes in account rotation of objects inside groups. [#6118](https://github.com/fabricjs/fabric.js/pull/6118)

## [4.0.0-beta.4]

fix(fabric.Group): will draw shadow will call parent method. [#6116](https://github.com/fabricjs/fabric.js/pull/6116)

## [4.0.0-beta.3]

fix(controls): control offset rendering code had extras `beginPath` that would clear all but not the last of them [#6114](https://github.com/fabricjs/fabric.js/pull/6114)

## [4.0.0-beta.2]

fix(controls): Control.getVisibility will always receive the fabric.Object argument.

## [4.0.0-beta.1]

breaking: All your old control code override will not work
breaking: `uniScaleTransform` has been renamed in `uniformScaling`, meaning changed and the default value swapped. The behaviour is unchanged, but now the description and the name match.
breaking: Object.lockUniScaling is removed. Alternatives to get the same identical functionality with less code are being evaluated.
breaking: Canvas.onBeforeScaleRotate is removed, developers need to migrate to the event `before:transform’

## [3.6.2]

- fix fabric.Object.toDataURL blurriness on images with odd pixel number [#6131](https://github.com/fabricjs/fabric.js/pull/6131)

## [3.6.1]

- fix(gradient, text): ISSUE-6014 ISSUE-6077 support percentage gradient in text [#6090](https://github.com/fabricjs/fabric.js/pull/6090)
- fix(filters): ISSUE-6072 convolution filter is off by one [#6088](https://github.com/fabricjs/fabric.js/pull/6088)
- fix(transform): Fix a bug in the skewing logic [#6082](https://github.com/fabricjs/fabric.js/pull/6088)

## [3.6.0]

- fix: ISSUE-5512 better Clippath transform parsing in SVG [#5983](https://github.com/fabricjs/fabric.js/pull/5983)
- fix: ISSUE-5984 Avoid enter editing in non selectable object [#5989](https://github.com/fabricjs/fabric.js/pull/5989)
- Tweak to object.\_setLineDash to avoid cycles when nothing in array [#6000](https://github.com/fabricjs/fabric.js/pull/6000)
- fix: ISSUE-5867 Fix the extra new line selection with empty line [#6011](https://github.com/fabricjs/fabric.js/pull/6011)
- Improvement: Use SVG Namespace for SVG Elements [#5957](https://github.com/fabricjs/fabric.js/pull/5957)
- Improvement: ISSUE-4115 - triggers in/out events for sub targets [#6013](https://github.com/fabricjs/fabric.js/pull/6013)
- Improvement: Upper canvas retina scaling [#5938](https://github.com/fabricjs/fabric.js/pull/5938)

## [3.5.1]

- Fix for textbox non defined in scaleObject [#5896](https://github.com/fabricjs/fabric.js/pull/5896)
- Fix canvas pattern as background and exports [#5973](https://github.com/fabricjs/fabric.js/pull/5973)
- Fix for type error if style is null when checking if is empty [#5971](https://github.com/fabricjs/fabric.js/pull/5971)
- Fix for load from datalessJSON for svg groups with sourcePath [#5970](https://github.com/fabricjs/fabric.js/pull/5970)

## [3.5.0]

- Deprecation: deprecated 3 method of the api that will disappear in fabric 4: setPatternFill, setColor, setShadow.
- Fix: remove line dash modification for strokeUniform [#5953](https://github.com/fabricjs/fabric.js/pull/5953)
- Improvement: ISSUE-5955 parse svg clip-path recursively [#5960](https://github.com/fabricjs/fabric.js/pull/5960)
- Fix: object.toCanvasElement of objects in groups [#5962](https://github.com/fabricjs/fabric.js/pull/5962)
- change pencil brush finalize to be in line with other brushes [#5866](https://github.com/fabricjs/fabric.js/pull/5866)

## [3.4.0]

- Support fill-opacity on gradient parsing from SVG. [#5812](https://github.com/fabricjs/fabric.js/pull/5812)
- Rewrite gradient parsing from SVG to work with more transformation and combinations of attributes. [#5836](https://github.com/fabricjs/fabric.js/pull/5836)
- Added Gradient.gradientUnits property to support percent based gradients on shapes.[#5836](https://github.com/fabricjs/fabric.js/pull/5836)
- Changed animation logic so that onComplete gets always called with the final values of the animation.[#5813](https://github.com/fabricjs/fabric.js/pull/5813)

## [3.3.0]

- Differently support multi mouse events, fix multi touch on various browser [#5785](https://github.com/fabricjs/fabric.js/pull/5785)
- Word boundary search update on grapheme clusters [#5788](https://github.com/fabricjs/fabric.js/pull/5788)
- Enable deps free version [#5786](https://github.com/fabricjs/fabric.js/pull/5786)
- Remove variables named as reserved words [#5782](https://github.com/fabricjs/fabric.js/pull/5782)

## [3.2.0]

- Fix: Better handling of upperCanvas in toCanvasElement. [#5736](https://github.com/fabricjs/fabric.js/pull/5736)
- Add: Pass raw event information to brushes [#5687](https://github.com/fabricjs/fabric.js/pull/5687)
- Deprecation: officially deprecated Object.transformMatrix [#5747](https://github.com/fabricjs/fabric.js/pull/5747)
- Fix: Fix group.toSVG regression. [#5755](https://github.com/fabricjs/fabric.js/pull/5755)
- Fix: PencilBrush regression on simple points. [#5771](https://github.com/fabricjs/fabric.js/pull/5771)

## [3.1.0]

- Fix: unbreak IE10. [#5678](https://github.com/fabricjs/fabric.js/pull/5678)
- Improvement: Support scientific notation with uppercase E. [#5731](https://github.com/fabricjs/fabric.js/pull/5731)
- Add: PencilBrush brush now support `decimate` property to remove dots that are too near to each other. [#5718](https://github.com/fabricjs/fabric.js/pull/5718)

## [3.0.0]

- Breaking: removed support for node 4 and 6. [#5356](https://github.com/fabricjs/fabric.js/pull/5356)
- Breaking: changed objectCaching meaning to disable caching only if possible. [#5566](https://github.com/fabricjs/fabric.js/pull/5566)
- Breaking: private method `_setLineStyle` can set only empty object now [#5588](https://github.com/fabricjs/fabric.js/pull/5588)
- Breaking: private method `_getLineStyle` can only return boolean now [#5588](https://github.com/fabricjs/fabric.js/pull/5588)
- Fix: splitByGrapheme can now handle cursor properly [#5588](https://github.com/fabricjs/fabric.js/pull/5588)
- Add: Added hasStroke and hasFill, helper methods for decisions on caching and for devs, change image shouldCache method [#5567](https://github.com/fabricjs/fabric.js/pull/5567)
- Fix: Canvas toObject won't throw error now if there is a clipPath [#5556](https://github.com/fabricjs/fabric.js/pull/5556)
- Add: added `nonScaling` property to shadow class [#5558](https://github.com/fabricjs/fabric.js/pull/5558)
- Fix: fixed import of Rect from SVG when has 0 dimensions. [#5582](https://github.com/fabricjs/fabric.js/pull/5582)
- Fix: Shadow offset in dataurl export with retina [#5593](https://github.com/fabricjs/fabric.js/pull/5593)
- Fix: Text can be used as clipPath in SVG export (output is not correct yet) [#5591](https://github.com/fabricjs/fabric.js/pull/5591)
- Add: Fabric.disableStyleCopyPasting to disable style transfers on copy-paste of itext [#5590](https://github.com/fabricjs/fabric.js/pull/5590)
- Fix: avoid adding quotes to fontFamily containing a coma [#5624](https://github.com/fabricjs/fabric.js/pull/5624)
- Fix: strokeUniform and cache dimensions [#5626](https://github.com/fabricjs/fabric.js/pull/5626)
- Fix: Do not call onSelect on objects that won't be part of the selection [#5632](https://github.com/fabricjs/fabric.js/pull/5632)
- Fix: fixed handling of empty lines in splitByGrapheme [#5645](https://github.com/fabricjs/fabric.js/pull/5645)
- Fix: Textbox selectable property not restored after exitEditing [#5655](https://github.com/fabricjs/fabric.js/pull/5655)
- Fix: 'before:selection:cleared' event gets target in the option passed [#5658](https://github.com/fabricjs/fabric.js/pull/5658)
- Added: enablePointerEvents options to Canvas activates pointer events [#5589](https://github.com/fabricjs/fabric.js/pull/5589)
- Fix: Polygon/Polyline/Path respect points position when initializing [#5668](https://github.com/fabricjs/fabric.js/pull/5668)
- Fix: Do not load undefine objects in group/canvas array when restoring from JSON or SVG. [#5684](https://github.com/fabricjs/fabric.js/pull/5684)
- Improvement: support for canvas background or overlay as gradient [#5684](https://github.com/fabricjs/fabric.js/pull/5684)
- Fix: properly restore clipPath when restoring from JSON [#5641](https://github.com/fabricjs/fabric.js/pull/5641)
- Fix: respect chainable attribute in observable mixin [#5606](https://github.com/fabricjs/fabric.js/pull/5606)

## [2.7.0]

- Add: strokeUniform property, avoid stroke scaling with paths [#5473](https://github.com/fabricjs/fabric.js/pull/5473)
- Fix: fix bug in image setSrc [#5502](https://github.com/fabricjs/fabric.js/pull/5502)
- Add: strokeUniform import/export svg [#5527](https://github.com/fabricjs/fabric.js/pull/5527)
- Fix: GraphemeSplit and toSvg for circle [#5544](https://github.com/fabricjs/fabric.js/pull/5544)
- Improvement: support running in a XML document [#5530](https://github.com/fabricjs/fabric.js/pull/5530)

## [2.6.0]

- Fix: avoid ie11 to throw on weird draw images [#5428](https://github.com/fabricjs/fabric.js/pull/5428)
- Fix: a rare case of invisible clipPath [#5477](https://github.com/fabricjs/fabric.js/pull/5477)
- Fix: testability of code under node when webgl is involved [#5478](https://github.com/fabricjs/fabric.js/pull/5478)
- Add: Grapeheme text wrapping for Textbox (Textbox.splitByGrapheme) [#5479](https://github.com/fabricjs/fabric.js/pull/5479)
- Add: fabric.Object.toCanvasElement [#5481](https://github.com/fabricjs/fabric.js/pull/5481)

## [2.5.0]

- Fix: textbox transform report newScaleX and newScaleY values [#5464](https://github.com/fabricjs/fabric.js/pull/5464)
- Fix: export of svg and gradient with transforms [#5456](https://github.com/fabricjs/fabric.js/pull/5456)
- Fix: detection of controls in perPixelTargetFind + cache [#5455](https://github.com/fabricjs/fabric.js/pull/5455)
- Add: added canvas.toCanvasElement method [#5452](https://github.com/fabricjs/fabric.js/pull/5452)

## [2.4.6]

- Fix: unbreak the svg export broken in 2.4.5 [#5438](https://github.com/fabricjs/fabric.js/pull/5438)

## [2.4.5]

- Fix: svg import/export for canvas+clipPath and letterspacing. [#5424](https://github.com/fabricjs/fabric.js/pull/5424)
- Fix: avoid stroke dash from group selection to leak on upper canvas [#5392](https://github.com/fabricjs/fabric.js/pull/5392)

## [2.4.4]

- Fix: add clipPath to stateful cache check. [#5384](https://github.com/fabricjs/fabric.js/pull/5384)
- Fix: restore draggability of small objects [#5379](https://github.com/fabricjs/fabric.js/pull/5379)
- Improvement: Added strokeDashOffset to objects and from SVG import. [#5398](https://github.com/fabricjs/fabric.js/pull/5398)
- Fix: do not mark objects as invisible if strokeWidth is > 0 [#5382](https://github.com/fabricjs/fabric.js/pull/5382)
- Improvement: Better gradients parsing with xlink:href [#5357](https://github.com/fabricjs/fabric.js/pull/5357)

## [2.4.3]

- Fix: Shift click and onSelect function [#5348](https://github.com/fabricjs/fabric.js/pull/5348)
- Fix: Load from Json from images with filters and resize filters [#5346](https://github.com/fabricjs/fabric.js/pull/5346)
- Fix: Remove special case of 1x1 rect [#5345](https://github.com/fabricjs/fabric.js/pull/5345)
- Fix: Group with clipPath restore [#5344](https://github.com/fabricjs/fabric.js/pull/5344)
- Fix: Fix shift + click interaction with unselectable objects [#5324](https://github.com/fabricjs/fabric.js/pull/5324)

## [2.4.2]

- Fix: Better toSVG support to enable clipPath [#5284](https://github.com/fabricjs/fabric.js/pull/5284)
- Fix: Per pixel target find and groups and sub targets [#5287](https://github.com/fabricjs/fabric.js/pull/5287)
- Fix: Object clone as Image and shadow clipping [#5308](https://github.com/fabricjs/fabric.js/pull/5308)
- Fix: IE11 loading SVG [#5307](https://github.com/fabricjs/fabric.js/pull/5307)

## [2.4.1]

- Fix: Avoid enterEditing if another object is the activeObject [#5261](https://github.com/fabricjs/fabric.js/pull/5261)
- Fix: clipPath enliving for Image fromObject [#5279](https://github.com/fabricjs/fabric.js/pull/5279)
- Fix: toDataURL and canvas clipPath [#5278](https://github.com/fabricjs/fabric.js/pull/5278)
- Fix: early return if no xml is available [#5263](https://github.com/fabricjs/fabric.js/pull/5263)
- Fix: clipPath svg parsing in nodejs [#5262](https://github.com/fabricjs/fabric.js/pull/5262)
- Fix: Avoid running selection logic on mouse up [#5259](https://github.com/fabricjs/fabric.js/pull/5259)
- Fix: fix font size parsing on SVG [#5258](https://github.com/fabricjs/fabric.js/pull/5258)
- Fix: Avoid extra renders on mouseUp/Down [#5256](https://github.com/fabricjs/fabric.js/pull/5256)

## [2.4.0]

- Add: Add clipPath support to canvas and svg import/export. Low compatibility yet.

## [2.3.6]

- Fix: Make image.class aware of naturalWidth and naturalHeight. [#5178](https://github.com/fabricjs/fabric.js/pull/5178)
- Fix: Make 2 finger events works again [#5177](https://github.com/fabricjs/fabric.js/pull/5177)
- Fix: Make Groups respect origin and correct position ( fix spray/circle brushes ) [#5176](https://github.com/fabricjs/fabric.js/pull/5176)

## [2.3.5]

- Change: make canvas.getObjects() always return a shallow copy of the array [#5162](https://github.com/fabricjs/fabric.js/pull/5162)
- Fix: Improve fabric.Pattern.toSVG to look correct on offsets and no-repeat [#5164](https://github.com/fabricjs/fabric.js/pull/5164)
- Fix: Do not enter edit in Itext if the mouseUp is relative to a group selector [#5153](https://github.com/fabricjs/fabric.js/pull/5153)
- Improvement: Do not require xlink namespace in front of href attribut for svgs ( is a SVG2 new spec, unsupported ) [#5156](https://github.com/fabricjs/fabric.js/pull/5156)
- Fix: fix resizeFilter having the wrong cached texture, also improved interaction between filters [#5165](https://github.com/fabricjs/fabric.js/pull/5165)

## [2.3.4]

- Fix: ToSVG was ignoring excludeFromExport for backgroundImage and OverlayImage. [#5075](https://github.com/fabricjs/fabric.js/pull/5075)
- Fix: ToSVG for circle with start and end angles. [#5085](https://github.com/fabricjs/fabric.js/pull/5085)
- Fix: Added callback for setPatternFill. [#5101](https://github.com/fabricjs/fabric.js/pull/5101)
- Fix: Resize filter taking in account multiple scale sources. [#5117](https://github.com/fabricjs/fabric.js/pull/5117)
- Fix: Blend image filter clean after refilter. [#5121](https://github.com/fabricjs/fabric.js/pull/5121)
- Fix: Object.toDataURL should not be influenced by zoom. [#5139](https://github.com/fabricjs/fabric.js/pull/5139)
- Improvement: requestRenderAllBound add to Canvas instance. [#5138](https://github.com/fabricjs/fabric.js/pull/5138)
- Improvement: Make path bounding cache optional and also reacheable/cleanable [#5140](https://github.com/fabricjs/fabric.js/pull/5140)
- Improvement: Make the logic of isNeutralState filters work before filtering start. [#5129](https://github.com/fabricjs/fabric.js/pull/5129)
- Improvement: Added some code to clean up some memory when canvas is disposed in nodejs. [#5142](https://github.com/fabricjs/fabric.js/pull/5142)
- Fix: Make numeric origins work with group creation. [#5143](https://github.com/fabricjs/fabric.js/pull/5143)

## [2.3.3]

- Fix: Fixed font generic names for text, measurement of zero width related characters and also trailing of cursor when zooming. [#5048](https://github.com/fabricjs/fabric.js/pull/5048)

## [2.3.2]

- Fix: justify + charspacing + textDecoration Add and improve more events for transformations and mouse interaction. [#5007](https://github.com/fabricjs/fabric.js/pull/5007) [#5009](https://github.com/fabricjs/fabric.js/pull/5009)
- Fix: Enter edit on object selected programmatically. [#5010](https://github.com/fabricjs/fabric.js/pull/5010)
- Fix: Canvas.dispose was not removing all events properly. [#5020](https://github.com/fabricjs/fabric.js/pull/5020)
- Fix: Make rgba and hsla regex work case insensitive. [#5017](https://github.com/fabricjs/fabric.js/pull/5017)
- Fix: Make group transitioning from not cached to cached work. [#5021](https://github.com/fabricjs/fabric.js/pull/5021)

## [2.3.1]

- Improve nested svg import and text positioning, spikes. [#4984](https://github.com/kangax/fabric.js/pull/4984)

## [2.3.0]

- Add and improve more events for transformations and mouse interaction [#4979](https://github.com/kangax/fabric.js/pull/4979)
- Improvement: whenever possible use cache for target transparency sampling [#4955](https://github.com/kangax/fabric.js/pull/4955)

## [2.2.4]

- Fix getPointer on touch devices [#4866](https://github.com/kangax/fabric.js/pull/4866)
- Fix issues with selectionDashArray bleeding into free drawing [#4894](https://github.com/kangax/fabric.js/pull/4894)
- Fix blur filter for nodejs [#4905](https://github.com/kangax/fabric.js/pull/4905)
- Fix Register mousemove as non passive to help touch devices [#4933](https://github.com/kangax/fabric.js/pull/4933)
- Fix modified shadow tosvg for safari compatibility [#4934](https://github.com/kangax/fabric.js/pull/4934)
- Fix shader to avoid premultiplied alpha pixel getting dirty in blend filter [#4936](https://github.com/kangax/fabric.js/pull/4936)
- Add isPartiallyOnScreen method [#4856](https://github.com/kangax/fabric.js/pull/4856)
- Fix isEqual failing on array/null or objects/null/string compare [#4949](https://github.com/kangax/fabric.js/pull/4949)
- Fix pencilBrush with alpha and with rerendering canvas [#4938](https://github.com/kangax/fabric.js/pull/4938)

## [2.2.3]

- improvement: Allow to parse quoted url string. url('#myid') [#4881](https://github.com/kangax/fabric.js/pull/4881)
- improvement: text fromSVG import char-spacing attribute [#3718](https://github.com/kangax/fabric.js/pull/3718)
- fix: text toSVG export with multiple spaces in safari [#4880](https://github.com/kangax/fabric.js/pull/4880)
- fix: setSrc reset width and height on images [#4877](https://github.com/kangax/fabric.js/pull/4877)
- improvements: Removed forced origin swap when rotating [#4878](https://github.com/kangax/fabric.js/pull/4878)
- fix: Make the background of canvas cover all SVG in toSVG export [#4852](https://github.com/kangax/fabric.js/pull/4852)
- fix: Added startAngle to cacheProperties for fabric.Circle [#4875](https://github.com/kangax/fabric.js/pull/4875)
- fix: Rerender all the content of upperCanvas if canvas gets resized [#4850](https://github.com/kangax/fabric.js/pull/4850)
- fix: Remove references to context when disposing [#4846](https://github.com/kangax/fabric.js/pull/4846)
- improvements: Added single quoting to font names in toSVG [#4840](https://github.com/kangax/fabric.js/pull/4840)
- improvements: Added reserved space to wrapLine functionality [#4841](https://github.com/kangax/fabric.js/pull/4841)

## [2.2.2]

- Fixed: Applying filters to an image will invalidate its cache [#4828](https://github.com/kangax/fabric.js/pull/4828)
- Fixed: Attempt at fix font families that requires quoting [#4831](https://github.com/kangax/fabric.js/pull/4831)
- Improvement: check upperCanvas client size for textarea position [#4827](https://github.com/kangax/fabric.js/pull/4827)
- Fixed: Attempt to fix multiple touchends [#4804](https://github.com/kangax/fabric.js/pull/4804)
- Fixed: Wrapping of textbox with charspacing [#4803](https://github.com/kangax/fabric.js/pull/4803)
- Fixed: bad calculation of empty line in text (regression from 2.2.0) [#4802](https://github.com/kangax/fabric.js/pull/4802)

## [2.2.1]

- Reworked how amd and commonJS are together in the same file.

## [2.2.0]

- Fixed: super/sub script svg export [#4780](https://github.com/kangax/fabric.js/pull/4780)
- Added: Text superScript and subScript support [#4765](https://github.com/kangax/fabric.js/pull/4765)
- Fixed: negative kerning support (Pacifico font) [#4772](https://github.com/kangax/fabric.js/pull/4772)
- Fixed: removing text on mousedown should be safe now [#4774](https://github.com/kangax/fabric.js/pull/4774)
- Improved: pass to inner functions the parameter calculate coords in isOnscreen [#4763](https://github.com/kangax/fabric.js/pull/4763)

## [2.1.0]

- Added: Added: Drag and drop event binding [#4421](https://github.com/kangax/fabric.js/pull/4421)
- Fixed: isEmptyStyle implementation for TextBox [#4762](https://github.com/kangax/fabric.js/pull/4762)

## [2.0.3]

- Fix: now sub target check can work with subclasses of fabric.Group [#4753](https://github.com/kangax/fabric.js/pull/4753)
- Improvement: PencilBrush is now compexity 1 instead of complexity N during draw [#4743](https://github.com/kangax/fabric.js/pull/4743)
- Fix the cleanStyle was not checking for the right property to exist [#4751](https://github.com/kangax/fabric.js/pull/4751)
- Fix onBeforeScaleRotate with canvas zoom [#4748](https://github.com/kangax/fabric.js/pull/4748)

## [2.0.2]

- fixed image toSVG support for crop [#4738](https://github.com/kangax/fabric.js/pull/4738)
- changed math for better rounded results [#4734](https://github.com/kangax/fabric.js/pull/4734)

## [2.0.1]

- fixed filter for blend image in WEBGL [#4706](https://github.com/kangax/fabric.js/pull/4706)
- fixed interactions between canvas toDataURL and multiplier + retina [#4705](https://github.com/kangax/fabric.js/pull/4705)
- fixed bug with originX and originY not invalidating the transform [#4703](https://github.com/kangax/fabric.js/pull/4703)
- fixed unwanted mutation on object enliving in fabric.Image [#4699](https://github.com/kangax/fabric.js/pull/4699)

## [2.0.0]

- final
  - fix dataurl and svg export on retina and rounding [#4674](https://github.com/kangax/fabric.js/pull/4674)
  - avoid error if iText is removed on mousedown [#4650](https://github.com/kangax/fabric.js/pull/4650)
  - fix calcOffset when text enter editing [#4649](https://github.com/kangax/fabric.js/pull/4649)
  - Gradient fix parsing floats [#4637](https://github.com/kangax/fabric.js/pull/4637)
  - Add CrossOrigin managment to fabric.Pattern [#4618](https://github.com/kangax/fabric.js/pull/4618)
  - Add patternTransform toObject saving [#4626](https://github.com/kangax/fabric.js/pull/4626)
  - normalize brushes render [#4613](https://github.com/kangax/fabric.js/pull/4613)
  - avoid charspacing shortcut [#4594](https://github.com/kangax/fabric.js/pull/4594)
  - Fix color toHexa() [#4579](https://github.com/kangax/fabric.js/pull/4579)
- rc3 and rc4
  - more fixes to transformMatrix memoization
  - Canvas.selectionFullyContained allows you to select objects just when full grabbed by the selections. [#4508](https://github.com/kangax/fabric.js/pull/4508)
  - Remove some ouput of blank spaces from svg in order to avoid extra colored areas [#4524](https://github.com/kangax/fabric.js/pull/4524)
  - Reinserted a performance shortcut for when there is no style at all [#4519](https://github.com/kangax/fabric.js/pull/4519)
  - Manage canvas resize during a freedrawing brush without wiping the brush [#4527](https://github.com/kangax/fabric.js/pull/4527)
  - Removed an extra closePath that was creating wrong visual on IntelIntegrated cards [#4549](https://github.com/kangax/fabric.js/pull/4549)
  - Added a method to insert and remove text from command line [#4541](https://github.com/kangax/fabric.js/pull/4541)
  - Some fixes around text styles management
  - nodejs support changes: removed specific node code in order to use standard fabricjs code in nodejs.
  - added fabric.util.getNodeCanvas that passed a JSDOM element allows you to get the node-canvas instance behind it and do what you need.
- rc2
  - Fixed a transform matrix memoize missing width/height [#4491](https://github.com/kangax/fabric.js/pull/4491)
  - Fix pattern drawing a point [#4492](https://github.com/kangax/fabric.js/pull/4492)
  - Fixed Text.removeChars [#4495](https://github.com/kangax/fabric.js/pull/4495)
  - Added back 2 node-canvas methods [#4497](https://github.com/kangax/fabric.js/pull/4497)
  - Fix a typo not restoring hoverCursor correctly.
- rc1
  - Remove node specific code [#4470](https://github.com/kangax/fabric.js/pull/4470)
  - Improved Canvas.dispose code to leak less memory [#4471](https://github.com/kangax/fabric.js/pull/4471)
  - Remove extra padding of cache when upper limited [#4467](https://github.com/kangax/fabric.js/pull/4467)
  - Solved 2 perfomances problems with textbox [#4466](https://github.com/kangax/fabric.js/pull/4466) [#4465](https://github.com/kangax/fabric.js/pull/4465)
  - Added justify-left justify-right and justify-center [#4437](https://github.com/kangax/fabric.js/pull/4437)
  - Fix Group fromObject and subTargetCheck [#4454](https://github.com/kangax/fabric.js/pull/4454)
  - Fix regression on IMG from SVG [#4450](https://github.com/kangax/fabric.js/pull/4450)
  - Remove cache dimensions together with canvas [#4453](https://github.com/kangax/fabric.js/pull/4453)
  - Fixed some fuzzyness cases for cache [#4452](https://github.com/kangax/fabric.js/pull/4452)
  - Fixed resize filter for webgl [#4426](https://github.com/kangax/fabric.js/pull/4426)
  - Stop searching target during a mouse move with a transform [#4442](https://github.com/kangax/fabric.js/pull/4442)
  - safeguard shaders for non supported precisions [#4433](https://github.com/kangax/fabric.js/pull/4433)
  - fix insert and remove style for edge cases [#4420](https://github.com/kangax/fabric.js/pull/4420)
  - Fix object.move when in active selection [#4394](https://github.com/kangax/fabric.js/pull/4394)
  - Memoize calcTransformMatrix function [#4418](https://github.com/kangax/fabric.js/pull/4418)
  - Make \_set flag object as dirty just when a real change happen[#4415](https://github.com/kangax/fabric.js/pull/4415)
  - Add browserShadowBlurConstant to adjust shadowBlur value [#4413](https://github.com/kangax/fabric.js/pull/4413)
  - Fix set element not clearing the cacheTexture. [#4410](https://github.com/kangax/fabric.js/pull/4410)
  - Multi selection key can be configured with an array of keys. [#4363](https://github.com/kangax/fabric.js/pull/4363)
  - fix fast type in text loosing some style. [#4339](https://github.com/kangax/fabric.js/pull/4339)
  - fixed division by zero with lockscaling flip.
  - added paintFirst ( paint-order with svg support ) [#4303](https://github.com/kangax/fabric.js/pull/4303)
- beta7
  - added a build flag for not attaching fabric to window [#4199](https://github.com/kangax/fabric.js/pull/4199)
  - removed .active property from objects [#4200](https://github.com/kangax/fabric.js/pull/4200)
  - Normalize Api for getSelectionStyles, setSelectionStyles [#4202](https://github.com/kangax/fabric.js/pull/4202)
  - Fix shader for convolute filter [#4207](https://github.com/kangax/fabric.js/pull/4207)
  - Better mouse support for lockscaling flip [#4225](https://github.com/kangax/fabric.js/pull/4225)
  - Fix toDataUrl getting a blank canvas [#4229](https://github.com/kangax/fabric.js/pull/4229)
  - Ouput version to json Objects [#4251](https://github.com/kangax/fabric.js/pull/4251)
  - Use backstoreOnly for toDataUrl resize [#4254](https://github.com/kangax/fabric.js/pull/4254)
  - Fix safari svg whitespace [#4294](https://github.com/kangax/fabric.js/pull/4294)
  - Fix Gradient export for paths [#4274](https://github.com/kangax/fabric.js/pull/4274)
  - Move mouseout/over in mousemove events [#4283](https://github.com/kangax/fabric.js/pull/4283)
  - Fix detection of click at the end of line [#4295](https://github.com/kangax/fabric.js/pull/4295)
  - added new event selection:updated [#4311](https://github.com/kangax/fabric.js/pull/4311)
  - Fixed free drawing path displacement [#4311](https://github.com/kangax/fabric.js/pull/4311)
  - Fixed scale equally and flipping not happening [#4313](https://github.com/kangax/fabric.js/pull/4313)
  - Select by drag makes the object fires 'selected' [#4314](https://github.com/kangax/fabric.js/pull/4314)
- beta6
  - incompat: New filter system with WEBGL.
  - incompat: New Text/IText/Textbox code. Multibyte compatible, more accurate.
  - incompat: RequestAnimationFrame is used for the automatic render calls.
  - incompat: Named setter/getter are optional now.
  - incompat: Removed PathGroup class
  - incompat: Paths cannot be restored anymore from strings [#3713](https://github.com/kangax/fabric.js/pull/3713)
  - incompat: bumped node version to 4+ and jsdom to 9. [#3717](https://github.com/kangax/fabric.js/pull/3717)
  - incompat: removed the es5 / JSON shim support [#3722](https://github.com/kangax/fabric.js/pull/3722)
  - fix/incompat: IText setSelectionStyles does not change anymore style if no selection is present [#3765](https://github.com/kangax/fabric.js/pull/3765)
  - skipOffscreen default to true
  - Text.setSelectionStyle does not change anything if there is no selection [#3765](https://github.com/kangax/fabric.js/pull/3765)
  - Switch to canvas-prebuilt as dependency. Added parameter to choose the canvas package [#3757](https://github.com/kangax/fabric.js/pull/3757)
  - improvement: renderControls can now be called on its own. Added parameter styleOverride to allow for overriding current properties [#3887](https://github.com/kangax/fabric.js/pull/3887)
  - removed hasMoved and saveCoords from Group class [#3910](https://github.com/kangax/fabric.js/pull/3910)
  - forced all fromObject and fromElement to be async, normalized api. [#3996](https://github.com/kangax/fabric.js/pull/3996)
  - improvement: added support for request animation frame in mouse events [#3997](https://github.com/kangax/fabric.js/pull/3997)
  - added dblclick support for all objects [#3998](https://github.com/kangax/fabric.js/pull/3997)
  - textbox scale as a normal object [#4052](https://github.com/kangax/fabric.js/pull/4052)
  - Removed image meetOrSlice, alignX, alignY, introduced cropX, cropY [#4055](https://github.com/kangax/fabric.js/pull/4055)
  - Added Text.cleanStyle, Text.removeStyle [#4060](https://github.com/kangax/fabric.js/pull/4060)
  - change: lockRotation will not hide the mtr control anymore. introduced notAllowedCursor for canvas. [#4064](https://github.com/kangax/fabric.js/pull/4064)
  - improvement: added 2 percentage values to fabric.util.animate. [#4068](https://github.com/kangax/fabric.js/pull/4068)
  - change: pathOffset does not get exported anymore in path.toObject, toDatalessObject export sourcePath instead of modifying path. [#4108](https://github.com/kangax/fabric.js/pull/4108)

## [1.7.19]

- Fixed the flip of images with scale equally [#4313](https://github.com/kangax/fabric.js/pull/4313)
- Improved touch detection [#4302](https://github.com/kangax/fabric.js/pull/4302)

## [1.7.18]

- Fixed doubling of subtargets for preserveObjectStacking = true [#4297](https://github.com/kangax/fabric.js/pull/4297)
- Added a dirty set to objects in group destroy.

## [1.7.17]

- Change: swapped style white-space:nowrap with attribute wrap="off" since the style rule was creating problems in browsers like ie11 and safari. [#4119](https://github.com/kangax/fabric.js/pull/4119)
- Fix: Remove an object from activeGroup if removed from canvas [#4120](https://github.com/kangax/fabric.js/pull/4120)
- Fix: avoid bringFroward, sendBackwards to swap objects in active selections [#4119](https://github.com/kangax/fabric.js/pull/4119)
- Fix: avoid disposing canvas on mouse event to throw error [#4119](https://github.com/kangax/fabric.js/pull/4119)
- Fix: make svg respect white spaces [#4119](https://github.com/kangax/fabric.js/pull/4119)
- Fix: avoid exporting bgImage and overlayImage if excludeFromExport = true [#4119](https://github.com/kangax/fabric.js/pull/4119)
- Fix: Avoid group fromObject mutating original data [#4111](https://github.com/kangax/fabric.js/pull/4111)

## [1.7.16]

- improvement: added 2 percentage values to fabric.util.animate. [#4068](https://github.com/kangax/fabric.js/pull/4068)
- Improvement: avoid multiplying identity matrices in calcTransformMatrix function
- Fix: activeGroup did not destroy correctly if a toObject was happening
- Improvement: Pass the event to object:modified when available. [#4061](https://github.com/kangax/fabric.js/pull/4061)

## [1.7.15]

- Improvement: Made iText keymap public. [#4053](https://github.com/kangax/fabric.js/pull/4053)
- Improvement: Fix a bug in updateCacheCanvas that was returning always true [#4051](https://github.com/kangax/fabric.js/pull/4051)

## [1.7.14]

- Improvement: Avoid cache canvas to resize each mouse move step. [#4037](https://github.com/kangax/fabric.js/pull/4037)
- Improvement: Make cache canvas limited in size. [#4035](https://github.com/kangax/fabric.js/pull/4035)
- Fix: Make groups and statefull cache work. [#4032](https://github.com/kangax/fabric.js/pull/4032)
- Add: Marked the hiddentextarea from itext so that custom projects can recognize it. [#4022](https://github.com/kangax/fabric.js/pull/4022)

## [1.7.13]

- Fix: Try to minimize delay in loadFroJson [#4007](https://github.com/kangax/fabric.js/pull/4007)
- Fix: allow fabric.Color to parse rgba(x,y,z,.a) without leading 0 [#4006](https://github.com/kangax/fabric.js/pull/4006)
- Allow path to execute Object.initialize, make extensions easier [#4005](https://github.com/kangax/fabric.js/pull/4005)
- Fix: properly set options from path fromDatalessObjects [#3995](https://github.com/kangax/fabric.js/pull/3995)
- Check for slice before action.slice. Avoid conflicts with heavy customized code. [#3992](https://github.com/kangax/fabric.js/pull/3992)

## [1.7.12]

- Fix: removed possible memleaks from window resize event. [#3984](https://github.com/kangax/fabric.js/pull/3984)
- Fix: restored default cursor to noTarget only. unselectable objects get the standard hovercursor. [#3953](https://github.com/kangax/fabric.js/pull/3953)
- Cache fixes: fix uncached pathGroup, removed cache creation at initialize time [#3982](https://github.com/kangax/fabric.js/pull/3982)
- Improvement: nextTarget to mouseOut and prevTarget to mouseOver [#3900](https://github.com/kangax/fabric.js/pull/3900)
- Improvement: add isClick boolean to left mouse up [#3898](https://github.com/kangax/fabric.js/pull/3898)
- Fix: can start selection on top of non selectable object [#3892](https://github.com/kangax/fabric.js/pull/3892)
- Improvement: better management of right/middle click [#3888](https://github.com/kangax/fabric.js/pull/3888)
- Fix: subTargetCheck on activeObject/activeGroup was firing too many events [#3909](https://github.com/kangax/fabric.js/pull/3909)
- Fix: After addWithUpdate or removeWithUpdate object coords must be updated. [#3911](https://github.com/kangax/fabric.js/pull/3911)

## [1.7.11]

- Hotfix: restore path-groups ability to render [#3877](https://github.com/kangax/fabric.js/pull/3877)

## [1.7.10]

- Fix: correct svg export for radial gradients [#3807](https://github.com/kangax/fabric.js/pull/3807)
- Fix: Update fireout events to export the event object [#3853](https://github.com/kangax/fabric.js/pull/3853)
- Fix: Improve callSuper to avoid infinite loops (not all of them) [#3844](https://github.com/kangax/fabric.js/pull/3844)
- Fix: avoid selectionBackgroundColor leak on toDataUrl [#3862](https://github.com/kangax/fabric.js/pull/3862)
- Fix: toDatelessObject for Group [#3863](https://github.com/kangax/fabric.js/pull/3863)
- Improvement: better caching logic for groups [#3864](https://github.com/kangax/fabric.js/pull/3864)
- Fix: correct svg gradient export for radial in polygons [#3866](https://github.com/kangax/fabric.js/pull/3866)
- Fix: First draw could be empty for some objects [#3870](https://github.com/kangax/fabric.js/pull/3870)
- Fix: Always send event data to object:selected [#3871](https://github.com/kangax/fabric.js/pull/3871)
- Improvement: reduce angle calculation error [#3872](https://github.com/kangax/fabric.js/pull/3872)

## [1.7.9]

- Fix: Avoid textarea wrapping from chrome v57+ [#3804](https://github.com/kangax/fabric.js/pull/3804)
- Fix: double click needed to move cursor when enterEditing is called programmatically [#3804](https://github.com/kangax/fabric.js/pull/3804)
- Fix: Style regression when inputing new style objects [#3804](https://github.com/kangax/fabric.js/pull/3804)
- Add: try to support crossOrigin for svg image tags [#3804](https://github.com/kangax/fabric.js/pull/3804)

## [1.7.8]

- Fix: Fix dirty flag propagation [#3782](https://github.com/kangax/fabric.js/pull/3782)
- Fix: Path parsing error in bounding boxes of curves [#3774](https://github.com/kangax/fabric.js/pull/3774)
- Add: Middle click mouse management on canvas [#3764](https://github.com/kangax/fabric.js/pull/3764)
- Add: Add parameter to detect and skip offscreen drawing [#3758](https://github.com/kangax/fabric.js/pull/3758)
- Fix: textarea loosing focus after a drag and exit from canvas [#3759](https://github.com/kangax/fabric.js/pull/3759)

## [1.7.7]

- Fix for opacity parsing in svg with nested opacities [#3747](https://github.com/kangax/fabric.js/pull/3747)
- Fix text initialization and boundingrect [#3745](https://github.com/kangax/fabric.js/pull/3745)
- Fix line bounding box [#3742](https://github.com/kangax/fabric.js/pull/3742)
- Improvement: do not pollute style object while typing if not necessary [#3743](https://github.com/kangax/fabric.js/pull/3743)
- fix for broken prototype chain when restoring a dataless object on fill an stroke [#3735](https://github.com/kangax/fabric.js/pull/3735)
- fix for deselected event not fired on mouse actions [#3716](https://github.com/kangax/fabric.js/pull/3716)
- fix for blurriness introduced on 1.7.3 [#3721](https://github.com/kangax/fabric.js/pull/3721)

## [1.7.6]

- Fix: make the cacheCanvas created on the fly if not available [#3705](https://github.com/kangax/fabric.js/pull/3705)

## [1.7.5]

- Improvement: draw textbackgroundColor in one single pass when possible @stefanhayden [#3698](https://github.com/kangax/fabric.js/pull/3698)
- Improvement: fire selection changed event just if text is editing [#3702](https://github.com/kangax/fabric.js/pull/3702)
- Improvement: Add object property 'needsItsOwnCache' [#3703](https://github.com/kangax/fabric.js/pull/3703)
- Improvement: Skip unnecessary transform if they can be detected with a single if [#3704](https://github.com/kangax/fabric.js/pull/3704)

## [1.7.4]

- Fix: Moved all the touch event to passive false so that they behave as before chrome changes [#3690](https://github.com/kangax/fabric.js/pull/3690)
- Fix: force top and left in the object representation of a path to avoid reparsing on restore [#3691](https://github.com/kangax/fabric.js/pull/3691)
- Add: Enable `deselected` event for activeObject switch. Ensure deactivateAll call exitEditing [#3689](https://github.com/kangax/fabric.js/pull/3689)
- Fix: Perform subtargetCheck also if the group is an active object and on activeGroup [#3688](https://github.com/kangax/fabric.js/pull/3688)
- Fix: Made cursor operation more precise at high canvas zoom level [#3671](https://github.com/kangax/fabric.js/pull/3671)
- Add: Made getBoundingRect available to return both absolute or standard bounding rect [#3614](https://github.com/kangax/fabric.js/pull/3614)
- Add: Introduced calcViewportBoundaries() function for fabric.StaticCanvas [#3614](https://github.com/kangax/fabric.js/pull/3614)
- Add: Introduced isOnScreen() function for fabric.Object [#3614](https://github.com/kangax/fabric.js/pull/3614)
- Subclassed Polygon from polyline [#3614](https://github.com/kangax/fabric.js/pull/3614)
- Fix: Removed reference to hovered target when target gets removed [#3657](https://github.com/kangax/fabric.js/pull/3657)
- Fix: Removed hover cursor for non selectable objects [#3643](https://github.com/kangax/fabric.js/pull/3643)
- Fix: Switch to passive event for touch move [#3643](https://github.com/kangax/fabric.js/pull/3643)
- Fix: Restart rendering of cursor after entering some text [#3643](https://github.com/kangax/fabric.js/pull/3643)
- Add: fabric.Color support toHexa() method now [#3615](https://github.com/kangax/fabric.js/pull/3615)

## [1.7.3]

- Improvement: mousewheel event is handled with target and fired also from objects. [#3612](https://github.com/kangax/fabric.js/pull/3612)
- Improvement: Pattern loads for canvas background and overlay, corrected svg pattern export [#3601](https://github.com/kangax/fabric.js/pull/3601)
- Fix: Wait for pattern loading before calling callback [#3598](https://github.com/kangax/fabric.js/pull/3598)
- Fix: add 2 extra pixels to cache canvases to avoid aliasing cut [#3596](https://github.com/kangax/fabric.js/pull/3596)
- Fix: Rerender when deselect an itext editing object [#3594](https://github.com/kangax/fabric.js/pull/3594)
- Fix: save new state of dimensionProperties at every cache clear [#3595](https://github.com/kangax/fabric.js/pull/3595)
- Improvement: Better error management in loadFromJSON [#3586](https://github.com/kangax/fabric.js/pull/3586)
- Improvement: do not reload backgroundImage as an image if is different type [#3550](https://github.com/kangax/fabric.js/pull/3550)
- Improvement: if a children element is set dirty, set the parent dirty as well. [#3564](https://github.com/kangax/fabric.js/pull/3564)

## [1.7.2]

- Fix: Textbox do not use stylemap for line wrapping [#3546](https://github.com/kangax/fabric.js/pull/3546)
- Fix: Fix for firing object:modified in macOS sierra [#3539](https://github.com/kangax/fabric.js/pull/3539)
- Fix: Itext with object caching was not refreshing selection correctly. [#3538](https://github.com/kangax/fabric.js/pull/3538)
- Fix: stateful now works again with activeGroup and dinamyc swap between stateful false/true. [#3537](https://github.com/kangax/fabric.js/pull/3537)
- Fix: includeDefaultValues was not applied to child objects of groups and path-groups. [#3497](https://github.com/kangax/fabric.js/pull/3497)
- Fix: Itext style is cloned on paste action now, allow copy of styles to be independent. [#3502](https://github.com/kangax/fabric.js/pull/3502)
- Fix: Add subclasses properties to cacheProperties. [#3490](https://github.com/kangax/fabric.js/pull/3490)
- Add: Shift and Alt key used for transformations are now dynamic. [#3479](https://github.com/kangax/fabric.js/pull/3479)
- Fix: fix to polygon and cache. Added cacheProperties for all classes [#3490](https://github.com/kangax/fabric.js/pull/3490)

## [1.7.1]

- Add: Gradients/Patterns support customAttributes in toObject method [#3477](https://github.com/kangax/fabric.js/pull/3477)
- Fix: IText/Textbox not blurring keyboard on ios 10 [#3476](https://github.com/kangax/fabric.js/pull/3476)
- Fix: Shadow on freedrawing and zoomed canvas [#3475](https://github.com/kangax/fabric.js/pull/3475)
- Fix: Fix for group returning negative scales [#3474](https://github.com/kangax/fabric.js/pull/3474)
- Fix: hotfix for textbox [#3441](https://github.com/kangax/fabric.js/pull/3441)[#3473](https://github.com/kangax/fabric.js/pull/3473)

## [1.7.0]

- Add: Object Caching [#3417](https://github.com/kangax/fabric.js/pull/3417)
- Improvement: group internal objects have coords not affected by canvas zoom [#3420](https://github.com/kangax/fabric.js/pull/3420)
- Fix: itext cursor trails on initDimension [#3436](https://github.com/kangax/fabric.js/pull/3436)
- Fix: null check on .setActive [#3435](https://github.com/kangax/fabric.js/pull/3435)
- Fix: function error in clone deep. [#3434](https://github.com/kangax/fabric.js/pull/3434)

## [1.6.7]

- Add: Snap rotation added to objects. two parameter introduced, snapAngle and snapTreshold. [#3383](https://github.com/kangax/fabric.js/pull/3383)
- Fix: Pass target to right click event. [#3381](https://github.com/kangax/fabric.js/pull/3381)
- Fix: Correct rendering of bg color for styled text and correct clearing of itext area. [#3388](https://github.com/kangax/fabric.js/pull/3388)
- Add: Fire mouse:over on the canvas when we enter the canvas from outside the element. [#3388](https://github.com/kangax/fabric.js/pull/3389)
- Fix: Fix calculation of words width with spaces and justify. [#3408](https://github.com/kangax/fabric.js/pull/3408)
- Fix: Do not export defaults properties for bg and overlay if requested. [#3415](https://github.com/kangax/fabric.js/pull/3415)
- Fix: Change export toObect to always delete default properties if requested. [#3416](https://github.com/kangax/fabric.js/pull/3416)

## [1.6.6]

- Add: Contrast and Saturate filters [#3341](https://github.com/kangax/fabric.js/pull/3341)
- Fix: Correct registering and removal of events to handle iText objects. [#3349](https://github.com/kangax/fabric.js/pull/3349)
- Fix: Corrected 2 regression of 1.6.5 (dataurl export and itext clicks)
- Fix: Corrected path boundaries calculation for Arcs ( a and A ) [#3347](https://github.com/kangax/fabric.js/pull/3347)

## [1.6.5]

- Fix: charspacing, do not get subzero with charwidth.
- Improvement: add callback support to all object cloning. [#3212](https://github.com/kangax/fabric.js/pull/3212)
- Improvement: add backgroundColor to all class [#3248](https://github.com/kangax/fabric.js/pull/3248)
- Fix: add custom properties to backgroundImage and overlayImage [#3250](https://github.com/kangax/fabric.js/pull/3250)
- Fix: Object intersection is calculated on boundingBox and boundingRect, intersection is fired if objects are overlapping [#3252](https://github.com/kangax/fabric.js/pull/3252)
- Change: Restored previous selection behaviour, added key to selection active object under overlaid target [#3254](https://github.com/kangax/fabric.js/pull/3254)
- Improvement: hasStateChanged let you find state changes of complex properties. [#3262](https://github.com/kangax/fabric.js/pull/3262)
- Fix: IText/Textbox shift click selection backward. [#3270](https://github.com/kangax/fabric.js/pull/3270)
- Revert: font family quoting was a bad idea. node-canvas stills use it. [#3276](https://github.com/kangax/fabric.js/pull/3276)
- Fix: fire mouse:over event for activeObject and activeGroup when using findTarget shourtcuts [#3285](https://github.com/kangax/fabric.js/pull/3285)
- Fix: clear method clear all properties of canvas [#3305](https://github.com/kangax/fabric.js/pull/3305)
- Fix: text area position method takes in account canvas offset [#3306](https://github.com/kangax/fabric.js/pull/3306)
- Improvement: Added event on right click and possibility to hide the context menu with a flag [3308](https://github.com/kangax/fabric.js/pull/3308)
- Fix: remove canvas reference from object when object gets removed from canvas [#3307](https://github.com/kangax/fabric.js/pull/3307)
- Improvement: use native stroke dash if available [#3309](https://github.com/kangax/fabric.js/pull/3309)
- Fix: Export correct src when exporting to svg [#3310](https://github.com/kangax/fabric.js/pull/3310)
- Fix: Stop text to go on zero dimensions [#3312](https://github.com/kangax/fabric.js/pull/3312)
- Fix: Error in dataURL with multiplier was outputting very big canvas with retina [#3314](https://github.com/kangax/fabric.js/pull/3314)
- Fix: Error in style map was not respecting style if textbox started with space [#3315](https://github.com/kangax/fabric.js/pull/3315)

## [1.6.4]

- Improvement: Ignore svg: namespace during svg import. [#3081](https://github.com/kangax/fabric.js/pull/3081)
- Improvement: Better fix for lineHeight of iText/Text [#3094](https://github.com/kangax/fabric.js/pull/3094)
- Improvement: Support for gradient with 'Infinity' coordinates [#3082](https://github.com/kangax/fabric.js/pull/3082)
- Improvement: Generally "improved" logic of targeting [#3111](https://github.com/kangax/fabric.js/pull/3111)
- Fix: Selection of active group with transparency and preserveObjectStacking true or false [#3109](https://github.com/kangax/fabric.js/pull/3109)
- Fix: pattern brush now create the same pattern seen while drawing [#3112](https://github.com/kangax/fabric.js/pull/3112)
- Fix: Allow css merge during svg import [#3114](https://github.com/kangax/fabric.js/pull/3114)
- Improvement: added numeric origins handling fomr 0 to 1. [#3121](https://github.com/kangax/fabric.js/pull/3121)
- Fix: Fix a defect with shadow of objects in a scaled group. [#3134](https://github.com/kangax/fabric.js/pull/3134)
- Improvement: Do not fire unecessary selection:changed events. [#3119](https://github.com/kangax/fabric.js/pull/3119)
- Fix: Attached hiddenTextarea to body fixes IE, thanks to @plainview. [#3137](https://github.com/kangax/fabric.js/pull/3137)
- Fix: Shift unselect activegroup on transformed canvas. [#3144](https://github.com/kangax/fabric.js/pull/3144)
- Added: ColorMatrix filter [#3139](https://github.com/kangax/fabric.js/pull/3139)
- Fix: Fix condition in wich restoring from Object could cause object overwriting [#3146](https://github.com/kangax/fabric.js/pull/3146)
- Change: cloneAsImage for Object and toDataUrl for object are not retina enabled by default. Added option to enable. [#3147](https://github.com/kangax/fabric.js/pull/3147)
- Improvement: Added textSpacing support for text/itext/textbox [#3097](https://github.com/kangax/fabric.js/pull/3097)
- Fix: Quote font family when setting the context fontstyle [#3191](https://github.com/kangax/fabric.js/pull/3191)
- Fix: use getSrc during image export, make subclassing easier, return eventually the .src property if nothing else is available [#3189](https://github.com/kangax/fabric.js/pull/3189)
- Fix: Inverted the meaning of border scale factor [#3154](https://github.com/kangax/fabric.js/pull/3154)
- Improvement: Added support for RGBA in HEX notation. [#3202](https://github.com/kangax/fabric.js/pull/3202)
- Improvement: Added object deselected event. [#3195](https://github.com/kangax/fabric.js/pull/3195)
- Fix: loadFromJson callback now gets fired after filter are applied [#3210](https://github.com/kangax/fabric.js/pull/3210)

## [1.6.3]

- Improvement: Use reviver callback for background and overlay image when doing svg export. [#2975](https://github.com/kangax/fabric.js/pull/2975)
- Improvement: Added object property excludeFromExport to avoid exporting the object to JSON or to SVG. [#2976](https://github.com/kangax/fabric.js/pull/2976)
- Improvement: Correct the calculation of text boundingbox. Improves svg import [#2992](https://github.com/kangax/fabric.js/pull/2992)
- Added: Export id property to SVG [#2993](https://github.com/kangax/fabric.js/pull/2993)
- Improvement: Call the callback on loadSvgFromURL on failed xml load with null agument [#2994](https://github.com/kangax/fabric.js/pull/2994)
- Improvement: Clear only the Itext area on contextTop during cursor animation [#2996](https://github.com/kangax/fabric.js/pull/2996)
- Added: Char widths cache has been moved to fabric level and not iText level. Added fabric.util.clearFabricCharWidthsCache(fontName) [#2995](https://github.com/kangax/fabric.js/pull/2995)
- Fix: do not set background or overlay image if the url load fails. [#3003](https://github.com/kangax/fabric.js/pull/3003)
- Fix: iText mousemove event removal, clear the correct area for Itext, stopped redrawing selection if not necessary [#3016](https://github.com/kangax/fabric.js/pull/3016)
- Fix: background image and overlay image scale and move with canvas viewportTransform, parameter available [#3019](https://github.com/kangax/fabric.js/pull/3019)
- Added: support sub targeting in groups in events [#2997](https://github.com/kangax/fabric.js/pull/2997)
- Fix: Select transparent object on mouse up because of \_maybeGroupObject [#2997](https://github.com/kangax/fabric.js/pull/2997)
- Fix: Remove reference to lastRenderedObject on canvas.remove [#3023](https://github.com/kangax/fabric.js/pull/3023)
- Fix: Wait for all objects to be loaded before deleting the properties and setting options. [#3029](https://github.com/kangax/fabric.js/pull/3029)
- Fix: Object Padding is unaffected by object transform. [#3057](https://github.com/kangax/fabric.js/pull/3057)
- Fix: Restore lastRenderedObject usage. Introduced Canvas.lastRenderedKey to retrieve the lastRendered object from down the stack [#3057](https://github.com/kangax/fabric.js/pull/3057)
- Fix: \_calcTextareaPosition correctly calculate the position considering the viewportTransform. [#3057](https://github.com/kangax/fabric.js/pull/3057)
- Fix: Fixed selectionBacgroundColor with viewport transform. [#3057](https://github.com/kangax/fabric.js/pull/3057)
- Improvement: Correctly render the cursor with viewport scaling, improved the cursor centering. [#3057](https://github.com/kangax/fabric.js/pull/3057)
- Fix: Use canvas zoom and pan when using is target transparent. [#2980](https://github.com/kangax/fabric.js/pull/2980)

## [1.6.2]

- Fix: restore canvas properties on loadFromJSON with includeProperties. [#2921](https://github.com/kangax/fabric.js/pull/2921)
- Fix: Allow hoverCursor on non selectable objects, moveCursor does not appear if the object is not moveable.
  Added object.moveCursor to specify a cursor for moving per object. [#2924](https://github.com/kangax/fabric.js/pull/2924)
- Fix: Add missing stroke.live translation, allow gradientTransform for dashed line. [#2926](https://github.com/kangax/fabric.js/pull/2926)
- Improvement: Allow customization of keys that iteract with mouse action ( multiselect key, free transform key, alternative action key, centered transform key ) [#2925](https://github.com/kangax/fabric.js/pull/2925)
- Added: Make iText fires object:modified on text change on exit editing [#2927](https://github.com/kangax/fabric.js/pull/2927)
- Added: [control customization part 1] cornerDashArray, borderDashArray. Now borderScaleFactor influences both border and controls, changed default corner size to 13 [#2932](https://github.com/kangax/fabric.js/pull/2932)
- Fix: createSVGFontFacesMarkup was failing to retrieve fonts in style [#2935](https://github.com/kangax/fabric.js/pull/2935)
- Fix: shadow not scaled with dataUrl to multiplier [#2940](https://github.com/kangax/fabric.js/pull/2940)
- Added: [control customization part 2] cornerStrokeColor. Now is possible to specify separate stroke and fill color for the controls [#2933](https://github.com/kangax/fabric.js/pull/2933)
- Fix: Itext width calculation with caching false was returning nan. [#2943](https://github.com/kangax/fabric.js/pull/2943)
- Added: [control customization part 3] Rounded corners. It is possible to specify cornerStyle for the object. 'rect' or 'circle' [#2942](https://github.com/kangax/fabric.js/pull/2942)
- Added: [control customization part 4] Selection background. It is possible to specify selectionBackgroundColor for the object. [#2950](https://github.com/kangax/fabric.js/pull/2950)
- Fix: Behaviour of image with filters with resize effects and Object to/from json [#2954](https://github.com/kangax/fabric.js/pull/2954)
- Fix: Svg export should not output color notation in rgba format [#2955](https://github.com/kangax/fabric.js/pull/2955)
- Fix: minScaleLimit rounding bug [#2964](https://github.com/kangax/fabric.js/pull/2964)
- Fix: Itext spacing in justify mode bug [#2971](https://github.com/kangax/fabric.js/pull/2971)
- Fix: Object.toDataUrl export when some window.devicepixelRatio is present (retina or browser zoom) [#2972](https://github.com/kangax/fabric.js/pull/2972)

## [1.6.1]

- Fix: image with broken element throwing error on toObject() [#2878](https://github.com/kangax/fabric.js/pull/2878)
- Fix: Warning on trying to set proprietary browser version of ctxImageSmoothingEnabled [#2880](https://github.com/kangax/fabric.js/pull/2880)
- Fix: Fixed Svg import regression on color and drawing polylines [#2887](https://github.com/kangax/fabric.js/pull/2887)
- Fix: Fixed animation ease that starts and stop at same value [#2888](https://github.com/kangax/fabric.js/pull/2888)
- Fix: Allow a not stateful canvas to fire object:modified at end of transform. [#2890](https://github.com/kangax/fabric.js/pull/2890)
- Fix: Made event handler removal safer. Removing firing events will not cause errors. [#2883](https://github.com/kangax/fabric.js/pull/2883)
- Fix: Proper handling of perPixelTargetFind and multi selections [#2894](https://github.com/kangax/fabric.js/pull/2894)
- Fix: Do not clear contextTop on drawingMode, to allow drawing over animations [#2895](https://github.com/kangax/fabric.js/pull/2895)
- Change the dependencies to optional. Allow npm to continue installing if nodecanvas installation fail.[#2901](https://github.com/kangax/fabric.js/pull/2901)
- Fix: Check again the target on mouseup [#2902](https://github.com/kangax/fabric.js/pull/2902)
- Fix: On perPixelTargetFind detect corners only if target is active [#2903](https://github.com/kangax/fabric.js/pull/2903)
- Improvement: Add canvas mouseout event listener [#2907](https://github.com/kangax/fabric.js/pull/2907)
- Improvement: Make small object draggable easier [#2907](https://github.com/kangax/fabric.js/pull/2907)
- Improvement: Use sendToBack, bringToFront, bringForward, sendBackwards for multiple selections [#2908](https://github.com/kangax/fabric.js/pull/2908)

## [1.6.0]

- Fix rendering of activeGroup objects while preserveObjectStacking is active. [ regression from [#2083](https://github.com/kangax/fabric.js/pull/2083) ]
- Fix `fabric.Path` initialize with user options [#2117](https://github.com/kangax/fabric.js/pull/2117)
- Fix sorting of objects in activeGroup during rendering [#2130](https://github.com/kangax/fabric.js/pull/2130).
- Make sure that 'object.canvas' property is always set if the object is directly or indirectly on canvas [#2141](https://github.com/kangax/fabric.js/pull/2141)
- Fix \_getTopLeftCoords function that was returning TopCenter [#2127](https://github.com/kangax/fabric.js/pull/2127)
- Fix events not being fired after resize with pinch zoom [#510](https://github.com/kangax/fabric.js/pull/510)
- Fix mouse:over, mouse:out events not receiving event object [#2146](https://github.com/kangax/fabric.js/pull/2146)
- Don't include elements from `<metadata>` during SVG parsing [#2160](https://github.com/kangax/fabric.js/pull/2160)
- Fix some iText new glitches and old bugs about style deleting and inserting, faster function for get2dCursorLocation [#2153](https://github.com/kangax/fabric.js/pull/2153)
- Change bounding box calculation, made strokewidth always considered in dimensions. Switched group stroke default to 0 strokewidth. [#2155](https://github.com/kangax/fabric.js/pull/2155)
- Fix scaling function for object with strokewidth [#2178](https://github.com/kangax/fabric.js/pull/2178)
- Fix image fromObject restoring resizeFilter [#2164](https://github.com/kangax/fabric.js/pull/2164)
- Fix double application of filter upon image init [#2164](https://github.com/kangax/fabric.js/pull/2164)
- Fix image.filter.Resize toObject and fromObject [#2164](https://github.com/kangax/fabric.js/pull/2164)
- Fix strokeWidth calculation during resize operations [#2178](https://github.com/kangax/fabric.js/pull/2178)
- Fix iText selection on upperCanvas to support transformMatrix [#2173](https://github.com/kangax/fabric.js/pull/2173)
- Removed unnecessary calls to removeShadow and restoreGlobalCompositeOperation [#2175](https://github.com/kangax/fabric.js/pull/2175)
- Fix the offset for pattern and gradients filling and stroking in text [#2183](https://github.com/kangax/fabric.js/pull/2183)
- Fix loading of stroke gradients from Object [#2182](https://github.com/kangax/fabric.js/pull/2182)
- Fix segmentation fault on node.js when image doesn't exist [#2193](https://github.com/kangax/fabric.js/pull/2193)
- Fix iText border selection when changing fontWeight [#2201](https://github.com/kangax/fabric.js/pull/2201)
- Fix calculation of object dimensions for geometry functions translation and scaling. [#2206](https://github.com/kangax/fabric.js/pull/2206)
- Fix iText cursor position on click at end of line [#2217](https://github.com/kangax/fabric.js/pull/2217)
- Fix error on parsing style string with trailing spaces [#2256](https://github.com/kangax/fabric.js/pull/2256)
- Fix delegated properties leaking on objects in a group when restoring from json [#2101](https://github.com/kangax/fabric.js/pull/2101)
- Fix cursor click position in rotated i-Text when origins different from TOPLEFT. [#2269](https://github.com/kangax/fabric.js/pull/2269)
- Fix mouse position when the canvas is in a complex style scrolling situation [#2128](https://github.com/kangax/fabric.js/pull/2128)
- Fix parser regex for not parsing svg tags attribute [#2311](https://github.com/kangax/fabric.js/pull/2311)
- Add id attribute to standard attribute parsing from SVG elements [#2317](https://github.com/kangax/fabric.js/pull/2317)
- Fix text decoration opacity [#2310](https://github.com/kangax/fabric.js/pull/2310)
- Add simple color animation utility in /src/util/animate_color.js [#2328](https://github.com/kangax/fabric.js/pull/2328)
- Fix itext paste function to check for source of copied text and strip carriage returns (\r)[#2336](https://github.com/kangax/fabric.js/pull/2336)
- Fix pattern class serialize the source using toDataURL if available [#2335](https://github.com/kangax/fabric.js/pull/2335)
- Fix imageSmoothingEnabled warning on chrome and reinit the property after setDimensions [#2337](https://github.com/kangax/fabric.js/pull/2337)
- Add ability to parse path elements with no path specified. [#2344](https://github.com/kangax/fabric.js/pull/2344)
- Fix shiftClick with activeGroup in case of normal and scaled groups [#2342](https://github.com/kangax/fabric.js/pull/2342)
- Add support for colors in shadow svg export [#2349](https://github.com/kangax/fabric.js/pull/2349)
- Add support for inner viewBoxes in svg parsing [#2345](https://github.com/kangax/fabric.js/pull/2345)
- Fix BoundingBox calculation for pathGroups that have inner transformMatrix [#2348](https://github.com/kangax/fabric.js/pull/2348)
- Fix export toObject to include transformMatrix property [#2350](https://github.com/kangax/fabric.js/pull/2350)
- Fix textbox class to supporto toSVG() and newest style fixes [#2347]
  (https://github.com/kangax/fabric.js/pull/2347)
- Fix regression on text ( textDecoration and textlinebackground ) [#2354](https://github.com/kangax/fabric.js/pull/2354)
- Add support for multi keys chars using onInput event [#2352](https://github.com/kangax/fabric.js/pull/2352)
- Fix iText and textbox entering in edit mode if clicked on a corner [#2393](https://github.com/kangax/fabric.js/pull/2393)
- Fix iText styles error when in justify align [#2370](https://github.com/kangax/fabric.js/pull/2370)
- Add support for shadow export in svg for groups, pathgroups and images. [#2364]
- Add rendering shadows for groups [#2364](https://github.com/kangax/fabric.js/pull/2364)
- Add support for parsing nested SVGs x and y attributes [#2399](https://github.com/kangax/fabric.js/pull/2399)
- Add support for gradientTransform in setGradient(fill or stroke) [#2401](https://github.com/kangax/fabric.js/pull/2401)
- Fix Error in svg parsed that was stopping on gradient color-stop missing stop attribute [#2414](https://github.com/kangax/fabric.js/pull/2414)
- toObject method return copied arrays for array like properties [#2407](https://github.com/kangax/fabric.js/pull/2407)
- Fix Set stop value of colorstop to 0 if stop attribute not present [#2414](https://github.com/kangax/fabric.js/pull/2414)
- Fix correct value of e.button for mouse left click if e.which not supported[#2453](https://github.com/kangax/fabric.js/pull/2453)
- Add check for host property in getScrollTopLeft[#2462](https://github.com/kangax/fabric.js/pull/2462)
- Fix check for object.selectable in findTarget[#2466](https://github.com/kangax/fabric.js/pull/2466)
- Fix After rendering a gesture set originX/Y to its original value[#2479](https://github.com/kangax/fabric.js/pull/2479)
- Add support for skewing objects using shift and m-controls in interactive mode, and using object.skewX/Y [#2482](https://github.com/kangax/fabric.js/pull/2482)
- Fix gradientTransform not exported in gradient toObject [#2486](https://github.com/kangax/fabric.js/pull/2486)
- Fix object.toDataUrl with multiplier [#2487](https://github.com/kangax/fabric.js/pull/2487)
  BACK INCOMPATIBILITY: removed 'allOnTop' parameter from fabric.StaticCanvas.renderAll.
- Fix mask filter, mask image is now streched on all image [#2543](https://github.com/kangax/fabric.js/pull/2543)
- Fix text onInput event to behave correctly if some text is selected [#2501](https://github.com/kangax/fabric.js/pull/2502)
- Fix object with selectable = false could be selected with shift click [#2503](https://github.com/kangax/fabric.js/pull/2503)
- Fix for mask filter when bigger or smaller image is used [#2534](https://github.com/kangax/fabric.js/pull/2534)
- Improvement: simplified renderAll logic [#2545](https://github.com/kangax/fabric.js/pull/2545)
- Improvement: Manage group transformation with skew rotate and scale [#2549](https://github.com/kangax/fabric.js/pull/2549)
- Fix: Add shadow affectStroke to shadow to Object method [#2568](https://github.com/kangax/fabric.js/pull/2568)
- Fix: Made multitouch pinch resize works with skewed object [#2625](https://github.com/kangax/fabric.js/pull/2625)
- Improvement: Added retina screen support [#2623](https://github.com/kangax/fabric.js/pull/2623)
- Change: Set default Image strokeWidth to 0 to improve image rendering [#2624](https://github.com/kangax/fabric.js/pull/2624)
- Fix: multitouch zoom gesture speed back to normal speed [#2625](https://github.com/kangax/fabric.js/pull/2625)
- Fix: fix controls rendering with retina scaling and controls above overlay [#2632](https://github.com/kangax/fabric.js/pull/2632)
- Improvements: resize SVG using viewport/viewbox. [#2642](https://github.com/kangax/fabric.js/pull/2642)
- Improvements: Svg import now supports rotate around point [#2645](https://github.com/kangax/fabric.js/pull/2645)
- Change: Opacity is no more a delegated property for group [#2656](https://github.com/kangax/fabric.js/pull/2656)
- Fix: Itext now check for editable property before initializing cursor [#2657](https://github.com/kangax/fabric.js/pull/2657)
- Fix: Better SVG export support for shadows of rotated objects [#2671](https://github.com/kangax/fabric.js/pull/2671)
- Fix: Avoid polygon polyline to change constructor point array [#2627](https://github.com/kangax/fabric.js/pull/2627)
- SVG import: support fill/stroke opacity when no fill/stroke attribute is present [#2703](https://github.com/kangax/fabric.js/pull/2703)
- Fix: remove white filter set opacity to 0 instead of 1 [#2714](https://github.com/kangax/fabric.js/pull/2714)
- Cleaning: removing unused fabric.Canvas.activeInstance [#2708](https://github.com/kangax/fabric.js/pull/2708)
- Change: remove flipping of text string when flipping object [#2719](https://github.com/kangax/fabric.js/pull/2719)
- Fix: Correct shift click on generic transformerd active groups [#2720](https://github.com/kangax/fabric.js/pull/2720)
- SVG import: parse svg with no spaces between transforms [#2738](https://github.com/kangax/fabric.js/pull/2738)
- Fix: Fallback to styleElement.text for IE9 [#2754](https://github.com/kangax/fabric.js/pull/2754)
- Fix: data url for node [#2777](https://github.com/kangax/fabric.js/pull/2777)
- Improvement: Extended font face to all text class during svg export [#2797](https://github.com/kangax/fabric.js/pull/2797)
- Fix: retina scaling dataurl and shadows. [#2806](https://github.com/kangax/fabric.js/pull/2806)
- Improvement: Better look to iText decoration shadows. [#2808](https://github.com/kangax/fabric.js/pull/2808)
- Improvement: New text shadow export to SVG. [#2827](https://github.com/kangax/fabric.js/pull/2827)
- fix: location of optimized 1x1 rects. [#2817](https://github.com/kangax/fabric.js/pull/2817)
- fix: TextBox handling of consecutive spaces. [#2852](https://github.com/kangax/fabric.js/pull/2852)
- fix: Respect shadow in svg export of flipped objects. [#2854](https://github.com/kangax/fabric.js/pull/2854)
- fix: Check presence of style for textBox in svg export. [#2853](https://github.com/kangax/fabric.js/pull/2853)
- Improvement: Added node compatibility for v4 and v5. [#2872](https://github.com/kangax/fabric.js/pull/2872)
- Fix: Canvas dispose remove the extra created elements. [#2875](https://github.com/kangax/fabric.js/pull/2875)
- IText improvements to cut-copy-paste, edit, mobile jumps and style. [#2868](https://github.com/kangax/fabric.js/pull/2868)

## [1.5.0]

**Edge**

- Added image preserve aspect ratio attributes and functionality (fabric.Image.alignY, fabric.Image.alignY, fabric.Image.meetOrSlic )
- Added ImageResizeFilters , option to resize dynamically or statically the images using a set of resize filter alghoritms.
- [BACK_INCOMPAT] `fabric.Collection#remove` doesn't return removed object -> returns `this` (chainable)

- Add "mouse:over" and "mouse:out" canvas events (and corresponding "mouseover", "mouseout" object events)
- Add support for passing options to `fabric.createCanvasForNode`

- Various iText fixes and performance improvements
- Fix `overlayImage` / `overlayColor` during selection mode
- Fix double callback in loadFromJSON when there's no objects
- Fix paths parsing when number has negative exponent
- Fix background offset in iText
- Fix style object deletion in iText
- Fix typo in `_initCanvasHandlers`
- Fix `transformMatrix` not affecting fabric.Text
- Fix `setAngle` for different originX/originY (!= 'center')
- Change default/init noise/brightness value for `fabric.Image.filters.Noise` and `fabric.Image.filters.Brightness` from 100 to 0
- Add `fabric.Canvas#imageSmoothingEnabled`
- Add `copy/paste` support for iText (uses clipboardData)

## [1.4.0]

- [BACK_INCOMPAT] JSON and Cufon are no longer included in default build

- [BACK_INCOMPAT] Change default objects' originX/originY to left/top

- [BACK_INCOMPAT] `fabric.StaticCanvas#backgroundImage` and `fabric.StaticCanvas#overlayImage` are `fabric.Image` instances. `fabric.StaticCanvas#backgroundImageOpacity`, `fabric.StaticCanvas#backgroundImageStretch`, `fabric.StaticCanvas#overlayImageLeft` and `fabric.StaticCanvas#overlayImageTop` were removed.

- [BACK_INCOMPAT] `fabric.Text#backgroundColor` is now `fabric.Object#backgroundColor`

- [BACK_INCOMPAT] Remove `fabric.Object#toGrayscale` and `fabric.Object#overlayFill` since they're too specific

- [BACK_INCOMPAT] Remove `fabric.StaticCanvas.toGrayscale` since we already have that logic in `fabric.Image.filters.Grayscale`.

- [BACK_INCOMPAT] Split `centerTransform` into the properties `centeredScaling` and `centeredRotation`. Object rotation now happens around originX/originY point UNLESS `centeredRotation=true`. Object scaling now happens non-centered UNLESS `centeredScaling=true`.

## [1.3.0]

- [BACK_INCOMPAT] Remove selectable, hasControls, hasBorders, hasRotatingPoint, transparentCorners, perPixelTargetFind from default object/json representation of objects.

- [BACK_INCOMPAT] Object rotation now happens around originX/originY point UNLESS `centerTransform=true`.

- [BACK_INCOMPAT] fabric.Text#textShadow has been removed - new fabric.Text.shadow property (type of fabric.Shadow).

- [BACK_INCOMPAT] fabric.BaseBrush shadow properties are combined into one property => fabric.BaseBrush.shadow (shadowColor, shadowBlur, shadowOffsetX, shadowOffsetY no longer exist).

- [BACK_INCOMPAT] `fabric.Path.fromObject` is now async. `fabric.Canvas#loadFromDatalessJSON` is deprecated.

## [1.2.0]

- [BACK_INCOMPAT] Make `fabric.Object#toDataURL` synchronous.

- [BACK_INCOMPAT] `fabric.Text#strokeStyle` -> `fabric.Text#stroke`, for consistency with other objects.

- [BACK_INCOMPAT] `fabric.Object.setActive(…)` -> `fabric.Object.set('active', …)`.
  `fabric.Object.isActive` is gone (use `fabric.Object.active` instead)

- [BACK_INCOMPAT] `fabric.Group#objects` -> `fabric.Group._objects`.

## [1.1.0]

- [BACK_INCOMPAT] `fabric.Text#setFontsize` becomes `fabric.Object#setFontSize`.

- [BACK_INCOMPAT] `fabric.Canvas.toDataURL` now accepts options object instead linear arguments.
  `fabric.Canvas.toDataURLWithMultiplier` is deprecated;
  use `fabric.Canvas.toDataURL({ multiplier: … })` instead

## [1.0.0]<|MERGE_RESOLUTION|>--- conflicted
+++ resolved
@@ -2,12 +2,9 @@
 
 ## [next]
 
-<<<<<<< HEAD
 - fix(Controls): add support for numeric origins to changeWidth [#9909](https://github.com/fabricjs/fabric.js/pull/9909)
-=======
 - fix(\_renderControls): fixed render order so group controls are rendered over child objects [#9914](https://github.com/fabricjs/fabric.js/pull/9914)
 - fix(filters): RemoveColor has missing getFragmentSource method ( typo ) [#9911](https://github.com/fabricjs/fabric.js/pull/9911)
->>>>>>> 52bd5239
 - types(): Make event type explicit - non generic, and fix pattern fromObject type [#9907](https://github.com/fabricjs/fabric.js/pull/9907)
 
 ## [6.0.0-rc2]
