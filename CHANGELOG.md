# Changelog

## [next]

<<<<<<< HEAD
- refactor(): `_findTargetCorner` now returns the key and the control [#9668](https://github.com/fabricjs/fabric.js/pull/9668)
=======
- feat(LayoutManager): Handle the case of activeSelection with objects inside different groups [#9651](https://github.com/fabricjs/fabric.js/pull/9651)
>>>>>>> 0f5c3339

## [6.0.0-beta20]

- chore(TS): minor changes to typescript notation to be compatible with a 5.3.3 [#9725](https://github.com/fabricjs/fabric.js/pull/9725)
- fix(InteractiveObject): "borderOpacityWhenMoving" does not take effect on the child shapes within the group [#9374](https://github.com/fabricjs/fabric.js/issues/9734)
- fix(SVGParser): Consider the transformMatrix of the clipPath owner as part of the clipPath trasnformation [#9750](https://github.com/fabricjs/fabric.js/pull/9750)
- fix(): bubble dirty flag to parent [#9741](https://github.com/fabricjs/fabric.js/pull/9741)
- fix(StaticCanvas): setDimensions not requesting a render if options are not passed [#9710](https://github.com/fabricjs/fabric.js/pull/9710)
- fix(LayoutManager): wrong bounding box position when activeSelection has originX/originY that are not default left/top [#9649](https://github.com/fabricjs/fabric.js/pull/9649)
- fix(ActiveSelection): block ancestors/descendants of selected objects from being selected [#9732](https://github.com/fabricjs/fabric.js/pull/9732)
- fix(Image): typo in style property for svg export [#9717](https://github.com/fabricjs/fabric.js/pull/9717)
- ci(): Update the changelog and stats action to work from forks
- fix(Shadow): Cloning a shape with shadow throws an error[#9711](https://github.com/fabricjs/fabric.js/issues/9711)
- chore(TS): use consistent and improved types for getDefaults and ownDefaults [#9698](https://github.com/fabricjs/fabric.js/pull/9698)
- fix(SVGParser): Don't crash on nested CSS at-rules [#9707](https://github.com/fabricjs/fabric.js/pull/9707)
- perf(): measuring canvas size [#9697](https://github.com/fabricjs/fabric.js/pull/9697)
- chore(TS): Add type for options in toCanvasElement and toDataUrl [#9673](https://github.com/fabricjs/fabric.js/pull/9673)
- ci(): add source map support to node sandbox [#9686](https://github.com/fabricjs/fabric.js/pull/9686)
- fix(Canvas): Correct type mainTouchId initialization [#9684](https://github.com/fabricjs/fabric.js/pull/9684)
- feat(Circle): Add counterclockwise parameter to Circle class [#9670](https://github.com/fabricjs/fabric.js/pull/9670)

## [6.0.0-beta19]

- feat(LayoutManager): Expose objects registration [#9661](https://github.com/fabricjs/fabric.js/pull/9661)
- fix(Object): support specyfing toCanvasElement canvas [#9652](https://github.com/fabricjs/fabric.js/pull/9652)
- ci(): no `src` imports [#9657](https://github.com/fabricjs/fabric.js/pull/9657)
- fix(textStyles): Split text into graphemes correctly [#9646](https://github.com/fabricjs/fabric.js/pull/9646)
- fix(ActiveSelection): static default inheritance [#9635](https://github.com/fabricjs/fabric.js/pull/9635)
- fix(StaticCanvas): StaticCanvas setDimensions typings [#9618](https://github.com/fabricjs/fabric.js/pull/9618)
- refactor(): Align gradient with class registry usage, part of #9144 [#9627](https://github.com/fabricjs/fabric.js/pull/9627)
- refactor(): Align shadow with class registry, part of #9144 [#9626](https://github.com/fabricjs/fabric.js/pull/9626)
- cd() Surface the minified build as standard when importing. [#9624](https://github.com/fabricjs/fabric.js/pull/9624)
- chore(): removed unused code from Path render function [#9619](https://github.com/fabricjs/fabric.js/pull/9619)

## [6.0.0-beta18]

- fix(StyledText): add ability to unset style (issue #9578) [#9597](https://github.com/fabricjs/fabric.js/pull/9597)
- CD(): expose vue deployed app [#9615](https://github.com/fabricjs/fabric.js/pull/9615)
- chore(): Upgrade Rollup to 4.9.5 [#9613](https://github.com/fabricjs/fabric.js/pull/9613)
- chore(): Upgrade rollup and plugins at latest 3 [#9612](https://github.com/fabricjs/fabric.js/pull/9612)
- fix(WebGLFilterBackend) Destroy the context of queryWebgl test function, remove automatic perf checkup, make it explicit with a function [#8932](https://github.com/fabricjs/fabric.js/pull/8932)
- tests(): migrate target hit tests to jest and drag and drop test to playwright [#9333](https://github.com/fabricjs/fabric.js/pull/9333)
- fix(SVGParser): avoid crashing on SVG that use @import css feature [#9602](https://github.com/fabricjs/fabric.js/pull/9602)
- fix(): compositionEnd event handler is not registered correctly. (regression from f91362c ) [#9610](https://github.com/fabricjs/fabric.js/pull/9610)
- ci(): Add a test case from the multiple selection use case for groups [#9599](https://github.com/fabricjs/fabric.js/pull/9599)
- refactor(env): Change the way the environment and retina are initialized [#9480](https://github.com/fabricjs/fabric.js/pull/9480)
- chore(TS): fix type of modifed event that could cause unexpected behaviour in dev code [#9596](https://github.com/fabricjs/fabric.js/pull/9596)
- fix(LayoutManager): remove unnecessary check [#9591](https://github.com/fabricjs/fabric.js/pull/9591)
- fix(Text) Fix style transfer issue on a line that is not empty [#9461](https://github.com/fabricjs/fabric.js/pull/9461)
- ci(): add a vue template [#9502](https://github.com/fabricjs/fabric.js/pull/9502)
- refactor(): `getActiveControl` now returns the key, the corner and the coordinates [#9515](https://github.com/fabricjs/fabric.js/pull/9515)
- fix(Controls): forbid scaling to avoid NaN issues on scaling zero sized objects. #9475 [#9563](https://github.com/fabricjs/fabric.js/pull/9563)
- feat(LayoutManager): BREAKING remove `shouldResetTransform` handling from LayoutManager [#9581](https://github.com/fabricjs/fabric.js/pull/9581)
- refactor(): rm active selection ref [#9561](https://github.com/fabricjs/fabric.js/pull/9561)
- feat(Next.js sandbox): simpler canvas hook [#9577](https://github.com/fabricjs/fabric.js/pull/9577)
- fix(): fix modify polygon points with zero sized polygons ( particular case of axis oriented lines ) [#9575](https://github.com/fabricjs/fabric.js/pull/9575)
- fix(Polyline, Polygon): Fix wrong pathOffset for polyline with the normal bounding box calculation. [#9460](https://github.com/fabricjs/fabric.js/pull/9460)

## [6.0.0-beta17]

- refactor(): Rewrite how typeAssertion works to avoid isType and add tests for subclasses [#9570](https://github.com/fabricjs/fabric.js/pull/9570)
- fix(): perform layout on poly change + initialization object subscription [#9537](https://github.com/fabricjs/fabric.js/pull/9537)
- fix(): Addressing path cloning slowness ( partially ) [#9573](https://github.com/fabricjs/fabric.js/pull/9573)
- fix(): `exactBoundingBox` stroke calculations [#9572](https://github.com/fabricjs/fabric.js/pull/9572)
- feat(): Add save/restore ability to group LayoutManager [#9564](https://github.com/fabricjs/fabric.js/pull/9564)
- fix(): Remove unwanted set type warning [#9569](https://github.com/fabricjs/fabric.js/pull/9569)
- refactor(): Separate defaults for base fabric object vs interactive object. Also some moving around of variables [#9474](https://github.com/fabricjs/fabric.js/pull/9474)
- refactor(): Change how LayoutManager handles restoring groups [#9522](https://github.com/fabricjs/fabric.js/pull/9522)
- fix(BaseConfiguration): set `devicePixelRatio` from window [#9470](https://github.com/fabricjs/fabric.js/pull/9470)
- fix(): bubble dirty flag for group only when true [#9540](https://github.com/fabricjs/fabric.js/pull/9540)
- test() Backport a test to capture a failing text style situation [#9531](https://github.com/fabricjs/fabric.js/pull/9531)

## [6.0.0-beta16]

- fix(): block `enterEditing` after `endCurrentTransform` [#9513](https://github.com/fabricjs/fabric.js/pull/9513)
- fix(): transferring object between active selections, expose `FabricObject#parent`, rm `isActiveSelection` [#8951](https://github.com/fabricjs/fabric.js/pull/8951)
  **BREAKING beta**:
  - rm(): `getParent` => `FabricObject#parent`
- refactor(): Layout Manager [#9152](https://github.com/fabricjs/fabric.js/pull/9152)
- refactor(): transferring object between active selections, expose `FabricObject#parent`, rm `isActiveSelection` [#8951](https://github.com/fabricjs/fabric.js/pull/8951)
- refactor(): **BREAKING beta** `getParent` => `FabricObject#parent` [#8951](https://github.com/fabricjs/fabric.js/pull/8951)
- fix(): fire Poly control events [#9504](https://github.com/fabricjs/fabric.js/pull/9504)
- test(FabricObject): add a snapshot of the default values so that reordering and shuffling is verified. [#9492](https://github.com/fabricjs/fabric.js/pull/9492)
- feat(FabricObject, Canvas) BREAKING: remove calculate true/false from the api. [#9483](https://github.com/fabricjs/fabric.js/pull/9483)
- chore(): remove some Type assertions [#8950](https://github.com/fabricjs/fabric.js/pull/8950)
- chore(): expose `sendVectorToPlane` [#9479](https://github.com/fabricjs/fabric.js/pull/9479)
- feat(FabricObject, Canvas) BREAKING: remove absolute true/false from the api. [#9395](https://github.com/fabricjs/fabric.js/pull/9395)
- refactor(Canvas): BREAKING deprecate `getPointer`, add new getScenePoint and getViewportPoint methods, removed `restorePointerVpt`, extended mouse events data [#9175](https://github.com/fabricjs/fabric.js/pull/9175)
- chore(): rm isClick artifacts leftovers from #9434 [#9478](https://github.com/fabricjs/fabric.js/pull/9478)
- fix(Object): Fix detection of falsy shadows in Object.needsItsOwnCache method [#9469](https://github.com/fabricjs/fabric.js/pull/9469)
- feat(util): expose `calcPlaneRotation` [#9419](https://github.com/fabricjs/fabric.js/pull/9419)
- refactor(Canvas): BREAKING remove button from mouse events, delegate to event.button property [#9449](https://github.com/fabricjs/fabric.js/pull/9449)
- patch(Canvas): move event mouse:up:before earlier in the logic for more control [#9434](https://github.com/fabricjs/fabric.js/pull/9434)

## [6.0.0-beta15]

- Fix(SVGParser) ignore missing xlink target issue on svg parsing (#9427) [#9109](https://github.com/fabricjs/fabric.js/issues/9109)
- fix(#9172): dep export `Object`, `Text`, `Image` [#9433](https://github.com/fabricjs/fabric.js/pull/9433)

## [6.0.0-beta14]

- fix(Object): fixes centeredScaling prop type [#9401](https://github.com/fabricjs/fabric.js/pull/9401)
- CI(): fix build caching + tests when merging to master [#9404](https://github.com/fabricjs/fabric.js/pull/9404)
- chore(): export poly control utils [#9400](https://github.com/fabricjs/fabric.js/pull/9400)
- fix(Canvas): in/out event names were swapped [#9396](https://github.com/fabricjs/fabric.js/pull/9396)
- fix(Canvas): `setActiveObject` should update `canvas#_activeSelection` [#9336](https://github.com/fabricjs/fabric.js/pull/9336)
- patch(Coords): calc oCoords only with canvas ref [#9380](https://github.com/fabricjs/fabric.js/pull/9380)
- patch(Control): pass object to `calcCornerCoords` [#9376](https://github.com/fabricjs/fabric.js/pull/9376)
- fix(Canvas): invalidate `_objectsToRender` on stack change [#9387](https://github.com/fabricjs/fabric.js/pull/9387)
- ci(e2e): fix babel compiling error [#9388](https://github.com/fabricjs/fabric.js/pull/9388)
- Breaking: Remove node 14 [#9383](https://github.com/fabricjs/fabric.js/pull/9383)
- chore(): Rename exports that conflicts with JS/WEB api ( Object, Text, Image ). Kept backward compatibility with deprecation notice [#9172](https://github.com/fabricjs/fabric.js/pull/9172)
- fix(Geometry): `containsPoint` [#9372](https://github.com/fabricjs/fabric.js/pull/9372)
  **BREAKING**:
  - `Canvas#_checkTarget(point, object, pointFromViewport)` => `Canvas#_checkTarget(object, pointFromViewport)`
- fix(Canvas): avoid firing event twice when working with nested objects [#9329](https://github.com/fabricjs/fabric.js/pull/9329)
- fix(Control): `calcCornerCoords` angle + calculation [#9377](https://github.com/fabricjs/fabric.js/pull/9377)
- patch(): dep findCrossPoints in favor of `isPointInPolygon` [#9374](https://github.com/fabricjs/fabric.js/pull/9374)
- docs() enable typedocs to run again [#9356](https://github.com/fabricjs/fabric.js/pull/9356)
- chore(): cleanup logs and error messages [#9369](https://github.com/fabricjs/fabric.js/pull/9369)
- feature(Object) BREAKING: Remove lines parameter from object.containsPoint [#9375](https://github.com/fabricjs/fabric.js/pull/9375)
- patch(Control): move hit detection to shouldActivate [#9374](https://github.com/fabricjs/fabric.js/pull/9374)
- fix(Control): method binding for mouseUpHandler, mouseDownHandler, and actionHandler [#9370](https://github.com/fabricjs/fabric.js/pull/9370)
- fix(StaticCanvas): disposing animations [#9361](https://github.com/fabricjs/fabric.js/pull/9361)
- fix(IText): cursor width under group [#9341](https://github.com/fabricjs/fabric.js/pull/9341)
- TS(Canvas): constructor optional el [#9348](https://github.com/fabricjs/fabric.js/pull/9348)
- fix(Utils): fix exported svg color [#9408](https://github.com/fabricjs/fabric.js/pull/9408)

## [6.0.0-beta13]

- fix(Textbox): implemente a fix for the style shifting issues on new lines [#9197](https://github.com/fabricjs/fabric.js/pull/9197)
- Fix(Control) fix a regression in `wrap with fixed anchor`, regression from #8400 [#9326](https://github.com/fabricjs/fabric.js/pull/9326)
- test(e2e): improve test case for line shifting and style with more colors [#9327](https://github.com/fabricjs/fabric.js/pull/9327)
- test(e2e): node canvas visual tests [#9134](https://github.com/fabricjs/fabric.js/pull/9134)
- fix(ActiveSelection): make sure canvas is in charge of setting initial coords [#9322](https://github.com/fabricjs/fabric.js/pull/9322)
- test(): Migrate json control tests [#9323](https://github.com/fabricjs/fabric.js/pull/9323)
- fix() Textbox inputs with new lines, regression from #9097 [#9192](https://github.com/fabricjs/fabric.js/pull/9192)
- docs(): add link to contributing guide [#8393](https://github.com/fabricjs/fabric.js/pull/8393)
- test(e2e): Drag&Drop tests [#9112](https://github.com/fabricjs/fabric.js/pull/9112)
- fix(CanvasEvents): regression of `getPointer` usages + BREAKING: drop event data [#9186](https://github.com/fabricjs/fabric.js/pull/9186)
- feat(Object): BREAKING rm \_setOriginToCenter and \_resetOrigin unuseful methods [#9179](https://github.com/fabricjs/fabric.js/pull/9179)
- fix(ActiveSelection): reset positioning when cleared [#9088](https://github.com/fabricjs/fabric.js/pull/9088)
- ci(): generate docs [#9169](https://github.com/fabricjs/fabric.js/pull/9169)
- fix(utils) Fixes the code for the anchor point in point controls for polygons [#9178](https://github.com/fabricjs/fabric.js/pull/9178)
- CD(): website submodule [#9165](https://github.com/fabricjs/fabric.js/pull/9165)

## [6.0.0-beta12]

- fix(Object): border rendering with padding under group [#9161](https://github.com/fabricjs/fabric.js/pull/9161)
- fix(MultiSelection): add target from behind active selection [#8744](https://github.com/fabricjs/fabric.js/issues/8744)
- test(): fix snapshots by removing version [#9164](https://github.com/fabricjs/fabric.js/pull/9164)

## [6.0.0-beta11]

- patch(): Avoid unwanted mutation to passed objects array to Group constructor [#9151](https://github.com/fabricjs/fabric.js/pull/9151)
- patch(): ActiveSelection initialization + types [#9143](https://github.com/fabricjs/fabric.js/pull/9143)
- chore(TS): BREAKING remove canvas.interactive, added typings for canvas options [#9140](https://github.com/fabricjs/fabric.js/pull/9140)
- chore(TS): BREAKING PREVIOUS BETA mv + rename `TProps` => `TOptions` [#9139](https://github.com/fabricjs/fabric.js/pull/9139)
- test(playwright): Use embedded eval from playwright [#9133](https://github.com/fabricjs/fabric.js/pull/9133)
- chore(TS): Fix event types and .once this binding [#9119](https://github.com/fabricjs/fabric.js/pull/9130)
- docs(): rm `canvas2pdf` [#9135](https://github.com/fabricjs/fabric.js/pull/9135)
- chore(TS): export types [#9129](https://github.com/fabricjs/fabric.js/pull/9129)
- ci(e2e): support relative imports [#9108](https://github.com/fabricjs/fabric.js/pull/9108)
- chore(TS): complete type check [#9119](https://github.com/fabricjs/fabric.js/pull/9119)
- chore(TS): Add type-checking to files excluded with ts-nocheck [#9097](https://github.com/fabricjs/fabric.js/pull/9097)
- chore(TS): Add type-checking to files excluded with ts-nocheck ( Parser mostly ) [#9085](https://github.com/fabricjs/fabric.js/pull/9085)
- docs(): revise test section [#9114](https://github.com/fabricjs/fabric.js/pull/9114)
- fix(): #8344 stroke projection [#8374](https://github.com/fabricjs/fabric.js/pull/8374)
- fix(Filters) Removing type from the options passed in the constructor [#9089](https://github.com/fabricjs/fabric.js/pull/9089)
- feat(InteractiveObject): add `getActiveControl()` to expose `__corner` [#9102](https://github.com/fabricjs/fabric.js/pull/9102)
- ci(sandbox): bump next.js [#9100](https://github.com/fabricjs/fabric.js/pull/9100)
- test(playwright): add snapshots, refactor utils, coverage [#9078](https://github.com/fabricjs/fabric.js/pull/9078)
- test(Text): Add some tests for text in Jest [#9083](https://github.com/fabricjs/fabric.js/pull/9083)
- ci(): Install system deps only when necessary [#9086](https://github.com/fabricjs/fabric.js/pull/9086)
- fix(util, Path): path distance measurement fix for M cmd [#9076](https://github.com/fabricjs/fabric.js/pull/9076)
- chore(TS): Image class type checks, BREAKING change to FromURL static method [#9036](https://github.com/fabricjs/fabric.js/pull/9036)
- ci(): properly checkout head for stats [#9080](https://github.com/fabricjs/fabric.js/pull/9080)
- fix(Text): `_getFontDeclaration` wasn't considering fontFamily from the style object [#9082](https://github.com/fabricjs/fabric.js/pull/9082)
- chore(TS): Fix ITextBehaviour enterEditing type [#9075](https://github.com/fabricjs/fabric.js/pull/9075)
- cd(node): ban `package.json` main entry [#9068](https://github.com/fabricjs/fabric.js/pull/9068)
- chore(TS): export FabricObjectProps and GroupProps [#9025](https://github.com/fabricjs/fabric.js/pull/9025)
- chore(TS): Replace BaseFabricObject with FabricObject [#9016](https://github.com/fabricjs/fabric.js/pull/9016)
- refactor(svgImport): remove the css/gradient/clipPath global definitions [#9030](https://github.com/fabricjs/fabric.js/pull/9030)
- fix(): tweaks to type getter [#9022](https://github.com/fabricjs/fabric.js/pull/9022)
- ci() Refactor GHA actions for caching and reuse [#9029](https://github.com/fabricjs/fabric.js/pull/9029)
- ci(): install dev deps types [#9039](https://github.com/fabricjs/fabric.js/pull/9039)

## [6.0.0-beta10]

- chore(TS): Remove @ts-nocheck from Text class. [#9018](https://github.com/fabricjs/fabric.js/pull/9018)
- Fix(Textbox) minimum word width calculation across all lines [#9004](https://github.com/fabricjs/fabric.js/pull/9004)
- ci(): add Jest for the unit tests [#8919](https://github.com/fabricjs/fabric.js/pull/8919)
- ci(): Revert "invoke tests after changelog action (#8974)" [#9013](https://github.com/fabricjs/fabric.js/pull/9013)
- fix(IText): empty line selection [#9019](https://github.com/fabricjs/fabric.js/pull/9019)
- ci(): Added playwright testing [#8616](https://github.com/fabricjs/fabric.js/pull/8616)
- fix(IText): `exitEditing` should clear contextTop [#9020](https://github.com/fabricjs/fabric.js/pull/9020)
- ci(): prettier after changelog action [#9021](https://github.com/fabricjs/fabric.js/pull/9021)

## [6.0.0-beta9]

- fix(fabric): Fix the serialization and registry dependency from minification [#9009](https://github.com/fabricjs/fabric.js/pull/9009)
- chore(TS): remove troublesome `AssertKeys` TS construct [#9012](https://github.com/fabricjs/fabric.js/pull/9012)
- fix(lib): fix aligning_guideline zoom [#8998](https://github.com/fabricjs/fabric.js/pull/8998)
- fix(IText): support control interaction in text editing mode [#8995](https://github.com/fabricjs/fabric.js/pull/8995)
- fix(Textbox): `splitByGrapheme` measurements infix length bug [#8990](https://github.com/fabricjs/fabric.js/pull/8990)
- patch(Text): styles es6 minor patch [#8988](https://github.com/fabricjs/fabric.js/pull/8988)

## [6.0.0-beta8]

- BREAKING fix(IText): detect cursor from proper offsets, remove getLocalPointer from IText class [#8972](https://github.com/fabricjs/fabric.js/pull/8972)
- fix(Text): styles line break [#8973](https://github.com/fabricjs/fabric.js/pull/8973)
- fix(): regression to itext focusing from #8939 [#8970](https://github.com/fabricjs/fabric.js/pull/8970)
- ci(): warn build errors in dev mode [#8971](https://github.com/fabricjs/fabric.js/pull/8971)
- ci(): invoke tests after changelog action [#8974](https://github.com/fabricjs/fabric.js/pull/8974)
- chore(TS): Export more types [#8965](https://github.com/fabricjs/fabric.js/pull/8965)
- BREAKING: fabric.util.makeElementSelectable / fabric.util.makeElementUnselectable are removed [#8930](https://github.com/fabricjs/fabric.js/pull/8930)
- refactor(): Canvas DOM delegation to utility class [#8930](https://github.com/fabricjs/fabric.js/pull/8930)

## [6.0.0-beta7]

- feat(): Export setFilterBackend and port the texture filtering option from fabric 5, exports some extra types [#8954](https://github.com/fabricjs/fabric.js/pull/8954)
- chore(): swap commonly used string with constants [#8933](https://github.com/fabricjs/fabric.js/pull/8933)
- chore(TS): Add more text types [#8941](https://github.com/fabricjs/fabric.js/pull/8941)
- ci(): fix changelog action race condition [#8949](https://github.com/fabricjs/fabric.js/pull/8949)
- ci(): automate PR changelog [#8938](https://github.com/fabricjs/fabric.js/pull/8938)
- chore(): move canvas click handler to TextManager [#8939](https://github.com/fabricjs/fabric.js/pull/8939)
- refactor(): write less bulky code [#8943](https://github.com/fabricjs/fabric.js/pull/8943)

## [6.0.0-beta6]

- patch(): expose `Control#shouldActivate` [#8934](https://github.com/fabricjs/fabric.js/pull/8934)
- feat(Color) Improve regex for new standards, more documentation and code cleanup [#8916](https://github.com/fabricjs/fabric.js/pull/8916)
- fix(TS): extending canvas and object event types (`type` => `interface`) [#8926](https://github.com/fabricjs/fabric.js/pull/8926)
- chore(build) simple deps update [#8929](https://github.com/fabricjs/fabric.js/pull/8929)
- fix(Canvas): sync cleanup of dom elements in dispose [#8903](https://github.com/fabricjs/fabric.js/pull/8903)
- chore(TS): export util types [#8915](https://github.com/fabricjs/fabric.js/pull/8915)
- chore(TS): change enums with types [#8918](https://github.com/fabricjs/fabric.js/pull/8918)
- chore(TS): export gradient types
- chore(lint) export filter colors and brushes types [#8913](https://github.com/fabricjs/fabric.js/pull/8913)
- chore(lint) Add a rule for import type [#8907](https://github.com/fabricjs/fabric.js/pull/8907)
- fix(Object): dirty unflagging inconsistency [#8910](https://github.com/fabricjs/fabric.js/pull/8910)
- chore(TS): minor type/import fixes [#8904](https://github.com/fabricjs/fabric.js/pull/8904)
- chore(): Matrix util cleanup [#8894](https://github.com/fabricjs/fabric.js/pull/8894)
- chore(TS): pattern cleanup + export types [#8875](https://github.com/fabricjs/fabric.js/pull/8875)
- fix(): Disable offscreen check for bg and overlay when not needed [#8898](https://github.com/fabricjs/fabric.js/pull/8898)
- chore(): cleanup #8888 [#8892](https://github.com/fabricjs/fabric.js/pull/8892)
- feat(env): relative window/document, support iframe [#8897](https://github.com/fabricjs/fabric.js/pull/8897)
- docs(): add repo repro link to `bug_report.yml` [#8900](https://github.com/fabricjs/fabric.js/pull/8900)
- refactor(fabric.Line): Line position is calculated from the center between the 2 points now [#8877](https://github.com/fabricjs/fabric.js/pull/8877)
- chore(Path, Polyline): Clean up old SVG import code [#8857](https://github.com/fabricjs/fabric.js/pull/8857)

## [6.0.0-beta5]

- refactor(): SVG loading and parsing functionality are now promises or async. Callback have been removed [#8884](https://github.com/fabricjs/fabric.js/pull/8884)
- refactor(fabric.Line): Line position is calculated from the center between the 2 points now [#8877](https://github.com/fabricjs/fabric.js/pull/8877)
- bundle(): export `setEnv` for test interoperability [#8888](https://github.com/fabricjs/fabric.js/pull/8888)

## [6.0.0-beta4]

- chore(): Code cleanup and reuse of code in svg-parsing code [#8881](https://github.com/fabricjs/fabric.js/pull/8881)
- chore(TS): Parse transform attribute typing [#8878](https://github.com/fabricjs/fabric.js/pull/8878)
- chore(TS): Fix typing for DOMParser [#8871](https://github.com/fabricjs/fabric.js/pull/8871)
- fix(Path, Polyline): fix for SVG import [#8879](https://github.com/fabricjs/fabric.js/pull/8879)
- chore(TS) add types for loadSVGFromURl, parseSVGDocument, loadSVGFromString [#8869](https://github.com/fabricjs/fabric.js/pull/8869)
- chore(TS): finalize Path migration [#8438](https://github.com/fabricjs/fabric.js/pull/8438)
- fix(Path, Obect) Fix path parsing edge case for zeroed arc command and for too small canvas patterns [#8853](https://github.com/fabricjs/fabric.js/pull/8853)

## [6.0.0-beta3]

- chore(TS): Path type fixes [#8842](https://github.com/fabricjs/fabric.js/pull/8842)
- fix(TS): add types to some untyped empty arrays [#8830](https://github.com/fabricjs/fabric.js/pull/8830)
- chore(TS): Complete typings for toObject/fromObject [#8756](https://github.com/fabricjs/fabric.js/pull/8756)
- fix(): text styles edge case [#8820](https://github.com/fabricjs/fabric.js/pull/8820)
- chore(TS): Group types [#8807](https://github.com/fabricjs/fabric.js/pull/8807)
- chore(TS): Path util typings and refactoring [#8787](https://github.com/fabricjs/fabric.js/pull/8787)
- rename(): `IPoint` => `XY` [#8806](https://github.com/fabricjs/fabric.js/pull/8806)
- ci(): use sandbox apps in issue template, use the current branch when deploying an app, minors [#8803](https://github.com/fabricjs/fabric.js/pull/8803)
- perf(): optimize `perPixelTargetFind` [#8770](https://github.com/fabricjs/fabric.js/pull/8770)
- BREAKING fix(): reflect NUM_FRACTION_DIGITS to SVG path data [#8782] (https://github.com/fabricjs/fabric.js/pull/8782)
- fix(IText): layout change regression caused by #8663 (`text` was changed but layout was skipped) [#8711](https://github.com/fabricjs/fabric.js/pull/8711)
- fix(IText, Textbox): fix broken text input [#8775](https://github.com/fabricjs/fabric.js/pull/8775)
- ci(): `.codesandbox` [#8135](https://github.com/fabricjs/fabric.js/pull/8135)
- ci(): disallow circular deps [#8759](https://github.com/fabricjs/fabric.js/pull/8759)
- fix(): env WebGL import cycle [#8758](https://github.com/fabricjs/fabric.js/pull/8758)
- chore(TS): remove controls from prototype. BREAKING: controls aren't shared anymore [#8753](https://github.com/fabricjs/fabric.js/pull/8753)
- chore(TS): remove object `type` from prototype [#8714](https://github.com/fabricjs/fabric.js/pull/8714)
- chore(TS): type Object props [#8677](https://github.com/fabricjs/fabric.js/issues/8677)
- chore(TS): remove default values from filter prototypes [#8742](https://github.com/fabricjs/fabric.js/issues/8742)
- chore(TS): remove default values from Objects prototypes, ( filters in a followup ) [#8719](https://github.com/fabricjs/fabric.js/issues/8719)
- fix(Intersection): bug causing selection edge case [#8735](https://github.com/fabricjs/fabric.js/pull/8735)
- chore(TS): class interface for options/brevity [#8674](https://github.com/fabricjs/fabric.js/issues/8674)
- ci(): fix import autocomplete in dev mode #8725
- chore(): remove deprecated class util [#8731](https://github.com/fabricjs/fabric.js/pull/8731)
- lint(): fix eslint errors [#8729](https://github.com/fabricjs/fabric.js/pull/8729)
- fix(TS): `this.constructor` types [#8675](https://github.com/fabricjs/fabric.js/issues/8675)
- fix(DraggableText): drag image blur [#8712](https://github.com/fabricjs/fabric.js/pull/8712)
- ci(): Fix tests for firefox 110 update [#8710](https://github.com/fabricjs/fabric.js/pull/8710)
- chore(): index files for exports and tree shaking [#8661](https://github.com/fabricjs/fabric.js/pull/8661)
- ci(test): cleanup node config (#8694 followup) [#8707](https://github.com/fabricjs/fabric.js/issues/8707)
- fix(): BREAKING set/discard active object return value, discard active object now return false if no discard happened [#8672](https://github.com/fabricjs/fabric.js/issues/8672)
- fix(): selection logic to support nested multiselection [#8665](https://github.com/fabricjs/fabric.js/issues/8665)
- fix(test): remove bad node config [#8694](https://github.com/fabricjs/fabric.js/issues/8694)
- fix(): keep browser files as .js [#8690](https://github.com/fabricjs/fabric.js/issues/8690)
- fix(): object dispose removes canvas/event refs [#8673](https://github.com/fabricjs/fabric.js/issues/8673)
- fix(test): Textbox `fromObject` test is incorrectly trying to restore an instance [#8686](https://github.com/fabricjs/fabric.js/pull/8686)
- TS(): Moved cache properties to static properties on classes [#xxxx](https://github.com/fabricjs/fabric.js/pull/xxxx)
- refactor(): Moved cache properties to static properties on classes [#8662](https://github.com/fabricjs/fabric.js/pull/8662)
- docs(): v6 announcements [#8664](https://github.com/fabricjs/fabric.js/issues/8664)
- ci(): remove TS transformer [#8660](https://github.com/fabricjs/fabric.js/pull/8660)
- refactor(): BREAKING remove stateful mixin and functionality [#8663](https://github.com/fabricjs/fabric.js/pull/8663)
- patch(): Added WebGLProbe to env, removed isLikelyNode, added specific env dispose ( instead of cleanup JSDOM ) [#8652](https://github.com/fabricjs/fabric.js/pull/8652)
- ci(): Removed the browser publish script [#8656](https://github.com/fabricjs/fabric.js/pull/8656)
- feat(): Node entry point [#8632](https://github.com/fabricjs/fabric.js/pull/8632)
- chore(): Change import and export strategy [#8622](https://github.com/fabricjs/fabric.js/pull/8622)
- chore(): rename files to modern style [#8621](https://github.com/fabricjs/fabric.js/pull/8621)
- chore(): move and rename text & itext files and organize as folders, rename mixins [#8620](https://github.com/fabricjs/fabric.js/pull/8620)
- chore(TS): type IText, IText behavior, IText click behavior [#8610](https://github.com/fabricjs/fabric.js/pull/8610)
- BREAKING: refactor `clone(obj, true)` with `cloneDeep(obj)` and remove all `extend`, `clone` calls in favor of object spreads. [#8600](https://github.com/fabricjs/fabric.js/pull/8600)
- chore(TS): Fix some error caused by ts-nocheck removals [#8615](https://github.com/fabricjs/fabric.js/pull/8615)
- refactor(IText): extract draggable text logic to a delegate [#8598](https://github.com/fabricjs/fabric.js/pull/8598)
- chore(TS): Update StaticCanvas to remove ts-nocheck [#8606](https://github.com/fabricjs/fabric.js/pull/8606)
- chore(TS): Update filters to remove ts-nocheck and added types where missing [#8609](https://github.com/fabricjs/fabric.js/pull/8609)
- chore(TS): Intersection class, finalize TS [#8603](https://github.com/fabricjs/fabric.js/pull/8603)
- chore(TS): Update Pattern to remove ts-nocheck and added types where missing [#8605](https://github.com/fabricjs/fabric.js/pull/8605)
- chore(TS): Followup for interactivy and controls migration to TS [#8404](https://github.com/fabricjs/fabric.js/pull/8404)
- refactor(IText): Fixes Draggable Text for retina and viewport transform #8534
- chore(TS): refactor canvas init, fix `_initRetinaScaling` regression #8520
- chore(TS): remove all remaining empty declarations [#8593](https://github.com/fabricjs/fabric.js/pull/8593)
- refactor(IText): modernize IText cursor animation based on animation API changes (and fix minor regression) plus leftovers from #8547 [#8583](https://github.com/fabricjs/fabric.js/pull/8583)
- refactor(Canvas, IText): Handle cross instance text editing states to an EditingManager class [#8543](https://github.com/fabricjs/fabric.js/pull/8543)
- chore(TS): move to export, babel, new rollup, change import statement for fabric. [#8585](https://github.com/fabricjs/fabric.js/pull/8585);
- chore(TS): Add declare in front of properties that are type definitions. [#8574](https://github.com/fabricjs/fabric.js/pull/8574)
- refactor(Animation): BREAKING: Animation api reduction and semplification (byValue is removed, '+=' syntax is removed, callbacks fired 100%) [#8547](https://github.com/fabricjs/fabric.js/pull/8547)
- feat(PolyControl): modify the shape of a poly with control points [#8556](https://github.com/fabricjs/fabric.js/pull/8556)
- BREAKING: remove Object.stateful and Object.statefulCache [#8573](https://github.com/fabricjs/fabric.js/pull/8573)
- fix(IText): refactor clearing context top logic of itext to align with brush pattern, using the canvas rendering cycle in order to guard from edge cases #8560
- fix(Canvas): `_initRetinaScaling` initializaing the scaling regardless of settings in Canvas. [#8565](https://github.com/fabricjs/fabric.js/pull/8565)
- fix(Canvas): regression of canvas migration with pointer and sendPointToPlane [#8563](https://github.com/fabricjs/fabric.js/pull/8563)
- chore(TS): Use exports from files to build fabricJS, get rid of HEADER.js [#8549](https://github.com/fabricjs/fabric.js/pull/8549)
- chore(): rm `fabric.filterBackend` => `getFilterBackend` [#8487](https://github.com/fabricjs/fabric.js/pull/8487)
- chore(TS): migrate text SVG export mixin [#8486](https://github.com/fabricjs/fabric.js/pull/8486)
- refactor(TS): `animate` and `AnimationRegistry` to classes [#8297](https://github.com/fabricjs/fabric.js/pull/8297)
  BREAKING:
  - return animation instance from animate instead of a cancel function and remove `findAnimationByXXX` from `AnimationRegistry`
  - change `animateColor` signature to match `animate`, removed `colorEasing`
- fix(Object Stacking): 🔙 refactor logic to support Group 🔝
- chore(TS): migrate Group/ActiveSelection [#8455](https://github.com/fabricjs/fabric.js/pull/8455)
- chore(TS): Migrate smaller mixins to classes (dataurl and serialization ) [#8542](https://github.com/fabricjs/fabric.js/pull/8542)
- chore(TS): Convert Canvas events mixin and grouping mixin [#8519](https://github.com/fabricjs/fabric.js/pull/8519)
- chore(TS): Remove backward compatibility initialize methods [#8525](https://github.com/fabricjs/fabric.js/pull/8525/)
- chore(TS): replace getKlass utility with a registry that doesn't require full fabricJS to work [#8500](https://github.com/fabricjs/fabric.js/pull/8500)
- chore(): use context in static constructors [#8522](https://github.com/fabricjs/fabric.js/issues/8522)
- chore(TS): Convert Canvas class #8510
- chore(TS): Move object classes #8511
- chore(TS): polish text [#8489](https://github.com/fabricjs/fabric.js/pull/8489)
- chore(TS): fix import cycle, extract `groupSVGElements` [#8506](https://github.com/fabricjs/fabric.js/pull/8506)
- chore(TS): permissive `Point` typings [#8434](https://github.com/fabricjs/fabric.js/pull/8434)
- chore(TS): polish files [#8488](https://github.com/fabricjs/fabric.js/pull/8488)
- fix(TS): `EventSpec` recognition [#8497](https://github.com/fabricjs/fabric.js/pull/8497)
- chore(): rm dead code [#8493](https://github.com/fabricjs/fabric.js/pull/8493)
- fix(scaleObject): handle when scale is 0 to not bug flip [#8490](https://github.com/fabricjs/fabric.js/pull/8490)
- chore(TS): migrate StatiCanvas to TS [#8485](https://github.com/fabricjs/fabric.js/pull/8485)
- chore(): refactor `Object.__uid++` => `uid()` [#8482](https://github.com/fabricjs/fabric.js/pull/8482)
- chore(TS): migrate object mixins to TS [#8414](https://github.com/fabricjs/fabric.js/pull/8414)
- chore(TS): migrate filters [#8474](https://github.com/fabricjs/fabric.js/pull/8474)
- chore(TS): BaseBrush abstract methods [#8428](https://github.com/fabricjs/fabric.js/pull/8428)
- feat(): Add `createObjectDefaultControls` and `createTextboxDefaultControls` to create copies of control sets. [#8415](https://github.com/fabricjs/fabric.js/pull/8415)
- fix(PatternBrush): `getPatternSrc`, rm `getPatternSrcFunction` [#8468](https://github.com/fabricjs/fabric.js/pull/8468)
- chore(TS): more FabricObject typing [#8405](https://github.com/fabricjs/fabric.js/pull/8405)
- chore(TS): Observable types [#8431](https://github.com/fabricjs/fabric.js/pull/8431)
- chore(TS): migrate Group/ActiveSelection [#8455](https://github.com/fabricjs/fabric.js/pull/8455)
- fix(TS): migration error of itext key mixin (#8421) [#8457](https://github.com/fabricjs/fabric.js/pull/8457)
- chore(TS): migrate text classes/mixins [#8421](https://github.com/fabricjs/fabric.js/pull/8421)
- chore(TS): migrate Image [#8443](https://github.com/fabricjs/fabric.js/pull/8443)
- chore(TS): migrate Shadow [#8462](https://github.com/fabricjs/fabric.js/pull/8462)
- fix(Itext): show incorrect pointer position after scale changed
- chore(TS): migrate text classes/mixins [#8408](https://github.com/fabricjs/fabric.js/pull/8408)
- chore(TS): migrate Collection [#8433](https://github.com/fabricjs/fabric.js/pull/8433)
- ci(): Simplify filestats even more [#8449](https://github.com/fabricjs/fabric.js/pull/8449)
- chore(TS): migrate filter backends [#8403](https://github.com/fabricjs/fabric.js/pull/8403)
- chore(TS): migrate Text classes/mixins [#8408](https://github.com/fabricjs/fabric.js/pull/8408)
- chore(TS): migrate Path [#8412](https://github.com/fabricjs/fabric.js/pull/8412)
- ci(): remove unwanted build stats (from [#8395](https://github.com/fabricjs/fabric.js/pull/8395)) [#8416](https://github.com/fabricjs/fabric.js/pull/8416)
- chore(TS): migrate Line [#8413](https://github.com/fabricjs/fabric.js/pull/8413)
- chore(TS): migrate Polyline/Polygon [#8417](https://github.com/fabricjs/fabric.js/pull/8417)
- chore(TS): migrate Rect [#8411](https://github.com/fabricjs/fabric.js/pull/8411)
- chore(TS): migrate Ellipse [#8408](https://github.com/fabricjs/fabric.js/pull/8408)
- chore(TS): migrate Triangle to TS [#8410](https://github.com/fabricjs/fabric.js/pull/8410)
- chore(TS): migrate Circle to TS [#8406](https://github.com/fabricjs/fabric.js/pull/8406)
- chore(TS): convert Object interactivity mixin to its own class [#8401](https://github.com/fabricjs/fabric.js/pull/8401)
- chore(TS): Convert controls e6/ts [#8400](https://github.com/fabricjs/fabric.js/pull/8400)
- ci(): remove buggy changelog action in favor of `git diff` bash script + direct git how to merge `CHANGELOG.md` [#8309](https://github.com/fabricjs/fabric.js/pull/8346)
- fix(): skewing controls accuracy + successive interactions [#8380](https://github.com/fabricjs/fabric.js/pull/8380)
- chore(TS): Convert Geometry and Origin to classes/e6/ts [#8390](https://github.com/fabricjs/fabric.js/pull/8390)
- ci(): build stats report [#8395](https://github.com/fabricjs/fabric.js/pull/8395)
- chore(TS): convert object to es6 class [#8322](https://github.com/fabricjs/fabric.js/pull/8322)
- docs(): guides follow up, feature request template [#8379](https://github.com/fabricjs/fabric.js/pull/8379)
- docs(): refactor guides, bug report template [#8189](https://github.com/fabricjs/fabric.js/pull/8189)
- BREAKING fix(polyline/polygon): stroke bounding box for all line join/cap cases [#8344](https://github.com/fabricjs/fabric.js/pull/8344)
  BREAKING: `_setPositionDimensions` was removed in favor of `setDimensions`
- test(): Added 2 tests for polygon shapes and transforms with translations [#8370](https://github.com/fabricjs/fabric.js/pull/8370)
- fix(textStyles): Handle style objects with only a textBackgroundColor property in stylesToArray [#8365](https://github.com/fabricjs/fabric.js/pull/8365)
- chore(): fix typos in intersection file [#8345](https://github.com/fabricjs/fabric.js/pull/8345)
- fix(textStyles): Handle empty style object in stylesToArray [#8357](https://github.com/fabricjs/fabric.js/pull/8357)
- ci(build): safeguard concurrent unlocking [#8309](https://github.com/fabricjs/fabric.js/pull/8309)
- ci(): update stale bot [#8307](https://github.com/fabricjs/fabric.js/pull/8307)
- ci(test): await golden generation in visual tests [#8284](https://github.com/fabricjs/fabric.js/pull/8284)
- ci(): Add a pipeline check for verifying that CHANGELOG.md has been updated [#8302](https://github.com/fabricjs/fabric.js/pull/8302)
- BREAKING feat(fabric.IText) rename data-fabric-hiddentextarea to data-fabric with value textarea
- ci(): adds a lock file to the repo when build is in progress, makes local testing wait for the build to complete [#8290](https://github.com/fabricjs/fabric.js/pull/8290)
- fix(`WebGLProbe`): regression caused by [#8199](https://github.com/fabricjs/fabric.js/pull/8199), [#8301](https://github.com/fabricjs/fabric.js/pull/8301)
- fix(fabric.utils) added missing import in dom_misc [#8293](https://github.com/fabricjs/fabric.js/pull/8293)
- fix(Object): `extraParam` should not be passed to options [#8295](https://github.com/fabricjs/fabric.js/pull/8295)
- test(): add `globalCompositeOperation` tests [#8271](https://github.com/fabricjs/fabric.js/pull/8271)
- fix(): use `sendObjectToPlane` in `mergeClipPaths` [#8247](https://github.com/fabricjs/fabric.js/pull/8247)
- chore(): prettify all source code [#8276](https://github.com/fabricjs/fabric.js/pull/8276)
- chore(lint): disallow `Math.hypot`, `window`, `document` [#8277](https://github.com/fabricjs/fabric.js/pull/8277)
- ci(): Add node18 and add a check for prettier [#8275](https://github.com/fabricjs/fabric.js/pull/8275)
- ci(test): suite fixes for browser [#8176](https://github.com/fabricjs/fabric.js/pull/8176)
- ci(): install prettier [#8242](https://github.com/fabricjs/fabric.js/pull/8242)
- ci(): migrate scripts to es6 modules [#8266](https://github.com/fabricjs/fabric.js/pull/8266)
- BREAKING refactor(util): remove lang_array since there are no more use cases [#8274](https://github.com/fabricjs/fabric.js/pull/8274)
- chore(TS): migrate `Pattern` [#8255](https://github.com/fabricjs/fabric.js/pull/8255)
- ci(): add source-map-support for testing [#8248](https://github.com/fabricjs/fabric.js/pull/8248)
- ci(): file cleanup [#8254](https://github.com/fabricjs/fabric.js/pull/8254)
- ci(): fix test global error handlers [#8267](https://github.com/fabricjs/fabric.js/pull/8267)
- fix(fabric.Canvas): dispose and request animation frame scheduling fix [#8220](https://github.com/fabricjs/fabric.js/pull/8220)
- ci(test): fix golden creation from browser [#8270](https://github.com/fabricjs/fabric.js/pull/8270)
- BREAKING refactor(util): `boundingBoxFromPoints`, removed transform [#8269](https://github.com/fabricjs/fabric.js/pull/8269)
- ci(): reintroduce node 14 testing [#8232](https://github.com/fabricjs/fabric.js/pull/8232)
- chore(TS): finish converting utils [#8230](https://github.com/fabricjs/fabric.js/pull/8230)
- test(): Add extensive coverage for mergeClipPath [#8245](https://github.com/fabricjs/fabric.js/pull/8245)
- ci() Nicer names for GHA [#8235](https://github.com/fabricjs/fabric.js/pull/8235)
- Update tests.yml
- ci(): consolidate test workflows [#8227](https://github.com/fabricjs/fabric.js/pull/8227)
- chore(TS): BREAKING: `populateWithProperties` => `pick` [#8202](https://github.com/fabricjs/fabric.js/pull/8202)
- chore(TS): extract `initFilterBackend` from HEADER [#8199](https://github.com/fabricjs/fabric.js/pull/8199)
- chore(TS): extract caches from HEADER [#8198](https://github.com/fabricjs/fabric.js/pull/8198)
- Chore(TS): migrate Intersection [#8121](https://github.com/fabricjs/fabric.js/pull/8121)
- chore(TS): es6 for util/path.ts and more utils converted [#8201](https://github.com/fabricjs/fabric.js/pull/8201)
- fix(ci): report build script failure + fix missing logs [#8188](https://github.com/fabricjs/fabric.js/pull/8188)
- fix(): update window => fabric.window [#8209](https://github.com/fabricjs/fabric.js/pull/8209)
- chore(TS): extract const `reNonWord` from HEADER [#8197](https://github.com/fabricjs/fabric.js/pull/8197)
- chore(TS): extract config values in its own module [#8194](https://github.com/fabricjs/fabric.js/pull/8194)
- ci(): update code coverage action comment [#8205](https://github.com/fabricjs/fabric.js/pull/8205)
- fix(fabric.Gradient): Guard against deep mutation on svg export for color exports [#8196](https://github.com/fabricjs/fabric.js/pull/8196)
- chore(TS): migrate gradient [#8154](https://github.com/fabricjs/fabric.js/pull/8154)
- Chore(TS): Convert more utilities [#8193](https://github.com/fabricjs/fabric.js/pull/8193)
- docs(CONTRIBUTING): fix typo [#8191](https://github.com/fabricjs/fabric.js/pull/8191)
- chore(TS): move control files under `controls` folder [#8185](https://github.com/fabricjs/fabric.js/pull/8185)
- chore(TS): `ElementsParser` => `parser/ElementsParser` [#8183](https://github.com/fabricjs/fabric.js/pull/8183)
- dep(): fabric.console [#8184](https://github.com/fabricjs/fabric.js/pull/8184)
- chore(TS) convert more utils [#8180](https://github.com/fabricjs/fabric.js/pull/8180)
- chore(TS): migrate brushes [#8182](https://github.com/fabricjs/fabric.js/pull/8182)
- fix(): propagate failed exit code to the process [#8187](https://github.com/fabricjs/fabric.js/pull/8187)
- fix(): regain focus on mouse move [#8179](https://github.com/fabricjs/fabric.js/pull/8179)
- chore(TS): read fabric version from package.json
- ci(test): migrate test cmd [#8138](https://github.com/fabricjs/fabric.js/pull/8138)
- chore(TS): Move more utils to TS [#8164](https://github.com/fabricjs/fabric.js/pull/8164)
- chore(TS): more conversion of utils [#8148](https://github.com/fabricjs/fabric.js/pull/8148)
- chore(): Update package.json contributors [#8157](https://github.com/fabricjs/fabric.js/pull/8157)
- docs(contributing): rework [#8158](https://github.com/fabricjs/fabric.js/pull/8158)
- fix(): add pointer data to drop event [#8156](https://github.com/fabricjs/fabric.js/pull/8156)
- chore(TS): prepare for gradient migration [#8155](https://github.com/fabricjs/fabric.js/pull/8155)
- docs(Collection): JSDOC fix `item` return type [#8152](https://github.com/fabricjs/fabric.js/pull/8152)
- chore(ts): Convert some utils [#8123](https://github.com/fabricjs/fabric.js/pull/8123)
- chore(TS): Migrate Circle to es6/ts
- chore(TS): migrate parser [#8122](https://github.com/fabricjs/fabric.js/pull/8122)
- fix(TS): color merge conflict [#8133](https://github.com/fabricjs/fabric.js/pull/8133)
- chore(TS): migrate Point to es6 class and update references. Deprecate xxxEquals methods [#8120](https://github.com/fabricjs/fabric.js/pull/8120)
- Chore(TS) Rect to Es6, remove global scope function. [#8118](https://github.com/fabricjs/fabric.js/pull/8118)
- chore(TS): Color [#8115](https://github.com/fabricjs/fabric.js/pull/8115)
- chore(TS): prepare for Color migration [#8116](https://github.com/fabricjs/fabric.js/pull/8116)
- ci(): adapt build script to rollup [#8114](https://github.com/fabricjs/fabric.js/pull/8114)
- fix(): Delegate toJson to toObject properly and fix tests [#8111](https://github.com/fabricjs/fabric.js/pull/8111)
- chore(TS): convert file ext [#8108](https://github.com/fabricjs/fabric.js/pull/8108)
- ci(scripts) patch [#8102](https://github.com/fabricjs/fabric.js/pull/8102)
- ci(): switch the old custom build for rollup [#8013](https://github.com/fabricjs/fabric.js/pull/8013)
- feat(IText): Draggable text [#7802](https://github.com/fabricjs/fabric.js/pull/7802)
- feat(Text): condensed styles structure v6 [#8006](https://github.com/fabricjs/fabric.js/pull/8006)
- feat(): on `discardActiveObject` interrupt current transform. Also add a method to interrupt current transform programmatically [#7954](https://github.com/fabricjs/fabric.js/pull/7954)
- fix(fabric.StaticCanvas): imageSmoothing setter for node-cavas special case [#8032](https://github.com/fabricjs/fabric.js/pull/8032)
- feat(): support aborting loading resources that requires network calls (promises/requests) [#7827](https://github.com/fabricjs/fabric.js/pull/7827)
- fix(fabric.IText) wrong typeof syntax [#8023](https://github.com/fabricjs/fabric.js/pull/8023)
- ci(typescript): transformer [#8020](https://github.com/fabricjs/fabric.js/pull/8020)
- fix(canvas): clear transform event caching on resize [#8021](https://github.com/fabricjs/fabric.js/pull/8021)
- fix(fabric.Canvas): `mouseout` bug [#8011](https://github.com/fabricjs/fabric.js/pull/8011)
- refactor(object_interactivity): draw operation for borders can be overriden [#7932](https://github.com/fabricjs/fabric.js/pull/7932)
- feat(Group,canvas): remove canvas from object before firing removed event, filter insertAt for group
- tests(): fix the visual test loop to work again on fabricjs.com [#8007](https://github.com/fabricjs/fabric.js/pull/8007)
- fix(Group): 🛠️ layout, angle and origin ⚡ [#8004](https://github.com/fabricjs/fabric.js/pull/8004)
- chore(): move away from extend/clone [#8001](https://github.com/fabricjs/fabric.js/pull/8001)
- fix(Canvas): flipped viewport transform coords [#7515](https://github.com/fabricjs/fabric.js/pull/7515)
- fix(): cleanup merge conflict resolution artifact [#7956](https://github.com/fabricjs/fabric.js/pull/7956)
- fix(Group): part 2 minors changes [#7916](https://github.com/fabricjs/fabric.js/pull/7916)
- feat(fabric.Image.filter): Alpha support for Invert filter [#7933](https://github.com/fabricjs/fabric.js/pull/7933)
- fix(EraserBrush): visual trace while erasing [#7991](https://github.com/fabricjs/fabric.js/pull/7991)
- fix(Point): safeguard initialization [#7961](https://github.com/fabricjs/fabric.js/pull/7961)
- fix(Textbox): flipped `changeWidth` control behavior [#7980](https://github.com/fabricjs/fabric.js/pull/7980)
- test(): remove deleted event from test name [#7992](https://github.com/fabricjs/fabric.js/pull/7992)
- feat(observable): BREAKING return disposer instead of context for chaining [#7994](https://github.com/fabricjs/fabric.js/pull/7994)
- fix(util): `setStyle` exception [#7869](https://github.com/fabricjs/fabric.js/pull/7869)
- test(freedrawing): test enhancement [#7941](https://github.com/fabricjs/fabric.js/pull/7941)
- Cleanup README.md [#7947](https://github.com/fabricjs/fabric.js/pull/7947)
- ci() update uglifyjs [#7939](https://github.com/fabricjs/fabric.js/pull/7939)
- fix(): assigning canvas for collections [#7934](https://github.com/fabricjs/fabric.js/pull/7934)
- fix(EraserBrush): use rendered objects for pattern [#7938](https://github.com/fabricjs/fabric.js/pull/7938)
- fix(v6): 4th PR of Group Rewrite 🎛️ nested controls 😜 [#7861](https://github.com/fabricjs/fabric.js/pull/7861)
- feat(path): `getRegularPolygonPath` [#7918](https://github.com/fabricjs/fabric.js/pull/7918)
- fix(canvas export): regression caused by safegurading [#7907](https://github.com/fabricjs/fabric.js/pull/7907)
- ci(): fix build script option exclude [#7915](https://github.com/fabricjs/fabric.js/pull/7915)
- feat(Group): 2nd Patch of New Group! 🎉 [#7859](https://github.com/fabricjs/fabric.js/pull/7859)
- chore(ci): rename option [#7875](https://github.com/fabricjs/fabric.js/pull/7875)
- fix(Canvas): `dispose` race condition [#7885](https://github.com/fabricjs/fabric.js/pull/7885)
- Update funding.yml include Shachar and Steve
- feat(Group): Change group code, adapt the rest around it [#7858](https://github.com/fabricjs/fabric.js/pull/7858)
- chore(): PR template [#7857](https://github.com/fabricjs/fabric.js/pull/7857)
- fix(Canvas): safeguard canvas add [#7866](https://github.com/fabricjs/fabric.js/pull/7866)
- fix(fabric.Text): support text alignments in RTL text [#7674](https://github.com/fabricjs/fabric.js/pull/7674)
- chore(canvas): minor cleanup [#7851](https://github.com/fabricjs/fabric.js/pull/7851)
- docs(): fix typo, fix JSDOC for website, minors [#7853](https://github.com/fabricjs/fabric.js/pull/7853)
- fix(Canvas): safeguard dispose [#7775](https://github.com/fabricjs/fabric.js/pull/7775)
- fix(Polyline): safegurad \_setPositionDimensions [#7850](https://github.com/fabricjs/fabric.js/pull/7850)
- feat(ci): CLI logging and `filter` option [#7844](https://github.com/fabricjs/fabric.js/pull/7844)
- fix(itext): stop cursor on blur [#7784](https://github.com/fabricjs/fabric.js/pull/7784)
- fix(itext): `set` during text editing [#7837](https://github.com/fabricjs/fabric.js/pull/7837)
- fix(Canvas): Safeguard from multiple initialization [#7776](https://github.com/fabricjs/fabric.js/pull/7776)
- feat(): fire `contextmenu` event [#7714](https://github.com/fabricjs/fabric.js/pull/7714)
- docs(Text): add proper type for GraphemeBBox [#7834](https://github.com/fabricjs/fabric.js/pull/7834)
- chore(): create an alias for getSelectionContext as `getTopContext` [#7711](https://github.com/fabricjs/fabric.js/pull/7711)
- fix(EraserBrush): inverted erasing [#7689](https://github.com/fabricjs/fabric.js/pull/7689)
- fix(ci): CLI `debug` and `recreate` options [#7833](https://github.com/fabricjs/fabric.js/pull/7833)
- feat(ci): better cli [#7825](https://github.com/fabricjs/fabric.js/pull/7825)
- feat(fabric.util.animation): add delay option [#7805](https://github.com/fabricjs/fabric.js/pull/7805)
- chore(): Update bug report templates [#7790](https://github.com/fabricjs/fabric.js/pull/7790)
- fix(Textbox): expose methods for overrides + fix resize filckering [#7806](https://github.com/fabricjs/fabric.js/pull/7806)
- fix(fabric.Canvas): canvas export, force retina scaling >= 1
- fix(itext_key_behavior.mixin.js): typo [#7816](https://github.com/fabricjs/fabric.js/pull/7816)
- feat(): dataURL export - filter objects [#7788](https://github.com/fabricjs/fabric.js/pull/7788)
- feat(util): transform utils [#7614](https://github.com/fabricjs/fabric.js/pull/7614)
- chore/fix(v6): prerequisites for Group [#7728](https://github.com/fabricjs/fabric.js/pull/7728)
- tests() adding an extra controls test where the group are transformed [#7736](https://github.com/fabricjs/fabric.js/pull/7736)
- chore(): Group prerequisite minor refactor object_origin
- fix(): ensure scaling factor is positive for strokeUniform [#7729](https://github.com/fabricjs/fabric.js/pull/7729)
- MAJOR chore(v6): neutral prerequisites for fabric.Group rework [#7726](https://github.com/fabricjs/fabric.js/pull/7726)
- fix(): add `eraser` to Object state/cache props [#7720](https://github.com/fabricjs/fabric.js/pull/7720)
- feat(Object.isType): accept multiple `type` [#7715](https://github.com/fabricjs/fabric.js/pull/7715)
- MAJOR feat(fabric.Point): divide, scalarDivide, scalarDivideEquals [`#7716`](https://github.com/fabricjs/fabric.js/pull/7716)
- MAJOR feat(): Reuse fabric.Point logic for scaling and naming consistency [`#7710`](https://github.com/fabricjs/fabric.js/pull/7710)
- feat(Canvas#getCenter): migrate to `getCenterPoint` [`#7699`](https://github.com/fabricjs/fabric.js/pull/7699)
- MAJOR feat(fabric) remove callbacks in for Promise support [`#7657`](https://github.com/fabricjs/fabric.js/pull/7657)
- chore(): BREAKING Cleanup fabric.Point for v6 [#7709](https://github.com/fabricjs/fabric.js/pull/7709) [`7e563c7`](https://github.com/fabricjs/fabric.js/commit/7e563c72164070aafb03043643e85d06d0dee32c)

## [5.2.1]

- fix(): add `eraser` to Object state/cache props [`#7720`](https://github.com/fabricjs/fabric.js/pull/7720)

## [5.2.0]

- feat(fabric.Object): isType accepts multiple `type` [`#7715`](https://github.com/fabricjs/fabric.js/pull/7715)
- chore(): Replace deprecated String.prototype.substr() with Array.prototype.slice() [`#7696`](https://github.com/fabricjs/fabric.js/pull/7696)
- chore(): use Array.isArray instead of ie6+ workarounds [`#7718`](https://github.com/fabricjs/fabric.js/pull/7718)
- MINOR: feat(fabric.Canvas): add `getTopContext` method to expose the internal contextTop [`#7697`](https://github.com/fabricjs/fabric.js/pull/7697)
- fix(fabric.Object) Add cacheContext checks before trying to render on cache [`#7694`](https://github.com/fabricjs/fabric.js/pull/7694)
- tests(): node test suite enhancement [`#7691`](https://github.com/fabricjs/fabric.js/pull/7691)
- feat(Canvas#getCenter): migrate to `getCenterPoint` [`#7699`](https://github.com/fabricjs/fabric.js/pull/7699)
- updated package.json [`803ce95`](https://github.com/fabricjs/fabric.js/commit/803ce95878150fba9e4195804bccae9bcfe45c6d)
- tests(fabric.animation): fix test reliability [`4be0fb9`](https://github.com/fabricjs/fabric.js/commit/4be0fb9903e15db294b89030feb645e5da766740)

## [5.1.0]

- build(deps): bump node-fetch from 2.6.6 to 2.6.7 [`#7684`](https://github.com/fabricjs/fabric.js/pull/7684)
- build(deps): bump follow-redirects from 1.14.6 to 1.14.8 [`#7683`](https://github.com/fabricjs/fabric.js/pull/7683)
- build(deps): bump simple-get from 3.1.0 to 3.1.1 [`#7682`](https://github.com/fabricjs/fabric.js/pull/7682)
- build(deps): bump engine.io from 6.1.0 to 6.1.2 [`#7681`](https://github.com/fabricjs/fabric.js/pull/7681)
- fix(test): Remove expect assertion [`#7678`](https://github.com/fabricjs/fabric.js/pull/7678)
- docs(blendimage_filter.class.js) corrected mode options [`#7672`](https://github.com/fabricjs/fabric.js/pull/7672)
- chore(): Update bug_report.md [`#7659`](https://github.com/fabricjs/fabric.js/pull/7659)
- fix(util.animation): remove extra animation cancel [`#7631`](https://github.com/fabricjs/fabric.js/pull/7631)
- feat(animation): Support a list of animation values for animating matrices changes [`#7633`](https://github.com/fabricjs/fabric.js/pull/7633)
- ci(tests): windows and linux paths resolutions [`#7635`](https://github.com/fabricjs/fabric.js/pull/7635)

## [5.0.0]

- fix(fabric.Canvas): unflag contextLost after a full re-render [`#7646`](https://github.com/fabricjs/fabric.js/pull/7646)
- **BREAKING**: remove 4.x deprecated code [`#7630`](https://github.com/fabricjs/fabric.js/pull/7630)
- feat(fabric.StaticCanvas, fabric.Canvas): limit breaking changes [`#7627`](https://github.com/fabricjs/fabric.js/pull/7627)
- feat(animation): animations registry [`#7528`](https://github.com/fabricjs/fabric.js/pull/7528)
- docs(): Remove not working badges [`#7623`](https://github.com/fabricjs/fabric.js/pull/7623)
- ci(): add auto-changelog package to quickly draft a changelog [`#7615`](https://github.com/fabricjs/fabric.js/pull/7615)
- feat(fabric.EraserBrush): added `eraser` property to Object instead of attaching to `clipPath`, remove hacky `getClipPath`/`setClipPath` [#7470](https://github.com/fabricjs/fabric.js/pull/7470), see **BREAKING** comments.
- feat(fabric.EraserBrush): support `inverted` option to undo erasing [#7470](https://github.com/fabricjs/fabric.js/pull/7470)
- fix(fabric.EraserBrush): fix doubling opaic objects while erasing [#7445](https://github.com/fabricjs/fabric.js/issues/7445) [#7470](https://github.com/fabricjs/fabric.js/pull/7470)
- **BREAKING**: fabric.EraserBrush: The Eraser object is now a subclass of Group. This means that loading from JSON will break between versions.
  Use this [code](https://gist.github.com/ShaMan123/6c5c4ca2cc720a2700848a2deb6addcd) to transform your json payload to the new version.
- feat(fabric.Canvas): fire an extra mouse up for the original control of the initial target [`#7612`](https://github.com/fabricjs/fabric.js/pull/7612)
- fix(fabric.Object) bounding box display with skewY when outside group [`#7611`](https://github.com/fabricjs/fabric.js/pull/7611)
- fix(fabric.text) fix rtl/ltr performance issues [`#7610`](https://github.com/fabricjs/fabric.js/pull/7610)
- fix(event.js) Prevent dividing by 0 in for touch gestures [`#7607`](https://github.com/fabricjs/fabric.js/pull/7607)
- feat(): `drop:before` event [`#7442`](https://github.com/fabricjs/fabric.js/pull/7442)
- ci(): Add codeql analysis step [`#7588`](https://github.com/fabricjs/fabric.js/pull/7588)
- security(): update onchange to solve security issue [`#7591`](https://github.com/fabricjs/fabric.js/pull/7591)
- **BREAKING**: fix(): MAJOR prevent render canvas with quality less than 100% [`#7537`](https://github.com/fabricjs/fabric.js/pull/7537)
- docs(): fix broken link [`#7579`](https://github.com/fabricjs/fabric.js/pull/7579)
- **BREAKING**: Deps(): MAJOR update to jsdom 19 node 14 [`#7587`](https://github.com/fabricjs/fabric.js/pull/7587)
- Fix(): JSDOM transative vulnerability [`#7510`](https://github.com/fabricjs/fabric.js/pull/7510)
- fix(fabric.parser): attempt to resolve some issues with regexp [`#7520`](https://github.com/fabricjs/fabric.js/pull/7520)
- fix(fabric.IText) fix for possible error on copy paste [`#7526`](https://github.com/fabricjs/fabric.js/pull/7526)
- fix(fabric.Path): Path Distance Measurement Inconsistency [`#7511`](https://github.com/fabricjs/fabric.js/pull/7511)
- Fix(fabric.Text): Avoid reiterating measurements when width is 0 and measure also empty lines for consistency. [`#7497`](https://github.com/fabricjs/fabric.js/pull/7497)
- fix(fabric.Object): stroke bounding box [`#7478`](https://github.com/fabricjs/fabric.js/pull/7478)
- fix(fabric.StaticCanvas): error of changing read-only style field [`#7462`](https://github.com/fabricjs/fabric.js/pull/7462)
- fix(fabric.Path): setting `path` during runtime [`#7141`](https://github.com/fabricjs/fabric.js/pull/7141)
- chore() update canvas to 2.8.0 [`#7415`](https://github.com/fabricjs/fabric.js/pull/7415)
- fix(fabric.Group) realizeTransfrom should be working when called with NO parent transform [`#7413`](https://github.com/fabricjs/fabric.js/pull/7413)
- fix(fabric.Object) Fix control flip and control box [`#7412`](https://github.com/fabricjs/fabric.js/pull/7412)
- feat(fabric.Text): added pathAlign property for text on path [`#7362`](https://github.com/fabricjs/fabric.js/pull/7362)
- docs(): Create SECURITY.md [`#7405`](https://github.com/fabricjs/fabric.js/pull/7405)
- docs(): Clarify viewport transformations doc [`#7401`](https://github.com/fabricjs/fabric.js/pull/7401)
- docs(): specify default value and docs for enablePointerEvents [`#7386`](https://github.com/fabricjs/fabric.js/pull/7386)
- feat(fabric.PencilBrush): add an option to draw a straight line while pressing a key [`#7034`](https://github.com/fabricjs/fabric.js/pull/7034)

## [4.6.0]

- feat(fabric.util): added fabric.util.transformPath to add transformations to path points [#7300](https://github.com/fabricjs/fabric.js/pull/7300)
- feat(fabric.util): added fabric.util.joinPath, the opposite of fabric.util.parsePath [#7300](https://github.com/fabricjs/fabric.js/pull/7300)
- fix(fabric.util): use integers iterators [#7233](https://github.com/fabricjs/fabric.js/pull/7233)
- feat(fabric.Text) add path rendering to text on path [#7328](https://github.com/fabricjs/fabric.js/pull/7328)
- feat(fabric.iText): Add optional hiddenTextareaContainer to contain hiddenTextarea [#7314](https://github.com/fabricjs/fabric.js/pull/7314)
- fix(fabric.Text) added pathStartOffset and pathSide to props lists for object export [#7318](https://github.com/fabricjs/fabric.js/pull/7318)
- feat(animate): add imperative abort option for animations [#7275](https://github.com/fabricjs/fabric.js/pull/7275)
- fix(Fabric.text): account for fontSize in textpath cache dimensions ( to avoid clipping ) [#7298](https://github.com/fabricjs/fabric.js/pull/7298)
- feat(Observable.once): Add once event handler [#7317](https://github.com/fabricjs/fabric.js/pull/7317)
- feat(fabric.Object): Improve drawing of controls in group. [#7119](https://github.com/fabricjs/fabric.js/pull/7119)
- fix(EraserBrush): intersectsWithObject edge cases [#7290](https://github.com/fabricjs/fabric.js/pull/7290)
- fix(EraserBrush): dump canvas bg/overlay color support [#7289](https://github.com/fabricjs/fabric.js/pull/7289)
- feat(fabric.Text) added pathSide property to text on path [#7259](https://github.com/fabricjs/fabric.js/pull/7259)
- fix(EraserBrush) force fill value [#7269](https://github.com/fabricjs/fabric.js/pull/7269)
- fix(fabric.StaticCanvas) properly remove objects on canvas.clear [#6937](https://github.com/fabricjs/fabric.js/pull/6937)
- feat(fabric.EraserBrush): improved erasing:end event [#7258](https://github.com/fabricjs/fabric.js/pull/7258)
- fix(shapes): fabric.Object.\_fromObject never should return [#7201](https://github.com/fabricjs/fabric.js/pull/7201)
- feat(fabric.filters) Added vibrance filter (for increasing saturation of muted colors) [#7189](https://github.com/fabricjs/fabric.js/pull/7189)
- fix(fabric.StaticCanvas): restore canvas size when disposing [#7181](https://github.com/fabricjs/fabric.js/pull/7181)
- feat(fabric.util): added `convertPointsToSVGPath` that will convert from a list of points to a smooth curve. [#7140](https://github.com/fabricjs/fabric.js/pull/7140)
- fix(fabric.Object): fix cache invalidation issue when objects are rotating [#7183](https://github.com/fabricjs/fabric.js/pull/7183)
- fix(fabric.Canvas): rectangle selection works with changing viewport [#7088](https://github.com/fabricjs/fabric.js/pull/7088)
- feat(fabric.Text): textPath now support textAlign [#7156](https://github.com/fabricjs/fabric.js/pull/7156)
- fix(fabric.EraserBrush): test eraser intersection with objects taking into account canvas viewport transform [#7147](https://github.com/fabricjs/fabric.js/pull/7147)
- fix(fabric.Object): support `excludeFromExport` set on `clipPath` [#7148](https://github.com/fabricjs/fabric.js/pull/7148).
- fix(fabric.Group): support `excludeFromExport` set on objects [#7148](https://github.com/fabricjs/fabric.js/pull/7148).
- fix(fabric.StaticCanvas): support `excludeFromExport` set on `backgroundColor`, `overlayColor`, `clipPath` [#7148](https://github.com/fabricjs/fabric.js/pull/7148).
- fix(fabric.EraserBrush): support object resizing (needed for eraser) [#7100](https://github.com/fabricjs/fabric.js/pull/7100).
- fix(fabric.EraserBrush): support canvas resizing (overlay/background drawables) [#7100](https://github.com/fabricjs/fabric.js/pull/7100).
- fix(fabric.EraserBrush): propagate `clipPath` of group to erased objects when necessary so it is correct when ungrouping/removing from group [#7100](https://github.com/fabricjs/fabric.js/pull/7100).
- fix(fabric.EraserBrush): introduce `erasable = deep` option for `fabric.Group` [#7100](https://github.com/fabricjs/fabric.js/pull/7100).
- feat(fabric.Collection): the `contains` method now accepts a second boolean parameter `deep`, checking all descendants, `collection.contains(obj, true)` [#7139](https://github.com/fabricjs/fabric.js/pull/7139).
- fix(fabric.StaticCanvas): disposing canvas now restores canvas size and style to original state.

## [4.5.1]

- fix(fabric.Text): fixes decoration rendering when there is a single rendering for full text line [#7104](https://github.com/fabricjs/fabric.js/pull/7104)
- fix(fabric.Text): spell error which made the gradientTransform not working [#7059](https://github.com/fabricjs/fabric.js/pull/7059)
- fix(fabric.util): unwanted mutation in fabric.util.rotatePoint [#7117](https://github.com/fabricjs/fabric.js/pull/7117)
- fix(svg parser): Ensure that applyViewboxTransform returns an object and not undefined/null [#7030](https://github.com/fabricjs/fabric.js/pull/7030)
- fix(fabric.Text): support firefox with ctx.textAlign for RTL text [#7126](https://github.com/fabricjs/fabric.js/pull/7126)

## [4.5.0]

- fix(fabric.PencilBrush) decimate deleting end of a freedrawing line [#6966](https://github.com/fabricjs/fabric.js/pull/6966)
- feat(fabric.Text): Adding support for RTL languages by adding `direction` property [#7046](https://github.com/fabricjs/fabric.js/pull/7046)
- feat(fabric) Add an eraser brush as optional module [#6994](https://github.com/fabricjs/fabric.js/pull/6994)
- fix v4: 'scaling' event triggered before object position is adjusted [#6650](https://github.com/fabricjs/fabric.js/pull/6650)
- Fix(fabric.Object): CircleControls transparentCorners styling [#7015](https://github.com/fabricjs/fabric.js/pull/7015)
- Fix(svg_import): svg parsing in case it uses empty use tag or use with image href [#7044](https://github.com/fabricjs/fabric.js/pull/7044)
- fix(fabric.Shadow): `offsetX`, `offsetY` and `blur` supports float [#7019](https://github.com/fabricjs/fabric.js/pull/7019)

## [4.4.0]

- fix(fabric.Object) wrong variable name `cornerStrokeColor ` [#6981](https://github.com/fabricjs/fabric.js/pull/6981)
- fix(fabric.Text): underline color with text style ( regression from text on a path) [#6974](https://github.com/fabricjs/fabric.js/pull/6974)
- fix(fabric.Image): Cache CropX and CropY cache properties [#6924](https://github.com/fabricjs/fabric.js/pull/6924)
- fix(fabric.Canvas): Add target to each selection event [#6858](https://github.com/fabricjs/fabric.js/pull/6858)
- fix(fabric.Image): fix wrong scaling value for the y axis in renderFill [#6778](https://github.com/fabricjs/fabric.js/pull/6778)
- fix(fabric.Canvas): set isMoving on real movement only [#6856](https://github.com/fabricjs/fabric.js/pull/6856)
- fix(fabric.Group) make addWithUpdate compatible with nested groups [#6774](https://github.com/fabricjs/fabric.js/pull/6774)
- fix(Fabric.Text): Add path to text export and import [#6844](https://github.com/fabricjs/fabric.js/pull/6844)
- fix(fabric.Canvas) Remove controls check in the pixel accuracy target [#6798](https://github.com/fabricjs/fabric.js/pull/6798)
- feat(fabric.Canvas): Added activeOn 'up/down' property [#6807](https://github.com/fabricjs/fabric.js/pull/6807)
- feat(fabric.BaseBrush): limitedToCanvasSize property to brush [#6719](https://github.com/fabricjs/fabric.js/pull/6719)

## [4.3.1]

- fix(fabric.Control) implement targetHasOneFlip using shorthand [#6823](https://github.com/fabricjs/fabric.js/pull/6823)
- fix(fabric.Text) fix typo in cacheProperties preventing cache clear to work [#6775](https://github.com/fabricjs/fabric.js/pull/6775)
- fix(fabric.Canvas): Update backgroundImage and overlayImage coordinates on zoom change [#6777](https://github.com/fabricjs/fabric.js/pull/6777)
- fix(fabric.Object): add strokeuniform to object toObject output. [#6772](https://github.com/fabricjs/fabric.js/pull/6772)
- fix(fabric.Text): Improve path's angle detection for text on a path [#6755](https://github.com/fabricjs/fabric.js/pull/6755)

## [4.3.0]

- fix(fabric.Textbox): Do not let splitbygrapheme split text previously unwrapped [#6621](https://github.com/fabricjs/fabric.js/pull/6621)
- feat(fabric.controlsUtils) Move drag to actions to control handlers [#6617](https://github.com/fabricjs/fabric.js/pull/6617)
- feat(fabric.Control): Add custom control size per control. [#6562](https://github.com/fabricjs/fabric.js/pull/6562)
- fix(svg_export): svg export in path with gradient and added tests [#6654](https://github.com/fabricjs/fabric.js/pull/6654)
- fix(fabric.Text): improve compatibility with transformed gradients [#6669](https://github.com/fabricjs/fabric.js/pull/6669)
- feat(fabric.Text): Add ability to put text on paths BETA [#6543](https://github.com/fabricjs/fabric.js/pull/6543)
- fix(fabric.Canvas): rotation handle should take origin into account [#6686](https://github.com/fabricjs/fabric.js/pull/6686)
- fix(fabric.Text): Text on path, fix non linear distance of chars over path [#6671](https://github.com/fabricjs/fabric.js/pull/6671)

## [4.2.0]

- fix(fabric.utils): ISSUE-6566 Fix SVGs for special Arc lines [#6571](https://github.com/fabricjs/fabric.js/pull/6571)
- fix(fabric.Canvas): Fix mouse up target when different from action start [#6591](https://github.com/fabricjs/fabric.js/pull/6591)
- added: feat(fabric.controlsUtils): Fire resizing event for textbox width [#6545](https://github.com/fabricjs/fabric.js/pull/6545)

## [4.1.0]

- feat(Brushes): add beforePathCreated event [#6492](https://github.com/fabricjs/fabric.js/pull/6492);
- feat(fabric.Path): Change the way path is parsed and drawn. simplify path at parsing time [#6504](https://github.com/fabricjs/fabric.js/pull/6504);
- feat(fabric.Path): Simplify S and T command in C and Q. [#6507](https://github.com/fabricjs/fabric.js/pull/6507);
- fix(fabric.Textbox): ISSUE-6518 Textbox and centering scaling [#6524](https://github.com/fabricjs/fabric.js/pull/6524);
- fix(fabric.Text): Ensure the shortcut text render the passed argument and not the entire line [#6526](https://github.com/fabricjs/fabric.js/pull/6526);
- feat(fabric.util): Add a function to work with path measurements [#6525](https://github.com/fabricjs/fabric.js/pull/6525);
- fix(fabric.Image): rendering pixel outside canvas size [#6326](https://github.com/fabricjs/fabric.js/pull/6326);
- fix(fabric.controlsUtils): stabilize scaleObject function [#6540](https://github.com/fabricjs/fabric.js/pull/6540);
- fix(fabric.Object): when in groups or active groups, fix the ability to shift deselect [#6541](https://github.com/fabricjs/fabric.js/pull/6541);

## [4.0.0]

- fixed the gesture module to not break with 4.0 [#6491](https://github.com/fabricjs/fabric.js/pull/6491);
- fix(fabric.IText): copy style in non full mode when typing text [#6454](https://github.com/fabricjs/fabric.js/pull/6454);
- feat(fabric.Controls) expose the extra utils for control handling.
  Breaking: rename fabric.controlHandlers and fabric.controlRenderers to fabric.controlsUtils.

## [4.0.0-rc.1]

- fix(fabric.Canvas): ISSUE-6314 rerender in case of drag selection that select a single oobject. [#6421](https://github.com/fabricjs/fabric.js/pull/6421);
- feat(text): allow correct cursor/selection position if text is edited inside a group. [#6256](https://github.com/fabricjs/fabric.js/pull/6256);
- feat(fabric.Control): remove position option in favor of x and y [#6415](https://github.com/fabricjs/fabric.js/pull/6415);
- fix(fabric.Object) ISSUE-6340 infinite recursion on groups [#6416](https://github.com/fabricjs/fabric.js/pull/6416);
- fix(fabric.Object): geometry mixin fix partiallyOnscreen [#6402](https://github.com/fabricjs/fabric.js/pull/6402);
- fix(fabric.Image): ISSUE-6397 modify crossOrigin behaviour for setSrc [#6414](https://github.com/fabricjs/fabric.js/pull/6414);
- Breaking: fabric.Image.setCrossOrigin is gone. Having the property on the fabric.Image is misleading and brings to errors. crossOrigin is for loading/reloading only, and is mandatory to specify it each load.
- Breaking: fabric.Control constructor does not accept anymore a position object, but 2 properties, x and y.

## [4.0.0-beta.12]

- fix(fabric.IText): respect value of `cursorColor` [#6300](https://github.com/fabricjs/fabric.js/pull/6300);
- fix(fabric.Textbox): Improve splitByGrapheme and charSpacing [#6298](https://github.com/fabricjs/fabric.js/pull/6298);
- feat(controls): Reintroduce flip by scaling and lockScalingFlip [#6313](https://github.com/fabricjs/fabric.js/pull/6313);

## [4.0.0-beta.11]

- fix(itext): improved style handling for new lines [#6268](https://github.com/fabricjs/fabric.js/pull/6268)
- fix(controls): Fix flip and controls and skewY and controls. [#6278](https://github.com/fabricjs/fabric.js/pull/6278)
- fix(controls): Current position with handlers is wrong if using skew [#6267](https://github.com/fabricjs/fabric.js/pull/6267)
- breaking: setCoords has only one argument now `skipCorners` boolean. setCoords will always update aCoords, lineCoords. If skipCorners is not specified, it will alos update oCoords();
- feat(fabric.Image): Image.imageSmoothing for fabric.Image objects [#6280](https://github.com/fabricjs/fabric.js/pull/6280)
- fix(fabric.StaticCanvas): export to dataUrl and canvasElement will respect imageSmoothingEnabled [#6280](https://github.com/fabricjs/fabric.js/pull/6280)
- fix(fabric.Image): toSVG export with missing element won't crash [#6280](https://github.com/fabricjs/fabric.js/pull/6280)
- added: added fabric.util.setImageSmoothing(ctx, value);
- added svg import/export for image image-rendering attribute
- fix(svg_import): Fix some parsing logic for nested SVGs. [#6284](https://github.com/fabricjs/fabric.js/pull/6284)
- fix(fabric.Image): do not crash if image has no element [#6285](https://github.com/fabricjs/fabric.js/pull/6285)

BREAKING:

- removed 2 utils member that was not used anywhere: fabric.util.getScript, fabric.util.getElementStyle
- remove private member \_setImageSmoothing in the canvas: use fabric.util.setImageSmoothing(ctx, value);

## [4.0.0-beta.10]

- fix(controls): fix missing target in canvas event options [#6251](https://github.com/fabricjs/fabric.js/pull/6251)
- fix(controls): correct position for offsets [#6250](https://github.com/fabricjs/fabric.js/pull/6250)
- feat(utils): Added more error flag passing throughout functions [#6238](https://github.com/fabricjs/fabric.js/pull/6238)

## [4.0.0-beta.9]

- fix(controls) show offsetX/offsetY correctly. [#6236](https://github.com/fabricjs/fabric.js/pull/6236)
- fix(controls) ISSUE-6201 Restore per object setting of controls visibility [#6226](https://github.com/fabricjs/fabric.js/pull/6226)
- fix(svg_parser): ISSUE-6220 Allow to parse font declaration that start with a number [#6222](https://github.com/fabricjs/fabric.js/pull/6222)

## [4.0.0-beta.8]

- fix(IText) Stop composition events on mousedown to enable cursor position on android keyboards [#6224](https://github.com/fabricjs/fabric.js/pull/6224)
- fix(controls): Handle textbox width change properly [#6219](https://github.com/fabricjs/fabric.js/pull/6219)
- fix(controls): correctly handling the uniform scaling option [#6218](https://github.com/fabricjs/fabric.js/pull/6218)
- fix(fabric.Object): fix activeSelection toDataURL canvas restore [#6216](https://github.com/fabricjs/fabric.js/pull/6216)
- fix(svg_parsers): Add support for empty <style/> tags [#6169](https://github.com/fabricjs/fabric.js/pull/6169)
- fix(SVG_export, text): Check font faces markup for objects within groups [#6195](https://github.com/fabricjs/fabric.js/pull/6195)
- feat(animation): Extend fabric.util.animate animating colors and other properties[#6191](https://github.com/fabricjs/fabric.js/pull/6191)
- fix(svg_export): remove extra space from svg export [#6209](https://github.com/fabricjs/fabric.js/pull/6209)
- fix(svg_import): ISSUE-6170 do not try to create missing clippath [#6210](https://github.com/fabricjs/fabric.js/pull/6210)
- fix(fabric.Object) Adding existence check for this.canvas on object stacking mixins [#6207](https://github.com/fabricjs/fabric.js/pull/6207)

## [4.0.0-beta.7]

feat(controls): Added controls mouseUpHandler and mouseDownHandler [#6158](https://github.com/fabricjs/fabric.js/pull/6158)
Removal of deprecated methods / patterns. [#6111](https://github.com/fabricjs/fabric.js/pull/6111)

- removed Object.setShadow, and BaseBrush.setShadow. change `rect.setShadow(options)` to `rect.set('shadow', new fabric.Shadow(options))`
- removed Object.transformMatrix.
- removed `object:selected` event. use `selection:created`. In the callback you will still find `target` in the options, but also you will find `selected` with all the objects selected during that single event.
- removed Gradient.forObject. No alternative available.
- removed Object and canvas `clipTo`. Use Object.clipPath;
- removed Canvas.loadFromDatalessJSON, it was just an alias for `loadFromJSON`
- removed `observe`, `stopObserving`, `trigger` from observable. Keep using `on`, `off`, `fire`.
- removed the Object.set ability to take a function as a value. Was rather strange to use.
- removed Object.setGradient. Change `rect.setGradient(options)` with `rect.set('fill', new fabric.Gradient(otherOptions))`. The options format is slightly different, but keeping 2 formats does not really make sense.
- removed Object.setPatternFill. Change `rect.setPatternFill(options)` to `rect.set('fill', new fabric.Pattern(options))`;
- removed Object.setColor. Change `rect.setColor(color)` to `rect.set('fill', color)`
- removed fabric.util.customTransformMatrix. Use the replacement fabric.util.composeMatrix

## [4.0.0-beta.6]

fix(fabric.IText): exitEditing won't error on missing hiddenTextarea. [#6138](https://github.com/fabricjs/fabric.js/pull/6138)

## [4.0.0-beta.5]

fix(fabric.Object): getObjectScaling takes in account rotation of objects inside groups. [#6118](https://github.com/fabricjs/fabric.js/pull/6118)

## [4.0.0-beta.4]

fix(fabric.Group): will draw shadow will call parent method. [#6116](https://github.com/fabricjs/fabric.js/pull/6116)

## [4.0.0-beta.3]

fix(controls): control offset rendering code had extras `beginPath` that would clear all but not the last of them [#6114](https://github.com/fabricjs/fabric.js/pull/6114)

## [4.0.0-beta.2]

fix(controls): Control.getVisibility will always receive the fabric.Object argument.

## [4.0.0-beta.1]

breaking: All your old control code override will not work
breaking: `uniScaleTransform` has been renamed in `uniformScaling`, meaning changed and the default value swapped. The behaviour is unchanged, but now the description and the name match.
breaking: Object.lockUniScaling is removed. Alternatives to get the same identical functionality with less code are being evaluated.
breaking: Canvas.onBeforeScaleRotate is removed, developers need to migrate to the event `before:transform’

## [3.6.2]

- fix fabric.Object.toDataURL blurriness on images with odd pixel number [#6131](https://github.com/fabricjs/fabric.js/pull/6131)

## [3.6.1]

- fix(gradient, text): ISSUE-6014 ISSUE-6077 support percentage gradient in text [#6090](https://github.com/fabricjs/fabric.js/pull/6090)
- fix(filters): ISSUE-6072 convolution filter is off by one [#6088](https://github.com/fabricjs/fabric.js/pull/6088)
- fix(transform): Fix a bug in the skewing logic [#6082](https://github.com/fabricjs/fabric.js/pull/6088)

## [3.6.0]

- fix: ISSUE-5512 better Clippath transform parsing in SVG [#5983](https://github.com/fabricjs/fabric.js/pull/5983)
- fix: ISSUE-5984 Avoid enter editing in non selectable object [#5989](https://github.com/fabricjs/fabric.js/pull/5989)
- Tweak to object.\_setLineDash to avoid cycles when nothing in array [#6000](https://github.com/fabricjs/fabric.js/pull/6000)
- fix: ISSUE-5867 Fix the extra new line selection with empty line [#6011](https://github.com/fabricjs/fabric.js/pull/6011)
- Improvement: Use SVG Namespace for SVG Elements [#5957](https://github.com/fabricjs/fabric.js/pull/5957)
- Improvement: ISSUE-4115 - triggers in/out events for sub targets [#6013](https://github.com/fabricjs/fabric.js/pull/6013)
- Improvement: Upper canvas retina scaling [#5938](https://github.com/fabricjs/fabric.js/pull/5938)

## [3.5.1]

- Fix for textbox non defined in scaleObject [#5896](https://github.com/fabricjs/fabric.js/pull/5896)
- Fix canvas pattern as background and exports [#5973](https://github.com/fabricjs/fabric.js/pull/5973)
- Fix for type error if style is null when checking if is empty [#5971](https://github.com/fabricjs/fabric.js/pull/5971)
- Fix for load from datalessJSON for svg groups with sourcePath [#5970](https://github.com/fabricjs/fabric.js/pull/5970)

## [3.5.0]

- Deprecation: deprecated 3 method of the api that will disappear in fabric 4: setPatternFill, setColor, setShadow.
- Fix: remove line dash modification for strokeUniform [#5953](https://github.com/fabricjs/fabric.js/pull/5953)
- Improvement: ISSUE-5955 parse svg clip-path recursively [#5960](https://github.com/fabricjs/fabric.js/pull/5960)
- Fix: object.toCanvasElement of objects in groups [#5962](https://github.com/fabricjs/fabric.js/pull/5962)
- change pencil brush finalize to be in line with other brushes [#5866](https://github.com/fabricjs/fabric.js/pull/5866)

## [3.4.0]

- Support fill-opacity on gradient parsing from SVG. [#5812](https://github.com/fabricjs/fabric.js/pull/5812)
- Rewrite gradient parsing from SVG to work with more transformation and combinations of attributes. [#5836](https://github.com/fabricjs/fabric.js/pull/5836)
- Added Gradient.gradientUnits property to support percent based gradients on shapes.[#5836](https://github.com/fabricjs/fabric.js/pull/5836)
- Changed animation logic so that onComplete gets always called with the final values of the animation.[#5813](https://github.com/fabricjs/fabric.js/pull/5813)

## [3.3.0]

- Differently support multi mouse events, fix multi touch on various browser [#5785](https://github.com/fabricjs/fabric.js/pull/5785)
- Word boundary search update on grapheme clusters [#5788](https://github.com/fabricjs/fabric.js/pull/5788)
- Enable deps free version [#5786](https://github.com/fabricjs/fabric.js/pull/5786)
- Remove variables named as reserved words [#5782](https://github.com/fabricjs/fabric.js/pull/5782)

## [3.2.0]

- Fix: Better handling of upperCanvas in toCanvasElement. [#5736](https://github.com/fabricjs/fabric.js/pull/5736)
- Add: Pass raw event information to brushes [#5687](https://github.com/fabricjs/fabric.js/pull/5687)
- Deprecation: officially deprecated Object.transformMatrix [#5747](https://github.com/fabricjs/fabric.js/pull/5747)
- Fix: Fix group.toSVG regression. [#5755](https://github.com/fabricjs/fabric.js/pull/5755)
- Fix: PencilBrush regression on simple points. [#5771](https://github.com/fabricjs/fabric.js/pull/5771)

## [3.1.0]

- Fix: unbreak IE10. [#5678](https://github.com/fabricjs/fabric.js/pull/5678)
- Improvement: Support scientific notation with uppercase E. [#5731](https://github.com/fabricjs/fabric.js/pull/5731)
- Add: PencilBrush brush now support `decimate` property to remove dots that are too near to each other. [#5718](https://github.com/fabricjs/fabric.js/pull/5718)

## [3.0.0]

- Breaking: removed support for node 4 and 6. [#5356](https://github.com/fabricjs/fabric.js/pull/5356)
- Breaking: changed objectCaching meaning to disable caching only if possible. [#5566](https://github.com/fabricjs/fabric.js/pull/5566)
- Breaking: private method `_setLineStyle` can set only empty object now [#5588](https://github.com/fabricjs/fabric.js/pull/5588)
- Breaking: private method `_getLineStyle` can only return boolean now [#5588](https://github.com/fabricjs/fabric.js/pull/5588)
- Fix: splitByGrapheme can now handle cursor properly [#5588](https://github.com/fabricjs/fabric.js/pull/5588)
- Add: Added hasStroke and hasFill, helper methods for decisions on caching and for devs, change image shouldCache method [#5567](https://github.com/fabricjs/fabric.js/pull/5567)
- Fix: Canvas toObject won't throw error now if there is a clipPath [#5556](https://github.com/fabricjs/fabric.js/pull/5556)
- Add: added `nonScaling` property to shadow class [#5558](https://github.com/fabricjs/fabric.js/pull/5558)
- Fix: fixed import of Rect from SVG when has 0 dimensions. [#5582](https://github.com/fabricjs/fabric.js/pull/5582)
- Fix: Shadow offset in dataurl export with retina [#5593](https://github.com/fabricjs/fabric.js/pull/5593)
- Fix: Text can be used as clipPath in SVG export (output is not correct yet) [#5591](https://github.com/fabricjs/fabric.js/pull/5591)
- Add: Fabric.disableStyleCopyPasting to disable style transfers on copy-paste of itext [#5590](https://github.com/fabricjs/fabric.js/pull/5590)
- Fix: avoid adding quotes to fontFamily containing a coma [#5624](https://github.com/fabricjs/fabric.js/pull/5624)
- Fix: strokeUniform and cache dimensions [#5626](https://github.com/fabricjs/fabric.js/pull/5626)
- Fix: Do not call onSelect on objects that won't be part of the selection [#5632](https://github.com/fabricjs/fabric.js/pull/5632)
- Fix: fixed handling of empty lines in splitByGrapheme [#5645](https://github.com/fabricjs/fabric.js/pull/5645)
- Fix: Textbox selectable property not restored after exitEditing [#5655](https://github.com/fabricjs/fabric.js/pull/5655)
- Fix: 'before:selection:cleared' event gets target in the option passed [#5658](https://github.com/fabricjs/fabric.js/pull/5658)
- Added: enablePointerEvents options to Canvas activates pointer events [#5589](https://github.com/fabricjs/fabric.js/pull/5589)
- Fix: Polygon/Polyline/Path respect points position when initializing [#5668](https://github.com/fabricjs/fabric.js/pull/5668)
- Fix: Do not load undefine objects in group/canvas array when restoring from JSON or SVG. [#5684](https://github.com/fabricjs/fabric.js/pull/5684)
- Improvement: support for canvas background or overlay as gradient [#5684](https://github.com/fabricjs/fabric.js/pull/5684)
- Fix: properly restore clipPath when restoring from JSON [#5641](https://github.com/fabricjs/fabric.js/pull/5641)
- Fix: respect chainable attribute in observable mixin [#5606](https://github.com/fabricjs/fabric.js/pull/5606)

## [2.7.0]

- Add: strokeUniform property, avoid stroke scaling with paths [#5473](https://github.com/fabricjs/fabric.js/pull/5473)
- Fix: fix bug in image setSrc [#5502](https://github.com/fabricjs/fabric.js/pull/5502)
- Add: strokeUniform import/export svg [#5527](https://github.com/fabricjs/fabric.js/pull/5527)
- Fix: GraphemeSplit and toSvg for circle [#5544](https://github.com/fabricjs/fabric.js/pull/5544)
- Improvement: support running in a XML document [#5530](https://github.com/fabricjs/fabric.js/pull/5530)

## [2.6.0]

- Fix: avoid ie11 to throw on weird draw images [#5428](https://github.com/fabricjs/fabric.js/pull/5428)
- Fix: a rare case of invisible clipPath [#5477](https://github.com/fabricjs/fabric.js/pull/5477)
- Fix: testability of code under node when webgl is involved [#5478](https://github.com/fabricjs/fabric.js/pull/5478)
- Add: Grapeheme text wrapping for Textbox (Textbox.splitByGrapheme) [#5479](https://github.com/fabricjs/fabric.js/pull/5479)
- Add: fabric.Object.toCanvasElement [#5481](https://github.com/fabricjs/fabric.js/pull/5481)

## [2.5.0]

- Fix: textbox transform report newScaleX and newScaleY values [#5464](https://github.com/fabricjs/fabric.js/pull/5464)
- Fix: export of svg and gradient with transforms [#5456](https://github.com/fabricjs/fabric.js/pull/5456)
- Fix: detection of controls in perPixelTargetFind + cache [#5455](https://github.com/fabricjs/fabric.js/pull/5455)
- Add: added canvas.toCanvasElement method [#5452](https://github.com/fabricjs/fabric.js/pull/5452)

## [2.4.6]

- Fix: unbreak the svg export broken in 2.4.5 [#5438](https://github.com/fabricjs/fabric.js/pull/5438)

## [2.4.5]

- Fix: svg import/export for canvas+clipPath and letterspacing. [#5424](https://github.com/fabricjs/fabric.js/pull/5424)
- Fix: avoid stroke dash from group selection to leak on upper canvas [#5392](https://github.com/fabricjs/fabric.js/pull/5392)

## [2.4.4]

- Fix: add clipPath to stateful cache check. [#5384](https://github.com/fabricjs/fabric.js/pull/5384)
- Fix: restore draggability of small objects [#5379](https://github.com/fabricjs/fabric.js/pull/5379)
- Improvement: Added strokeDashOffset to objects and from SVG import. [#5398](https://github.com/fabricjs/fabric.js/pull/5398)
- Fix: do not mark objects as invisible if strokeWidth is > 0 [#5382](https://github.com/fabricjs/fabric.js/pull/5382)
- Improvement: Better gradients parsing with xlink:href [#5357](https://github.com/fabricjs/fabric.js/pull/5357)

## [2.4.3]

- Fix: Shift click and onSelect function [#5348](https://github.com/fabricjs/fabric.js/pull/5348)
- Fix: Load from Json from images with filters and resize filters [#5346](https://github.com/fabricjs/fabric.js/pull/5346)
- Fix: Remove special case of 1x1 rect [#5345](https://github.com/fabricjs/fabric.js/pull/5345)
- Fix: Group with clipPath restore [#5344](https://github.com/fabricjs/fabric.js/pull/5344)
- Fix: Fix shift + click interaction with unselectable objects [#5324](https://github.com/fabricjs/fabric.js/pull/5324)

## [2.4.2]

- Fix: Better toSVG support to enable clipPath [#5284](https://github.com/fabricjs/fabric.js/pull/5284)
- Fix: Per pixel target find and groups and sub targets [#5287](https://github.com/fabricjs/fabric.js/pull/5287)
- Fix: Object clone as Image and shadow clipping [#5308](https://github.com/fabricjs/fabric.js/pull/5308)
- Fix: IE11 loading SVG [#5307](https://github.com/fabricjs/fabric.js/pull/5307)

## [2.4.1]

- Fix: Avoid enterEditing if another object is the activeObject [#5261](https://github.com/fabricjs/fabric.js/pull/5261)
- Fix: clipPath enliving for Image fromObject [#5279](https://github.com/fabricjs/fabric.js/pull/5279)
- Fix: toDataURL and canvas clipPath [#5278](https://github.com/fabricjs/fabric.js/pull/5278)
- Fix: early return if no xml is available [#5263](https://github.com/fabricjs/fabric.js/pull/5263)
- Fix: clipPath svg parsing in nodejs [#5262](https://github.com/fabricjs/fabric.js/pull/5262)
- Fix: Avoid running selection logic on mouse up [#5259](https://github.com/fabricjs/fabric.js/pull/5259)
- Fix: fix font size parsing on SVG [#5258](https://github.com/fabricjs/fabric.js/pull/5258)
- Fix: Avoid extra renders on mouseUp/Down [#5256](https://github.com/fabricjs/fabric.js/pull/5256)

## [2.4.0]

- Add: Add clipPath support to canvas and svg import/export. Low compatibility yet.

## [2.3.6]

- Fix: Make image.class aware of naturalWidth and naturalHeight. [#5178](https://github.com/fabricjs/fabric.js/pull/5178)
- Fix: Make 2 finger events works again [#5177](https://github.com/fabricjs/fabric.js/pull/5177)
- Fix: Make Groups respect origin and correct position ( fix spray/circle brushes ) [#5176](https://github.com/fabricjs/fabric.js/pull/5176)

## [2.3.5]

- Change: make canvas.getObjects() always return a shallow copy of the array [#5162](https://github.com/fabricjs/fabric.js/pull/5162)
- Fix: Improve fabric.Pattern.toSVG to look correct on offsets and no-repeat [#5164](https://github.com/fabricjs/fabric.js/pull/5164)
- Fix: Do not enter edit in Itext if the mouseUp is relative to a group selector [#5153](https://github.com/fabricjs/fabric.js/pull/5153)
- Improvement: Do not require xlink namespace in front of href attribut for svgs ( is a SVG2 new spec, unsupported ) [#5156](https://github.com/fabricjs/fabric.js/pull/5156)
- Fix: fix resizeFilter having the wrong cached texture, also improved interaction between filters [#5165](https://github.com/fabricjs/fabric.js/pull/5165)

## [2.3.4]

- Fix: ToSVG was ignoring excludeFromExport for backgroundImage and OverlayImage. [#5075](https://github.com/fabricjs/fabric.js/pull/5075)
- Fix: ToSVG for circle with start and end angles. [#5085](https://github.com/fabricjs/fabric.js/pull/5085)
- Fix: Added callback for setPatternFill. [#5101](https://github.com/fabricjs/fabric.js/pull/5101)
- Fix: Resize filter taking in account multiple scale sources. [#5117](https://github.com/fabricjs/fabric.js/pull/5117)
- Fix: Blend image filter clean after refilter. [#5121](https://github.com/fabricjs/fabric.js/pull/5121)
- Fix: Object.toDataURL should not be influenced by zoom. [#5139](https://github.com/fabricjs/fabric.js/pull/5139)
- Improvement: requestRenderAllBound add to Canvas instance. [#5138](https://github.com/fabricjs/fabric.js/pull/5138)
- Improvement: Make path bounding cache optional and also reacheable/cleanable [#5140](https://github.com/fabricjs/fabric.js/pull/5140)
- Improvement: Make the logic of isNeutralState filters work before filtering start. [#5129](https://github.com/fabricjs/fabric.js/pull/5129)
- Improvement: Added some code to clean up some memory when canvas is disposed in nodejs. [#5142](https://github.com/fabricjs/fabric.js/pull/5142)
- Fix: Make numeric origins work with group creation. [#5143](https://github.com/fabricjs/fabric.js/pull/5143)

## [2.3.3]

- Fix: Fixed font generic names for text, measurement of zero width related characters and also trailing of cursor when zooming. [#5048](https://github.com/fabricjs/fabric.js/pull/5048)

## [2.3.2]

- Fix: justify + charspacing + textDecoration Add and improve more events for transformations and mouse interaction. [#5007](https://github.com/fabricjs/fabric.js/pull/5007) [#5009](https://github.com/fabricjs/fabric.js/pull/5009)
- Fix: Enter edit on object selected programmatically. [#5010](https://github.com/fabricjs/fabric.js/pull/5010)
- Fix: Canvas.dispose was not removing all events properly. [#5020](https://github.com/fabricjs/fabric.js/pull/5020)
- Fix: Make rgba and hsla regex work case insensitive. [#5017](https://github.com/fabricjs/fabric.js/pull/5017)
- Fix: Make group transitioning from not cached to cached work. [#5021](https://github.com/fabricjs/fabric.js/pull/5021)

## [2.3.1]

- Improve nested svg import and text positioning, spikes. [#4984](https://github.com/kangax/fabric.js/pull/4984)

## [2.3.0]

- Add and improve more events for transformations and mouse interaction [#4979](https://github.com/kangax/fabric.js/pull/4979)
- Improvement: whenever possible use cache for target transparency sampling [#4955](https://github.com/kangax/fabric.js/pull/4955)

## [2.2.4]

- Fix getPointer on touch devices [#4866](https://github.com/kangax/fabric.js/pull/4866)
- Fix issues with selectionDashArray bleeding into free drawing [#4894](https://github.com/kangax/fabric.js/pull/4894)
- Fix blur filter for nodejs [#4905](https://github.com/kangax/fabric.js/pull/4905)
- Fix Register mousemove as non passive to help touch devices [#4933](https://github.com/kangax/fabric.js/pull/4933)
- Fix modified shadow tosvg for safari compatibility [#4934](https://github.com/kangax/fabric.js/pull/4934)
- Fix shader to avoid premultiplied alpha pixel getting dirty in blend filter [#4936](https://github.com/kangax/fabric.js/pull/4936)
- Add isPartiallyOnScreen method [#4856](https://github.com/kangax/fabric.js/pull/4856)
- Fix isEqual failing on array/null or objects/null/string compare [#4949](https://github.com/kangax/fabric.js/pull/4949)
- Fix pencilBrush with alpha and with rerendering canvas [#4938](https://github.com/kangax/fabric.js/pull/4938)

## [2.2.3]

- improvement: Allow to parse quoted url string. url('#myid') [#4881](https://github.com/kangax/fabric.js/pull/4881)
- improvement: text fromSVG import char-spacing attribute [#3718](https://github.com/kangax/fabric.js/pull/3718)
- fix: text toSVG export with multiple spaces in safari [#4880](https://github.com/kangax/fabric.js/pull/4880)
- fix: setSrc reset width and height on images [#4877](https://github.com/kangax/fabric.js/pull/4877)
- improvements: Removed forced origin swap when rotating [#4878](https://github.com/kangax/fabric.js/pull/4878)
- fix: Make the background of canvas cover all SVG in toSVG export [#4852](https://github.com/kangax/fabric.js/pull/4852)
- fix: Added startAngle to cacheProperties for fabric.Circle [#4875](https://github.com/kangax/fabric.js/pull/4875)
- fix: Rerender all the content of upperCanvas if canvas gets resized [#4850](https://github.com/kangax/fabric.js/pull/4850)
- fix: Remove references to context when disposing [#4846](https://github.com/kangax/fabric.js/pull/4846)
- improvements: Added single quoting to font names in toSVG [#4840](https://github.com/kangax/fabric.js/pull/4840)
- improvements: Added reserved space to wrapLine functionality [#4841](https://github.com/kangax/fabric.js/pull/4841)

## [2.2.2]

- Fixed: Applying filters to an image will invalidate its cache [#4828](https://github.com/kangax/fabric.js/pull/4828)
- Fixed: Attempt at fix font families that requires quoting [#4831](https://github.com/kangax/fabric.js/pull/4831)
- Improvement: check upperCanvas client size for textarea position [#4827](https://github.com/kangax/fabric.js/pull/4827)
- Fixed: Attempt to fix multiple touchends [#4804](https://github.com/kangax/fabric.js/pull/4804)
- Fixed: Wrapping of textbox with charspacing [#4803](https://github.com/kangax/fabric.js/pull/4803)
- Fixed: bad calculation of empty line in text (regression from 2.2.0) [#4802](https://github.com/kangax/fabric.js/pull/4802)

## [2.2.1]

- Reworked how amd and commonJS are together in the same file.

## [2.2.0]

- Fixed: super/sub script svg export [#4780](https://github.com/kangax/fabric.js/pull/4780)
- Added: Text superScript and subScript support [#4765](https://github.com/kangax/fabric.js/pull/4765)
- Fixed: negative kerning support (Pacifico font) [#4772](https://github.com/kangax/fabric.js/pull/4772)
- Fixed: removing text on mousedown should be safe now [#4774](https://github.com/kangax/fabric.js/pull/4774)
- Improved: pass to inner functions the parameter calculate coords in isOnscreen [#4763](https://github.com/kangax/fabric.js/pull/4763)

## [2.1.0]

- Added: Added: Drag and drop event binding [#4421](https://github.com/kangax/fabric.js/pull/4421)
- Fixed: isEmptyStyle implementation for TextBox [#4762](https://github.com/kangax/fabric.js/pull/4762)

## [2.0.3]

- Fix: now sub target check can work with subclasses of fabric.Group [#4753](https://github.com/kangax/fabric.js/pull/4753)
- Improvement: PencilBrush is now compexity 1 instead of complexity N during draw [#4743](https://github.com/kangax/fabric.js/pull/4743)
- Fix the cleanStyle was not checking for the right property to exist [#4751](https://github.com/kangax/fabric.js/pull/4751)
- Fix onBeforeScaleRotate with canvas zoom [#4748](https://github.com/kangax/fabric.js/pull/4748)

## [2.0.2]

- fixed image toSVG support for crop [#4738](https://github.com/kangax/fabric.js/pull/4738)
- changed math for better rounded results [#4734](https://github.com/kangax/fabric.js/pull/4734)

## [2.0.1]

- fixed filter for blend image in WEBGL [#4706](https://github.com/kangax/fabric.js/pull/4706)
- fixed interactions between canvas toDataURL and multiplier + retina [#4705](https://github.com/kangax/fabric.js/pull/4705)
- fixed bug with originX and originY not invalidating the transform [#4703](https://github.com/kangax/fabric.js/pull/4703)
- fixed unwanted mutation on object enliving in fabric.Image [#4699](https://github.com/kangax/fabric.js/pull/4699)

## [2.0.0]

- final
  - fix dataurl and svg export on retina and rounding [#4674](https://github.com/kangax/fabric.js/pull/4674)
  - avoid error if iText is removed on mousedown [#4650](https://github.com/kangax/fabric.js/pull/4650)
  - fix calcOffset when text enter editing [#4649](https://github.com/kangax/fabric.js/pull/4649)
  - Gradient fix parsing floats [#4637](https://github.com/kangax/fabric.js/pull/4637)
  - Add CrossOrigin managment to fabric.Pattern [#4618](https://github.com/kangax/fabric.js/pull/4618)
  - Add patternTransform toObject saving [#4626](https://github.com/kangax/fabric.js/pull/4626)
  - normalize brushes render [#4613](https://github.com/kangax/fabric.js/pull/4613)
  - avoid charspacing shortcut [#4594](https://github.com/kangax/fabric.js/pull/4594)
  - Fix color toHexa() [#4579](https://github.com/kangax/fabric.js/pull/4579)
- rc3 and rc4
  - more fixes to transformMatrix memoization
  - Canvas.selectionFullyContained allows you to select objects just when full grabbed by the selections. [#4508](https://github.com/kangax/fabric.js/pull/4508)
  - Remove some ouput of blank spaces from svg in order to avoid extra colored areas [#4524](https://github.com/kangax/fabric.js/pull/4524)
  - Reinserted a performance shortcut for when there is no style at all [#4519](https://github.com/kangax/fabric.js/pull/4519)
  - Manage canvas resize during a freedrawing brush without wiping the brush [#4527](https://github.com/kangax/fabric.js/pull/4527)
  - Removed an extra closePath that was creating wrong visual on IntelIntegrated cards [#4549](https://github.com/kangax/fabric.js/pull/4549)
  - Added a method to insert and remove text from command line [#4541](https://github.com/kangax/fabric.js/pull/4541)
  - Some fixes around text styles management
  - nodejs support changes: removed specific node code in order to use standard fabricjs code in nodejs.
  - added fabric.util.getNodeCanvas that passed a JSDOM element allows you to get the node-canvas instance behind it and do what you need.
- rc2
  - Fixed a transform matrix memoize missing width/height [#4491](https://github.com/kangax/fabric.js/pull/4491)
  - Fix pattern drawing a point [#4492](https://github.com/kangax/fabric.js/pull/4492)
  - Fixed Text.removeChars [#4495](https://github.com/kangax/fabric.js/pull/4495)
  - Added back 2 node-canvas methods [#4497](https://github.com/kangax/fabric.js/pull/4497)
  - Fix a typo not restoring hoverCursor correctly.
- rc1
  - Remove node specific code [#4470](https://github.com/kangax/fabric.js/pull/4470)
  - Improved Canvas.dispose code to leak less memory [#4471](https://github.com/kangax/fabric.js/pull/4471)
  - Remove extra padding of cache when upper limited [#4467](https://github.com/kangax/fabric.js/pull/4467)
  - Solved 2 perfomances problems with textbox [#4466](https://github.com/kangax/fabric.js/pull/4466) [#4465](https://github.com/kangax/fabric.js/pull/4465)
  - Added justify-left justify-right and justify-center [#4437](https://github.com/kangax/fabric.js/pull/4437)
  - Fix Group fromObject and subTargetCheck [#4454](https://github.com/kangax/fabric.js/pull/4454)
  - Fix regression on IMG from SVG [#4450](https://github.com/kangax/fabric.js/pull/4450)
  - Remove cache dimensions together with canvas [#4453](https://github.com/kangax/fabric.js/pull/4453)
  - Fixed some fuzzyness cases for cache [#4452](https://github.com/kangax/fabric.js/pull/4452)
  - Fixed resize filter for webgl [#4426](https://github.com/kangax/fabric.js/pull/4426)
  - Stop searching target during a mouse move with a transform [#4442](https://github.com/kangax/fabric.js/pull/4442)
  - safeguard shaders for non supported precisions [#4433](https://github.com/kangax/fabric.js/pull/4433)
  - fix insert and remove style for edge cases [#4420](https://github.com/kangax/fabric.js/pull/4420)
  - Fix object.move when in active selection [#4394](https://github.com/kangax/fabric.js/pull/4394)
  - Memoize calcTransformMatrix function [#4418](https://github.com/kangax/fabric.js/pull/4418)
  - Make \_set flag object as dirty just when a real change happen[#4415](https://github.com/kangax/fabric.js/pull/4415)
  - Add browserShadowBlurConstant to adjust shadowBlur value [#4413](https://github.com/kangax/fabric.js/pull/4413)
  - Fix set element not clearing the cacheTexture. [#4410](https://github.com/kangax/fabric.js/pull/4410)
  - Multi selection key can be configured with an array of keys. [#4363](https://github.com/kangax/fabric.js/pull/4363)
  - fix fast type in text loosing some style. [#4339](https://github.com/kangax/fabric.js/pull/4339)
  - fixed division by zero with lockscaling flip.
  - added paintFirst ( paint-order with svg support ) [#4303](https://github.com/kangax/fabric.js/pull/4303)
- beta7
  - added a build flag for not attaching fabric to window [#4199](https://github.com/kangax/fabric.js/pull/4199)
  - removed .active property from objects [#4200](https://github.com/kangax/fabric.js/pull/4200)
  - Normalize Api for getSelectionStyles, setSelectionStyles [#4202](https://github.com/kangax/fabric.js/pull/4202)
  - Fix shader for convolute filter [#4207](https://github.com/kangax/fabric.js/pull/4207)
  - Better mouse support for lockscaling flip [#4225](https://github.com/kangax/fabric.js/pull/4225)
  - Fix toDataUrl getting a blank canvas [#4229](https://github.com/kangax/fabric.js/pull/4229)
  - Ouput version to json Objects [#4251](https://github.com/kangax/fabric.js/pull/4251)
  - Use backstoreOnly for toDataUrl resize [#4254](https://github.com/kangax/fabric.js/pull/4254)
  - Fix safari svg whitespace [#4294](https://github.com/kangax/fabric.js/pull/4294)
  - Fix Gradient export for paths [#4274](https://github.com/kangax/fabric.js/pull/4274)
  - Move mouseout/over in mousemove events [#4283](https://github.com/kangax/fabric.js/pull/4283)
  - Fix detection of click at the end of line [#4295](https://github.com/kangax/fabric.js/pull/4295)
  - added new event selection:updated [#4311](https://github.com/kangax/fabric.js/pull/4311)
  - Fixed free drawing path displacement [#4311](https://github.com/kangax/fabric.js/pull/4311)
  - Fixed scale equally and flipping not happening [#4313](https://github.com/kangax/fabric.js/pull/4313)
  - Select by drag makes the object fires 'selected' [#4314](https://github.com/kangax/fabric.js/pull/4314)
- beta6
  - incompat: New filter system with WEBGL.
  - incompat: New Text/IText/Textbox code. Multibyte compatible, more accurate.
  - incompat: RequestAnimationFrame is used for the automatic render calls.
  - incompat: Named setter/getter are optional now.
  - incompat: Removed PathGroup class
  - incompat: Paths cannot be restored anymore from strings [#3713](https://github.com/kangax/fabric.js/pull/3713)
  - incompat: bumped node version to 4+ and jsdom to 9. [#3717](https://github.com/kangax/fabric.js/pull/3717)
  - incompat: removed the es5 / JSON shim support [#3722](https://github.com/kangax/fabric.js/pull/3722)
  - fix/incompat: IText setSelectionStyles does not change anymore style if no selection is present [#3765](https://github.com/kangax/fabric.js/pull/3765)
  - skipOffscreen default to true
  - Text.setSelectionStyle does not change anything if there is no selection [#3765](https://github.com/kangax/fabric.js/pull/3765)
  - Switch to canvas-prebuilt as dependency. Added parameter to choose the canvas package [#3757](https://github.com/kangax/fabric.js/pull/3757)
  - improvement: renderControls can now be called on its own. Added parameter styleOverride to allow for overriding current properties [#3887](https://github.com/kangax/fabric.js/pull/3887)
  - removed hasMoved and saveCoords from Group class [#3910](https://github.com/kangax/fabric.js/pull/3910)
  - forced all fromObject and fromElement to be async, normalized api. [#3996](https://github.com/kangax/fabric.js/pull/3996)
  - improvement: added support for request animation frame in mouse events [#3997](https://github.com/kangax/fabric.js/pull/3997)
  - added dblclick support for all objects [#3998](https://github.com/kangax/fabric.js/pull/3997)
  - textbox scale as a normal object [#4052](https://github.com/kangax/fabric.js/pull/4052)
  - Removed image meetOrSlice, alignX, alignY, introduced cropX, cropY [#4055](https://github.com/kangax/fabric.js/pull/4055)
  - Added Text.cleanStyle, Text.removeStyle [#4060](https://github.com/kangax/fabric.js/pull/4060)
  - change: lockRotation will not hide the mtr control anymore. introduced notAllowedCursor for canvas. [#4064](https://github.com/kangax/fabric.js/pull/4064)
  - improvement: added 2 percentage values to fabric.util.animate. [#4068](https://github.com/kangax/fabric.js/pull/4068)
  - change: pathOffset does not get exported anymore in path.toObject, toDatalessObject export sourcePath instead of modifying path. [#4108](https://github.com/kangax/fabric.js/pull/4108)

## [1.7.19]

- Fixed the flip of images with scale equally [#4313](https://github.com/kangax/fabric.js/pull/4313)
- Improved touch detection [#4302](https://github.com/kangax/fabric.js/pull/4302)

## [1.7.18]

- Fixed doubling of subtargets for preserveObjectStacking = true [#4297](https://github.com/kangax/fabric.js/pull/4297)
- Added a dirty set to objects in group destroy.

## [1.7.17]

- Change: swapped style white-space:nowrap with attribute wrap="off" since the style rule was creating problems in browsers like ie11 and safari. [#4119](https://github.com/kangax/fabric.js/pull/4119)
- Fix: Remove an object from activeGroup if removed from canvas [#4120](https://github.com/kangax/fabric.js/pull/4120)
- Fix: avoid bringFroward, sendBackwards to swap objects in active selections [#4119](https://github.com/kangax/fabric.js/pull/4119)
- Fix: avoid disposing canvas on mouse event to throw error [#4119](https://github.com/kangax/fabric.js/pull/4119)
- Fix: make svg respect white spaces [#4119](https://github.com/kangax/fabric.js/pull/4119)
- Fix: avoid exporting bgImage and overlayImage if excludeFromExport = true [#4119](https://github.com/kangax/fabric.js/pull/4119)
- Fix: Avoid group fromObject mutating original data [#4111](https://github.com/kangax/fabric.js/pull/4111)

## [1.7.16]

- improvement: added 2 percentage values to fabric.util.animate. [#4068](https://github.com/kangax/fabric.js/pull/4068)
- Improvement: avoid multiplying identity matrices in calcTransformMatrix function
- Fix: activeGroup did not destroy correctly if a toObject was happening
- Improvement: Pass the event to object:modified when available. [#4061](https://github.com/kangax/fabric.js/pull/4061)

## [1.7.15]

- Improvement: Made iText keymap public. [#4053](https://github.com/kangax/fabric.js/pull/4053)
- Improvement: Fix a bug in updateCacheCanvas that was returning always true [#4051](https://github.com/kangax/fabric.js/pull/4051)

## [1.7.14]

- Improvement: Avoid cache canvas to resize each mouse move step. [#4037](https://github.com/kangax/fabric.js/pull/4037)
- Improvement: Make cache canvas limited in size. [#4035](https://github.com/kangax/fabric.js/pull/4035)
- Fix: Make groups and statefull cache work. [#4032](https://github.com/kangax/fabric.js/pull/4032)
- Add: Marked the hiddentextarea from itext so that custom projects can recognize it. [#4022](https://github.com/kangax/fabric.js/pull/4022)

## [1.7.13]

- Fix: Try to minimize delay in loadFroJson [#4007](https://github.com/kangax/fabric.js/pull/4007)
- Fix: allow fabric.Color to parse rgba(x,y,z,.a) without leading 0 [#4006](https://github.com/kangax/fabric.js/pull/4006)
- Allow path to execute Object.initialize, make extensions easier [#4005](https://github.com/kangax/fabric.js/pull/4005)
- Fix: properly set options from path fromDatalessObjects [#3995](https://github.com/kangax/fabric.js/pull/3995)
- Check for slice before action.slice. Avoid conflicts with heavy customized code. [#3992](https://github.com/kangax/fabric.js/pull/3992)

## [1.7.12]

- Fix: removed possible memleaks from window resize event. [#3984](https://github.com/kangax/fabric.js/pull/3984)
- Fix: restored default cursor to noTarget only. unselectable objects get the standard hovercursor. [#3953](https://github.com/kangax/fabric.js/pull/3953)
- Cache fixes: fix uncached pathGroup, removed cache creation at initialize time [#3982](https://github.com/kangax/fabric.js/pull/3982)
- Improvement: nextTarget to mouseOut and prevTarget to mouseOver [#3900](https://github.com/kangax/fabric.js/pull/3900)
- Improvement: add isClick boolean to left mouse up [#3898](https://github.com/kangax/fabric.js/pull/3898)
- Fix: can start selection on top of non selectable object [#3892](https://github.com/kangax/fabric.js/pull/3892)
- Improvement: better management of right/middle click [#3888](https://github.com/kangax/fabric.js/pull/3888)
- Fix: subTargetCheck on activeObject/activeGroup was firing too many events [#3909](https://github.com/kangax/fabric.js/pull/3909)
- Fix: After addWithUpdate or removeWithUpdate object coords must be updated. [#3911](https://github.com/kangax/fabric.js/pull/3911)

## [1.7.11]

- Hotfix: restore path-groups ability to render [#3877](https://github.com/kangax/fabric.js/pull/3877)

## [1.7.10]

- Fix: correct svg export for radial gradients [#3807](https://github.com/kangax/fabric.js/pull/3807)
- Fix: Update fireout events to export the event object [#3853](https://github.com/kangax/fabric.js/pull/3853)
- Fix: Improve callSuper to avoid infinite loops (not all of them) [#3844](https://github.com/kangax/fabric.js/pull/3844)
- Fix: avoid selectionBackgroundColor leak on toDataUrl [#3862](https://github.com/kangax/fabric.js/pull/3862)
- Fix: toDatelessObject for Group [#3863](https://github.com/kangax/fabric.js/pull/3863)
- Improvement: better caching logic for groups [#3864](https://github.com/kangax/fabric.js/pull/3864)
- Fix: correct svg gradient export for radial in polygons [#3866](https://github.com/kangax/fabric.js/pull/3866)
- Fix: First draw could be empty for some objects [#3870](https://github.com/kangax/fabric.js/pull/3870)
- Fix: Always send event data to object:selected [#3871](https://github.com/kangax/fabric.js/pull/3871)
- Improvement: reduce angle calculation error [#3872](https://github.com/kangax/fabric.js/pull/3872)

## [1.7.9]

- Fix: Avoid textarea wrapping from chrome v57+ [#3804](https://github.com/kangax/fabric.js/pull/3804)
- Fix: double click needed to move cursor when enterEditing is called programmatically [#3804](https://github.com/kangax/fabric.js/pull/3804)
- Fix: Style regression when inputing new style objects [#3804](https://github.com/kangax/fabric.js/pull/3804)
- Add: try to support crossOrigin for svg image tags [#3804](https://github.com/kangax/fabric.js/pull/3804)

## [1.7.8]

- Fix: Fix dirty flag propagation [#3782](https://github.com/kangax/fabric.js/pull/3782)
- Fix: Path parsing error in bounding boxes of curves [#3774](https://github.com/kangax/fabric.js/pull/3774)
- Add: Middle click mouse management on canvas [#3764](https://github.com/kangax/fabric.js/pull/3764)
- Add: Add parameter to detect and skip offscreen drawing [#3758](https://github.com/kangax/fabric.js/pull/3758)
- Fix: textarea loosing focus after a drag and exit from canvas [#3759](https://github.com/kangax/fabric.js/pull/3759)

## [1.7.7]

- Fix for opacity parsing in svg with nested opacities [#3747](https://github.com/kangax/fabric.js/pull/3747)
- Fix text initialization and boundingrect [#3745](https://github.com/kangax/fabric.js/pull/3745)
- Fix line bounding box [#3742](https://github.com/kangax/fabric.js/pull/3742)
- Improvement: do not pollute style object while typing if not necessary [#3743](https://github.com/kangax/fabric.js/pull/3743)
- fix for broken prototype chain when restoring a dataless object on fill an stroke [#3735](https://github.com/kangax/fabric.js/pull/3735)
- fix for deselected event not fired on mouse actions [#3716](https://github.com/kangax/fabric.js/pull/3716)
- fix for blurriness introduced on 1.7.3 [#3721](https://github.com/kangax/fabric.js/pull/3721)

## [1.7.6]

- Fix: make the cacheCanvas created on the fly if not available [#3705](https://github.com/kangax/fabric.js/pull/3705)

## [1.7.5]

- Improvement: draw textbackgroundColor in one single pass when possible @stefanhayden [#3698](https://github.com/kangax/fabric.js/pull/3698)
- Improvement: fire selection changed event just if text is editing [#3702](https://github.com/kangax/fabric.js/pull/3702)
- Improvement: Add object property 'needsItsOwnCache' [#3703](https://github.com/kangax/fabric.js/pull/3703)
- Improvement: Skip unnecessary transform if they can be detected with a single if [#3704](https://github.com/kangax/fabric.js/pull/3704)

## [1.7.4]

- Fix: Moved all the touch event to passive false so that they behave as before chrome changes [#3690](https://github.com/kangax/fabric.js/pull/3690)
- Fix: force top and left in the object representation of a path to avoid reparsing on restore [#3691](https://github.com/kangax/fabric.js/pull/3691)
- Add: Enable `deselected` event for activeObject switch. Ensure deactivateAll call exitEditing [#3689](https://github.com/kangax/fabric.js/pull/3689)
- Fix: Perform subtargetCheck also if the group is an active object and on activeGroup [#3688](https://github.com/kangax/fabric.js/pull/3688)
- Fix: Made cursor operation more precise at high canvas zoom level [#3671](https://github.com/kangax/fabric.js/pull/3671)
- Add: Made getBoundingRect available to return both absolute or standard bounding rect [#3614](https://github.com/kangax/fabric.js/pull/3614)
- Add: Introduced calcViewportBoundaries() function for fabric.StaticCanvas [#3614](https://github.com/kangax/fabric.js/pull/3614)
- Add: Introduced isOnScreen() function for fabric.Object [#3614](https://github.com/kangax/fabric.js/pull/3614)
- Subclassed Polygon from polyline [#3614](https://github.com/kangax/fabric.js/pull/3614)
- Fix: Removed reference to hovered target when target gets removed [#3657](https://github.com/kangax/fabric.js/pull/3657)
- Fix: Removed hover cursor for non selectable objects [#3643](https://github.com/kangax/fabric.js/pull/3643)
- Fix: Switch to passive event for touch move [#3643](https://github.com/kangax/fabric.js/pull/3643)
- Fix: Restart rendering of cursor after entering some text [#3643](https://github.com/kangax/fabric.js/pull/3643)
- Add: fabric.Color support toHexa() method now [#3615](https://github.com/kangax/fabric.js/pull/3615)

## [1.7.3]

- Improvement: mousewheel event is handled with target and fired also from objects. [#3612](https://github.com/kangax/fabric.js/pull/3612)
- Improvement: Pattern loads for canvas background and overlay, corrected svg pattern export [#3601](https://github.com/kangax/fabric.js/pull/3601)
- Fix: Wait for pattern loading before calling callback [#3598](https://github.com/kangax/fabric.js/pull/3598)
- Fix: add 2 extra pixels to cache canvases to avoid aliasing cut [#3596](https://github.com/kangax/fabric.js/pull/3596)
- Fix: Rerender when deselect an itext editing object [#3594](https://github.com/kangax/fabric.js/pull/3594)
- Fix: save new state of dimensionProperties at every cache clear [#3595](https://github.com/kangax/fabric.js/pull/3595)
- Improvement: Better error management in loadFromJSON [#3586](https://github.com/kangax/fabric.js/pull/3586)
- Improvement: do not reload backgroundImage as an image if is different type [#3550](https://github.com/kangax/fabric.js/pull/3550)
- Improvement: if a children element is set dirty, set the parent dirty as well. [#3564](https://github.com/kangax/fabric.js/pull/3564)

## [1.7.2]

- Fix: Textbox do not use stylemap for line wrapping [#3546](https://github.com/kangax/fabric.js/pull/3546)
- Fix: Fix for firing object:modified in macOS sierra [#3539](https://github.com/kangax/fabric.js/pull/3539)
- Fix: Itext with object caching was not refreshing selection correctly. [#3538](https://github.com/kangax/fabric.js/pull/3538)
- Fix: stateful now works again with activeGroup and dinamyc swap between stateful false/true. [#3537](https://github.com/kangax/fabric.js/pull/3537)
- Fix: includeDefaultValues was not applied to child objects of groups and path-groups. [#3497](https://github.com/kangax/fabric.js/pull/3497)
- Fix: Itext style is cloned on paste action now, allow copy of styles to be independent. [#3502](https://github.com/kangax/fabric.js/pull/3502)
- Fix: Add subclasses properties to cacheProperties. [#3490](https://github.com/kangax/fabric.js/pull/3490)
- Add: Shift and Alt key used for transformations are now dynamic. [#3479](https://github.com/kangax/fabric.js/pull/3479)
- Fix: fix to polygon and cache. Added cacheProperties for all classes [#3490](https://github.com/kangax/fabric.js/pull/3490)

## [1.7.1]

- Add: Gradients/Patterns support customAttributes in toObject method [#3477](https://github.com/kangax/fabric.js/pull/3477)
- Fix: IText/Textbox not blurring keyboard on ios 10 [#3476](https://github.com/kangax/fabric.js/pull/3476)
- Fix: Shadow on freedrawing and zoomed canvas [#3475](https://github.com/kangax/fabric.js/pull/3475)
- Fix: Fix for group returning negative scales [#3474](https://github.com/kangax/fabric.js/pull/3474)
- Fix: hotfix for textbox [#3441](https://github.com/kangax/fabric.js/pull/3441)[#3473](https://github.com/kangax/fabric.js/pull/3473)

## [1.7.0]

- Add: Object Caching [#3417](https://github.com/kangax/fabric.js/pull/3417)
- Improvement: group internal objects have coords not affected by canvas zoom [#3420](https://github.com/kangax/fabric.js/pull/3420)
- Fix: itext cursor trails on initDimension [#3436](https://github.com/kangax/fabric.js/pull/3436)
- Fix: null check on .setActive [#3435](https://github.com/kangax/fabric.js/pull/3435)
- Fix: function error in clone deep. [#3434](https://github.com/kangax/fabric.js/pull/3434)

## [1.6.7]

- Add: Snap rotation added to objects. two parameter introduced, snapAngle and snapTreshold. [#3383](https://github.com/kangax/fabric.js/pull/3383)
- Fix: Pass target to right click event. [#3381](https://github.com/kangax/fabric.js/pull/3381)
- Fix: Correct rendering of bg color for styled text and correct clearing of itext area. [#3388](https://github.com/kangax/fabric.js/pull/3388)
- Add: Fire mouse:over on the canvas when we enter the canvas from outside the element. [#3388](https://github.com/kangax/fabric.js/pull/3389)
- Fix: Fix calculation of words width with spaces and justify. [#3408](https://github.com/kangax/fabric.js/pull/3408)
- Fix: Do not export defaults properties for bg and overlay if requested. [#3415](https://github.com/kangax/fabric.js/pull/3415)
- Fix: Change export toObect to always delete default properties if requested. [#3416](https://github.com/kangax/fabric.js/pull/3416)

## [1.6.6]

- Add: Contrast and Saturate filters [#3341](https://github.com/kangax/fabric.js/pull/3341)
- Fix: Correct registering and removal of events to handle iText objects. [#3349](https://github.com/kangax/fabric.js/pull/3349)
- Fix: Corrected 2 regression of 1.6.5 (dataurl export and itext clicks)
- Fix: Corrected path boundaries calculation for Arcs ( a and A ) [#3347](https://github.com/kangax/fabric.js/pull/3347)

## [1.6.5]

- Fix: charspacing, do not get subzero with charwidth.
- Improvement: add callback support to all object cloning. [#3212](https://github.com/kangax/fabric.js/pull/3212)
- Improvement: add backgroundColor to all class [#3248](https://github.com/kangax/fabric.js/pull/3248)
- Fix: add custom properties to backgroundImage and overlayImage [#3250](https://github.com/kangax/fabric.js/pull/3250)
- Fix: Object intersection is calculated on boundingBox and boundingRect, intersection is fired if objects are overlapping [#3252](https://github.com/kangax/fabric.js/pull/3252)
- Change: Restored previous selection behaviour, added key to selection active object under overlaid target [#3254](https://github.com/kangax/fabric.js/pull/3254)
- Improvement: hasStateChanged let you find state changes of complex properties. [#3262](https://github.com/kangax/fabric.js/pull/3262)
- Fix: IText/Textbox shift click selection backward. [#3270](https://github.com/kangax/fabric.js/pull/3270)
- Revert: font family quoting was a bad idea. node-canvas stills use it. [#3276](https://github.com/kangax/fabric.js/pull/3276)
- Fix: fire mouse:over event for activeObject and activeGroup when using findTarget shourtcuts [#3285](https://github.com/kangax/fabric.js/pull/3285)
- Fix: clear method clear all properties of canvas [#3305](https://github.com/kangax/fabric.js/pull/3305)
- Fix: text area position method takes in account canvas offset [#3306](https://github.com/kangax/fabric.js/pull/3306)
- Improvement: Added event on right click and possibility to hide the context menu with a flag [3308](https://github.com/kangax/fabric.js/pull/3308)
- Fix: remove canvas reference from object when object gets removed from canvas [#3307](https://github.com/kangax/fabric.js/pull/3307)
- Improvement: use native stroke dash if available [#3309](https://github.com/kangax/fabric.js/pull/3309)
- Fix: Export correct src when exporting to svg [#3310](https://github.com/kangax/fabric.js/pull/3310)
- Fix: Stop text to go on zero dimensions [#3312](https://github.com/kangax/fabric.js/pull/3312)
- Fix: Error in dataURL with multiplier was outputting very big canvas with retina [#3314](https://github.com/kangax/fabric.js/pull/3314)
- Fix: Error in style map was not respecting style if textbox started with space [#3315](https://github.com/kangax/fabric.js/pull/3315)

## [1.6.4]

- Improvement: Ignore svg: namespace during svg import. [#3081](https://github.com/kangax/fabric.js/pull/3081)
- Improvement: Better fix for lineHeight of iText/Text [#3094](https://github.com/kangax/fabric.js/pull/3094)
- Improvement: Support for gradient with 'Infinity' coordinates [#3082](https://github.com/kangax/fabric.js/pull/3082)
- Improvement: Generally "improved" logic of targeting [#3111](https://github.com/kangax/fabric.js/pull/3111)
- Fix: Selection of active group with transparency and preserveObjectStacking true or false [#3109](https://github.com/kangax/fabric.js/pull/3109)
- Fix: pattern brush now create the same pattern seen while drawing [#3112](https://github.com/kangax/fabric.js/pull/3112)
- Fix: Allow css merge during svg import [#3114](https://github.com/kangax/fabric.js/pull/3114)
- Improvement: added numeric origins handling fomr 0 to 1. [#3121](https://github.com/kangax/fabric.js/pull/3121)
- Fix: Fix a defect with shadow of objects in a scaled group. [#3134](https://github.com/kangax/fabric.js/pull/3134)
- Improvement: Do not fire unecessary selection:changed events. [#3119](https://github.com/kangax/fabric.js/pull/3119)
- Fix: Attached hiddenTextarea to body fixes IE, thanks to @plainview. [#3137](https://github.com/kangax/fabric.js/pull/3137)
- Fix: Shift unselect activegroup on transformed canvas. [#3144](https://github.com/kangax/fabric.js/pull/3144)
- Added: ColorMatrix filter [#3139](https://github.com/kangax/fabric.js/pull/3139)
- Fix: Fix condition in wich restoring from Object could cause object overwriting [#3146](https://github.com/kangax/fabric.js/pull/3146)
- Change: cloneAsImage for Object and toDataUrl for object are not retina enabled by default. Added option to enable. [#3147](https://github.com/kangax/fabric.js/pull/3147)
- Improvement: Added textSpacing support for text/itext/textbox [#3097](https://github.com/kangax/fabric.js/pull/3097)
- Fix: Quote font family when setting the context fontstyle [#3191](https://github.com/kangax/fabric.js/pull/3191)
- Fix: use getSrc during image export, make subclassing easier, return eventually the .src property if nothing else is available [#3189](https://github.com/kangax/fabric.js/pull/3189)
- Fix: Inverted the meaning of border scale factor [#3154](https://github.com/kangax/fabric.js/pull/3154)
- Improvement: Added support for RGBA in HEX notation. [#3202](https://github.com/kangax/fabric.js/pull/3202)
- Improvement: Added object deselected event. [#3195](https://github.com/kangax/fabric.js/pull/3195)
- Fix: loadFromJson callback now gets fired after filter are applied [#3210](https://github.com/kangax/fabric.js/pull/3210)

## [1.6.3]

- Improvement: Use reviver callback for background and overlay image when doing svg export. [#2975](https://github.com/kangax/fabric.js/pull/2975)
- Improvement: Added object property excludeFromExport to avoid exporting the object to JSON or to SVG. [#2976](https://github.com/kangax/fabric.js/pull/2976)
- Improvement: Correct the calculation of text boundingbox. Improves svg import [#2992](https://github.com/kangax/fabric.js/pull/2992)
- Added: Export id property to SVG [#2993](https://github.com/kangax/fabric.js/pull/2993)
- Improvement: Call the callback on loadSvgFromURL on failed xml load with null agument [#2994](https://github.com/kangax/fabric.js/pull/2994)
- Improvement: Clear only the Itext area on contextTop during cursor animation [#2996](https://github.com/kangax/fabric.js/pull/2996)
- Added: Char widths cache has been moved to fabric level and not iText level. Added fabric.util.clearFabricCharWidthsCache(fontName) [#2995](https://github.com/kangax/fabric.js/pull/2995)
- Fix: do not set background or overlay image if the url load fails. [#3003](https://github.com/kangax/fabric.js/pull/3003)
- Fix: iText mousemove event removal, clear the correct area for Itext, stopped redrawing selection if not necessary [#3016](https://github.com/kangax/fabric.js/pull/3016)
- Fix: background image and overlay image scale and move with canvas viewportTransform, parameter available [#3019](https://github.com/kangax/fabric.js/pull/3019)
- Added: support sub targeting in groups in events [#2997](https://github.com/kangax/fabric.js/pull/2997)
- Fix: Select transparent object on mouse up because of \_maybeGroupObject [#2997](https://github.com/kangax/fabric.js/pull/2997)
- Fix: Remove reference to lastRenderedObject on canvas.remove [#3023](https://github.com/kangax/fabric.js/pull/3023)
- Fix: Wait for all objects to be loaded before deleting the properties and setting options. [#3029](https://github.com/kangax/fabric.js/pull/3029)
- Fix: Object Padding is unaffected by object transform. [#3057](https://github.com/kangax/fabric.js/pull/3057)
- Fix: Restore lastRenderedObject usage. Introduced Canvas.lastRenderedKey to retrieve the lastRendered object from down the stack [#3057](https://github.com/kangax/fabric.js/pull/3057)
- Fix: \_calcTextareaPosition correctly calculate the position considering the viewportTransform. [#3057](https://github.com/kangax/fabric.js/pull/3057)
- Fix: Fixed selectionBacgroundColor with viewport transform. [#3057](https://github.com/kangax/fabric.js/pull/3057)
- Improvement: Correctly render the cursor with viewport scaling, improved the cursor centering. [#3057](https://github.com/kangax/fabric.js/pull/3057)
- Fix: Use canvas zoom and pan when using is target transparent. [#2980](https://github.com/kangax/fabric.js/pull/2980)

## [1.6.2]

- Fix: restore canvas properties on loadFromJSON with includeProperties. [#2921](https://github.com/kangax/fabric.js/pull/2921)
- Fix: Allow hoverCursor on non selectable objects, moveCursor does not appear if the object is not moveable.
  Added object.moveCursor to specify a cursor for moving per object. [#2924](https://github.com/kangax/fabric.js/pull/2924)
- Fix: Add missing stroke.live translation, allow gradientTransform for dashed line. [#2926](https://github.com/kangax/fabric.js/pull/2926)
- Improvement: Allow customization of keys that iteract with mouse action ( multiselect key, free transform key, alternative action key, centered transform key ) [#2925](https://github.com/kangax/fabric.js/pull/2925)
- Added: Make iText fires object:modified on text change on exit editing [#2927](https://github.com/kangax/fabric.js/pull/2927)
- Added: [control customization part 1] cornerDashArray, borderDashArray. Now borderScaleFactor influences both border and controls, changed default corner size to 13 [#2932](https://github.com/kangax/fabric.js/pull/2932)
- Fix: createSVGFontFacesMarkup was failing to retrieve fonts in style [#2935](https://github.com/kangax/fabric.js/pull/2935)
- Fix: shadow not scaled with dataUrl to multiplier [#2940](https://github.com/kangax/fabric.js/pull/2940)
- Added: [control customization part 2] cornerStrokeColor. Now is possible to specify separate stroke and fill color for the controls [#2933](https://github.com/kangax/fabric.js/pull/2933)
- Fix: Itext width calculation with caching false was returning nan. [#2943](https://github.com/kangax/fabric.js/pull/2943)
- Added: [control customization part 3] Rounded corners. It is possible to specify cornerStyle for the object. 'rect' or 'circle' [#2942](https://github.com/kangax/fabric.js/pull/2942)
- Added: [control customization part 4] Selection background. It is possible to specify selectionBackgroundColor for the object. [#2950](https://github.com/kangax/fabric.js/pull/2950)
- Fix: Behaviour of image with filters with resize effects and Object to/from json [#2954](https://github.com/kangax/fabric.js/pull/2954)
- Fix: Svg export should not output color notation in rgba format [#2955](https://github.com/kangax/fabric.js/pull/2955)
- Fix: minScaleLimit rounding bug [#2964](https://github.com/kangax/fabric.js/pull/2964)
- Fix: Itext spacing in justify mode bug [#2971](https://github.com/kangax/fabric.js/pull/2971)
- Fix: Object.toDataUrl export when some window.devicepixelRatio is present (retina or browser zoom) [#2972](https://github.com/kangax/fabric.js/pull/2972)

## [1.6.1]

- Fix: image with broken element throwing error on toObject() [#2878](https://github.com/kangax/fabric.js/pull/2878)
- Fix: Warning on trying to set proprietary browser version of ctxImageSmoothingEnabled [#2880](https://github.com/kangax/fabric.js/pull/2880)
- Fix: Fixed Svg import regression on color and drawing polylines [#2887](https://github.com/kangax/fabric.js/pull/2887)
- Fix: Fixed animation ease that starts and stop at same value [#2888](https://github.com/kangax/fabric.js/pull/2888)
- Fix: Allow a not stateful canvas to fire object:modified at end of transform. [#2890](https://github.com/kangax/fabric.js/pull/2890)
- Fix: Made event handler removal safer. Removing firing events will not cause errors. [#2883](https://github.com/kangax/fabric.js/pull/2883)
- Fix: Proper handling of perPixelTargetFind and multi selections [#2894](https://github.com/kangax/fabric.js/pull/2894)
- Fix: Do not clear contextTop on drawingMode, to allow drawing over animations [#2895](https://github.com/kangax/fabric.js/pull/2895)
- Change the dependencies to optional. Allow npm to continue installing if nodecanvas installation fail.[#2901](https://github.com/kangax/fabric.js/pull/2901)
- Fix: Check again the target on mouseup [#2902](https://github.com/kangax/fabric.js/pull/2902)
- Fix: On perPixelTargetFind detect corners only if target is active [#2903](https://github.com/kangax/fabric.js/pull/2903)
- Improvement: Add canvas mouseout event listener [#2907](https://github.com/kangax/fabric.js/pull/2907)
- Improvement: Make small object draggable easier [#2907](https://github.com/kangax/fabric.js/pull/2907)
- Improvement: Use sendToBack, bringToFront, bringForward, sendBackwards for multiple selections [#2908](https://github.com/kangax/fabric.js/pull/2908)

## [1.6.0]

- Fix rendering of activeGroup objects while preserveObjectStacking is active. [ regression from [#2083](https://github.com/kangax/fabric.js/pull/2083) ]
- Fix `fabric.Path` initialize with user options [#2117](https://github.com/kangax/fabric.js/pull/2117)
- Fix sorting of objects in activeGroup during rendering [#2130](https://github.com/kangax/fabric.js/pull/2130).
- Make sure that 'object.canvas' property is always set if the object is directly or indirectly on canvas [#2141](https://github.com/kangax/fabric.js/pull/2141)
- Fix \_getTopLeftCoords function that was returning TopCenter [#2127](https://github.com/kangax/fabric.js/pull/2127)
- Fix events not being fired after resize with pinch zoom [#510](https://github.com/kangax/fabric.js/pull/510)
- Fix mouse:over, mouse:out events not receiving event object [#2146](https://github.com/kangax/fabric.js/pull/2146)
- Don't include elements from `<metadata>` during SVG parsing [#2160](https://github.com/kangax/fabric.js/pull/2160)
- Fix some iText new glitches and old bugs about style deleting and inserting, faster function for get2dCursorLocation [#2153](https://github.com/kangax/fabric.js/pull/2153)
- Change bounding box calculation, made strokewidth always considered in dimensions. Switched group stroke default to 0 strokewidth. [#2155](https://github.com/kangax/fabric.js/pull/2155)
- Fix scaling function for object with strokewidth [#2178](https://github.com/kangax/fabric.js/pull/2178)
- Fix image fromObject restoring resizeFilter [#2164](https://github.com/kangax/fabric.js/pull/2164)
- Fix double application of filter upon image init [#2164](https://github.com/kangax/fabric.js/pull/2164)
- Fix image.filter.Resize toObject and fromObject [#2164](https://github.com/kangax/fabric.js/pull/2164)
- Fix strokeWidth calculation during resize operations [#2178](https://github.com/kangax/fabric.js/pull/2178)
- Fix iText selection on upperCanvas to support transformMatrix [#2173](https://github.com/kangax/fabric.js/pull/2173)
- Removed unnecessary calls to removeShadow and restoreGlobalCompositeOperation [#2175](https://github.com/kangax/fabric.js/pull/2175)
- Fix the offset for pattern and gradients filling and stroking in text [#2183](https://github.com/kangax/fabric.js/pull/2183)
- Fix loading of stroke gradients from Object [#2182](https://github.com/kangax/fabric.js/pull/2182)
- Fix segmentation fault on node.js when image doesn't exist [#2193](https://github.com/kangax/fabric.js/pull/2193)
- Fix iText border selection when changing fontWeight [#2201](https://github.com/kangax/fabric.js/pull/2201)
- Fix calculation of object dimensions for geometry functions translation and scaling. [#2206](https://github.com/kangax/fabric.js/pull/2206)
- Fix iText cursor position on click at end of line [#2217](https://github.com/kangax/fabric.js/pull/2217)
- Fix error on parsing style string with trailing spaces [#2256](https://github.com/kangax/fabric.js/pull/2256)
- Fix delegated properties leaking on objects in a group when restoring from json [#2101](https://github.com/kangax/fabric.js/pull/2101)
- Fix cursor click position in rotated i-Text when origins different from TOPLEFT. [#2269](https://github.com/kangax/fabric.js/pull/2269)
- Fix mouse position when the canvas is in a complex style scrolling situation [#2128](https://github.com/kangax/fabric.js/pull/2128)
- Fix parser regex for not parsing svg tags attribute [#2311](https://github.com/kangax/fabric.js/pull/2311)
- Add id attribute to standard attribute parsing from SVG elements [#2317](https://github.com/kangax/fabric.js/pull/2317)
- Fix text decoration opacity [#2310](https://github.com/kangax/fabric.js/pull/2310)
- Add simple color animation utility in /src/util/animate_color.js [#2328](https://github.com/kangax/fabric.js/pull/2328)
- Fix itext paste function to check for source of copied text and strip carriage returns (\r)[#2336](https://github.com/kangax/fabric.js/pull/2336)
- Fix pattern class serialize the source using toDataURL if available [#2335](https://github.com/kangax/fabric.js/pull/2335)
- Fix imageSmoothingEnabled warning on chrome and reinit the property after setDimensions [#2337](https://github.com/kangax/fabric.js/pull/2337)
- Add ability to parse path elements with no path specified. [#2344](https://github.com/kangax/fabric.js/pull/2344)
- Fix shiftClick with activeGroup in case of normal and scaled groups [#2342](https://github.com/kangax/fabric.js/pull/2342)
- Add support for colors in shadow svg export [#2349](https://github.com/kangax/fabric.js/pull/2349)
- Add support for inner viewBoxes in svg parsing [#2345](https://github.com/kangax/fabric.js/pull/2345)
- Fix BoundingBox calculation for pathGroups that have inner transformMatrix [#2348](https://github.com/kangax/fabric.js/pull/2348)
- Fix export toObject to include transformMatrix property [#2350](https://github.com/kangax/fabric.js/pull/2350)
- Fix textbox class to supporto toSVG() and newest style fixes [#2347]
  (https://github.com/kangax/fabric.js/pull/2347)
- Fix regression on text ( textDecoration and textlinebackground ) [#2354](https://github.com/kangax/fabric.js/pull/2354)
- Add support for multi keys chars using onInput event [#2352](https://github.com/kangax/fabric.js/pull/2352)
- Fix iText and textbox entering in edit mode if clicked on a corner [#2393](https://github.com/kangax/fabric.js/pull/2393)
- Fix iText styles error when in justify align [#2370](https://github.com/kangax/fabric.js/pull/2370)
- Add support for shadow export in svg for groups, pathgroups and images. [#2364]
- Add rendering shadows for groups [#2364](https://github.com/kangax/fabric.js/pull/2364)
- Add support for parsing nested SVGs x and y attributes [#2399](https://github.com/kangax/fabric.js/pull/2399)
- Add support for gradientTransform in setGradient(fill or stroke) [#2401](https://github.com/kangax/fabric.js/pull/2401)
- Fix Error in svg parsed that was stopping on gradient color-stop missing stop attribute [#2414](https://github.com/kangax/fabric.js/pull/2414)
- toObject method return copied arrays for array like properties [#2407](https://github.com/kangax/fabric.js/pull/2407)
- Fix Set stop value of colorstop to 0 if stop attribute not present [#2414](https://github.com/kangax/fabric.js/pull/2414)
- Fix correct value of e.button for mouse left click if e.which not supported[#2453](https://github.com/kangax/fabric.js/pull/2453)
- Add check for host property in getScrollTopLeft[#2462](https://github.com/kangax/fabric.js/pull/2462)
- Fix check for object.selectable in findTarget[#2466](https://github.com/kangax/fabric.js/pull/2466)
- Fix After rendering a gesture set originX/Y to its original value[#2479](https://github.com/kangax/fabric.js/pull/2479)
- Add support for skewing objects using shift and m-controls in interactive mode, and using object.skewX/Y [#2482](https://github.com/kangax/fabric.js/pull/2482)
- Fix gradientTransform not exported in gradient toObject [#2486](https://github.com/kangax/fabric.js/pull/2486)
- Fix object.toDataUrl with multiplier [#2487](https://github.com/kangax/fabric.js/pull/2487)
  BACK INCOMPATIBILITY: removed 'allOnTop' parameter from fabric.StaticCanvas.renderAll.
- Fix mask filter, mask image is now streched on all image [#2543](https://github.com/kangax/fabric.js/pull/2543)
- Fix text onInput event to behave correctly if some text is selected [#2501](https://github.com/kangax/fabric.js/pull/2502)
- Fix object with selectable = false could be selected with shift click [#2503](https://github.com/kangax/fabric.js/pull/2503)
- Fix for mask filter when bigger or smaller image is used [#2534](https://github.com/kangax/fabric.js/pull/2534)
- Improvement: simplified renderAll logic [#2545](https://github.com/kangax/fabric.js/pull/2545)
- Improvement: Manage group transformation with skew rotate and scale [#2549](https://github.com/kangax/fabric.js/pull/2549)
- Fix: Add shadow affectStroke to shadow to Object method [#2568](https://github.com/kangax/fabric.js/pull/2568)
- Fix: Made multitouch pinch resize works with skewed object [#2625](https://github.com/kangax/fabric.js/pull/2625)
- Improvement: Added retina screen support [#2623](https://github.com/kangax/fabric.js/pull/2623)
- Change: Set default Image strokeWidth to 0 to improve image rendering [#2624](https://github.com/kangax/fabric.js/pull/2624)
- Fix: multitouch zoom gesture speed back to normal speed [#2625](https://github.com/kangax/fabric.js/pull/2625)
- Fix: fix controls rendering with retina scaling and controls above overlay [#2632](https://github.com/kangax/fabric.js/pull/2632)
- Improvements: resize SVG using viewport/viewbox. [#2642](https://github.com/kangax/fabric.js/pull/2642)
- Improvements: Svg import now supports rotate around point [#2645](https://github.com/kangax/fabric.js/pull/2645)
- Change: Opacity is no more a delegated property for group [#2656](https://github.com/kangax/fabric.js/pull/2656)
- Fix: Itext now check for editable property before initializing cursor [#2657](https://github.com/kangax/fabric.js/pull/2657)
- Fix: Better SVG export support for shadows of rotated objects [#2671](https://github.com/kangax/fabric.js/pull/2671)
- Fix: Avoid polygon polyline to change constructor point array [#2627](https://github.com/kangax/fabric.js/pull/2627)
- SVG import: support fill/stroke opacity when no fill/stroke attribute is present [#2703](https://github.com/kangax/fabric.js/pull/2703)
- Fix: remove white filter set opacity to 0 instead of 1 [#2714](https://github.com/kangax/fabric.js/pull/2714)
- Cleaning: removing unused fabric.Canvas.activeInstance [#2708](https://github.com/kangax/fabric.js/pull/2708)
- Change: remove flipping of text string when flipping object [#2719](https://github.com/kangax/fabric.js/pull/2719)
- Fix: Correct shift click on generic transformerd active groups [#2720](https://github.com/kangax/fabric.js/pull/2720)
- SVG import: parse svg with no spaces between transforms [#2738](https://github.com/kangax/fabric.js/pull/2738)
- Fix: Fallback to styleElement.text for IE9 [#2754](https://github.com/kangax/fabric.js/pull/2754)
- Fix: data url for node [#2777](https://github.com/kangax/fabric.js/pull/2777)
- Improvement: Extended font face to all text class during svg export [#2797](https://github.com/kangax/fabric.js/pull/2797)
- Fix: retina scaling dataurl and shadows. [#2806](https://github.com/kangax/fabric.js/pull/2806)
- Improvement: Better look to iText decoration shadows. [#2808](https://github.com/kangax/fabric.js/pull/2808)
- Improvement: New text shadow export to SVG. [#2827](https://github.com/kangax/fabric.js/pull/2827)
- fix: location of optimized 1x1 rects. [#2817](https://github.com/kangax/fabric.js/pull/2817)
- fix: TextBox handling of consecutive spaces. [#2852](https://github.com/kangax/fabric.js/pull/2852)
- fix: Respect shadow in svg export of flipped objects. [#2854](https://github.com/kangax/fabric.js/pull/2854)
- fix: Check presence of style for textBox in svg export. [#2853](https://github.com/kangax/fabric.js/pull/2853)
- Improvement: Added node compatibility for v4 and v5. [#2872](https://github.com/kangax/fabric.js/pull/2872)
- Fix: Canvas dispose remove the extra created elements. [#2875](https://github.com/kangax/fabric.js/pull/2875)
- IText improvements to cut-copy-paste, edit, mobile jumps and style. [#2868](https://github.com/kangax/fabric.js/pull/2868)

## [1.5.0]

**Edge**

- Added image preserve aspect ratio attributes and functionality (fabric.Image.alignY, fabric.Image.alignY, fabric.Image.meetOrSlic )
- Added ImageResizeFilters , option to resize dynamically or statically the images using a set of resize filter alghoritms.
- [BACK_INCOMPAT] `fabric.Collection#remove` doesn't return removed object -> returns `this` (chainable)

- Add "mouse:over" and "mouse:out" canvas events (and corresponding "mouseover", "mouseout" object events)
- Add support for passing options to `fabric.createCanvasForNode`

- Various iText fixes and performance improvements
- Fix `overlayImage` / `overlayColor` during selection mode
- Fix double callback in loadFromJSON when there's no objects
- Fix paths parsing when number has negative exponent
- Fix background offset in iText
- Fix style object deletion in iText
- Fix typo in `_initCanvasHandlers`
- Fix `transformMatrix` not affecting fabric.Text
- Fix `setAngle` for different originX/originY (!= 'center')
- Change default/init noise/brightness value for `fabric.Image.filters.Noise` and `fabric.Image.filters.Brightness` from 100 to 0
- Add `fabric.Canvas#imageSmoothingEnabled`
- Add `copy/paste` support for iText (uses clipboardData)

## [1.4.0]

- [BACK_INCOMPAT] JSON and Cufon are no longer included in default build

- [BACK_INCOMPAT] Change default objects' originX/originY to left/top

- [BACK_INCOMPAT] `fabric.StaticCanvas#backgroundImage` and `fabric.StaticCanvas#overlayImage` are `fabric.Image` instances. `fabric.StaticCanvas#backgroundImageOpacity`, `fabric.StaticCanvas#backgroundImageStretch`, `fabric.StaticCanvas#overlayImageLeft` and `fabric.StaticCanvas#overlayImageTop` were removed.

- [BACK_INCOMPAT] `fabric.Text#backgroundColor` is now `fabric.Object#backgroundColor`

- [BACK_INCOMPAT] Remove `fabric.Object#toGrayscale` and `fabric.Object#overlayFill` since they're too specific

- [BACK_INCOMPAT] Remove `fabric.StaticCanvas.toGrayscale` since we already have that logic in `fabric.Image.filters.Grayscale`.

- [BACK_INCOMPAT] Split `centerTransform` into the properties `centeredScaling` and `centeredRotation`. Object rotation now happens around originX/originY point UNLESS `centeredRotation=true`. Object scaling now happens non-centered UNLESS `centeredScaling=true`.

## [1.3.0]

- [BACK_INCOMPAT] Remove selectable, hasControls, hasBorders, hasRotatingPoint, transparentCorners, perPixelTargetFind from default object/json representation of objects.

- [BACK_INCOMPAT] Object rotation now happens around originX/originY point UNLESS `centerTransform=true`.

- [BACK_INCOMPAT] fabric.Text#textShadow has been removed - new fabric.Text.shadow property (type of fabric.Shadow).

- [BACK_INCOMPAT] fabric.BaseBrush shadow properties are combined into one property => fabric.BaseBrush.shadow (shadowColor, shadowBlur, shadowOffsetX, shadowOffsetY no longer exist).

- [BACK_INCOMPAT] `fabric.Path.fromObject` is now async. `fabric.Canvas#loadFromDatalessJSON` is deprecated.

## [1.2.0]

- [BACK_INCOMPAT] Make `fabric.Object#toDataURL` synchronous.

- [BACK_INCOMPAT] `fabric.Text#strokeStyle` -> `fabric.Text#stroke`, for consistency with other objects.

- [BACK_INCOMPAT] `fabric.Object.setActive(…)` -> `fabric.Object.set('active', …)`.
  `fabric.Object.isActive` is gone (use `fabric.Object.active` instead)

- [BACK_INCOMPAT] `fabric.Group#objects` -> `fabric.Group._objects`.

## [1.1.0]

- [BACK_INCOMPAT] `fabric.Text#setFontsize` becomes `fabric.Object#setFontSize`.

- [BACK_INCOMPAT] `fabric.Canvas.toDataURL` now accepts options object instead linear arguments.
  `fabric.Canvas.toDataURLWithMultiplier` is deprecated;
  use `fabric.Canvas.toDataURL({ multiplier: … })` instead

## [1.0.0]<|MERGE_RESOLUTION|>--- conflicted
+++ resolved
@@ -2,11 +2,8 @@
 
 ## [next]
 
-<<<<<<< HEAD
 - refactor(): `_findTargetCorner` now returns the key and the control [#9668](https://github.com/fabricjs/fabric.js/pull/9668)
-=======
 - feat(LayoutManager): Handle the case of activeSelection with objects inside different groups [#9651](https://github.com/fabricjs/fabric.js/pull/9651)
->>>>>>> 0f5c3339
 
 ## [6.0.0-beta20]
 
