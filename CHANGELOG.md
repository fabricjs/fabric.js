# Changelog

## [next]

<<<<<<< HEAD
- fix(StaticCanvas): setDimensions not requesting a render if options are not passed [#9710](https://github.com/fabricjs/fabric.js/pull/9710)
=======
- fix(Image): typo in style property for svg export [#9717](https://github.com/fabricjs/fabric.js/pull/9717)
>>>>>>> 631fe9bd
- ci(): Update the changelog and stats action to work from forks
- fix(Shadow): Cloning a shape with shadow throws an error[#9711](https://github.com/fabricjs/fabric.js/issues/9711)
- chore(TS): use consistent and improved types for getDefaults and ownDefaults [#9698](https://github.com/fabricjs/fabric.js/pull/9698)
- fix(SVGParser): Don't crash on nested CSS at-rules [#9707](https://github.com/fabricjs/fabric.js/pull/9707)
- perf(): measuring canvas size [#9697](https://github.com/fabricjs/fabric.js/pull/9697)
- chore(TS): Add type for options in toCanvasElement and toDataUrl [#9673](https://github.com/fabricjs/fabric.js/pull/9673)
- ci(): add source map support to node sandbox [#9686](https://github.com/fabricjs/fabric.js/pull/9686)
- fix(Canvas): Correct type mainTouchId initialization [#9684](https://github.com/fabricjs/fabric.js/pull/9684)
- feat(Circle): Add counterclockwise parameter to Circle class [#9670](https://github.com/fabricjs/fabric.js/pull/9670)

## [6.0.0-beta19]

- feat(LayoutManager): Expose objects registration [#9661](https://github.com/fabricjs/fabric.js/pull/9661)
- fix(Object): support specyfing toCanvasElement canvas [#9652](https://github.com/fabricjs/fabric.js/pull/9652)
- ci(): no `src` imports [#9657](https://github.com/fabricjs/fabric.js/pull/9657)
- fix(textStyles): Split text into graphemes correctly [#9646](https://github.com/fabricjs/fabric.js/pull/9646)
- fix(ActiveSelection): static default inheritance [#9635](https://github.com/fabricjs/fabric.js/pull/9635)
- fix(StaticCanvas): StaticCanvas setDimensions typings [#9618](https://github.com/fabricjs/fabric.js/pull/9618)
- refactor(): Align gradient with class registry usage, part of #9144 [#9627](https://github.com/fabricjs/fabric.js/pull/9627)
- refactor(): Align shadow with class registry, part of #9144 [#9626](https://github.com/fabricjs/fabric.js/pull/9626)
- cd() Surface the minified build as standard when importing. [#9624](https://github.com/fabricjs/fabric.js/pull/9624)
- chore(): removed unused code from Path render function [#9619](https://github.com/fabricjs/fabric.js/pull/9619)

## [6.0.0-beta18]

- fix(StyledText): add ability to unset style (issue #9578) [#9597](https://github.com/fabricjs/fabric.js/pull/9597)
- CD(): expose vue deployed app [#9615](https://github.com/fabricjs/fabric.js/pull/9615)
- chore(): Upgrade Rollup to 4.9.5 [#9613](https://github.com/fabricjs/fabric.js/pull/9613)
- chore(): Upgrade rollup and plugins at latest 3 [#9612](https://github.com/fabricjs/fabric.js/pull/9612)
- fix(WebGLFilterBackend) Destroy the context of queryWebgl test function, remove automatic perf checkup, make it explicit with a function [#8932](https://github.com/fabricjs/fabric.js/pull/8932)
- tests(): migrate target hit tests to jest and drag and drop test to playwright [#9333](https://github.com/fabricjs/fabric.js/pull/9333)
- fix(SVGParser): avoid crashing on SVG that use @import css feature [#9602](https://github.com/fabricjs/fabric.js/pull/9602)
- fix(): compositionEnd event handler is not registered correctly. (regression from f91362c ) [#9610](https://github.com/fabricjs/fabric.js/pull/9610)
- ci(): Add a test case from the multiple selection use case for groups [#9599](https://github.com/fabricjs/fabric.js/pull/9599)
- refactor(env): Change the way the environment and retina are initialized [#9480](https://github.com/fabricjs/fabric.js/pull/9480)
- chore(TS): fix type of modifed event that could cause unexpected behaviour in dev code [#9596](https://github.com/fabricjs/fabric.js/pull/9596)
- fix(LayoutManager): remove unnecessary check [#9591](https://github.com/fabricjs/fabric.js/pull/9591)
- fix(Text) Fix style transfer issue on a line that is not empty [#9461](https://github.com/fabricjs/fabric.js/pull/9461)
- ci(): add a vue template [#9502](https://github.com/fabricjs/fabric.js/pull/9502)
- refactor(): `getActiveControl` now returns the key, the corner and the coordinates [#9515](https://github.com/fabricjs/fabric.js/pull/9515)
- fix(Controls): forbid scaling to avoid NaN issues on scaling zero sized objects. #9475 [#9563](https://github.com/fabricjs/fabric.js/pull/9563)
- feat(LayoutManager): BREAKING remove `shouldResetTransform` handling from LayoutManager [#9581](https://github.com/fabricjs/fabric.js/pull/9581)
- refactor(): rm active selection ref [#9561](https://github.com/fabricjs/fabric.js/pull/9561)
- feat(Next.js sandbox): simpler canvas hook [#9577](https://github.com/fabricjs/fabric.js/pull/9577)
- fix(): fix modify polygon points with zero sized polygons ( particular case of axis oriented lines ) [#9575](https://github.com/fabricjs/fabric.js/pull/9575)
- fix(Polyline, Polygon): Fix wrong pathOffset for polyline with the normal bounding box calculation. [#9460](https://github.com/fabricjs/fabric.js/pull/9460)

## [6.0.0-beta17]

- refactor(): Rewrite how typeAssertion works to avoid isType and add tests for subclasses [#9570](https://github.com/fabricjs/fabric.js/pull/9570)
- fix(): perform layout on poly change + initialization object subscription [#9537](https://github.com/fabricjs/fabric.js/pull/9537)
- fix(): Addressing path cloning slowness ( partially ) [#9573](https://github.com/fabricjs/fabric.js/pull/9573)
- fix(): `exactBoundingBox` stroke calculations [#9572](https://github.com/fabricjs/fabric.js/pull/9572)
- feat(): Add save/restore ability to group LayoutManager [#9564](https://github.com/fabricjs/fabric.js/pull/9564)
- fix(): Remove unwanted set type warning [#9569](https://github.com/fabricjs/fabric.js/pull/9569)
- refactor(): Separate defaults for base fabric object vs interactive object. Also some moving around of variables [#9474](https://github.com/fabricjs/fabric.js/pull/9474)
- refactor(): Change how LayoutManager handles restoring groups [#9522](https://github.com/fabricjs/fabric.js/pull/9522)
- fix(BaseConfiguration): set `devicePixelRatio` from window [#9470](https://github.com/fabricjs/fabric.js/pull/9470)
- fix(): bubble dirty flag for group only when true [#9540](https://github.com/fabricjs/fabric.js/pull/9540)
- test() Backport a test to capture a failing text style situation [#9531](https://github.com/fabricjs/fabric.js/pull/9531)

## [6.0.0-beta16]

- fix(): block `enterEditing` after `endCurrentTransform` [#9513](https://github.com/fabricjs/fabric.js/pull/9513)
- fix(): transferring object between active selections, expose `FabricObject#parent`, rm `isActiveSelection` [#8951](https://github.com/fabricjs/fabric.js/pull/8951)
  **BREAKING beta**:
  - rm(): `getParent` => `FabricObject#parent`
- refactor(): Layout Manager [#9152](https://github.com/fabricjs/fabric.js/pull/9152)
- refactor(): transferring object between active selections, expose `FabricObject#parent`, rm `isActiveSelection` [#8951](https://github.com/fabricjs/fabric.js/pull/8951)
- refactor(): **BREAKING beta** `getParent` => `FabricObject#parent` [#8951](https://github.com/fabricjs/fabric.js/pull/8951)
- fix(): fire Poly control events [#9504](https://github.com/fabricjs/fabric.js/pull/9504)
- test(FabricObject): add a snapshot of the default values so that reordering and shuffling is verified. [#9492](https://github.com/fabricjs/fabric.js/pull/9492)
- feat(FabricObject, Canvas) BREAKING: remove calculate true/false from the api. [#9483](https://github.com/fabricjs/fabric.js/pull/9483)
- chore(): remove some Type assertions [#8950](https://github.com/fabricjs/fabric.js/pull/8950)
- chore(): expose `sendVectorToPlane` [#9479](https://github.com/fabricjs/fabric.js/pull/9479)
- feat(FabricObject, Canvas) BREAKING: remove absolute true/false from the api. [#9395](https://github.com/fabricjs/fabric.js/pull/9395)
- refactor(Canvas): BREAKING deprecate `getPointer`, add new getScenePoint and getViewportPoint methods, removed `restorePointerVpt`, extended mouse events data [#9175](https://github.com/fabricjs/fabric.js/pull/9175)
- chore(): rm isClick artifacts leftovers from #9434 [#9478](https://github.com/fabricjs/fabric.js/pull/9478)
- fix(Object): Fix detection of falsy shadows in Object.needsItsOwnCache method [#9469](https://github.com/fabricjs/fabric.js/pull/9469)
- feat(util): expose `calcPlaneRotation` [#9419](https://github.com/fabricjs/fabric.js/pull/9419)
- refactor(Canvas): BREAKING remove button from mouse events, delegate to event.button property [#9449](https://github.com/fabricjs/fabric.js/pull/9449)
- patch(Canvas): move event mouse:up:before earlier in the logic for more control [#9434](https://github.com/fabricjs/fabric.js/pull/9434)

## [6.0.0-beta15]

- Fix(SVGParser) ignore missing xlink target issue on svg parsing (#9427) [#9109](https://github.com/fabricjs/fabric.js/issues/9109)
- fix(#9172): dep export `Object`, `Text`, `Image` [#9433](https://github.com/fabricjs/fabric.js/pull/9433)

## [6.0.0-beta14]

- fix(Object): fixes centeredScaling prop type [#9401](https://github.com/fabricjs/fabric.js/pull/9401)
- CI(): fix build caching + tests when merging to master [#9404](https://github.com/fabricjs/fabric.js/pull/9404)
- chore(): export poly control utils [#9400](https://github.com/fabricjs/fabric.js/pull/9400)
- fix(Canvas): in/out event names were swapped [#9396](https://github.com/fabricjs/fabric.js/pull/9396)
- fix(Canvas): `setActiveObject` should update `canvas#_activeSelection` [#9336](https://github.com/fabricjs/fabric.js/pull/9336)
- patch(Coords): calc oCoords only with canvas ref [#9380](https://github.com/fabricjs/fabric.js/pull/9380)
- patch(Control): pass object to `calcCornerCoords` [#9376](https://github.com/fabricjs/fabric.js/pull/9376)
- fix(Canvas): invalidate `_objectsToRender` on stack change [#9387](https://github.com/fabricjs/fabric.js/pull/9387)
- ci(e2e): fix babel compiling error [#9388](https://github.com/fabricjs/fabric.js/pull/9388)
- Breaking: Remove node 14 [#9383](https://github.com/fabricjs/fabric.js/pull/9383)
- chore(): Rename exports that conflicts with JS/WEB api ( Object, Text, Image ). Kept backward compatibility with deprecation notice [#9172](https://github.com/fabricjs/fabric.js/pull/9172)
- fix(Geometry): `containsPoint` [#9372](https://github.com/fabricjs/fabric.js/pull/9372)
  **BREAKING**:
  - `Canvas#_checkTarget(point, object, pointFromViewport)` => `Canvas#_checkTarget(object, pointFromViewport)`
- fix(Canvas): avoid firing event twice when working with nested objects [#9329](https://github.com/fabricjs/fabric.js/pull/9329)
- fix(Control): `calcCornerCoords` angle + calculation [#9377](https://github.com/fabricjs/fabric.js/pull/9377)
- patch(): dep findCrossPoints in favor of `isPointInPolygon` [#9374](https://github.com/fabricjs/fabric.js/pull/9374)
- docs() enable typedocs to run again [#9356](https://github.com/fabricjs/fabric.js/pull/9356)
- chore(): cleanup logs and error messages [#9369](https://github.com/fabricjs/fabric.js/pull/9369)
- feature(Object) BREAKING: Remove lines parameter from object.containsPoint [#9375](https://github.com/fabricjs/fabric.js/pull/9375)
- patch(Control): move hit detection to shouldActivate [#9374](https://github.com/fabricjs/fabric.js/pull/9374)
- fix(Control): method binding for mouseUpHandler, mouseDownHandler, and actionHandler [#9370](https://github.com/fabricjs/fabric.js/pull/9370)
- fix(StaticCanvas): disposing animations [#9361](https://github.com/fabricjs/fabric.js/pull/9361)
- fix(IText): cursor width under group [#9341](https://github.com/fabricjs/fabric.js/pull/9341)
- TS(Canvas): constructor optional el [#9348](https://github.com/fabricjs/fabric.js/pull/9348)
- fix(Utils): fix exported svg color [#9408](https://github.com/fabricjs/fabric.js/pull/9408)

## [6.0.0-beta13]

- fix(Textbox): implemente a fix for the style shifting issues on new lines [#9197](https://github.com/fabricjs/fabric.js/pull/9197)
- Fix(Control) fix a regression in `wrap with fixed anchor`, regression from #8400 [#9326](https://github.com/fabricjs/fabric.js/pull/9326)
- test(e2e): improve test case for line shifting and style with more colors [#9327](https://github.com/fabricjs/fabric.js/pull/9327)
- test(e2e): node canvas visual tests [#9134](https://github.com/fabricjs/fabric.js/pull/9134)
- fix(ActiveSelection): make sure canvas is in charge of setting initial coords [#9322](https://github.com/fabricjs/fabric.js/pull/9322)
- test(): Migrate json control tests [#9323](https://github.com/fabricjs/fabric.js/pull/9323)
- fix() Textbox inputs with new lines, regression from #9097 [#9192](https://github.com/fabricjs/fabric.js/pull/9192)
- docs(): add link to contributing guide [#8393](https://github.com/fabricjs/fabric.js/pull/8393)
- test(e2e): Drag&Drop tests [#9112](https://github.com/fabricjs/fabric.js/pull/9112)
- fix(CanvasEvents): regression of `getPointer` usages + BREAKING: drop event data [#9186](https://github.com/fabricjs/fabric.js/pull/9186)
- feat(Object): BREAKING rm \_setOriginToCenter and \_resetOrigin unuseful methods [#9179](https://github.com/fabricjs/fabric.js/pull/9179)
- fix(ActiveSelection): reset positioning when cleared [#9088](https://github.com/fabricjs/fabric.js/pull/9088)
- ci(): generate docs [#9169](https://github.com/fabricjs/fabric.js/pull/9169)
- fix(utils) Fixes the code for the anchor point in point controls for polygons [#9178](https://github.com/fabricjs/fabric.js/pull/9178)
- CD(): website submodule [#9165](https://github.com/fabricjs/fabric.js/pull/9165)

## [6.0.0-beta12]

- fix(Object): border rendering with padding under group [#9161](https://github.com/fabricjs/fabric.js/pull/9161)
- fix(MultiSelection): add target from behind active selection [#8744](https://github.com/fabricjs/fabric.js/issues/8744)
- test(): fix snapshots by removing version [#9164](https://github.com/fabricjs/fabric.js/pull/9164)

## [6.0.0-beta11]

- patch(): Avoid unwanted mutation to passed objects array to Group constructor [#9151](https://github.com/fabricjs/fabric.js/pull/9151)
- patch(): ActiveSelection initialization + types [#9143](https://github.com/fabricjs/fabric.js/pull/9143)
- chore(TS): BREAKING remove canvas.interactive, added typings for canvas options [#9140](https://github.com/fabricjs/fabric.js/pull/9140)
- chore(TS): BREAKING PREVIOUS BETA mv + rename `TProps` => `TOptions` [#9139](https://github.com/fabricjs/fabric.js/pull/9139)
- test(playwright): Use embedded eval from playwright [#9133](https://github.com/fabricjs/fabric.js/pull/9133)
- chore(TS): Fix event types and .once this binding [#9119](https://github.com/fabricjs/fabric.js/pull/9130)
- docs(): rm `canvas2pdf` [#9135](https://github.com/fabricjs/fabric.js/pull/9135)
- chore(TS): export types [#9129](https://github.com/fabricjs/fabric.js/pull/9129)
- ci(e2e): support relative imports [#9108](https://github.com/fabricjs/fabric.js/pull/9108)
- chore(TS): complete type check [#9119](https://github.com/fabricjs/fabric.js/pull/9119)
- chore(TS): Add type-checking to files excluded with ts-nocheck [#9097](https://github.com/fabricjs/fabric.js/pull/9097)
- chore(TS): Add type-checking to files excluded with ts-nocheck ( Parser mostly ) [#9085](https://github.com/fabricjs/fabric.js/pull/9085)
- docs(): revise test section [#9114](https://github.com/fabricjs/fabric.js/pull/9114)
- fix(): #8344 stroke projection [#8374](https://github.com/fabricjs/fabric.js/pull/8374)
- fix(Filters) Removing type from the options passed in the constructor [#9089](https://github.com/fabricjs/fabric.js/pull/9089)
- feat(InteractiveObject): add `getActiveControl()` to expose `__corner` [#9102](https://github.com/fabricjs/fabric.js/pull/9102)
- ci(sandbox): bump next.js [#9100](https://github.com/fabricjs/fabric.js/pull/9100)
- test(playwright): add snapshots, refactor utils, coverage [#9078](https://github.com/fabricjs/fabric.js/pull/9078)
- test(Text): Add some tests for text in Jest [#9083](https://github.com/fabricjs/fabric.js/pull/9083)
- ci(): Install system deps only when necessary [#9086](https://github.com/fabricjs/fabric.js/pull/9086)
- fix(util, Path): path distance measurement fix for M cmd [#9076](https://github.com/fabricjs/fabric.js/pull/9076)
- chore(TS): Image class type checks, BREAKING change to FromURL static method [#9036](https://github.com/fabricjs/fabric.js/pull/9036)
- ci(): properly checkout head for stats [#9080](https://github.com/fabricjs/fabric.js/pull/9080)
- fix(Text): `_getFontDeclaration` wasn't considering fontFamily from the style object [#9082](https://github.com/fabricjs/fabric.js/pull/9082)
- chore(TS): Fix ITextBehaviour enterEditing type [#9075](https://github.com/fabricjs/fabric.js/pull/9075)
- cd(node): ban `package.json` main entry [#9068](https://github.com/fabricjs/fabric.js/pull/9068)
- chore(TS): export FabricObjectProps and GroupProps [#9025](https://github.com/fabricjs/fabric.js/pull/9025)
- chore(TS): Replace BaseFabricObject with FabricObject [#9016](https://github.com/fabricjs/fabric.js/pull/9016)
- refactor(svgImport): remove the css/gradient/clipPath global definitions [#9030](https://github.com/fabricjs/fabric.js/pull/9030)
- fix(): tweaks to type getter [#9022](https://github.com/fabricjs/fabric.js/pull/9022)
- ci() Refactor GHA actions for caching and reuse [#9029](https://github.com/fabricjs/fabric.js/pull/9029)
- ci(): install dev deps types [#9039](https://github.com/fabricjs/fabric.js/pull/9039)

## [6.0.0-beta10]

- chore(TS): Remove @ts-nocheck from Text class. [#9018](https://github.com/fabricjs/fabric.js/pull/9018)
- Fix(Textbox) minimum word width calculation across all lines [#9004](https://github.com/fabricjs/fabric.js/pull/9004)
- ci(): add Jest for the unit tests [#8919](https://github.com/fabricjs/fabric.js/pull/8919)
- ci(): Revert "invoke tests after changelog action (#8974)" [#9013](https://github.com/fabricjs/fabric.js/pull/9013)
- fix(IText): empty line selection [#9019](https://github.com/fabricjs/fabric.js/pull/9019)
- ci(): Added playwright testing [#8616](https://github.com/fabricjs/fabric.js/pull/8616)
- fix(IText): `exitEditing` should clear contextTop [#9020](https://github.com/fabricjs/fabric.js/pull/9020)
- ci(): prettier after changelog action [#9021](https://github.com/fabricjs/fabric.js/pull/9021)

## [6.0.0-beta9]

- fix(fabric): Fix the serialization and registry dependency from minification [#9009](https://github.com/fabricjs/fabric.js/pull/9009)
- chore(TS): remove troublesome `AssertKeys` TS construct [#9012](https://github.com/fabricjs/fabric.js/pull/9012)
- fix(lib): fix aligning_guideline zoom [#8998](https://github.com/fabricjs/fabric.js/pull/8998)
- fix(IText): support control interaction in text editing mode [#8995](https://github.com/fabricjs/fabric.js/pull/8995)
- fix(Textbox): `splitByGrapheme` measurements infix length bug [#8990](https://github.com/fabricjs/fabric.js/pull/8990)
- patch(Text): styles es6 minor patch [#8988](https://github.com/fabricjs/fabric.js/pull/8988)

## [6.0.0-beta8]

- BREAKING fix(IText): detect cursor from proper offsets, remove getLocalPointer from IText class [#8972](https://github.com/fabricjs/fabric.js/pull/8972)
- fix(Text): styles line break [#8973](https://github.com/fabricjs/fabric.js/pull/8973)
- fix(): regression to itext focusing from #8939 [#8970](https://github.com/fabricjs/fabric.js/pull/8970)
- ci(): warn build errors in dev mode [#8971](https://github.com/fabricjs/fabric.js/pull/8971)
- ci(): invoke tests after changelog action [#8974](https://github.com/fabricjs/fabric.js/pull/8974)
- chore(TS): Export more types [#8965](https://github.com/fabricjs/fabric.js/pull/8965)
- BREAKING: fabric.util.makeElementSelectable / fabric.util.makeElementUnselectable are removed [#8930](https://github.com/fabricjs/fabric.js/pull/8930)
- refactor(): Canvas DOM delegation to utility class [#8930](https://github.com/fabricjs/fabric.js/pull/8930)

## [6.0.0-beta7]

- feat(): Export setFilterBackend and port the texture filtering option from fabric 5, exports some extra types [#8954](https://github.com/fabricjs/fabric.js/pull/8954)
- chore(): swap commonly used string with constants [#8933](https://github.com/fabricjs/fabric.js/pull/8933)
- chore(TS): Add more text types [#8941](https://github.com/fabricjs/fabric.js/pull/8941)
- ci(): fix changelog action race condition [#8949](https://github.com/fabricjs/fabric.js/pull/8949)
- ci(): automate PR changelog [#8938](https://github.com/fabricjs/fabric.js/pull/8938)
- chore(): move canvas click handler to TextManager [#8939](https://github.com/fabricjs/fabric.js/pull/8939)
- refactor(): write less bulky code [#8943](https://github.com/fabricjs/fabric.js/pull/8943)

## [6.0.0-beta6]

- patch(): expose `Control#shouldActivate` [#8934](https://github.com/fabricjs/fabric.js/pull/8934)
- feat(Color) Improve regex for new standards, more documentation and code cleanup [#8916](https://github.com/fabricjs/fabric.js/pull/8916)
- fix(TS): extending canvas and object event types (`type` => `interface`) [#8926](https://github.com/fabricjs/fabric.js/pull/8926)
- chore(build) simple deps update [#8929](https://github.com/fabricjs/fabric.js/pull/8929)
- fix(Canvas): sync cleanup of dom elements in dispose [#8903](https://github.com/fabricjs/fabric.js/pull/8903)
- chore(TS): export util types [#8915](https://github.com/fabricjs/fabric.js/pull/8915)
- chore(TS): change enums with types [#8918](https://github.com/fabricjs/fabric.js/pull/8918)
- chore(TS): export gradient types
- chore(lint) export filter colors and brushes types [#8913](https://github.com/fabricjs/fabric.js/pull/8913)
- chore(lint) Add a rule for import type [#8907](https://github.com/fabricjs/fabric.js/pull/8907)
- fix(Object): dirty unflagging inconsistency [#8910](https://github.com/fabricjs/fabric.js/pull/8910)
- chore(TS): minor type/import fixes [#8904](https://github.com/fabricjs/fabric.js/pull/8904)
- chore(): Matrix util cleanup [#8894](https://github.com/fabricjs/fabric.js/pull/8894)
- chore(TS): pattern cleanup + export types [#8875](https://github.com/fabricjs/fabric.js/pull/8875)
- fix(): Disable offscreen check for bg and overlay when not needed [#8898](https://github.com/fabricjs/fabric.js/pull/8898)
- chore(): cleanup #8888 [#8892](https://github.com/fabricjs/fabric.js/pull/8892)
- feat(env): relative window/document, support iframe [#8897](https://github.com/fabricjs/fabric.js/pull/8897)
- docs(): add repo repro link to `bug_report.yml` [#8900](https://github.com/fabricjs/fabric.js/pull/8900)
- refactor(fabric.Line): Line position is calculated from the center between the 2 points now [#8877](https://github.com/fabricjs/fabric.js/pull/8877)
- chore(Path, Polyline): Clean up old SVG import code [#8857](https://github.com/fabricjs/fabric.js/pull/8857)

## [6.0.0-beta5]

- refactor(): SVG loading and parsing functionality are now promises or async. Callback have been removed [#8884](https://github.com/fabricjs/fabric.js/pull/8884)
- refactor(fabric.Line): Line position is calculated from the center between the 2 points now [#8877](https://github.com/fabricjs/fabric.js/pull/8877)
- bundle(): export `setEnv` for test interoperability [#8888](https://github.com/fabricjs/fabric.js/pull/8888)

## [6.0.0-beta4]

- chore(): Code cleanup and reuse of code in svg-parsing code [#8881](https://github.com/fabricjs/fabric.js/pull/8881)
- chore(TS): Parse transform attribute typing [#8878](https://github.com/fabricjs/fabric.js/pull/8878)
- chore(TS): Fix typing for DOMParser [#8871](https://github.com/fabricjs/fabric.js/pull/8871)
- fix(Path, Polyline): fix for SVG import [#8879](https://github.com/fabricjs/fabric.js/pull/8879)
- chore(TS) add types for loadSVGFromURl, parseSVGDocument, loadSVGFromString [#8869](https://github.com/fabricjs/fabric.js/pull/8869)
- chore(TS): finalize Path migration [#8438](https://github.com/fabricjs/fabric.js/pull/8438)
- fix(Path, Obect) Fix path parsing edge case for zeroed arc command and for too small canvas patterns [#8853](https://github.com/fabricjs/fabric.js/pull/8853)

## [6.0.0-beta3]

- chore(TS): Path type fixes [#8842](https://github.com/fabricjs/fabric.js/pull/8842)
- fix(TS): add types to some untyped empty arrays [#8830](https://github.com/fabricjs/fabric.js/pull/8830)
- chore(TS): Complete typings for toObject/fromObject [#8756](https://github.com/fabricjs/fabric.js/pull/8756)
- fix(): text styles edge case [#8820](https://github.com/fabricjs/fabric.js/pull/8820)
- chore(TS): Group types [#8807](https://github.com/fabricjs/fabric.js/pull/8807)
- chore(TS): Path util typings and refactoring [#8787](https://github.com/fabricjs/fabric.js/pull/8787)
- rename(): `IPoint` => `XY` [#8806](https://github.com/fabricjs/fabric.js/pull/8806)
- ci(): use sandbox apps in issue template, use the current branch when deploying an app, minors [#8803](https://github.com/fabricjs/fabric.js/pull/8803)
- perf(): optimize `perPixelTargetFind` [#8770](https://github.com/fabricjs/fabric.js/pull/8770)
- BREAKING fix(): reflect NUM_FRACTION_DIGITS to SVG path data [#8782] (https://github.com/fabricjs/fabric.js/pull/8782)
- fix(IText): layout change regression caused by #8663 (`text` was changed but layout was skipped) [#8711](https://github.com/fabricjs/fabric.js/pull/8711)
- fix(IText, Textbox): fix broken text input [#8775](https://github.com/fabricjs/fabric.js/pull/8775)
- ci(): `.codesandbox` [#8135](https://github.com/fabricjs/fabric.js/pull/8135)
- ci(): disallow circular deps [#8759](https://github.com/fabricjs/fabric.js/pull/8759)
- fix(): env WebGL import cycle [#8758](https://github.com/fabricjs/fabric.js/pull/8758)
- chore(TS): remove controls from prototype. BREAKING: controls aren't shared anymore [#8753](https://github.com/fabricjs/fabric.js/pull/8753)
- chore(TS): remove object `type` from prototype [#8714](https://github.com/fabricjs/fabric.js/pull/8714)
- chore(TS): type Object props [#8677](https://github.com/fabricjs/fabric.js/issues/8677)
- chore(TS): remove default values from filter prototypes [#8742](https://github.com/fabricjs/fabric.js/issues/8742)
- chore(TS): remove default values from Objects prototypes, ( filters in a followup ) [#8719](https://github.com/fabricjs/fabric.js/issues/8719)
- fix(Intersection): bug causing selection edge case [#8735](https://github.com/fabricjs/fabric.js/pull/8735)
- chore(TS): class interface for options/brevity [#8674](https://github.com/fabricjs/fabric.js/issues/8674)
- ci(): fix import autocomplete in dev mode #8725
- chore(): remove deprecated class util [#8731](https://github.com/fabricjs/fabric.js/pull/8731)
- lint(): fix eslint errors [#8729](https://github.com/fabricjs/fabric.js/pull/8729)
- fix(TS): `this.constructor` types [#8675](https://github.com/fabricjs/fabric.js/issues/8675)
- fix(DraggableText): drag image blur [#8712](https://github.com/fabricjs/fabric.js/pull/8712)
- ci(): Fix tests for firefox 110 update [#8710](https://github.com/fabricjs/fabric.js/pull/8710)
- chore(): index files for exports and tree shaking [#8661](https://github.com/fabricjs/fabric.js/pull/8661)
- ci(test): cleanup node config (#8694 followup) [#8707](https://github.com/fabricjs/fabric.js/issues/8707)
- fix(): BREAKING set/discard active object return value, discard active object now return false if no discard happened [#8672](https://github.com/fabricjs/fabric.js/issues/8672)
- fix(): selection logic to support nested multiselection [#8665](https://github.com/fabricjs/fabric.js/issues/8665)
- fix(test): remove bad node config [#8694](https://github.com/fabricjs/fabric.js/issues/8694)
- fix(): keep browser files as .js [#8690](https://github.com/fabricjs/fabric.js/issues/8690)
- fix(): object dispose removes canvas/event refs [#8673](https://github.com/fabricjs/fabric.js/issues/8673)
- fix(test): Textbox `fromObject` test is incorrectly trying to restore an instance [#8686](https://github.com/fabricjs/fabric.js/pull/8686)
- TS(): Moved cache properties to static properties on classes [#xxxx](https://github.com/fabricjs/fabric.js/pull/xxxx)
- refactor(): Moved cache properties to static properties on classes [#8662](https://github.com/fabricjs/fabric.js/pull/8662)
- docs(): v6 announcements [#8664](https://github.com/fabricjs/fabric.js/issues/8664)
- ci(): remove TS transformer [#8660](https://github.com/fabricjs/fabric.js/pull/8660)
- refactor(): BREAKING remove stateful mixin and functionality [#8663](https://github.com/fabricjs/fabric.js/pull/8663)
- patch(): Added WebGLProbe to env, removed isLikelyNode, added specific env dispose ( instead of cleanup JSDOM ) [#8652](https://github.com/fabricjs/fabric.js/pull/8652)
- ci(): Removed the browser publish script [#8656](https://github.com/fabricjs/fabric.js/pull/8656)
- feat(): Node entry point [#8632](https://github.com/fabricjs/fabric.js/pull/8632)
- chore(): Change import and export strategy [#8622](https://github.com/fabricjs/fabric.js/pull/8622)
- chore(): rename files to modern style [#8621](https://github.com/fabricjs/fabric.js/pull/8621)
- chore(): move and rename text & itext files and organize as folders, rename mixins [#8620](https://github.com/fabricjs/fabric.js/pull/8620)
- chore(TS): type IText, IText behavior, IText click behavior [#8610](https://github.com/fabricjs/fabric.js/pull/8610)
- BREAKING: refactor `clone(obj, true)` with `cloneDeep(obj)` and remove all `extend`, `clone` calls in favor of object spreads. [#8600](https://github.com/fabricjs/fabric.js/pull/8600)
- chore(TS): Fix some error caused by ts-nocheck removals [#8615](https://github.com/fabricjs/fabric.js/pull/8615)
- refactor(IText): extract draggable text logic to a delegate [#8598](https://github.com/fabricjs/fabric.js/pull/8598)
- chore(TS): Update StaticCanvas to remove ts-nocheck [#8606](https://github.com/fabricjs/fabric.js/pull/8606)
- chore(TS): Update filters to remove ts-nocheck and added types where missing [#8609](https://github.com/fabricjs/fabric.js/pull/8609)
- chore(TS): Intersection class, finalize TS [#8603](https://github.com/fabricjs/fabric.js/pull/8603)
- chore(TS): Update Pattern to remove ts-nocheck and added types where missing [#8605](https://github.com/fabricjs/fabric.js/pull/8605)
- chore(TS): Followup for interactivy and controls migration to TS [#8404](https://github.com/fabricjs/fabric.js/pull/8404)
- refactor(IText): Fixes Draggable Text for retina and viewport transform #8534
- chore(TS): refactor canvas init, fix `_initRetinaScaling` regression #8520
- chore(TS): remove all remaining empty declarations [#8593](https://github.com/fabricjs/fabric.js/pull/8593)
- refactor(IText): modernize IText cursor animation based on animation API changes (and fix minor regression) plus leftovers from #8547 [#8583](https://github.com/fabricjs/fabric.js/pull/8583)
- refactor(Canvas, IText): Handle cross instance text editing states to an EditingManager class [#8543](https://github.com/fabricjs/fabric.js/pull/8543)
- chore(TS): move to export, babel, new rollup, change import statement for fabric. [#8585](https://github.com/fabricjs/fabric.js/pull/8585);
- chore(TS): Add declare in front of properties that are type definitions. [#8574](https://github.com/fabricjs/fabric.js/pull/8574)
- refactor(Animation): BREAKING: Animation api reduction and semplification (byValue is removed, '+=' syntax is removed, callbacks fired 100%) [#8547](https://github.com/fabricjs/fabric.js/pull/8547)
- feat(PolyControl): modify the shape of a poly with control points [#8556](https://github.com/fabricjs/fabric.js/pull/8556)
- BREAKING: remove Object.stateful and Object.statefulCache [#8573](https://github.com/fabricjs/fabric.js/pull/8573)
- fix(IText): refactor clearing context top logic of itext to align with brush pattern, using the canvas rendering cycle in order to guard from edge cases #8560
- fix(Canvas): `_initRetinaScaling` initializaing the scaling regardless of settings in Canvas. [#8565](https://github.com/fabricjs/fabric.js/pull/8565)
- fix(Canvas): regression of canvas migration with pointer and sendPointToPlane [#8563](https://github.com/fabricjs/fabric.js/pull/8563)
- chore(TS): Use exports from files to build fabricJS, get rid of HEADER.js [#8549](https://github.com/fabricjs/fabric.js/pull/8549)
- chore(): rm `fabric.filterBackend` => `getFilterBackend` [#8487](https://github.com/fabricjs/fabric.js/pull/8487)
- chore(TS): migrate text SVG export mixin [#8486](https://github.com/fabricjs/fabric.js/pull/8486)
- refactor(TS): `animate` and `AnimationRegistry` to classes [#8297](https://github.com/fabricjs/fabric.js/pull/8297)
  BREAKING:
  - return animation instance from animate instead of a cancel function and remove `findAnimationByXXX` from `AnimationRegistry`
  - change `animateColor` signature to match `animate`, removed `colorEasing`
- fix(Object Stacking): 🔙 refactor logic to support Group 🔝
- chore(TS): migrate Group/ActiveSelection [#8455](https://github.com/fabricjs/fabric.js/pull/8455)
- chore(TS): Migrate smaller mixins to classes (dataurl and serialization ) [#8542](https://github.com/fabricjs/fabric.js/pull/8542)
- chore(TS): Convert Canvas events mixin and grouping mixin [#8519](https://github.com/fabricjs/fabric.js/pull/8519)
- chore(TS): Remove backward compatibility initialize methods [#8525](https://github.com/fabricjs/fabric.js/pull/8525/)
- chore(TS): replace getKlass utility with a registry that doesn't require full fabricJS to work [#8500](https://github.com/fabricjs/fabric.js/pull/8500)
- chore(): use context in static constructors [#8522](https://github.com/fabricjs/fabric.js/issues/8522)
- chore(TS): Convert Canvas class #8510
- chore(TS): Move object classes #8511
- chore(TS): polish text [#8489](https://github.com/fabricjs/fabric.js/pull/8489)
- chore(TS): fix import cycle, extract `groupSVGElements` [#8506](https://github.com/fabricjs/fabric.js/pull/8506)
- chore(TS): permissive `Point` typings [#8434](https://github.com/fabricjs/fabric.js/pull/8434)
- chore(TS): polish files [#8488](https://github.com/fabricjs/fabric.js/pull/8488)
- fix(TS): `EventSpec` recognition [#8497](https://github.com/fabricjs/fabric.js/pull/8497)
- chore(): rm dead code [#8493](https://github.com/fabricjs/fabric.js/pull/8493)
- fix(scaleObject): handle when scale is 0 to not bug flip [#8490](https://github.com/fabricjs/fabric.js/pull/8490)
- chore(TS): migrate StatiCanvas to TS [#8485](https://github.com/fabricjs/fabric.js/pull/8485)
- chore(): refactor `Object.__uid++` => `uid()` [#8482](https://github.com/fabricjs/fabric.js/pull/8482)
- chore(TS): migrate object mixins to TS [#8414](https://github.com/fabricjs/fabric.js/pull/8414)
- chore(TS): migrate filters [#8474](https://github.com/fabricjs/fabric.js/pull/8474)
- chore(TS): BaseBrush abstract methods [#8428](https://github.com/fabricjs/fabric.js/pull/8428)
- feat(): Add `createObjectDefaultControls` and `createTextboxDefaultControls` to create copies of control sets. [#8415](https://github.com/fabricjs/fabric.js/pull/8415)
- fix(PatternBrush): `getPatternSrc`, rm `getPatternSrcFunction` [#8468](https://github.com/fabricjs/fabric.js/pull/8468)
- chore(TS): more FabricObject typing [#8405](https://github.com/fabricjs/fabric.js/pull/8405)
- chore(TS): Observable types [#8431](https://github.com/fabricjs/fabric.js/pull/8431)
- chore(TS): migrate Group/ActiveSelection [#8455](https://github.com/fabricjs/fabric.js/pull/8455)
- fix(TS): migration error of itext key mixin (#8421) [#8457](https://github.com/fabricjs/fabric.js/pull/8457)
- chore(TS): migrate text classes/mixins [#8421](https://github.com/fabricjs/fabric.js/pull/8421)
- chore(TS): migrate Image [#8443](https://github.com/fabricjs/fabric.js/pull/8443)
- chore(TS): migrate Shadow [#8462](https://github.com/fabricjs/fabric.js/pull/8462)
- fix(Itext): show incorrect pointer position after scale changed
- chore(TS): migrate text classes/mixins [#8408](https://github.com/fabricjs/fabric.js/pull/8408)
- chore(TS): migrate Collection [#8433](https://github.com/fabricjs/fabric.js/pull/8433)
- ci(): Simplify filestats even more [#8449](https://github.com/fabricjs/fabric.js/pull/8449)
- chore(TS): migrate filter backends [#8403](https://github.com/fabricjs/fabric.js/pull/8403)
- chore(TS): migrate Text classes/mixins [#8408](https://github.com/fabricjs/fabric.js/pull/8408)
- chore(TS): migrate Path [#8412](https://github.com/fabricjs/fabric.js/pull/8412)
- ci(): remove unwanted build stats (from [#8395](https://github.com/fabricjs/fabric.js/pull/8395)) [#8416](https://github.com/fabricjs/fabric.js/pull/8416)
- chore(TS): migrate Line [#8413](https://github.com/fabricjs/fabric.js/pull/8413)
- chore(TS): migrate Polyline/Polygon [#8417](https://github.com/fabricjs/fabric.js/pull/8417)
- chore(TS): migrate Rect [#8411](https://github.com/fabricjs/fabric.js/pull/8411)
- chore(TS): migrate Ellipse [#8408](https://github.com/fabricjs/fabric.js/pull/8408)
- chore(TS): migrate Triangle to TS [#8410](https://github.com/fabricjs/fabric.js/pull/8410)
- chore(TS): migrate Circle to TS [#8406](https://github.com/fabricjs/fabric.js/pull/8406)
- chore(TS): convert Object interactivity mixin to its own class [#8401](https://github.com/fabricjs/fabric.js/pull/8401)
- chore(TS): Convert controls e6/ts [#8400](https://github.com/fabricjs/fabric.js/pull/8400)
- ci(): remove buggy changelog action in favor of `git diff` bash script + direct git how to merge `CHANGELOG.md` [#8309](https://github.com/fabricjs/fabric.js/pull/8346)
- fix(): skewing controls accuracy + successive interactions [#8380](https://github.com/fabricjs/fabric.js/pull/8380)
- chore(TS): Convert Geometry and Origin to classes/e6/ts [#8390](https://github.com/fabricjs/fabric.js/pull/8390)
- ci(): build stats report [#8395](https://github.com/fabricjs/fabric.js/pull/8395)
- chore(TS): convert object to es6 class [#8322](https://github.com/fabricjs/fabric.js/pull/8322)
- docs(): guides follow up, feature request template [#8379](https://github.com/fabricjs/fabric.js/pull/8379)
- docs(): refactor guides, bug report template [#8189](https://github.com/fabricjs/fabric.js/pull/8189)
- BREAKING fix(polyline/polygon): stroke bounding box for all line join/cap cases [#8344](https://github.com/fabricjs/fabric.js/pull/8344)
  BREAKING: `_setPositionDimensions` was removed in favor of `setDimensions`
- test(): Added 2 tests for polygon shapes and transforms with translations [#8370](https://github.com/fabricjs/fabric.js/pull/8370)
- fix(textStyles): Handle style objects with only a textBackgroundColor property in stylesToArray [#8365](https://github.com/fabricjs/fabric.js/pull/8365)
- chore(): fix typos in intersection file [#8345](https://github.com/fabricjs/fabric.js/pull/8345)
- fix(textStyles): Handle empty style object in stylesToArray [#8357](https://github.com/fabricjs/fabric.js/pull/8357)
- ci(build): safeguard concurrent unlocking [#8309](https://github.com/fabricjs/fabric.js/pull/8309)
- ci(): update stale bot [#8307](https://github.com/fabricjs/fabric.js/pull/8307)
- ci(test): await golden generation in visual tests [#8284](https://github.com/fabricjs/fabric.js/pull/8284)
- ci(): Add a pipeline check for verifying that CHANGELOG.md has been updated [#8302](https://github.com/fabricjs/fabric.js/pull/8302)
- BREAKING feat(fabric.IText) rename data-fabric-hiddentextarea to data-fabric with value textarea
- ci(): adds a lock file to the repo when build is in progress, makes local testing wait for the build to complete [#8290](https://github.com/fabricjs/fabric.js/pull/8290)
- fix(`WebGLProbe`): regression caused by [#8199](https://github.com/fabricjs/fabric.js/pull/8199), [#8301](https://github.com/fabricjs/fabric.js/pull/8301)
- fix(fabric.utils) added missing import in dom_misc [#8293](https://github.com/fabricjs/fabric.js/pull/8293)
- fix(Object): `extraParam` should not be passed to options [#8295](https://github.com/fabricjs/fabric.js/pull/8295)
- test(): add `globalCompositeOperation` tests [#8271](https://github.com/fabricjs/fabric.js/pull/8271)
- fix(): use `sendObjectToPlane` in `mergeClipPaths` [#8247](https://github.com/fabricjs/fabric.js/pull/8247)
- chore(): prettify all source code [#8276](https://github.com/fabricjs/fabric.js/pull/8276)
- chore(lint): disallow `Math.hypot`, `window`, `document` [#8277](https://github.com/fabricjs/fabric.js/pull/8277)
- ci(): Add node18 and add a check for prettier [#8275](https://github.com/fabricjs/fabric.js/pull/8275)
- ci(test): suite fixes for browser [#8176](https://github.com/fabricjs/fabric.js/pull/8176)
- ci(): install prettier [#8242](https://github.com/fabricjs/fabric.js/pull/8242)
- ci(): migrate scripts to es6 modules [#8266](https://github.com/fabricjs/fabric.js/pull/8266)
- BREAKING refactor(util): remove lang_array since there are no more use cases [#8274](https://github.com/fabricjs/fabric.js/pull/8274)
- chore(TS): migrate `Pattern` [#8255](https://github.com/fabricjs/fabric.js/pull/8255)
- ci(): add source-map-support for testing [#8248](https://github.com/fabricjs/fabric.js/pull/8248)
- ci(): file cleanup [#8254](https://github.com/fabricjs/fabric.js/pull/8254)
- ci(): fix test global error handlers [#8267](https://github.com/fabricjs/fabric.js/pull/8267)
- fix(fabric.Canvas): dispose and request animation frame scheduling fix [#8220](https://github.com/fabricjs/fabric.js/pull/8220)
- ci(test): fix golden creation from browser [#8270](https://github.com/fabricjs/fabric.js/pull/8270)
- BREAKING refactor(util): `boundingBoxFromPoints`, removed transform [#8269](https://github.com/fabricjs/fabric.js/pull/8269)
- ci(): reintroduce node 14 testing [#8232](https://github.com/fabricjs/fabric.js/pull/8232)
- chore(TS): finish converting utils [#8230](https://github.com/fabricjs/fabric.js/pull/8230)
- test(): Add extensive coverage for mergeClipPath [#8245](https://github.com/fabricjs/fabric.js/pull/8245)
- ci() Nicer names for GHA [#8235](https://github.com/fabricjs/fabric.js/pull/8235)
- Update tests.yml
- ci(): consolidate test workflows [#8227](https://github.com/fabricjs/fabric.js/pull/8227)
- chore(TS): BREAKING: `populateWithProperties` => `pick` [#8202](https://github.com/fabricjs/fabric.js/pull/8202)
- chore(TS): extract `initFilterBackend` from HEADER [#8199](https://github.com/fabricjs/fabric.js/pull/8199)
- chore(TS): extract caches from HEADER [#8198](https://github.com/fabricjs/fabric.js/pull/8198)
- Chore(TS): migrate Intersection [#8121](https://github.com/fabricjs/fabric.js/pull/8121)
- chore(TS): es6 for util/path.ts and more utils converted [#8201](https://github.com/fabricjs/fabric.js/pull/8201)
- fix(ci): report build script failure + fix missing logs [#8188](https://github.com/fabricjs/fabric.js/pull/8188)
- fix(): update window => fabric.window [#8209](https://github.com/fabricjs/fabric.js/pull/8209)
- chore(TS): extract const `reNonWord` from HEADER [#8197](https://github.com/fabricjs/fabric.js/pull/8197)
- chore(TS): extract config values in its own module [#8194](https://github.com/fabricjs/fabric.js/pull/8194)
- ci(): update code coverage action comment [#8205](https://github.com/fabricjs/fabric.js/pull/8205)
- fix(fabric.Gradient): Guard against deep mutation on svg export for color exports [#8196](https://github.com/fabricjs/fabric.js/pull/8196)
- chore(TS): migrate gradient [#8154](https://github.com/fabricjs/fabric.js/pull/8154)
- Chore(TS): Convert more utilities [#8193](https://github.com/fabricjs/fabric.js/pull/8193)
- docs(CONTRIBUTING): fix typo [#8191](https://github.com/fabricjs/fabric.js/pull/8191)
- chore(TS): move control files under `controls` folder [#8185](https://github.com/fabricjs/fabric.js/pull/8185)
- chore(TS): `ElementsParser` => `parser/ElementsParser` [#8183](https://github.com/fabricjs/fabric.js/pull/8183)
- dep(): fabric.console [#8184](https://github.com/fabricjs/fabric.js/pull/8184)
- chore(TS) convert more utils [#8180](https://github.com/fabricjs/fabric.js/pull/8180)
- chore(TS): migrate brushes [#8182](https://github.com/fabricjs/fabric.js/pull/8182)
- fix(): propagate failed exit code to the process [#8187](https://github.com/fabricjs/fabric.js/pull/8187)
- fix(): regain focus on mouse move [#8179](https://github.com/fabricjs/fabric.js/pull/8179)
- chore(TS): read fabric version from package.json
- ci(test): migrate test cmd [#8138](https://github.com/fabricjs/fabric.js/pull/8138)
- chore(TS): Move more utils to TS [#8164](https://github.com/fabricjs/fabric.js/pull/8164)
- chore(TS): more conversion of utils [#8148](https://github.com/fabricjs/fabric.js/pull/8148)
- chore(): Update package.json contributors [#8157](https://github.com/fabricjs/fabric.js/pull/8157)
- docs(contributing): rework [#8158](https://github.com/fabricjs/fabric.js/pull/8158)
- fix(): add pointer data to drop event [#8156](https://github.com/fabricjs/fabric.js/pull/8156)
- chore(TS): prepare for gradient migration [#8155](https://github.com/fabricjs/fabric.js/pull/8155)
- docs(Collection): JSDOC fix `item` return type [#8152](https://github.com/fabricjs/fabric.js/pull/8152)
- chore(ts): Convert some utils [#8123](https://github.com/fabricjs/fabric.js/pull/8123)
- chore(TS): Migrate Circle to es6/ts
- chore(TS): migrate parser [#8122](https://github.com/fabricjs/fabric.js/pull/8122)
- fix(TS): color merge conflict [#8133](https://github.com/fabricjs/fabric.js/pull/8133)
- chore(TS): migrate Point to es6 class and update references. Deprecate xxxEquals methods [#8120](https://github.com/fabricjs/fabric.js/pull/8120)
- Chore(TS) Rect to Es6, remove global scope function. [#8118](https://github.com/fabricjs/fabric.js/pull/8118)
- chore(TS): Color [#8115](https://github.com/fabricjs/fabric.js/pull/8115)
- chore(TS): prepare for Color migration [#8116](https://github.com/fabricjs/fabric.js/pull/8116)
- ci(): adapt build script to rollup [#8114](https://github.com/fabricjs/fabric.js/pull/8114)
- fix(): Delegate toJson to toObject properly and fix tests [#8111](https://github.com/fabricjs/fabric.js/pull/8111)
- chore(TS): convert file ext [#8108](https://github.com/fabricjs/fabric.js/pull/8108)
- ci(scripts) patch [#8102](https://github.com/fabricjs/fabric.js/pull/8102)
- ci(): switch the old custom build for rollup [#8013](https://github.com/fabricjs/fabric.js/pull/8013)
- feat(IText): Draggable text [#7802](https://github.com/fabricjs/fabric.js/pull/7802)
- feat(Text): condensed styles structure v6 [#8006](https://github.com/fabricjs/fabric.js/pull/8006)
- feat(): on `discardActiveObject` interrupt current transform. Also add a method to interrupt current transform programmatically [#7954](https://github.com/fabricjs/fabric.js/pull/7954)
- fix(fabric.StaticCanvas): imageSmoothing setter for node-cavas special case [#8032](https://github.com/fabricjs/fabric.js/pull/8032)
- feat(): support aborting loading resources that requires network calls (promises/requests) [#7827](https://github.com/fabricjs/fabric.js/pull/7827)
- fix(fabric.IText) wrong typeof syntax [#8023](https://github.com/fabricjs/fabric.js/pull/8023)
- ci(typescript): transformer [#8020](https://github.com/fabricjs/fabric.js/pull/8020)
- fix(canvas): clear transform event caching on resize [#8021](https://github.com/fabricjs/fabric.js/pull/8021)
- fix(fabric.Canvas): `mouseout` bug [#8011](https://github.com/fabricjs/fabric.js/pull/8011)
- refactor(object_interactivity): draw operation for borders can be overriden [#7932](https://github.com/fabricjs/fabric.js/pull/7932)
- feat(Group,canvas): remove canvas from object before firing removed event, filter insertAt for group
- tests(): fix the visual test loop to work again on fabricjs.com [#8007](https://github.com/fabricjs/fabric.js/pull/8007)
- fix(Group): 🛠️ layout, angle and origin ⚡ [#8004](https://github.com/fabricjs/fabric.js/pull/8004)
- chore(): move away from extend/clone [#8001](https://github.com/fabricjs/fabric.js/pull/8001)
- fix(Canvas): flipped viewport transform coords [#7515](https://github.com/fabricjs/fabric.js/pull/7515)
- fix(): cleanup merge conflict resolution artifact [#7956](https://github.com/fabricjs/fabric.js/pull/7956)
- fix(Group): part 2 minors changes [#7916](https://github.com/fabricjs/fabric.js/pull/7916)
- feat(fabric.Image.filter): Alpha support for Invert filter [#7933](https://github.com/fabricjs/fabric.js/pull/7933)
- fix(EraserBrush): visual trace while erasing [#7991](https://github.com/fabricjs/fabric.js/pull/7991)
- fix(Point): safeguard initialization [#7961](https://github.com/fabricjs/fabric.js/pull/7961)
- fix(Textbox): flipped `changeWidth` control behavior [#7980](https://github.com/fabricjs/fabric.js/pull/7980)
- test(): remove deleted event from test name [#7992](https://github.com/fabricjs/fabric.js/pull/7992)
- feat(observable): BREAKING return disposer instead of context for chaining [#7994](https://github.com/fabricjs/fabric.js/pull/7994)
- fix(util): `setStyle` exception [#7869](https://github.com/fabricjs/fabric.js/pull/7869)
- test(freedrawing): test enhancement [#7941](https://github.com/fabricjs/fabric.js/pull/7941)
- Cleanup README.md [#7947](https://github.com/fabricjs/fabric.js/pull/7947)
- ci() update uglifyjs [#7939](https://github.com/fabricjs/fabric.js/pull/7939)
- fix(): assigning canvas for collections [#7934](https://github.com/fabricjs/fabric.js/pull/7934)
- fix(EraserBrush): use rendered objects for pattern [#7938](https://github.com/fabricjs/fabric.js/pull/7938)
- fix(v6): 4th PR of Group Rewrite 🎛️ nested controls 😜 [#7861](https://github.com/fabricjs/fabric.js/pull/7861)
- feat(path): `getRegularPolygonPath` [#7918](https://github.com/fabricjs/fabric.js/pull/7918)
- fix(canvas export): regression caused by safegurading [#7907](https://github.com/fabricjs/fabric.js/pull/7907)
- ci(): fix build script option exclude [#7915](https://github.com/fabricjs/fabric.js/pull/7915)
- feat(Group): 2nd Patch of New Group! 🎉 [#7859](https://github.com/fabricjs/fabric.js/pull/7859)
- chore(ci): rename option [#7875](https://github.com/fabricjs/fabric.js/pull/7875)
- fix(Canvas): `dispose` race condition [#7885](https://github.com/fabricjs/fabric.js/pull/7885)
- Update funding.yml include Shachar and Steve
- feat(Group): Change group code, adapt the rest around it [#7858](https://github.com/fabricjs/fabric.js/pull/7858)
- chore(): PR template [#7857](https://github.com/fabricjs/fabric.js/pull/7857)
- fix(Canvas): safeguard canvas add [#7866](https://github.com/fabricjs/fabric.js/pull/7866)
- fix(fabric.Text): support text alignments in RTL text [#7674](https://github.com/fabricjs/fabric.js/pull/7674)
- chore(canvas): minor cleanup [#7851](https://github.com/fabricjs/fabric.js/pull/7851)
- docs(): fix typo, fix JSDOC for website, minors [#7853](https://github.com/fabricjs/fabric.js/pull/7853)
- fix(Canvas): safeguard dispose [#7775](https://github.com/fabricjs/fabric.js/pull/7775)
- fix(Polyline): safegurad \_setPositionDimensions [#7850](https://github.com/fabricjs/fabric.js/pull/7850)
- feat(ci): CLI logging and `filter` option [#7844](https://github.com/fabricjs/fabric.js/pull/7844)
- fix(itext): stop cursor on blur [#7784](https://github.com/fabricjs/fabric.js/pull/7784)
- fix(itext): `set` during text editing [#7837](https://github.com/fabricjs/fabric.js/pull/7837)
- fix(Canvas): Safeguard from multiple initialization [#7776](https://github.com/fabricjs/fabric.js/pull/7776)
- feat(): fire `contextmenu` event [#7714](https://github.com/fabricjs/fabric.js/pull/7714)
- docs(Text): add proper type for GraphemeBBox [#7834](https://github.com/fabricjs/fabric.js/pull/7834)
- chore(): create an alias for getSelectionContext as `getTopContext` [#7711](https://github.com/fabricjs/fabric.js/pull/7711)
- fix(EraserBrush): inverted erasing [#7689](https://github.com/fabricjs/fabric.js/pull/7689)
- fix(ci): CLI `debug` and `recreate` options [#7833](https://github.com/fabricjs/fabric.js/pull/7833)
- feat(ci): better cli [#7825](https://github.com/fabricjs/fabric.js/pull/7825)
- feat(fabric.util.animation): add delay option [#7805](https://github.com/fabricjs/fabric.js/pull/7805)
- chore(): Update bug report templates [#7790](https://github.com/fabricjs/fabric.js/pull/7790)
- fix(Textbox): expose methods for overrides + fix resize filckering [#7806](https://github.com/fabricjs/fabric.js/pull/7806)
- fix(fabric.Canvas): canvas export, force retina scaling >= 1
- fix(itext_key_behavior.mixin.js): typo [#7816](https://github.com/fabricjs/fabric.js/pull/7816)
- feat(): dataURL export - filter objects [#7788](https://github.com/fabricjs/fabric.js/pull/7788)
- feat(util): transform utils [#7614](https://github.com/fabricjs/fabric.js/pull/7614)
- chore/fix(v6): prerequisites for Group [#7728](https://github.com/fabricjs/fabric.js/pull/7728)
- tests() adding an extra controls test where the group are transformed [#7736](https://github.com/fabricjs/fabric.js/pull/7736)
- chore(): Group prerequisite minor refactor object_origin
- fix(): ensure scaling factor is positive for strokeUniform [#7729](https://github.com/fabricjs/fabric.js/pull/7729)
- MAJOR chore(v6): neutral prerequisites for fabric.Group rework [#7726](https://github.com/fabricjs/fabric.js/pull/7726)
- fix(): add `eraser` to Object state/cache props [#7720](https://github.com/fabricjs/fabric.js/pull/7720)
- feat(Object.isType): accept multiple `type` [#7715](https://github.com/fabricjs/fabric.js/pull/7715)
- MAJOR feat(fabric.Point): divide, scalarDivide, scalarDivideEquals [`#7716`](https://github.com/fabricjs/fabric.js/pull/7716)
- MAJOR feat(): Reuse fabric.Point logic for scaling and naming consistency [`#7710`](https://github.com/fabricjs/fabric.js/pull/7710)
- feat(Canvas#getCenter): migrate to `getCenterPoint` [`#7699`](https://github.com/fabricjs/fabric.js/pull/7699)
- MAJOR feat(fabric) remove callbacks in for Promise support [`#7657`](https://github.com/fabricjs/fabric.js/pull/7657)
- chore(): BREAKING Cleanup fabric.Point for v6 [#7709](https://github.com/fabricjs/fabric.js/pull/7709) [`7e563c7`](https://github.com/fabricjs/fabric.js/commit/7e563c72164070aafb03043643e85d06d0dee32c)

## [5.2.1]

- fix(): add `eraser` to Object state/cache props [`#7720`](https://github.com/fabricjs/fabric.js/pull/7720)

## [5.2.0]

- feat(fabric.Object): isType accepts multiple `type` [`#7715`](https://github.com/fabricjs/fabric.js/pull/7715)
- chore(): Replace deprecated String.prototype.substr() with Array.prototype.slice() [`#7696`](https://github.com/fabricjs/fabric.js/pull/7696)
- chore(): use Array.isArray instead of ie6+ workarounds [`#7718`](https://github.com/fabricjs/fabric.js/pull/7718)
- MINOR: feat(fabric.Canvas): add `getTopContext` method to expose the internal contextTop [`#7697`](https://github.com/fabricjs/fabric.js/pull/7697)
- fix(fabric.Object) Add cacheContext checks before trying to render on cache [`#7694`](https://github.com/fabricjs/fabric.js/pull/7694)
- tests(): node test suite enhancement [`#7691`](https://github.com/fabricjs/fabric.js/pull/7691)
- feat(Canvas#getCenter): migrate to `getCenterPoint` [`#7699`](https://github.com/fabricjs/fabric.js/pull/7699)
- updated package.json [`803ce95`](https://github.com/fabricjs/fabric.js/commit/803ce95878150fba9e4195804bccae9bcfe45c6d)
- tests(fabric.animation): fix test reliability [`4be0fb9`](https://github.com/fabricjs/fabric.js/commit/4be0fb9903e15db294b89030feb645e5da766740)

## [5.1.0]

- build(deps): bump node-fetch from 2.6.6 to 2.6.7 [`#7684`](https://github.com/fabricjs/fabric.js/pull/7684)
- build(deps): bump follow-redirects from 1.14.6 to 1.14.8 [`#7683`](https://github.com/fabricjs/fabric.js/pull/7683)
- build(deps): bump simple-get from 3.1.0 to 3.1.1 [`#7682`](https://github.com/fabricjs/fabric.js/pull/7682)
- build(deps): bump engine.io from 6.1.0 to 6.1.2 [`#7681`](https://github.com/fabricjs/fabric.js/pull/7681)
- fix(test): Remove expect assertion [`#7678`](https://github.com/fabricjs/fabric.js/pull/7678)
- docs(blendimage_filter.class.js) corrected mode options [`#7672`](https://github.com/fabricjs/fabric.js/pull/7672)
- chore(): Update bug_report.md [`#7659`](https://github.com/fabricjs/fabric.js/pull/7659)
- fix(util.animation): remove extra animation cancel [`#7631`](https://github.com/fabricjs/fabric.js/pull/7631)
- feat(animation): Support a list of animation values for animating matrices changes [`#7633`](https://github.com/fabricjs/fabric.js/pull/7633)
- ci(tests): windows and linux paths resolutions [`#7635`](https://github.com/fabricjs/fabric.js/pull/7635)

## [5.0.0]

- fix(fabric.Canvas): unflag contextLost after a full re-render [`#7646`](https://github.com/fabricjs/fabric.js/pull/7646)
- **BREAKING**: remove 4.x deprecated code [`#7630`](https://github.com/fabricjs/fabric.js/pull/7630)
- feat(fabric.StaticCanvas, fabric.Canvas): limit breaking changes [`#7627`](https://github.com/fabricjs/fabric.js/pull/7627)
- feat(animation): animations registry [`#7528`](https://github.com/fabricjs/fabric.js/pull/7528)
- docs(): Remove not working badges [`#7623`](https://github.com/fabricjs/fabric.js/pull/7623)
- ci(): add auto-changelog package to quickly draft a changelog [`#7615`](https://github.com/fabricjs/fabric.js/pull/7615)
- feat(fabric.EraserBrush): added `eraser` property to Object instead of attaching to `clipPath`, remove hacky `getClipPath`/`setClipPath` [#7470](https://github.com/fabricjs/fabric.js/pull/7470), see **BREAKING** comments.
- feat(fabric.EraserBrush): support `inverted` option to undo erasing [#7470](https://github.com/fabricjs/fabric.js/pull/7470)
- fix(fabric.EraserBrush): fix doubling opaic objects while erasing [#7445](https://github.com/fabricjs/fabric.js/issues/7445) [#7470](https://github.com/fabricjs/fabric.js/pull/7470)
- **BREAKING**: fabric.EraserBrush: The Eraser object is now a subclass of Group. This means that loading from JSON will break between versions.
  Use this [code](https://gist.github.com/ShaMan123/6c5c4ca2cc720a2700848a2deb6addcd) to transform your json payload to the new version.
- feat(fabric.Canvas): fire an extra mouse up for the original control of the initial target [`#7612`](https://github.com/fabricjs/fabric.js/pull/7612)
- fix(fabric.Object) bounding box display with skewY when outside group [`#7611`](https://github.com/fabricjs/fabric.js/pull/7611)
- fix(fabric.text) fix rtl/ltr performance issues [`#7610`](https://github.com/fabricjs/fabric.js/pull/7610)
- fix(event.js) Prevent dividing by 0 in for touch gestures [`#7607`](https://github.com/fabricjs/fabric.js/pull/7607)
- feat(): `drop:before` event [`#7442`](https://github.com/fabricjs/fabric.js/pull/7442)
- ci(): Add codeql analysis step [`#7588`](https://github.com/fabricjs/fabric.js/pull/7588)
- security(): update onchange to solve security issue [`#7591`](https://github.com/fabricjs/fabric.js/pull/7591)
- **BREAKING**: fix(): MAJOR prevent render canvas with quality less than 100% [`#7537`](https://github.com/fabricjs/fabric.js/pull/7537)
- docs(): fix broken link [`#7579`](https://github.com/fabricjs/fabric.js/pull/7579)
- **BREAKING**: Deps(): MAJOR update to jsdom 19 node 14 [`#7587`](https://github.com/fabricjs/fabric.js/pull/7587)
- Fix(): JSDOM transative vulnerability [`#7510`](https://github.com/fabricjs/fabric.js/pull/7510)
- fix(fabric.parser): attempt to resolve some issues with regexp [`#7520`](https://github.com/fabricjs/fabric.js/pull/7520)
- fix(fabric.IText) fix for possible error on copy paste [`#7526`](https://github.com/fabricjs/fabric.js/pull/7526)
- fix(fabric.Path): Path Distance Measurement Inconsistency [`#7511`](https://github.com/fabricjs/fabric.js/pull/7511)
- Fix(fabric.Text): Avoid reiterating measurements when width is 0 and measure also empty lines for consistency. [`#7497`](https://github.com/fabricjs/fabric.js/pull/7497)
- fix(fabric.Object): stroke bounding box [`#7478`](https://github.com/fabricjs/fabric.js/pull/7478)
- fix(fabric.StaticCanvas): error of changing read-only style field [`#7462`](https://github.com/fabricjs/fabric.js/pull/7462)
- fix(fabric.Path): setting `path` during runtime [`#7141`](https://github.com/fabricjs/fabric.js/pull/7141)
- chore() update canvas to 2.8.0 [`#7415`](https://github.com/fabricjs/fabric.js/pull/7415)
- fix(fabric.Group) realizeTransfrom should be working when called with NO parent transform [`#7413`](https://github.com/fabricjs/fabric.js/pull/7413)
- fix(fabric.Object) Fix control flip and control box [`#7412`](https://github.com/fabricjs/fabric.js/pull/7412)
- feat(fabric.Text): added pathAlign property for text on path [`#7362`](https://github.com/fabricjs/fabric.js/pull/7362)
- docs(): Create SECURITY.md [`#7405`](https://github.com/fabricjs/fabric.js/pull/7405)
- docs(): Clarify viewport transformations doc [`#7401`](https://github.com/fabricjs/fabric.js/pull/7401)
- docs(): specify default value and docs for enablePointerEvents [`#7386`](https://github.com/fabricjs/fabric.js/pull/7386)
- feat(fabric.PencilBrush): add an option to draw a straight line while pressing a key [`#7034`](https://github.com/fabricjs/fabric.js/pull/7034)

## [4.6.0]

- feat(fabric.util): added fabric.util.transformPath to add transformations to path points [#7300](https://github.com/fabricjs/fabric.js/pull/7300)
- feat(fabric.util): added fabric.util.joinPath, the opposite of fabric.util.parsePath [#7300](https://github.com/fabricjs/fabric.js/pull/7300)
- fix(fabric.util): use integers iterators [#7233](https://github.com/fabricjs/fabric.js/pull/7233)
- feat(fabric.Text) add path rendering to text on path [#7328](https://github.com/fabricjs/fabric.js/pull/7328)
- feat(fabric.iText): Add optional hiddenTextareaContainer to contain hiddenTextarea [#7314](https://github.com/fabricjs/fabric.js/pull/7314)
- fix(fabric.Text) added pathStartOffset and pathSide to props lists for object export [#7318](https://github.com/fabricjs/fabric.js/pull/7318)
- feat(animate): add imperative abort option for animations [#7275](https://github.com/fabricjs/fabric.js/pull/7275)
- fix(Fabric.text): account for fontSize in textpath cache dimensions ( to avoid clipping ) [#7298](https://github.com/fabricjs/fabric.js/pull/7298)
- feat(Observable.once): Add once event handler [#7317](https://github.com/fabricjs/fabric.js/pull/7317)
- feat(fabric.Object): Improve drawing of controls in group. [#7119](https://github.com/fabricjs/fabric.js/pull/7119)
- fix(EraserBrush): intersectsWithObject edge cases [#7290](https://github.com/fabricjs/fabric.js/pull/7290)
- fix(EraserBrush): dump canvas bg/overlay color support [#7289](https://github.com/fabricjs/fabric.js/pull/7289)
- feat(fabric.Text) added pathSide property to text on path [#7259](https://github.com/fabricjs/fabric.js/pull/7259)
- fix(EraserBrush) force fill value [#7269](https://github.com/fabricjs/fabric.js/pull/7269)
- fix(fabric.StaticCanvas) properly remove objects on canvas.clear [#6937](https://github.com/fabricjs/fabric.js/pull/6937)
- feat(fabric.EraserBrush): improved erasing:end event [#7258](https://github.com/fabricjs/fabric.js/pull/7258)
- fix(shapes): fabric.Object.\_fromObject never should return [#7201](https://github.com/fabricjs/fabric.js/pull/7201)
- feat(fabric.filters) Added vibrance filter (for increasing saturation of muted colors) [#7189](https://github.com/fabricjs/fabric.js/pull/7189)
- fix(fabric.StaticCanvas): restore canvas size when disposing [#7181](https://github.com/fabricjs/fabric.js/pull/7181)
- feat(fabric.util): added `convertPointsToSVGPath` that will convert from a list of points to a smooth curve. [#7140](https://github.com/fabricjs/fabric.js/pull/7140)
- fix(fabric.Object): fix cache invalidation issue when objects are rotating [#7183](https://github.com/fabricjs/fabric.js/pull/7183)
- fix(fabric.Canvas): rectangle selection works with changing viewport [#7088](https://github.com/fabricjs/fabric.js/pull/7088)
- feat(fabric.Text): textPath now support textAlign [#7156](https://github.com/fabricjs/fabric.js/pull/7156)
- fix(fabric.EraserBrush): test eraser intersection with objects taking into account canvas viewport transform [#7147](https://github.com/fabricjs/fabric.js/pull/7147)
- fix(fabric.Object): support `excludeFromExport` set on `clipPath` [#7148](https://github.com/fabricjs/fabric.js/pull/7148).
- fix(fabric.Group): support `excludeFromExport` set on objects [#7148](https://github.com/fabricjs/fabric.js/pull/7148).
- fix(fabric.StaticCanvas): support `excludeFromExport` set on `backgroundColor`, `overlayColor`, `clipPath` [#7148](https://github.com/fabricjs/fabric.js/pull/7148).
- fix(fabric.EraserBrush): support object resizing (needed for eraser) [#7100](https://github.com/fabricjs/fabric.js/pull/7100).
- fix(fabric.EraserBrush): support canvas resizing (overlay/background drawables) [#7100](https://github.com/fabricjs/fabric.js/pull/7100).
- fix(fabric.EraserBrush): propagate `clipPath` of group to erased objects when necessary so it is correct when ungrouping/removing from group [#7100](https://github.com/fabricjs/fabric.js/pull/7100).
- fix(fabric.EraserBrush): introduce `erasable = deep` option for `fabric.Group` [#7100](https://github.com/fabricjs/fabric.js/pull/7100).
- feat(fabric.Collection): the `contains` method now accepts a second boolean parameter `deep`, checking all descendants, `collection.contains(obj, true)` [#7139](https://github.com/fabricjs/fabric.js/pull/7139).
- fix(fabric.StaticCanvas): disposing canvas now restores canvas size and style to original state.

## [4.5.1]

- fix(fabric.Text): fixes decoration rendering when there is a single rendering for full text line [#7104](https://github.com/fabricjs/fabric.js/pull/7104)
- fix(fabric.Text): spell error which made the gradientTransform not working [#7059](https://github.com/fabricjs/fabric.js/pull/7059)
- fix(fabric.util): unwanted mutation in fabric.util.rotatePoint [#7117](https://github.com/fabricjs/fabric.js/pull/7117)
- fix(svg parser): Ensure that applyViewboxTransform returns an object and not undefined/null [#7030](https://github.com/fabricjs/fabric.js/pull/7030)
- fix(fabric.Text): support firefox with ctx.textAlign for RTL text [#7126](https://github.com/fabricjs/fabric.js/pull/7126)

## [4.5.0]

- fix(fabric.PencilBrush) decimate deleting end of a freedrawing line [#6966](https://github.com/fabricjs/fabric.js/pull/6966)
- feat(fabric.Text): Adding support for RTL languages by adding `direction` property [#7046](https://github.com/fabricjs/fabric.js/pull/7046)
- feat(fabric) Add an eraser brush as optional module [#6994](https://github.com/fabricjs/fabric.js/pull/6994)
- fix v4: 'scaling' event triggered before object position is adjusted [#6650](https://github.com/fabricjs/fabric.js/pull/6650)
- Fix(fabric.Object): CircleControls transparentCorners styling [#7015](https://github.com/fabricjs/fabric.js/pull/7015)
- Fix(svg_import): svg parsing in case it uses empty use tag or use with image href [#7044](https://github.com/fabricjs/fabric.js/pull/7044)
- fix(fabric.Shadow): `offsetX`, `offsetY` and `blur` supports float [#7019](https://github.com/fabricjs/fabric.js/pull/7019)

## [4.4.0]

- fix(fabric.Object) wrong variable name `cornerStrokeColor ` [#6981](https://github.com/fabricjs/fabric.js/pull/6981)
- fix(fabric.Text): underline color with text style ( regression from text on a path) [#6974](https://github.com/fabricjs/fabric.js/pull/6974)
- fix(fabric.Image): Cache CropX and CropY cache properties [#6924](https://github.com/fabricjs/fabric.js/pull/6924)
- fix(fabric.Canvas): Add target to each selection event [#6858](https://github.com/fabricjs/fabric.js/pull/6858)
- fix(fabric.Image): fix wrong scaling value for the y axis in renderFill [#6778](https://github.com/fabricjs/fabric.js/pull/6778)
- fix(fabric.Canvas): set isMoving on real movement only [#6856](https://github.com/fabricjs/fabric.js/pull/6856)
- fix(fabric.Group) make addWithUpdate compatible with nested groups [#6774](https://github.com/fabricjs/fabric.js/pull/6774)
- fix(Fabric.Text): Add path to text export and import [#6844](https://github.com/fabricjs/fabric.js/pull/6844)
- fix(fabric.Canvas) Remove controls check in the pixel accuracy target [#6798](https://github.com/fabricjs/fabric.js/pull/6798)
- feat(fabric.Canvas): Added activeOn 'up/down' property [#6807](https://github.com/fabricjs/fabric.js/pull/6807)
- feat(fabric.BaseBrush): limitedToCanvasSize property to brush [#6719](https://github.com/fabricjs/fabric.js/pull/6719)

## [4.3.1]

- fix(fabric.Control) implement targetHasOneFlip using shorthand [#6823](https://github.com/fabricjs/fabric.js/pull/6823)
- fix(fabric.Text) fix typo in cacheProperties preventing cache clear to work [#6775](https://github.com/fabricjs/fabric.js/pull/6775)
- fix(fabric.Canvas): Update backgroundImage and overlayImage coordinates on zoom change [#6777](https://github.com/fabricjs/fabric.js/pull/6777)
- fix(fabric.Object): add strokeuniform to object toObject output. [#6772](https://github.com/fabricjs/fabric.js/pull/6772)
- fix(fabric.Text): Improve path's angle detection for text on a path [#6755](https://github.com/fabricjs/fabric.js/pull/6755)

## [4.3.0]

- fix(fabric.Textbox): Do not let splitbygrapheme split text previously unwrapped [#6621](https://github.com/fabricjs/fabric.js/pull/6621)
- feat(fabric.controlsUtils) Move drag to actions to control handlers [#6617](https://github.com/fabricjs/fabric.js/pull/6617)
- feat(fabric.Control): Add custom control size per control. [#6562](https://github.com/fabricjs/fabric.js/pull/6562)
- fix(svg_export): svg export in path with gradient and added tests [#6654](https://github.com/fabricjs/fabric.js/pull/6654)
- fix(fabric.Text): improve compatibility with transformed gradients [#6669](https://github.com/fabricjs/fabric.js/pull/6669)
- feat(fabric.Text): Add ability to put text on paths BETA [#6543](https://github.com/fabricjs/fabric.js/pull/6543)
- fix(fabric.Canvas): rotation handle should take origin into account [#6686](https://github.com/fabricjs/fabric.js/pull/6686)
- fix(fabric.Text): Text on path, fix non linear distance of chars over path [#6671](https://github.com/fabricjs/fabric.js/pull/6671)

## [4.2.0]

- fix(fabric.utils): ISSUE-6566 Fix SVGs for special Arc lines [#6571](https://github.com/fabricjs/fabric.js/pull/6571)
- fix(fabric.Canvas): Fix mouse up target when different from action start [#6591](https://github.com/fabricjs/fabric.js/pull/6591)
- added: feat(fabric.controlsUtils): Fire resizing event for textbox width [#6545](https://github.com/fabricjs/fabric.js/pull/6545)

## [4.1.0]

- feat(Brushes): add beforePathCreated event [#6492](https://github.com/fabricjs/fabric.js/pull/6492);
- feat(fabric.Path): Change the way path is parsed and drawn. simplify path at parsing time [#6504](https://github.com/fabricjs/fabric.js/pull/6504);
- feat(fabric.Path): Simplify S and T command in C and Q. [#6507](https://github.com/fabricjs/fabric.js/pull/6507);
- fix(fabric.Textbox): ISSUE-6518 Textbox and centering scaling [#6524](https://github.com/fabricjs/fabric.js/pull/6524);
- fix(fabric.Text): Ensure the shortcut text render the passed argument and not the entire line [#6526](https://github.com/fabricjs/fabric.js/pull/6526);
- feat(fabric.util): Add a function to work with path measurements [#6525](https://github.com/fabricjs/fabric.js/pull/6525);
- fix(fabric.Image): rendering pixel outside canvas size [#6326](https://github.com/fabricjs/fabric.js/pull/6326);
- fix(fabric.controlsUtils): stabilize scaleObject function [#6540](https://github.com/fabricjs/fabric.js/pull/6540);
- fix(fabric.Object): when in groups or active groups, fix the ability to shift deselect [#6541](https://github.com/fabricjs/fabric.js/pull/6541);

## [4.0.0]

- fixed the gesture module to not break with 4.0 [#6491](https://github.com/fabricjs/fabric.js/pull/6491);
- fix(fabric.IText): copy style in non full mode when typing text [#6454](https://github.com/fabricjs/fabric.js/pull/6454);
- feat(fabric.Controls) expose the extra utils for control handling.
  Breaking: rename fabric.controlHandlers and fabric.controlRenderers to fabric.controlsUtils.

## [4.0.0-rc.1]

- fix(fabric.Canvas): ISSUE-6314 rerender in case of drag selection that select a single oobject. [#6421](https://github.com/fabricjs/fabric.js/pull/6421);
- feat(text): allow correct cursor/selection position if text is edited inside a group. [#6256](https://github.com/fabricjs/fabric.js/pull/6256);
- feat(fabric.Control): remove position option in favor of x and y [#6415](https://github.com/fabricjs/fabric.js/pull/6415);
- fix(fabric.Object) ISSUE-6340 infinite recursion on groups [#6416](https://github.com/fabricjs/fabric.js/pull/6416);
- fix(fabric.Object): geometry mixin fix partiallyOnscreen [#6402](https://github.com/fabricjs/fabric.js/pull/6402);
- fix(fabric.Image): ISSUE-6397 modify crossOrigin behaviour for setSrc [#6414](https://github.com/fabricjs/fabric.js/pull/6414);
- Breaking: fabric.Image.setCrossOrigin is gone. Having the property on the fabric.Image is misleading and brings to errors. crossOrigin is for loading/reloading only, and is mandatory to specify it each load.
- Breaking: fabric.Control constructor does not accept anymore a position object, but 2 properties, x and y.

## [4.0.0-beta.12]

- fix(fabric.IText): respect value of `cursorColor` [#6300](https://github.com/fabricjs/fabric.js/pull/6300);
- fix(fabric.Textbox): Improve splitByGrapheme and charSpacing [#6298](https://github.com/fabricjs/fabric.js/pull/6298);
- feat(controls): Reintroduce flip by scaling and lockScalingFlip [#6313](https://github.com/fabricjs/fabric.js/pull/6313);

## [4.0.0-beta.11]

- fix(itext): improved style handling for new lines [#6268](https://github.com/fabricjs/fabric.js/pull/6268)
- fix(controls): Fix flip and controls and skewY and controls. [#6278](https://github.com/fabricjs/fabric.js/pull/6278)
- fix(controls): Current position with handlers is wrong if using skew [#6267](https://github.com/fabricjs/fabric.js/pull/6267)
- breaking: setCoords has only one argument now `skipCorners` boolean. setCoords will always update aCoords, lineCoords. If skipCorners is not specified, it will alos update oCoords();
- feat(fabric.Image): Image.imageSmoothing for fabric.Image objects [#6280](https://github.com/fabricjs/fabric.js/pull/6280)
- fix(fabric.StaticCanvas): export to dataUrl and canvasElement will respect imageSmoothingEnabled [#6280](https://github.com/fabricjs/fabric.js/pull/6280)
- fix(fabric.Image): toSVG export with missing element won't crash [#6280](https://github.com/fabricjs/fabric.js/pull/6280)
- added: added fabric.util.setImageSmoothing(ctx, value);
- added svg import/export for image image-rendering attribute
- fix(svg_import): Fix some parsing logic for nested SVGs. [#6284](https://github.com/fabricjs/fabric.js/pull/6284)
- fix(fabric.Image): do not crash if image has no element [#6285](https://github.com/fabricjs/fabric.js/pull/6285)

BREAKING:

- removed 2 utils member that was not used anywhere: fabric.util.getScript, fabric.util.getElementStyle
- remove private member \_setImageSmoothing in the canvas: use fabric.util.setImageSmoothing(ctx, value);

## [4.0.0-beta.10]

- fix(controls): fix missing target in canvas event options [#6251](https://github.com/fabricjs/fabric.js/pull/6251)
- fix(controls): correct position for offsets [#6250](https://github.com/fabricjs/fabric.js/pull/6250)
- feat(utils): Added more error flag passing throughout functions [#6238](https://github.com/fabricjs/fabric.js/pull/6238)

## [4.0.0-beta.9]

- fix(controls) show offsetX/offsetY correctly. [#6236](https://github.com/fabricjs/fabric.js/pull/6236)
- fix(controls) ISSUE-6201 Restore per object setting of controls visibility [#6226](https://github.com/fabricjs/fabric.js/pull/6226)
- fix(svg_parser): ISSUE-6220 Allow to parse font declaration that start with a number [#6222](https://github.com/fabricjs/fabric.js/pull/6222)

## [4.0.0-beta.8]

- fix(IText) Stop composition events on mousedown to enable cursor position on android keyboards [#6224](https://github.com/fabricjs/fabric.js/pull/6224)
- fix(controls): Handle textbox width change properly [#6219](https://github.com/fabricjs/fabric.js/pull/6219)
- fix(controls): correctly handling the uniform scaling option [#6218](https://github.com/fabricjs/fabric.js/pull/6218)
- fix(fabric.Object): fix activeSelection toDataURL canvas restore [#6216](https://github.com/fabricjs/fabric.js/pull/6216)
- fix(svg_parsers): Add support for empty <style/> tags [#6169](https://github.com/fabricjs/fabric.js/pull/6169)
- fix(SVG_export, text): Check font faces markup for objects within groups [#6195](https://github.com/fabricjs/fabric.js/pull/6195)
- feat(animation): Extend fabric.util.animate animating colors and other properties[#6191](https://github.com/fabricjs/fabric.js/pull/6191)
- fix(svg_export): remove extra space from svg export [#6209](https://github.com/fabricjs/fabric.js/pull/6209)
- fix(svg_import): ISSUE-6170 do not try to create missing clippath [#6210](https://github.com/fabricjs/fabric.js/pull/6210)
- fix(fabric.Object) Adding existence check for this.canvas on object stacking mixins [#6207](https://github.com/fabricjs/fabric.js/pull/6207)

## [4.0.0-beta.7]

feat(controls): Added controls mouseUpHandler and mouseDownHandler [#6158](https://github.com/fabricjs/fabric.js/pull/6158)
Removal of deprecated methods / patterns. [#6111](https://github.com/fabricjs/fabric.js/pull/6111)

- removed Object.setShadow, and BaseBrush.setShadow. change `rect.setShadow(options)` to `rect.set('shadow', new fabric.Shadow(options))`
- removed Object.transformMatrix.
- removed `object:selected` event. use `selection:created`. In the callback you will still find `target` in the options, but also you will find `selected` with all the objects selected during that single event.
- removed Gradient.forObject. No alternative available.
- removed Object and canvas `clipTo`. Use Object.clipPath;
- removed Canvas.loadFromDatalessJSON, it was just an alias for `loadFromJSON`
- removed `observe`, `stopObserving`, `trigger` from observable. Keep using `on`, `off`, `fire`.
- removed the Object.set ability to take a function as a value. Was rather strange to use.
- removed Object.setGradient. Change `rect.setGradient(options)` with `rect.set('fill', new fabric.Gradient(otherOptions))`. The options format is slightly different, but keeping 2 formats does not really make sense.
- removed Object.setPatternFill. Change `rect.setPatternFill(options)` to `rect.set('fill', new fabric.Pattern(options))`;
- removed Object.setColor. Change `rect.setColor(color)` to `rect.set('fill', color)`
- removed fabric.util.customTransformMatrix. Use the replacement fabric.util.composeMatrix

## [4.0.0-beta.6]

fix(fabric.IText): exitEditing won't error on missing hiddenTextarea. [#6138](https://github.com/fabricjs/fabric.js/pull/6138)

## [4.0.0-beta.5]

fix(fabric.Object): getObjectScaling takes in account rotation of objects inside groups. [#6118](https://github.com/fabricjs/fabric.js/pull/6118)

## [4.0.0-beta.4]

fix(fabric.Group): will draw shadow will call parent method. [#6116](https://github.com/fabricjs/fabric.js/pull/6116)

## [4.0.0-beta.3]

fix(controls): control offset rendering code had extras `beginPath` that would clear all but not the last of them [#6114](https://github.com/fabricjs/fabric.js/pull/6114)

## [4.0.0-beta.2]

fix(controls): Control.getVisibility will always receive the fabric.Object argument.

## [4.0.0-beta.1]

breaking: All your old control code override will not work
breaking: `uniScaleTransform` has been renamed in `uniformScaling`, meaning changed and the default value swapped. The behaviour is unchanged, but now the description and the name match.
breaking: Object.lockUniScaling is removed. Alternatives to get the same identical functionality with less code are being evaluated.
breaking: Canvas.onBeforeScaleRotate is removed, developers need to migrate to the event `before:transform’

## [3.6.2]

- fix fabric.Object.toDataURL blurriness on images with odd pixel number [#6131](https://github.com/fabricjs/fabric.js/pull/6131)

## [3.6.1]

- fix(gradient, text): ISSUE-6014 ISSUE-6077 support percentage gradient in text [#6090](https://github.com/fabricjs/fabric.js/pull/6090)
- fix(filters): ISSUE-6072 convolution filter is off by one [#6088](https://github.com/fabricjs/fabric.js/pull/6088)
- fix(transform): Fix a bug in the skewing logic [#6082](https://github.com/fabricjs/fabric.js/pull/6088)

## [3.6.0]

- fix: ISSUE-5512 better Clippath transform parsing in SVG [#5983](https://github.com/fabricjs/fabric.js/pull/5983)
- fix: ISSUE-5984 Avoid enter editing in non selectable object [#5989](https://github.com/fabricjs/fabric.js/pull/5989)
- Tweak to object.\_setLineDash to avoid cycles when nothing in array [#6000](https://github.com/fabricjs/fabric.js/pull/6000)
- fix: ISSUE-5867 Fix the extra new line selection with empty line [#6011](https://github.com/fabricjs/fabric.js/pull/6011)
- Improvement: Use SVG Namespace for SVG Elements [#5957](https://github.com/fabricjs/fabric.js/pull/5957)
- Improvement: ISSUE-4115 - triggers in/out events for sub targets [#6013](https://github.com/fabricjs/fabric.js/pull/6013)
- Improvement: Upper canvas retina scaling [#5938](https://github.com/fabricjs/fabric.js/pull/5938)

## [3.5.1]

- Fix for textbox non defined in scaleObject [#5896](https://github.com/fabricjs/fabric.js/pull/5896)
- Fix canvas pattern as background and exports [#5973](https://github.com/fabricjs/fabric.js/pull/5973)
- Fix for type error if style is null when checking if is empty [#5971](https://github.com/fabricjs/fabric.js/pull/5971)
- Fix for load from datalessJSON for svg groups with sourcePath [#5970](https://github.com/fabricjs/fabric.js/pull/5970)

## [3.5.0]

- Deprecation: deprecated 3 method of the api that will disappear in fabric 4: setPatternFill, setColor, setShadow.
- Fix: remove line dash modification for strokeUniform [#5953](https://github.com/fabricjs/fabric.js/pull/5953)
- Improvement: ISSUE-5955 parse svg clip-path recursively [#5960](https://github.com/fabricjs/fabric.js/pull/5960)
- Fix: object.toCanvasElement of objects in groups [#5962](https://github.com/fabricjs/fabric.js/pull/5962)
- change pencil brush finalize to be in line with other brushes [#5866](https://github.com/fabricjs/fabric.js/pull/5866)

## [3.4.0]

- Support fill-opacity on gradient parsing from SVG. [#5812](https://github.com/fabricjs/fabric.js/pull/5812)
- Rewrite gradient parsing from SVG to work with more transformation and combinations of attributes. [#5836](https://github.com/fabricjs/fabric.js/pull/5836)
- Added Gradient.gradientUnits property to support percent based gradients on shapes.[#5836](https://github.com/fabricjs/fabric.js/pull/5836)
- Changed animation logic so that onComplete gets always called with the final values of the animation.[#5813](https://github.com/fabricjs/fabric.js/pull/5813)

## [3.3.0]

- Differently support multi mouse events, fix multi touch on various browser [#5785](https://github.com/fabricjs/fabric.js/pull/5785)
- Word boundary search update on grapheme clusters [#5788](https://github.com/fabricjs/fabric.js/pull/5788)
- Enable deps free version [#5786](https://github.com/fabricjs/fabric.js/pull/5786)
- Remove variables named as reserved words [#5782](https://github.com/fabricjs/fabric.js/pull/5782)

## [3.2.0]

- Fix: Better handling of upperCanvas in toCanvasElement. [#5736](https://github.com/fabricjs/fabric.js/pull/5736)
- Add: Pass raw event information to brushes [#5687](https://github.com/fabricjs/fabric.js/pull/5687)
- Deprecation: officially deprecated Object.transformMatrix [#5747](https://github.com/fabricjs/fabric.js/pull/5747)
- Fix: Fix group.toSVG regression. [#5755](https://github.com/fabricjs/fabric.js/pull/5755)
- Fix: PencilBrush regression on simple points. [#5771](https://github.com/fabricjs/fabric.js/pull/5771)

## [3.1.0]

- Fix: unbreak IE10. [#5678](https://github.com/fabricjs/fabric.js/pull/5678)
- Improvement: Support scientific notation with uppercase E. [#5731](https://github.com/fabricjs/fabric.js/pull/5731)
- Add: PencilBrush brush now support `decimate` property to remove dots that are too near to each other. [#5718](https://github.com/fabricjs/fabric.js/pull/5718)

## [3.0.0]

- Breaking: removed support for node 4 and 6. [#5356](https://github.com/fabricjs/fabric.js/pull/5356)
- Breaking: changed objectCaching meaning to disable caching only if possible. [#5566](https://github.com/fabricjs/fabric.js/pull/5566)
- Breaking: private method `_setLineStyle` can set only empty object now [#5588](https://github.com/fabricjs/fabric.js/pull/5588)
- Breaking: private method `_getLineStyle` can only return boolean now [#5588](https://github.com/fabricjs/fabric.js/pull/5588)
- Fix: splitByGrapheme can now handle cursor properly [#5588](https://github.com/fabricjs/fabric.js/pull/5588)
- Add: Added hasStroke and hasFill, helper methods for decisions on caching and for devs, change image shouldCache method [#5567](https://github.com/fabricjs/fabric.js/pull/5567)
- Fix: Canvas toObject won't throw error now if there is a clipPath [#5556](https://github.com/fabricjs/fabric.js/pull/5556)
- Add: added `nonScaling` property to shadow class [#5558](https://github.com/fabricjs/fabric.js/pull/5558)
- Fix: fixed import of Rect from SVG when has 0 dimensions. [#5582](https://github.com/fabricjs/fabric.js/pull/5582)
- Fix: Shadow offset in dataurl export with retina [#5593](https://github.com/fabricjs/fabric.js/pull/5593)
- Fix: Text can be used as clipPath in SVG export (output is not correct yet) [#5591](https://github.com/fabricjs/fabric.js/pull/5591)
- Add: Fabric.disableStyleCopyPasting to disable style transfers on copy-paste of itext [#5590](https://github.com/fabricjs/fabric.js/pull/5590)
- Fix: avoid adding quotes to fontFamily containing a coma [#5624](https://github.com/fabricjs/fabric.js/pull/5624)
- Fix: strokeUniform and cache dimensions [#5626](https://github.com/fabricjs/fabric.js/pull/5626)
- Fix: Do not call onSelect on objects that won't be part of the selection [#5632](https://github.com/fabricjs/fabric.js/pull/5632)
- Fix: fixed handling of empty lines in splitByGrapheme [#5645](https://github.com/fabricjs/fabric.js/pull/5645)
- Fix: Textbox selectable property not restored after exitEditing [#5655](https://github.com/fabricjs/fabric.js/pull/5655)
- Fix: 'before:selection:cleared' event gets target in the option passed [#5658](https://github.com/fabricjs/fabric.js/pull/5658)
- Added: enablePointerEvents options to Canvas activates pointer events [#5589](https://github.com/fabricjs/fabric.js/pull/5589)
- Fix: Polygon/Polyline/Path respect points position when initializing [#5668](https://github.com/fabricjs/fabric.js/pull/5668)
- Fix: Do not load undefine objects in group/canvas array when restoring from JSON or SVG. [#5684](https://github.com/fabricjs/fabric.js/pull/5684)
- Improvement: support for canvas background or overlay as gradient [#5684](https://github.com/fabricjs/fabric.js/pull/5684)
- Fix: properly restore clipPath when restoring from JSON [#5641](https://github.com/fabricjs/fabric.js/pull/5641)
- Fix: respect chainable attribute in observable mixin [#5606](https://github.com/fabricjs/fabric.js/pull/5606)

## [2.7.0]

- Add: strokeUniform property, avoid stroke scaling with paths [#5473](https://github.com/fabricjs/fabric.js/pull/5473)
- Fix: fix bug in image setSrc [#5502](https://github.com/fabricjs/fabric.js/pull/5502)
- Add: strokeUniform import/export svg [#5527](https://github.com/fabricjs/fabric.js/pull/5527)
- Fix: GraphemeSplit and toSvg for circle [#5544](https://github.com/fabricjs/fabric.js/pull/5544)
- Improvement: support running in a XML document [#5530](https://github.com/fabricjs/fabric.js/pull/5530)

## [2.6.0]

- Fix: avoid ie11 to throw on weird draw images [#5428](https://github.com/fabricjs/fabric.js/pull/5428)
- Fix: a rare case of invisible clipPath [#5477](https://github.com/fabricjs/fabric.js/pull/5477)
- Fix: testability of code under node when webgl is involved [#5478](https://github.com/fabricjs/fabric.js/pull/5478)
- Add: Grapeheme text wrapping for Textbox (Textbox.splitByGrapheme) [#5479](https://github.com/fabricjs/fabric.js/pull/5479)
- Add: fabric.Object.toCanvasElement [#5481](https://github.com/fabricjs/fabric.js/pull/5481)

## [2.5.0]

- Fix: textbox transform report newScaleX and newScaleY values [#5464](https://github.com/fabricjs/fabric.js/pull/5464)
- Fix: export of svg and gradient with transforms [#5456](https://github.com/fabricjs/fabric.js/pull/5456)
- Fix: detection of controls in perPixelTargetFind + cache [#5455](https://github.com/fabricjs/fabric.js/pull/5455)
- Add: added canvas.toCanvasElement method [#5452](https://github.com/fabricjs/fabric.js/pull/5452)

## [2.4.6]

- Fix: unbreak the svg export broken in 2.4.5 [#5438](https://github.com/fabricjs/fabric.js/pull/5438)

## [2.4.5]

- Fix: svg import/export for canvas+clipPath and letterspacing. [#5424](https://github.com/fabricjs/fabric.js/pull/5424)
- Fix: avoid stroke dash from group selection to leak on upper canvas [#5392](https://github.com/fabricjs/fabric.js/pull/5392)

## [2.4.4]

- Fix: add clipPath to stateful cache check. [#5384](https://github.com/fabricjs/fabric.js/pull/5384)
- Fix: restore draggability of small objects [#5379](https://github.com/fabricjs/fabric.js/pull/5379)
- Improvement: Added strokeDashOffset to objects and from SVG import. [#5398](https://github.com/fabricjs/fabric.js/pull/5398)
- Fix: do not mark objects as invisible if strokeWidth is > 0 [#5382](https://github.com/fabricjs/fabric.js/pull/5382)
- Improvement: Better gradients parsing with xlink:href [#5357](https://github.com/fabricjs/fabric.js/pull/5357)

## [2.4.3]

- Fix: Shift click and onSelect function [#5348](https://github.com/fabricjs/fabric.js/pull/5348)
- Fix: Load from Json from images with filters and resize filters [#5346](https://github.com/fabricjs/fabric.js/pull/5346)
- Fix: Remove special case of 1x1 rect [#5345](https://github.com/fabricjs/fabric.js/pull/5345)
- Fix: Group with clipPath restore [#5344](https://github.com/fabricjs/fabric.js/pull/5344)
- Fix: Fix shift + click interaction with unselectable objects [#5324](https://github.com/fabricjs/fabric.js/pull/5324)

## [2.4.2]

- Fix: Better toSVG support to enable clipPath [#5284](https://github.com/fabricjs/fabric.js/pull/5284)
- Fix: Per pixel target find and groups and sub targets [#5287](https://github.com/fabricjs/fabric.js/pull/5287)
- Fix: Object clone as Image and shadow clipping [#5308](https://github.com/fabricjs/fabric.js/pull/5308)
- Fix: IE11 loading SVG [#5307](https://github.com/fabricjs/fabric.js/pull/5307)

## [2.4.1]

- Fix: Avoid enterEditing if another object is the activeObject [#5261](https://github.com/fabricjs/fabric.js/pull/5261)
- Fix: clipPath enliving for Image fromObject [#5279](https://github.com/fabricjs/fabric.js/pull/5279)
- Fix: toDataURL and canvas clipPath [#5278](https://github.com/fabricjs/fabric.js/pull/5278)
- Fix: early return if no xml is available [#5263](https://github.com/fabricjs/fabric.js/pull/5263)
- Fix: clipPath svg parsing in nodejs [#5262](https://github.com/fabricjs/fabric.js/pull/5262)
- Fix: Avoid running selection logic on mouse up [#5259](https://github.com/fabricjs/fabric.js/pull/5259)
- Fix: fix font size parsing on SVG [#5258](https://github.com/fabricjs/fabric.js/pull/5258)
- Fix: Avoid extra renders on mouseUp/Down [#5256](https://github.com/fabricjs/fabric.js/pull/5256)

## [2.4.0]

- Add: Add clipPath support to canvas and svg import/export. Low compatibility yet.

## [2.3.6]

- Fix: Make image.class aware of naturalWidth and naturalHeight. [#5178](https://github.com/fabricjs/fabric.js/pull/5178)
- Fix: Make 2 finger events works again [#5177](https://github.com/fabricjs/fabric.js/pull/5177)
- Fix: Make Groups respect origin and correct position ( fix spray/circle brushes ) [#5176](https://github.com/fabricjs/fabric.js/pull/5176)

## [2.3.5]

- Change: make canvas.getObjects() always return a shallow copy of the array [#5162](https://github.com/fabricjs/fabric.js/pull/5162)
- Fix: Improve fabric.Pattern.toSVG to look correct on offsets and no-repeat [#5164](https://github.com/fabricjs/fabric.js/pull/5164)
- Fix: Do not enter edit in Itext if the mouseUp is relative to a group selector [#5153](https://github.com/fabricjs/fabric.js/pull/5153)
- Improvement: Do not require xlink namespace in front of href attribut for svgs ( is a SVG2 new spec, unsupported ) [#5156](https://github.com/fabricjs/fabric.js/pull/5156)
- Fix: fix resizeFilter having the wrong cached texture, also improved interaction between filters [#5165](https://github.com/fabricjs/fabric.js/pull/5165)

## [2.3.4]

- Fix: ToSVG was ignoring excludeFromExport for backgroundImage and OverlayImage. [#5075](https://github.com/fabricjs/fabric.js/pull/5075)
- Fix: ToSVG for circle with start and end angles. [#5085](https://github.com/fabricjs/fabric.js/pull/5085)
- Fix: Added callback for setPatternFill. [#5101](https://github.com/fabricjs/fabric.js/pull/5101)
- Fix: Resize filter taking in account multiple scale sources. [#5117](https://github.com/fabricjs/fabric.js/pull/5117)
- Fix: Blend image filter clean after refilter. [#5121](https://github.com/fabricjs/fabric.js/pull/5121)
- Fix: Object.toDataURL should not be influenced by zoom. [#5139](https://github.com/fabricjs/fabric.js/pull/5139)
- Improvement: requestRenderAllBound add to Canvas instance. [#5138](https://github.com/fabricjs/fabric.js/pull/5138)
- Improvement: Make path bounding cache optional and also reacheable/cleanable [#5140](https://github.com/fabricjs/fabric.js/pull/5140)
- Improvement: Make the logic of isNeutralState filters work before filtering start. [#5129](https://github.com/fabricjs/fabric.js/pull/5129)
- Improvement: Added some code to clean up some memory when canvas is disposed in nodejs. [#5142](https://github.com/fabricjs/fabric.js/pull/5142)
- Fix: Make numeric origins work with group creation. [#5143](https://github.com/fabricjs/fabric.js/pull/5143)

## [2.3.3]

- Fix: Fixed font generic names for text, measurement of zero width related characters and also trailing of cursor when zooming. [#5048](https://github.com/fabricjs/fabric.js/pull/5048)

## [2.3.2]

- Fix: justify + charspacing + textDecoration Add and improve more events for transformations and mouse interaction. [#5007](https://github.com/fabricjs/fabric.js/pull/5007) [#5009](https://github.com/fabricjs/fabric.js/pull/5009)
- Fix: Enter edit on object selected programmatically. [#5010](https://github.com/fabricjs/fabric.js/pull/5010)
- Fix: Canvas.dispose was not removing all events properly. [#5020](https://github.com/fabricjs/fabric.js/pull/5020)
- Fix: Make rgba and hsla regex work case insensitive. [#5017](https://github.com/fabricjs/fabric.js/pull/5017)
- Fix: Make group transitioning from not cached to cached work. [#5021](https://github.com/fabricjs/fabric.js/pull/5021)

## [2.3.1]

- Improve nested svg import and text positioning, spikes. [#4984](https://github.com/kangax/fabric.js/pull/4984)

## [2.3.0]

- Add and improve more events for transformations and mouse interaction [#4979](https://github.com/kangax/fabric.js/pull/4979)
- Improvement: whenever possible use cache for target transparency sampling [#4955](https://github.com/kangax/fabric.js/pull/4955)

## [2.2.4]

- Fix getPointer on touch devices [#4866](https://github.com/kangax/fabric.js/pull/4866)
- Fix issues with selectionDashArray bleeding into free drawing [#4894](https://github.com/kangax/fabric.js/pull/4894)
- Fix blur filter for nodejs [#4905](https://github.com/kangax/fabric.js/pull/4905)
- Fix Register mousemove as non passive to help touch devices [#4933](https://github.com/kangax/fabric.js/pull/4933)
- Fix modified shadow tosvg for safari compatibility [#4934](https://github.com/kangax/fabric.js/pull/4934)
- Fix shader to avoid premultiplied alpha pixel getting dirty in blend filter [#4936](https://github.com/kangax/fabric.js/pull/4936)
- Add isPartiallyOnScreen method [#4856](https://github.com/kangax/fabric.js/pull/4856)
- Fix isEqual failing on array/null or objects/null/string compare [#4949](https://github.com/kangax/fabric.js/pull/4949)
- Fix pencilBrush with alpha and with rerendering canvas [#4938](https://github.com/kangax/fabric.js/pull/4938)

## [2.2.3]

- improvement: Allow to parse quoted url string. url('#myid') [#4881](https://github.com/kangax/fabric.js/pull/4881)
- improvement: text fromSVG import char-spacing attribute [#3718](https://github.com/kangax/fabric.js/pull/3718)
- fix: text toSVG export with multiple spaces in safari [#4880](https://github.com/kangax/fabric.js/pull/4880)
- fix: setSrc reset width and height on images [#4877](https://github.com/kangax/fabric.js/pull/4877)
- improvements: Removed forced origin swap when rotating [#4878](https://github.com/kangax/fabric.js/pull/4878)
- fix: Make the background of canvas cover all SVG in toSVG export [#4852](https://github.com/kangax/fabric.js/pull/4852)
- fix: Added startAngle to cacheProperties for fabric.Circle [#4875](https://github.com/kangax/fabric.js/pull/4875)
- fix: Rerender all the content of upperCanvas if canvas gets resized [#4850](https://github.com/kangax/fabric.js/pull/4850)
- fix: Remove references to context when disposing [#4846](https://github.com/kangax/fabric.js/pull/4846)
- improvements: Added single quoting to font names in toSVG [#4840](https://github.com/kangax/fabric.js/pull/4840)
- improvements: Added reserved space to wrapLine functionality [#4841](https://github.com/kangax/fabric.js/pull/4841)

## [2.2.2]

- Fixed: Applying filters to an image will invalidate its cache [#4828](https://github.com/kangax/fabric.js/pull/4828)
- Fixed: Attempt at fix font families that requires quoting [#4831](https://github.com/kangax/fabric.js/pull/4831)
- Improvement: check upperCanvas client size for textarea position [#4827](https://github.com/kangax/fabric.js/pull/4827)
- Fixed: Attempt to fix multiple touchends [#4804](https://github.com/kangax/fabric.js/pull/4804)
- Fixed: Wrapping of textbox with charspacing [#4803](https://github.com/kangax/fabric.js/pull/4803)
- Fixed: bad calculation of empty line in text (regression from 2.2.0) [#4802](https://github.com/kangax/fabric.js/pull/4802)

## [2.2.1]

- Reworked how amd and commonJS are together in the same file.

## [2.2.0]

- Fixed: super/sub script svg export [#4780](https://github.com/kangax/fabric.js/pull/4780)
- Added: Text superScript and subScript support [#4765](https://github.com/kangax/fabric.js/pull/4765)
- Fixed: negative kerning support (Pacifico font) [#4772](https://github.com/kangax/fabric.js/pull/4772)
- Fixed: removing text on mousedown should be safe now [#4774](https://github.com/kangax/fabric.js/pull/4774)
- Improved: pass to inner functions the parameter calculate coords in isOnscreen [#4763](https://github.com/kangax/fabric.js/pull/4763)

## [2.1.0]

- Added: Added: Drag and drop event binding [#4421](https://github.com/kangax/fabric.js/pull/4421)
- Fixed: isEmptyStyle implementation for TextBox [#4762](https://github.com/kangax/fabric.js/pull/4762)

## [2.0.3]

- Fix: now sub target check can work with subclasses of fabric.Group [#4753](https://github.com/kangax/fabric.js/pull/4753)
- Improvement: PencilBrush is now compexity 1 instead of complexity N during draw [#4743](https://github.com/kangax/fabric.js/pull/4743)
- Fix the cleanStyle was not checking for the right property to exist [#4751](https://github.com/kangax/fabric.js/pull/4751)
- Fix onBeforeScaleRotate with canvas zoom [#4748](https://github.com/kangax/fabric.js/pull/4748)

## [2.0.2]

- fixed image toSVG support for crop [#4738](https://github.com/kangax/fabric.js/pull/4738)
- changed math for better rounded results [#4734](https://github.com/kangax/fabric.js/pull/4734)

## [2.0.1]

- fixed filter for blend image in WEBGL [#4706](https://github.com/kangax/fabric.js/pull/4706)
- fixed interactions between canvas toDataURL and multiplier + retina [#4705](https://github.com/kangax/fabric.js/pull/4705)
- fixed bug with originX and originY not invalidating the transform [#4703](https://github.com/kangax/fabric.js/pull/4703)
- fixed unwanted mutation on object enliving in fabric.Image [#4699](https://github.com/kangax/fabric.js/pull/4699)

## [2.0.0]

- final
  - fix dataurl and svg export on retina and rounding [#4674](https://github.com/kangax/fabric.js/pull/4674)
  - avoid error if iText is removed on mousedown [#4650](https://github.com/kangax/fabric.js/pull/4650)
  - fix calcOffset when text enter editing [#4649](https://github.com/kangax/fabric.js/pull/4649)
  - Gradient fix parsing floats [#4637](https://github.com/kangax/fabric.js/pull/4637)
  - Add CrossOrigin managment to fabric.Pattern [#4618](https://github.com/kangax/fabric.js/pull/4618)
  - Add patternTransform toObject saving [#4626](https://github.com/kangax/fabric.js/pull/4626)
  - normalize brushes render [#4613](https://github.com/kangax/fabric.js/pull/4613)
  - avoid charspacing shortcut [#4594](https://github.com/kangax/fabric.js/pull/4594)
  - Fix color toHexa() [#4579](https://github.com/kangax/fabric.js/pull/4579)
- rc3 and rc4
  - more fixes to transformMatrix memoization
  - Canvas.selectionFullyContained allows you to select objects just when full grabbed by the selections. [#4508](https://github.com/kangax/fabric.js/pull/4508)
  - Remove some ouput of blank spaces from svg in order to avoid extra colored areas [#4524](https://github.com/kangax/fabric.js/pull/4524)
  - Reinserted a performance shortcut for when there is no style at all [#4519](https://github.com/kangax/fabric.js/pull/4519)
  - Manage canvas resize during a freedrawing brush without wiping the brush [#4527](https://github.com/kangax/fabric.js/pull/4527)
  - Removed an extra closePath that was creating wrong visual on IntelIntegrated cards [#4549](https://github.com/kangax/fabric.js/pull/4549)
  - Added a method to insert and remove text from command line [#4541](https://github.com/kangax/fabric.js/pull/4541)
  - Some fixes around text styles management
  - nodejs support changes: removed specific node code in order to use standard fabricjs code in nodejs.
  - added fabric.util.getNodeCanvas that passed a JSDOM element allows you to get the node-canvas instance behind it and do what you need.
- rc2
  - Fixed a transform matrix memoize missing width/height [#4491](https://github.com/kangax/fabric.js/pull/4491)
  - Fix pattern drawing a point [#4492](https://github.com/kangax/fabric.js/pull/4492)
  - Fixed Text.removeChars [#4495](https://github.com/kangax/fabric.js/pull/4495)
  - Added back 2 node-canvas methods [#4497](https://github.com/kangax/fabric.js/pull/4497)
  - Fix a typo not restoring hoverCursor correctly.
- rc1
  - Remove node specific code [#4470](https://github.com/kangax/fabric.js/pull/4470)
  - Improved Canvas.dispose code to leak less memory [#4471](https://github.com/kangax/fabric.js/pull/4471)
  - Remove extra padding of cache when upper limited [#4467](https://github.com/kangax/fabric.js/pull/4467)
  - Solved 2 perfomances problems with textbox [#4466](https://github.com/kangax/fabric.js/pull/4466) [#4465](https://github.com/kangax/fabric.js/pull/4465)
  - Added justify-left justify-right and justify-center [#4437](https://github.com/kangax/fabric.js/pull/4437)
  - Fix Group fromObject and subTargetCheck [#4454](https://github.com/kangax/fabric.js/pull/4454)
  - Fix regression on IMG from SVG [#4450](https://github.com/kangax/fabric.js/pull/4450)
  - Remove cache dimensions together with canvas [#4453](https://github.com/kangax/fabric.js/pull/4453)
  - Fixed some fuzzyness cases for cache [#4452](https://github.com/kangax/fabric.js/pull/4452)
  - Fixed resize filter for webgl [#4426](https://github.com/kangax/fabric.js/pull/4426)
  - Stop searching target during a mouse move with a transform [#4442](https://github.com/kangax/fabric.js/pull/4442)
  - safeguard shaders for non supported precisions [#4433](https://github.com/kangax/fabric.js/pull/4433)
  - fix insert and remove style for edge cases [#4420](https://github.com/kangax/fabric.js/pull/4420)
  - Fix object.move when in active selection [#4394](https://github.com/kangax/fabric.js/pull/4394)
  - Memoize calcTransformMatrix function [#4418](https://github.com/kangax/fabric.js/pull/4418)
  - Make \_set flag object as dirty just when a real change happen[#4415](https://github.com/kangax/fabric.js/pull/4415)
  - Add browserShadowBlurConstant to adjust shadowBlur value [#4413](https://github.com/kangax/fabric.js/pull/4413)
  - Fix set element not clearing the cacheTexture. [#4410](https://github.com/kangax/fabric.js/pull/4410)
  - Multi selection key can be configured with an array of keys. [#4363](https://github.com/kangax/fabric.js/pull/4363)
  - fix fast type in text loosing some style. [#4339](https://github.com/kangax/fabric.js/pull/4339)
  - fixed division by zero with lockscaling flip.
  - added paintFirst ( paint-order with svg support ) [#4303](https://github.com/kangax/fabric.js/pull/4303)
- beta7
  - added a build flag for not attaching fabric to window [#4199](https://github.com/kangax/fabric.js/pull/4199)
  - removed .active property from objects [#4200](https://github.com/kangax/fabric.js/pull/4200)
  - Normalize Api for getSelectionStyles, setSelectionStyles [#4202](https://github.com/kangax/fabric.js/pull/4202)
  - Fix shader for convolute filter [#4207](https://github.com/kangax/fabric.js/pull/4207)
  - Better mouse support for lockscaling flip [#4225](https://github.com/kangax/fabric.js/pull/4225)
  - Fix toDataUrl getting a blank canvas [#4229](https://github.com/kangax/fabric.js/pull/4229)
  - Ouput version to json Objects [#4251](https://github.com/kangax/fabric.js/pull/4251)
  - Use backstoreOnly for toDataUrl resize [#4254](https://github.com/kangax/fabric.js/pull/4254)
  - Fix safari svg whitespace [#4294](https://github.com/kangax/fabric.js/pull/4294)
  - Fix Gradient export for paths [#4274](https://github.com/kangax/fabric.js/pull/4274)
  - Move mouseout/over in mousemove events [#4283](https://github.com/kangax/fabric.js/pull/4283)
  - Fix detection of click at the end of line [#4295](https://github.com/kangax/fabric.js/pull/4295)
  - added new event selection:updated [#4311](https://github.com/kangax/fabric.js/pull/4311)
  - Fixed free drawing path displacement [#4311](https://github.com/kangax/fabric.js/pull/4311)
  - Fixed scale equally and flipping not happening [#4313](https://github.com/kangax/fabric.js/pull/4313)
  - Select by drag makes the object fires 'selected' [#4314](https://github.com/kangax/fabric.js/pull/4314)
- beta6
  - incompat: New filter system with WEBGL.
  - incompat: New Text/IText/Textbox code. Multibyte compatible, more accurate.
  - incompat: RequestAnimationFrame is used for the automatic render calls.
  - incompat: Named setter/getter are optional now.
  - incompat: Removed PathGroup class
  - incompat: Paths cannot be restored anymore from strings [#3713](https://github.com/kangax/fabric.js/pull/3713)
  - incompat: bumped node version to 4+ and jsdom to 9. [#3717](https://github.com/kangax/fabric.js/pull/3717)
  - incompat: removed the es5 / JSON shim support [#3722](https://github.com/kangax/fabric.js/pull/3722)
  - fix/incompat: IText setSelectionStyles does not change anymore style if no selection is present [#3765](https://github.com/kangax/fabric.js/pull/3765)
  - skipOffscreen default to true
  - Text.setSelectionStyle does not change anything if there is no selection [#3765](https://github.com/kangax/fabric.js/pull/3765)
  - Switch to canvas-prebuilt as dependency. Added parameter to choose the canvas package [#3757](https://github.com/kangax/fabric.js/pull/3757)
  - improvement: renderControls can now be called on its own. Added parameter styleOverride to allow for overriding current properties [#3887](https://github.com/kangax/fabric.js/pull/3887)
  - removed hasMoved and saveCoords from Group class [#3910](https://github.com/kangax/fabric.js/pull/3910)
  - forced all fromObject and fromElement to be async, normalized api. [#3996](https://github.com/kangax/fabric.js/pull/3996)
  - improvement: added support for request animation frame in mouse events [#3997](https://github.com/kangax/fabric.js/pull/3997)
  - added dblclick support for all objects [#3998](https://github.com/kangax/fabric.js/pull/3997)
  - textbox scale as a normal object [#4052](https://github.com/kangax/fabric.js/pull/4052)
  - Removed image meetOrSlice, alignX, alignY, introduced cropX, cropY [#4055](https://github.com/kangax/fabric.js/pull/4055)
  - Added Text.cleanStyle, Text.removeStyle [#4060](https://github.com/kangax/fabric.js/pull/4060)
  - change: lockRotation will not hide the mtr control anymore. introduced notAllowedCursor for canvas. [#4064](https://github.com/kangax/fabric.js/pull/4064)
  - improvement: added 2 percentage values to fabric.util.animate. [#4068](https://github.com/kangax/fabric.js/pull/4068)
  - change: pathOffset does not get exported anymore in path.toObject, toDatalessObject export sourcePath instead of modifying path. [#4108](https://github.com/kangax/fabric.js/pull/4108)

## [1.7.19]

- Fixed the flip of images with scale equally [#4313](https://github.com/kangax/fabric.js/pull/4313)
- Improved touch detection [#4302](https://github.com/kangax/fabric.js/pull/4302)

## [1.7.18]

- Fixed doubling of subtargets for preserveObjectStacking = true [#4297](https://github.com/kangax/fabric.js/pull/4297)
- Added a dirty set to objects in group destroy.

## [1.7.17]

- Change: swapped style white-space:nowrap with attribute wrap="off" since the style rule was creating problems in browsers like ie11 and safari. [#4119](https://github.com/kangax/fabric.js/pull/4119)
- Fix: Remove an object from activeGroup if removed from canvas [#4120](https://github.com/kangax/fabric.js/pull/4120)
- Fix: avoid bringFroward, sendBackwards to swap objects in active selections [#4119](https://github.com/kangax/fabric.js/pull/4119)
- Fix: avoid disposing canvas on mouse event to throw error [#4119](https://github.com/kangax/fabric.js/pull/4119)
- Fix: make svg respect white spaces [#4119](https://github.com/kangax/fabric.js/pull/4119)
- Fix: avoid exporting bgImage and overlayImage if excludeFromExport = true [#4119](https://github.com/kangax/fabric.js/pull/4119)
- Fix: Avoid group fromObject mutating original data [#4111](https://github.com/kangax/fabric.js/pull/4111)

## [1.7.16]

- improvement: added 2 percentage values to fabric.util.animate. [#4068](https://github.com/kangax/fabric.js/pull/4068)
- Improvement: avoid multiplying identity matrices in calcTransformMatrix function
- Fix: activeGroup did not destroy correctly if a toObject was happening
- Improvement: Pass the event to object:modified when available. [#4061](https://github.com/kangax/fabric.js/pull/4061)

## [1.7.15]

- Improvement: Made iText keymap public. [#4053](https://github.com/kangax/fabric.js/pull/4053)
- Improvement: Fix a bug in updateCacheCanvas that was returning always true [#4051](https://github.com/kangax/fabric.js/pull/4051)

## [1.7.14]

- Improvement: Avoid cache canvas to resize each mouse move step. [#4037](https://github.com/kangax/fabric.js/pull/4037)
- Improvement: Make cache canvas limited in size. [#4035](https://github.com/kangax/fabric.js/pull/4035)
- Fix: Make groups and statefull cache work. [#4032](https://github.com/kangax/fabric.js/pull/4032)
- Add: Marked the hiddentextarea from itext so that custom projects can recognize it. [#4022](https://github.com/kangax/fabric.js/pull/4022)

## [1.7.13]

- Fix: Try to minimize delay in loadFroJson [#4007](https://github.com/kangax/fabric.js/pull/4007)
- Fix: allow fabric.Color to parse rgba(x,y,z,.a) without leading 0 [#4006](https://github.com/kangax/fabric.js/pull/4006)
- Allow path to execute Object.initialize, make extensions easier [#4005](https://github.com/kangax/fabric.js/pull/4005)
- Fix: properly set options from path fromDatalessObjects [#3995](https://github.com/kangax/fabric.js/pull/3995)
- Check for slice before action.slice. Avoid conflicts with heavy customized code. [#3992](https://github.com/kangax/fabric.js/pull/3992)

## [1.7.12]

- Fix: removed possible memleaks from window resize event. [#3984](https://github.com/kangax/fabric.js/pull/3984)
- Fix: restored default cursor to noTarget only. unselectable objects get the standard hovercursor. [#3953](https://github.com/kangax/fabric.js/pull/3953)
- Cache fixes: fix uncached pathGroup, removed cache creation at initialize time [#3982](https://github.com/kangax/fabric.js/pull/3982)
- Improvement: nextTarget to mouseOut and prevTarget to mouseOver [#3900](https://github.com/kangax/fabric.js/pull/3900)
- Improvement: add isClick boolean to left mouse up [#3898](https://github.com/kangax/fabric.js/pull/3898)
- Fix: can start selection on top of non selectable object [#3892](https://github.com/kangax/fabric.js/pull/3892)
- Improvement: better management of right/middle click [#3888](https://github.com/kangax/fabric.js/pull/3888)
- Fix: subTargetCheck on activeObject/activeGroup was firing too many events [#3909](https://github.com/kangax/fabric.js/pull/3909)
- Fix: After addWithUpdate or removeWithUpdate object coords must be updated. [#3911](https://github.com/kangax/fabric.js/pull/3911)

## [1.7.11]

- Hotfix: restore path-groups ability to render [#3877](https://github.com/kangax/fabric.js/pull/3877)

## [1.7.10]

- Fix: correct svg export for radial gradients [#3807](https://github.com/kangax/fabric.js/pull/3807)
- Fix: Update fireout events to export the event object [#3853](https://github.com/kangax/fabric.js/pull/3853)
- Fix: Improve callSuper to avoid infinite loops (not all of them) [#3844](https://github.com/kangax/fabric.js/pull/3844)
- Fix: avoid selectionBackgroundColor leak on toDataUrl [#3862](https://github.com/kangax/fabric.js/pull/3862)
- Fix: toDatelessObject for Group [#3863](https://github.com/kangax/fabric.js/pull/3863)
- Improvement: better caching logic for groups [#3864](https://github.com/kangax/fabric.js/pull/3864)
- Fix: correct svg gradient export for radial in polygons [#3866](https://github.com/kangax/fabric.js/pull/3866)
- Fix: First draw could be empty for some objects [#3870](https://github.com/kangax/fabric.js/pull/3870)
- Fix: Always send event data to object:selected [#3871](https://github.com/kangax/fabric.js/pull/3871)
- Improvement: reduce angle calculation error [#3872](https://github.com/kangax/fabric.js/pull/3872)

## [1.7.9]

- Fix: Avoid textarea wrapping from chrome v57+ [#3804](https://github.com/kangax/fabric.js/pull/3804)
- Fix: double click needed to move cursor when enterEditing is called programmatically [#3804](https://github.com/kangax/fabric.js/pull/3804)
- Fix: Style regression when inputing new style objects [#3804](https://github.com/kangax/fabric.js/pull/3804)
- Add: try to support crossOrigin for svg image tags [#3804](https://github.com/kangax/fabric.js/pull/3804)

## [1.7.8]

- Fix: Fix dirty flag propagation [#3782](https://github.com/kangax/fabric.js/pull/3782)
- Fix: Path parsing error in bounding boxes of curves [#3774](https://github.com/kangax/fabric.js/pull/3774)
- Add: Middle click mouse management on canvas [#3764](https://github.com/kangax/fabric.js/pull/3764)
- Add: Add parameter to detect and skip offscreen drawing [#3758](https://github.com/kangax/fabric.js/pull/3758)
- Fix: textarea loosing focus after a drag and exit from canvas [#3759](https://github.com/kangax/fabric.js/pull/3759)

## [1.7.7]

- Fix for opacity parsing in svg with nested opacities [#3747](https://github.com/kangax/fabric.js/pull/3747)
- Fix text initialization and boundingrect [#3745](https://github.com/kangax/fabric.js/pull/3745)
- Fix line bounding box [#3742](https://github.com/kangax/fabric.js/pull/3742)
- Improvement: do not pollute style object while typing if not necessary [#3743](https://github.com/kangax/fabric.js/pull/3743)
- fix for broken prototype chain when restoring a dataless object on fill an stroke [#3735](https://github.com/kangax/fabric.js/pull/3735)
- fix for deselected event not fired on mouse actions [#3716](https://github.com/kangax/fabric.js/pull/3716)
- fix for blurriness introduced on 1.7.3 [#3721](https://github.com/kangax/fabric.js/pull/3721)

## [1.7.6]

- Fix: make the cacheCanvas created on the fly if not available [#3705](https://github.com/kangax/fabric.js/pull/3705)

## [1.7.5]

- Improvement: draw textbackgroundColor in one single pass when possible @stefanhayden [#3698](https://github.com/kangax/fabric.js/pull/3698)
- Improvement: fire selection changed event just if text is editing [#3702](https://github.com/kangax/fabric.js/pull/3702)
- Improvement: Add object property 'needsItsOwnCache' [#3703](https://github.com/kangax/fabric.js/pull/3703)
- Improvement: Skip unnecessary transform if they can be detected with a single if [#3704](https://github.com/kangax/fabric.js/pull/3704)

## [1.7.4]

- Fix: Moved all the touch event to passive false so that they behave as before chrome changes [#3690](https://github.com/kangax/fabric.js/pull/3690)
- Fix: force top and left in the object representation of a path to avoid reparsing on restore [#3691](https://github.com/kangax/fabric.js/pull/3691)
- Add: Enable `deselected` event for activeObject switch. Ensure deactivateAll call exitEditing [#3689](https://github.com/kangax/fabric.js/pull/3689)
- Fix: Perform subtargetCheck also if the group is an active object and on activeGroup [#3688](https://github.com/kangax/fabric.js/pull/3688)
- Fix: Made cursor operation more precise at high canvas zoom level [#3671](https://github.com/kangax/fabric.js/pull/3671)
- Add: Made getBoundingRect available to return both absolute or standard bounding rect [#3614](https://github.com/kangax/fabric.js/pull/3614)
- Add: Introduced calcViewportBoundaries() function for fabric.StaticCanvas [#3614](https://github.com/kangax/fabric.js/pull/3614)
- Add: Introduced isOnScreen() function for fabric.Object [#3614](https://github.com/kangax/fabric.js/pull/3614)
- Subclassed Polygon from polyline [#3614](https://github.com/kangax/fabric.js/pull/3614)
- Fix: Removed reference to hovered target when target gets removed [#3657](https://github.com/kangax/fabric.js/pull/3657)
- Fix: Removed hover cursor for non selectable objects [#3643](https://github.com/kangax/fabric.js/pull/3643)
- Fix: Switch to passive event for touch move [#3643](https://github.com/kangax/fabric.js/pull/3643)
- Fix: Restart rendering of cursor after entering some text [#3643](https://github.com/kangax/fabric.js/pull/3643)
- Add: fabric.Color support toHexa() method now [#3615](https://github.com/kangax/fabric.js/pull/3615)

## [1.7.3]

- Improvement: mousewheel event is handled with target and fired also from objects. [#3612](https://github.com/kangax/fabric.js/pull/3612)
- Improvement: Pattern loads for canvas background and overlay, corrected svg pattern export [#3601](https://github.com/kangax/fabric.js/pull/3601)
- Fix: Wait for pattern loading before calling callback [#3598](https://github.com/kangax/fabric.js/pull/3598)
- Fix: add 2 extra pixels to cache canvases to avoid aliasing cut [#3596](https://github.com/kangax/fabric.js/pull/3596)
- Fix: Rerender when deselect an itext editing object [#3594](https://github.com/kangax/fabric.js/pull/3594)
- Fix: save new state of dimensionProperties at every cache clear [#3595](https://github.com/kangax/fabric.js/pull/3595)
- Improvement: Better error management in loadFromJSON [#3586](https://github.com/kangax/fabric.js/pull/3586)
- Improvement: do not reload backgroundImage as an image if is different type [#3550](https://github.com/kangax/fabric.js/pull/3550)
- Improvement: if a children element is set dirty, set the parent dirty as well. [#3564](https://github.com/kangax/fabric.js/pull/3564)

## [1.7.2]

- Fix: Textbox do not use stylemap for line wrapping [#3546](https://github.com/kangax/fabric.js/pull/3546)
- Fix: Fix for firing object:modified in macOS sierra [#3539](https://github.com/kangax/fabric.js/pull/3539)
- Fix: Itext with object caching was not refreshing selection correctly. [#3538](https://github.com/kangax/fabric.js/pull/3538)
- Fix: stateful now works again with activeGroup and dinamyc swap between stateful false/true. [#3537](https://github.com/kangax/fabric.js/pull/3537)
- Fix: includeDefaultValues was not applied to child objects of groups and path-groups. [#3497](https://github.com/kangax/fabric.js/pull/3497)
- Fix: Itext style is cloned on paste action now, allow copy of styles to be independent. [#3502](https://github.com/kangax/fabric.js/pull/3502)
- Fix: Add subclasses properties to cacheProperties. [#3490](https://github.com/kangax/fabric.js/pull/3490)
- Add: Shift and Alt key used for transformations are now dynamic. [#3479](https://github.com/kangax/fabric.js/pull/3479)
- Fix: fix to polygon and cache. Added cacheProperties for all classes [#3490](https://github.com/kangax/fabric.js/pull/3490)

## [1.7.1]

- Add: Gradients/Patterns support customAttributes in toObject method [#3477](https://github.com/kangax/fabric.js/pull/3477)
- Fix: IText/Textbox not blurring keyboard on ios 10 [#3476](https://github.com/kangax/fabric.js/pull/3476)
- Fix: Shadow on freedrawing and zoomed canvas [#3475](https://github.com/kangax/fabric.js/pull/3475)
- Fix: Fix for group returning negative scales [#3474](https://github.com/kangax/fabric.js/pull/3474)
- Fix: hotfix for textbox [#3441](https://github.com/kangax/fabric.js/pull/3441)[#3473](https://github.com/kangax/fabric.js/pull/3473)

## [1.7.0]

- Add: Object Caching [#3417](https://github.com/kangax/fabric.js/pull/3417)
- Improvement: group internal objects have coords not affected by canvas zoom [#3420](https://github.com/kangax/fabric.js/pull/3420)
- Fix: itext cursor trails on initDimension [#3436](https://github.com/kangax/fabric.js/pull/3436)
- Fix: null check on .setActive [#3435](https://github.com/kangax/fabric.js/pull/3435)
- Fix: function error in clone deep. [#3434](https://github.com/kangax/fabric.js/pull/3434)

## [1.6.7]

- Add: Snap rotation added to objects. two parameter introduced, snapAngle and snapTreshold. [#3383](https://github.com/kangax/fabric.js/pull/3383)
- Fix: Pass target to right click event. [#3381](https://github.com/kangax/fabric.js/pull/3381)
- Fix: Correct rendering of bg color for styled text and correct clearing of itext area. [#3388](https://github.com/kangax/fabric.js/pull/3388)
- Add: Fire mouse:over on the canvas when we enter the canvas from outside the element. [#3388](https://github.com/kangax/fabric.js/pull/3389)
- Fix: Fix calculation of words width with spaces and justify. [#3408](https://github.com/kangax/fabric.js/pull/3408)
- Fix: Do not export defaults properties for bg and overlay if requested. [#3415](https://github.com/kangax/fabric.js/pull/3415)
- Fix: Change export toObect to always delete default properties if requested. [#3416](https://github.com/kangax/fabric.js/pull/3416)

## [1.6.6]

- Add: Contrast and Saturate filters [#3341](https://github.com/kangax/fabric.js/pull/3341)
- Fix: Correct registering and removal of events to handle iText objects. [#3349](https://github.com/kangax/fabric.js/pull/3349)
- Fix: Corrected 2 regression of 1.6.5 (dataurl export and itext clicks)
- Fix: Corrected path boundaries calculation for Arcs ( a and A ) [#3347](https://github.com/kangax/fabric.js/pull/3347)

## [1.6.5]

- Fix: charspacing, do not get subzero with charwidth.
- Improvement: add callback support to all object cloning. [#3212](https://github.com/kangax/fabric.js/pull/3212)
- Improvement: add backgroundColor to all class [#3248](https://github.com/kangax/fabric.js/pull/3248)
- Fix: add custom properties to backgroundImage and overlayImage [#3250](https://github.com/kangax/fabric.js/pull/3250)
- Fix: Object intersection is calculated on boundingBox and boundingRect, intersection is fired if objects are overlapping [#3252](https://github.com/kangax/fabric.js/pull/3252)
- Change: Restored previous selection behaviour, added key to selection active object under overlaid target [#3254](https://github.com/kangax/fabric.js/pull/3254)
- Improvement: hasStateChanged let you find state changes of complex properties. [#3262](https://github.com/kangax/fabric.js/pull/3262)
- Fix: IText/Textbox shift click selection backward. [#3270](https://github.com/kangax/fabric.js/pull/3270)
- Revert: font family quoting was a bad idea. node-canvas stills use it. [#3276](https://github.com/kangax/fabric.js/pull/3276)
- Fix: fire mouse:over event for activeObject and activeGroup when using findTarget shourtcuts [#3285](https://github.com/kangax/fabric.js/pull/3285)
- Fix: clear method clear all properties of canvas [#3305](https://github.com/kangax/fabric.js/pull/3305)
- Fix: text area position method takes in account canvas offset [#3306](https://github.com/kangax/fabric.js/pull/3306)
- Improvement: Added event on right click and possibility to hide the context menu with a flag [3308](https://github.com/kangax/fabric.js/pull/3308)
- Fix: remove canvas reference from object when object gets removed from canvas [#3307](https://github.com/kangax/fabric.js/pull/3307)
- Improvement: use native stroke dash if available [#3309](https://github.com/kangax/fabric.js/pull/3309)
- Fix: Export correct src when exporting to svg [#3310](https://github.com/kangax/fabric.js/pull/3310)
- Fix: Stop text to go on zero dimensions [#3312](https://github.com/kangax/fabric.js/pull/3312)
- Fix: Error in dataURL with multiplier was outputting very big canvas with retina [#3314](https://github.com/kangax/fabric.js/pull/3314)
- Fix: Error in style map was not respecting style if textbox started with space [#3315](https://github.com/kangax/fabric.js/pull/3315)

## [1.6.4]

- Improvement: Ignore svg: namespace during svg import. [#3081](https://github.com/kangax/fabric.js/pull/3081)
- Improvement: Better fix for lineHeight of iText/Text [#3094](https://github.com/kangax/fabric.js/pull/3094)
- Improvement: Support for gradient with 'Infinity' coordinates [#3082](https://github.com/kangax/fabric.js/pull/3082)
- Improvement: Generally "improved" logic of targeting [#3111](https://github.com/kangax/fabric.js/pull/3111)
- Fix: Selection of active group with transparency and preserveObjectStacking true or false [#3109](https://github.com/kangax/fabric.js/pull/3109)
- Fix: pattern brush now create the same pattern seen while drawing [#3112](https://github.com/kangax/fabric.js/pull/3112)
- Fix: Allow css merge during svg import [#3114](https://github.com/kangax/fabric.js/pull/3114)
- Improvement: added numeric origins handling fomr 0 to 1. [#3121](https://github.com/kangax/fabric.js/pull/3121)
- Fix: Fix a defect with shadow of objects in a scaled group. [#3134](https://github.com/kangax/fabric.js/pull/3134)
- Improvement: Do not fire unecessary selection:changed events. [#3119](https://github.com/kangax/fabric.js/pull/3119)
- Fix: Attached hiddenTextarea to body fixes IE, thanks to @plainview. [#3137](https://github.com/kangax/fabric.js/pull/3137)
- Fix: Shift unselect activegroup on transformed canvas. [#3144](https://github.com/kangax/fabric.js/pull/3144)
- Added: ColorMatrix filter [#3139](https://github.com/kangax/fabric.js/pull/3139)
- Fix: Fix condition in wich restoring from Object could cause object overwriting [#3146](https://github.com/kangax/fabric.js/pull/3146)
- Change: cloneAsImage for Object and toDataUrl for object are not retina enabled by default. Added option to enable. [#3147](https://github.com/kangax/fabric.js/pull/3147)
- Improvement: Added textSpacing support for text/itext/textbox [#3097](https://github.com/kangax/fabric.js/pull/3097)
- Fix: Quote font family when setting the context fontstyle [#3191](https://github.com/kangax/fabric.js/pull/3191)
- Fix: use getSrc during image export, make subclassing easier, return eventually the .src property if nothing else is available [#3189](https://github.com/kangax/fabric.js/pull/3189)
- Fix: Inverted the meaning of border scale factor [#3154](https://github.com/kangax/fabric.js/pull/3154)
- Improvement: Added support for RGBA in HEX notation. [#3202](https://github.com/kangax/fabric.js/pull/3202)
- Improvement: Added object deselected event. [#3195](https://github.com/kangax/fabric.js/pull/3195)
- Fix: loadFromJson callback now gets fired after filter are applied [#3210](https://github.com/kangax/fabric.js/pull/3210)

## [1.6.3]

- Improvement: Use reviver callback for background and overlay image when doing svg export. [#2975](https://github.com/kangax/fabric.js/pull/2975)
- Improvement: Added object property excludeFromExport to avoid exporting the object to JSON or to SVG. [#2976](https://github.com/kangax/fabric.js/pull/2976)
- Improvement: Correct the calculation of text boundingbox. Improves svg import [#2992](https://github.com/kangax/fabric.js/pull/2992)
- Added: Export id property to SVG [#2993](https://github.com/kangax/fabric.js/pull/2993)
- Improvement: Call the callback on loadSvgFromURL on failed xml load with null agument [#2994](https://github.com/kangax/fabric.js/pull/2994)
- Improvement: Clear only the Itext area on contextTop during cursor animation [#2996](https://github.com/kangax/fabric.js/pull/2996)
- Added: Char widths cache has been moved to fabric level and not iText level. Added fabric.util.clearFabricCharWidthsCache(fontName) [#2995](https://github.com/kangax/fabric.js/pull/2995)
- Fix: do not set background or overlay image if the url load fails. [#3003](https://github.com/kangax/fabric.js/pull/3003)
- Fix: iText mousemove event removal, clear the correct area for Itext, stopped redrawing selection if not necessary [#3016](https://github.com/kangax/fabric.js/pull/3016)
- Fix: background image and overlay image scale and move with canvas viewportTransform, parameter available [#3019](https://github.com/kangax/fabric.js/pull/3019)
- Added: support sub targeting in groups in events [#2997](https://github.com/kangax/fabric.js/pull/2997)
- Fix: Select transparent object on mouse up because of \_maybeGroupObject [#2997](https://github.com/kangax/fabric.js/pull/2997)
- Fix: Remove reference to lastRenderedObject on canvas.remove [#3023](https://github.com/kangax/fabric.js/pull/3023)
- Fix: Wait for all objects to be loaded before deleting the properties and setting options. [#3029](https://github.com/kangax/fabric.js/pull/3029)
- Fix: Object Padding is unaffected by object transform. [#3057](https://github.com/kangax/fabric.js/pull/3057)
- Fix: Restore lastRenderedObject usage. Introduced Canvas.lastRenderedKey to retrieve the lastRendered object from down the stack [#3057](https://github.com/kangax/fabric.js/pull/3057)
- Fix: \_calcTextareaPosition correctly calculate the position considering the viewportTransform. [#3057](https://github.com/kangax/fabric.js/pull/3057)
- Fix: Fixed selectionBacgroundColor with viewport transform. [#3057](https://github.com/kangax/fabric.js/pull/3057)
- Improvement: Correctly render the cursor with viewport scaling, improved the cursor centering. [#3057](https://github.com/kangax/fabric.js/pull/3057)
- Fix: Use canvas zoom and pan when using is target transparent. [#2980](https://github.com/kangax/fabric.js/pull/2980)

## [1.6.2]

- Fix: restore canvas properties on loadFromJSON with includeProperties. [#2921](https://github.com/kangax/fabric.js/pull/2921)
- Fix: Allow hoverCursor on non selectable objects, moveCursor does not appear if the object is not moveable.
  Added object.moveCursor to specify a cursor for moving per object. [#2924](https://github.com/kangax/fabric.js/pull/2924)
- Fix: Add missing stroke.live translation, allow gradientTransform for dashed line. [#2926](https://github.com/kangax/fabric.js/pull/2926)
- Improvement: Allow customization of keys that iteract with mouse action ( multiselect key, free transform key, alternative action key, centered transform key ) [#2925](https://github.com/kangax/fabric.js/pull/2925)
- Added: Make iText fires object:modified on text change on exit editing [#2927](https://github.com/kangax/fabric.js/pull/2927)
- Added: [control customization part 1] cornerDashArray, borderDashArray. Now borderScaleFactor influences both border and controls, changed default corner size to 13 [#2932](https://github.com/kangax/fabric.js/pull/2932)
- Fix: createSVGFontFacesMarkup was failing to retrieve fonts in style [#2935](https://github.com/kangax/fabric.js/pull/2935)
- Fix: shadow not scaled with dataUrl to multiplier [#2940](https://github.com/kangax/fabric.js/pull/2940)
- Added: [control customization part 2] cornerStrokeColor. Now is possible to specify separate stroke and fill color for the controls [#2933](https://github.com/kangax/fabric.js/pull/2933)
- Fix: Itext width calculation with caching false was returning nan. [#2943](https://github.com/kangax/fabric.js/pull/2943)
- Added: [control customization part 3] Rounded corners. It is possible to specify cornerStyle for the object. 'rect' or 'circle' [#2942](https://github.com/kangax/fabric.js/pull/2942)
- Added: [control customization part 4] Selection background. It is possible to specify selectionBackgroundColor for the object. [#2950](https://github.com/kangax/fabric.js/pull/2950)
- Fix: Behaviour of image with filters with resize effects and Object to/from json [#2954](https://github.com/kangax/fabric.js/pull/2954)
- Fix: Svg export should not output color notation in rgba format [#2955](https://github.com/kangax/fabric.js/pull/2955)
- Fix: minScaleLimit rounding bug [#2964](https://github.com/kangax/fabric.js/pull/2964)
- Fix: Itext spacing in justify mode bug [#2971](https://github.com/kangax/fabric.js/pull/2971)
- Fix: Object.toDataUrl export when some window.devicepixelRatio is present (retina or browser zoom) [#2972](https://github.com/kangax/fabric.js/pull/2972)

## [1.6.1]

- Fix: image with broken element throwing error on toObject() [#2878](https://github.com/kangax/fabric.js/pull/2878)
- Fix: Warning on trying to set proprietary browser version of ctxImageSmoothingEnabled [#2880](https://github.com/kangax/fabric.js/pull/2880)
- Fix: Fixed Svg import regression on color and drawing polylines [#2887](https://github.com/kangax/fabric.js/pull/2887)
- Fix: Fixed animation ease that starts and stop at same value [#2888](https://github.com/kangax/fabric.js/pull/2888)
- Fix: Allow a not stateful canvas to fire object:modified at end of transform. [#2890](https://github.com/kangax/fabric.js/pull/2890)
- Fix: Made event handler removal safer. Removing firing events will not cause errors. [#2883](https://github.com/kangax/fabric.js/pull/2883)
- Fix: Proper handling of perPixelTargetFind and multi selections [#2894](https://github.com/kangax/fabric.js/pull/2894)
- Fix: Do not clear contextTop on drawingMode, to allow drawing over animations [#2895](https://github.com/kangax/fabric.js/pull/2895)
- Change the dependencies to optional. Allow npm to continue installing if nodecanvas installation fail.[#2901](https://github.com/kangax/fabric.js/pull/2901)
- Fix: Check again the target on mouseup [#2902](https://github.com/kangax/fabric.js/pull/2902)
- Fix: On perPixelTargetFind detect corners only if target is active [#2903](https://github.com/kangax/fabric.js/pull/2903)
- Improvement: Add canvas mouseout event listener [#2907](https://github.com/kangax/fabric.js/pull/2907)
- Improvement: Make small object draggable easier [#2907](https://github.com/kangax/fabric.js/pull/2907)
- Improvement: Use sendToBack, bringToFront, bringForward, sendBackwards for multiple selections [#2908](https://github.com/kangax/fabric.js/pull/2908)

## [1.6.0]

- Fix rendering of activeGroup objects while preserveObjectStacking is active. [ regression from [#2083](https://github.com/kangax/fabric.js/pull/2083) ]
- Fix `fabric.Path` initialize with user options [#2117](https://github.com/kangax/fabric.js/pull/2117)
- Fix sorting of objects in activeGroup during rendering [#2130](https://github.com/kangax/fabric.js/pull/2130).
- Make sure that 'object.canvas' property is always set if the object is directly or indirectly on canvas [#2141](https://github.com/kangax/fabric.js/pull/2141)
- Fix \_getTopLeftCoords function that was returning TopCenter [#2127](https://github.com/kangax/fabric.js/pull/2127)
- Fix events not being fired after resize with pinch zoom [#510](https://github.com/kangax/fabric.js/pull/510)
- Fix mouse:over, mouse:out events not receiving event object [#2146](https://github.com/kangax/fabric.js/pull/2146)
- Don't include elements from `<metadata>` during SVG parsing [#2160](https://github.com/kangax/fabric.js/pull/2160)
- Fix some iText new glitches and old bugs about style deleting and inserting, faster function for get2dCursorLocation [#2153](https://github.com/kangax/fabric.js/pull/2153)
- Change bounding box calculation, made strokewidth always considered in dimensions. Switched group stroke default to 0 strokewidth. [#2155](https://github.com/kangax/fabric.js/pull/2155)
- Fix scaling function for object with strokewidth [#2178](https://github.com/kangax/fabric.js/pull/2178)
- Fix image fromObject restoring resizeFilter [#2164](https://github.com/kangax/fabric.js/pull/2164)
- Fix double application of filter upon image init [#2164](https://github.com/kangax/fabric.js/pull/2164)
- Fix image.filter.Resize toObject and fromObject [#2164](https://github.com/kangax/fabric.js/pull/2164)
- Fix strokeWidth calculation during resize operations [#2178](https://github.com/kangax/fabric.js/pull/2178)
- Fix iText selection on upperCanvas to support transformMatrix [#2173](https://github.com/kangax/fabric.js/pull/2173)
- Removed unnecessary calls to removeShadow and restoreGlobalCompositeOperation [#2175](https://github.com/kangax/fabric.js/pull/2175)
- Fix the offset for pattern and gradients filling and stroking in text [#2183](https://github.com/kangax/fabric.js/pull/2183)
- Fix loading of stroke gradients from Object [#2182](https://github.com/kangax/fabric.js/pull/2182)
- Fix segmentation fault on node.js when image doesn't exist [#2193](https://github.com/kangax/fabric.js/pull/2193)
- Fix iText border selection when changing fontWeight [#2201](https://github.com/kangax/fabric.js/pull/2201)
- Fix calculation of object dimensions for geometry functions translation and scaling. [#2206](https://github.com/kangax/fabric.js/pull/2206)
- Fix iText cursor position on click at end of line [#2217](https://github.com/kangax/fabric.js/pull/2217)
- Fix error on parsing style string with trailing spaces [#2256](https://github.com/kangax/fabric.js/pull/2256)
- Fix delegated properties leaking on objects in a group when restoring from json [#2101](https://github.com/kangax/fabric.js/pull/2101)
- Fix cursor click position in rotated i-Text when origins different from TOPLEFT. [#2269](https://github.com/kangax/fabric.js/pull/2269)
- Fix mouse position when the canvas is in a complex style scrolling situation [#2128](https://github.com/kangax/fabric.js/pull/2128)
- Fix parser regex for not parsing svg tags attribute [#2311](https://github.com/kangax/fabric.js/pull/2311)
- Add id attribute to standard attribute parsing from SVG elements [#2317](https://github.com/kangax/fabric.js/pull/2317)
- Fix text decoration opacity [#2310](https://github.com/kangax/fabric.js/pull/2310)
- Add simple color animation utility in /src/util/animate_color.js [#2328](https://github.com/kangax/fabric.js/pull/2328)
- Fix itext paste function to check for source of copied text and strip carriage returns (\r)[#2336](https://github.com/kangax/fabric.js/pull/2336)
- Fix pattern class serialize the source using toDataURL if available [#2335](https://github.com/kangax/fabric.js/pull/2335)
- Fix imageSmoothingEnabled warning on chrome and reinit the property after setDimensions [#2337](https://github.com/kangax/fabric.js/pull/2337)
- Add ability to parse path elements with no path specified. [#2344](https://github.com/kangax/fabric.js/pull/2344)
- Fix shiftClick with activeGroup in case of normal and scaled groups [#2342](https://github.com/kangax/fabric.js/pull/2342)
- Add support for colors in shadow svg export [#2349](https://github.com/kangax/fabric.js/pull/2349)
- Add support for inner viewBoxes in svg parsing [#2345](https://github.com/kangax/fabric.js/pull/2345)
- Fix BoundingBox calculation for pathGroups that have inner transformMatrix [#2348](https://github.com/kangax/fabric.js/pull/2348)
- Fix export toObject to include transformMatrix property [#2350](https://github.com/kangax/fabric.js/pull/2350)
- Fix textbox class to supporto toSVG() and newest style fixes [#2347]
  (https://github.com/kangax/fabric.js/pull/2347)
- Fix regression on text ( textDecoration and textlinebackground ) [#2354](https://github.com/kangax/fabric.js/pull/2354)
- Add support for multi keys chars using onInput event [#2352](https://github.com/kangax/fabric.js/pull/2352)
- Fix iText and textbox entering in edit mode if clicked on a corner [#2393](https://github.com/kangax/fabric.js/pull/2393)
- Fix iText styles error when in justify align [#2370](https://github.com/kangax/fabric.js/pull/2370)
- Add support for shadow export in svg for groups, pathgroups and images. [#2364]
- Add rendering shadows for groups [#2364](https://github.com/kangax/fabric.js/pull/2364)
- Add support for parsing nested SVGs x and y attributes [#2399](https://github.com/kangax/fabric.js/pull/2399)
- Add support for gradientTransform in setGradient(fill or stroke) [#2401](https://github.com/kangax/fabric.js/pull/2401)
- Fix Error in svg parsed that was stopping on gradient color-stop missing stop attribute [#2414](https://github.com/kangax/fabric.js/pull/2414)
- toObject method return copied arrays for array like properties [#2407](https://github.com/kangax/fabric.js/pull/2407)
- Fix Set stop value of colorstop to 0 if stop attribute not present [#2414](https://github.com/kangax/fabric.js/pull/2414)
- Fix correct value of e.button for mouse left click if e.which not supported[#2453](https://github.com/kangax/fabric.js/pull/2453)
- Add check for host property in getScrollTopLeft[#2462](https://github.com/kangax/fabric.js/pull/2462)
- Fix check for object.selectable in findTarget[#2466](https://github.com/kangax/fabric.js/pull/2466)
- Fix After rendering a gesture set originX/Y to its original value[#2479](https://github.com/kangax/fabric.js/pull/2479)
- Add support for skewing objects using shift and m-controls in interactive mode, and using object.skewX/Y [#2482](https://github.com/kangax/fabric.js/pull/2482)
- Fix gradientTransform not exported in gradient toObject [#2486](https://github.com/kangax/fabric.js/pull/2486)
- Fix object.toDataUrl with multiplier [#2487](https://github.com/kangax/fabric.js/pull/2487)
  BACK INCOMPATIBILITY: removed 'allOnTop' parameter from fabric.StaticCanvas.renderAll.
- Fix mask filter, mask image is now streched on all image [#2543](https://github.com/kangax/fabric.js/pull/2543)
- Fix text onInput event to behave correctly if some text is selected [#2501](https://github.com/kangax/fabric.js/pull/2502)
- Fix object with selectable = false could be selected with shift click [#2503](https://github.com/kangax/fabric.js/pull/2503)
- Fix for mask filter when bigger or smaller image is used [#2534](https://github.com/kangax/fabric.js/pull/2534)
- Improvement: simplified renderAll logic [#2545](https://github.com/kangax/fabric.js/pull/2545)
- Improvement: Manage group transformation with skew rotate and scale [#2549](https://github.com/kangax/fabric.js/pull/2549)
- Fix: Add shadow affectStroke to shadow to Object method [#2568](https://github.com/kangax/fabric.js/pull/2568)
- Fix: Made multitouch pinch resize works with skewed object [#2625](https://github.com/kangax/fabric.js/pull/2625)
- Improvement: Added retina screen support [#2623](https://github.com/kangax/fabric.js/pull/2623)
- Change: Set default Image strokeWidth to 0 to improve image rendering [#2624](https://github.com/kangax/fabric.js/pull/2624)
- Fix: multitouch zoom gesture speed back to normal speed [#2625](https://github.com/kangax/fabric.js/pull/2625)
- Fix: fix controls rendering with retina scaling and controls above overlay [#2632](https://github.com/kangax/fabric.js/pull/2632)
- Improvements: resize SVG using viewport/viewbox. [#2642](https://github.com/kangax/fabric.js/pull/2642)
- Improvements: Svg import now supports rotate around point [#2645](https://github.com/kangax/fabric.js/pull/2645)
- Change: Opacity is no more a delegated property for group [#2656](https://github.com/kangax/fabric.js/pull/2656)
- Fix: Itext now check for editable property before initializing cursor [#2657](https://github.com/kangax/fabric.js/pull/2657)
- Fix: Better SVG export support for shadows of rotated objects [#2671](https://github.com/kangax/fabric.js/pull/2671)
- Fix: Avoid polygon polyline to change constructor point array [#2627](https://github.com/kangax/fabric.js/pull/2627)
- SVG import: support fill/stroke opacity when no fill/stroke attribute is present [#2703](https://github.com/kangax/fabric.js/pull/2703)
- Fix: remove white filter set opacity to 0 instead of 1 [#2714](https://github.com/kangax/fabric.js/pull/2714)
- Cleaning: removing unused fabric.Canvas.activeInstance [#2708](https://github.com/kangax/fabric.js/pull/2708)
- Change: remove flipping of text string when flipping object [#2719](https://github.com/kangax/fabric.js/pull/2719)
- Fix: Correct shift click on generic transformerd active groups [#2720](https://github.com/kangax/fabric.js/pull/2720)
- SVG import: parse svg with no spaces between transforms [#2738](https://github.com/kangax/fabric.js/pull/2738)
- Fix: Fallback to styleElement.text for IE9 [#2754](https://github.com/kangax/fabric.js/pull/2754)
- Fix: data url for node [#2777](https://github.com/kangax/fabric.js/pull/2777)
- Improvement: Extended font face to all text class during svg export [#2797](https://github.com/kangax/fabric.js/pull/2797)
- Fix: retina scaling dataurl and shadows. [#2806](https://github.com/kangax/fabric.js/pull/2806)
- Improvement: Better look to iText decoration shadows. [#2808](https://github.com/kangax/fabric.js/pull/2808)
- Improvement: New text shadow export to SVG. [#2827](https://github.com/kangax/fabric.js/pull/2827)
- fix: location of optimized 1x1 rects. [#2817](https://github.com/kangax/fabric.js/pull/2817)
- fix: TextBox handling of consecutive spaces. [#2852](https://github.com/kangax/fabric.js/pull/2852)
- fix: Respect shadow in svg export of flipped objects. [#2854](https://github.com/kangax/fabric.js/pull/2854)
- fix: Check presence of style for textBox in svg export. [#2853](https://github.com/kangax/fabric.js/pull/2853)
- Improvement: Added node compatibility for v4 and v5. [#2872](https://github.com/kangax/fabric.js/pull/2872)
- Fix: Canvas dispose remove the extra created elements. [#2875](https://github.com/kangax/fabric.js/pull/2875)
- IText improvements to cut-copy-paste, edit, mobile jumps and style. [#2868](https://github.com/kangax/fabric.js/pull/2868)

## [1.5.0]

**Edge**

- Added image preserve aspect ratio attributes and functionality (fabric.Image.alignY, fabric.Image.alignY, fabric.Image.meetOrSlic )
- Added ImageResizeFilters , option to resize dynamically or statically the images using a set of resize filter alghoritms.
- [BACK_INCOMPAT] `fabric.Collection#remove` doesn't return removed object -> returns `this` (chainable)

- Add "mouse:over" and "mouse:out" canvas events (and corresponding "mouseover", "mouseout" object events)
- Add support for passing options to `fabric.createCanvasForNode`

- Various iText fixes and performance improvements
- Fix `overlayImage` / `overlayColor` during selection mode
- Fix double callback in loadFromJSON when there's no objects
- Fix paths parsing when number has negative exponent
- Fix background offset in iText
- Fix style object deletion in iText
- Fix typo in `_initCanvasHandlers`
- Fix `transformMatrix` not affecting fabric.Text
- Fix `setAngle` for different originX/originY (!= 'center')
- Change default/init noise/brightness value for `fabric.Image.filters.Noise` and `fabric.Image.filters.Brightness` from 100 to 0
- Add `fabric.Canvas#imageSmoothingEnabled`
- Add `copy/paste` support for iText (uses clipboardData)

## [1.4.0]

- [BACK_INCOMPAT] JSON and Cufon are no longer included in default build

- [BACK_INCOMPAT] Change default objects' originX/originY to left/top

- [BACK_INCOMPAT] `fabric.StaticCanvas#backgroundImage` and `fabric.StaticCanvas#overlayImage` are `fabric.Image` instances. `fabric.StaticCanvas#backgroundImageOpacity`, `fabric.StaticCanvas#backgroundImageStretch`, `fabric.StaticCanvas#overlayImageLeft` and `fabric.StaticCanvas#overlayImageTop` were removed.

- [BACK_INCOMPAT] `fabric.Text#backgroundColor` is now `fabric.Object#backgroundColor`

- [BACK_INCOMPAT] Remove `fabric.Object#toGrayscale` and `fabric.Object#overlayFill` since they're too specific

- [BACK_INCOMPAT] Remove `fabric.StaticCanvas.toGrayscale` since we already have that logic in `fabric.Image.filters.Grayscale`.

- [BACK_INCOMPAT] Split `centerTransform` into the properties `centeredScaling` and `centeredRotation`. Object rotation now happens around originX/originY point UNLESS `centeredRotation=true`. Object scaling now happens non-centered UNLESS `centeredScaling=true`.

## [1.3.0]

- [BACK_INCOMPAT] Remove selectable, hasControls, hasBorders, hasRotatingPoint, transparentCorners, perPixelTargetFind from default object/json representation of objects.

- [BACK_INCOMPAT] Object rotation now happens around originX/originY point UNLESS `centerTransform=true`.

- [BACK_INCOMPAT] fabric.Text#textShadow has been removed - new fabric.Text.shadow property (type of fabric.Shadow).

- [BACK_INCOMPAT] fabric.BaseBrush shadow properties are combined into one property => fabric.BaseBrush.shadow (shadowColor, shadowBlur, shadowOffsetX, shadowOffsetY no longer exist).

- [BACK_INCOMPAT] `fabric.Path.fromObject` is now async. `fabric.Canvas#loadFromDatalessJSON` is deprecated.

## [1.2.0]

- [BACK_INCOMPAT] Make `fabric.Object#toDataURL` synchronous.

- [BACK_INCOMPAT] `fabric.Text#strokeStyle` -> `fabric.Text#stroke`, for consistency with other objects.

- [BACK_INCOMPAT] `fabric.Object.setActive(…)` -> `fabric.Object.set('active', …)`.
  `fabric.Object.isActive` is gone (use `fabric.Object.active` instead)

- [BACK_INCOMPAT] `fabric.Group#objects` -> `fabric.Group._objects`.

## [1.1.0]

- [BACK_INCOMPAT] `fabric.Text#setFontsize` becomes `fabric.Object#setFontSize`.

- [BACK_INCOMPAT] `fabric.Canvas.toDataURL` now accepts options object instead linear arguments.
  `fabric.Canvas.toDataURLWithMultiplier` is deprecated;
  use `fabric.Canvas.toDataURL({ multiplier: … })` instead

## [1.0.0]<|MERGE_RESOLUTION|>--- conflicted
+++ resolved
@@ -2,11 +2,8 @@
 
 ## [next]
 
-<<<<<<< HEAD
 - fix(StaticCanvas): setDimensions not requesting a render if options are not passed [#9710](https://github.com/fabricjs/fabric.js/pull/9710)
-=======
 - fix(Image): typo in style property for svg export [#9717](https://github.com/fabricjs/fabric.js/pull/9717)
->>>>>>> 631fe9bd
 - ci(): Update the changelog and stats action to work from forks
 - fix(Shadow): Cloning a shape with shadow throws an error[#9711](https://github.com/fabricjs/fabric.js/issues/9711)
 - chore(TS): use consistent and improved types for getDefaults and ownDefaults [#9698](https://github.com/fabricjs/fabric.js/pull/9698)
