--- conflicted
+++ resolved
@@ -2,11 +2,8 @@
 
 ## [next]
 
-<<<<<<< HEAD
 - fix(parser): fix svg's with use tags containing bad href's not loading [#9109](https://github.com/fabricjs/fabric.js/issues/9109)
-=======
 - fix(#9172): dep export `Object`, `Text`, `Image` [#9433](https://github.com/fabricjs/fabric.js/pull/9433)
->>>>>>> 489ca7d5
 
 ## [6.0.0-beta13]
 
