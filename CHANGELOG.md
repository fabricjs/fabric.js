--- conflicted
+++ resolved
@@ -2,11 +2,8 @@
 
 ## [next]
 
-<<<<<<< HEAD
 - fix(utils) Fixes the code for the anchor point in point controls for polygons [#9178](https://github.com/fabricjs/fabric.js/pull/9178)
-=======
 - CD(): website submodule [#9165](https://github.com/fabricjs/fabric.js/pull/9165)
->>>>>>> ce816c74
 
 ## [6.0.0-beta12]
 
