# Changelog

## [next]

<<<<<<< HEAD
- chore(): replace `clone(obj, true)` with `cloneDeep(obj)` and remove all `extend`, `clone` calls in favor of object spreads. [#8600](https://github.com/fabricjs/fabric.js/pull/8600)
  BREAKING:
  `clone` and `extend` are used in all examples unfortunately so the community must have adopted them.
  Devs using `extend` on classes should mutate the prototype directly (or with `defineProperty`) or subclass.
  Using `clone` or `extend` to assign to an object was always a bad idea. Use lodash or whatever.
=======
- chore(TS): Fix some error caused by ts-nocheck removals [#8615](https://github.com/fabricjs/fabric.js/pull/8615)
>>>>>>> f850db6e
- refactor(IText): extract draggable text logic to a delegate [#8598](https://github.com/fabricjs/fabric.js/pull/8598)
- chore(TS): Update StaticCanvas to remove ts-nocheck [#8606](https://github.com/fabricjs/fabric.js/pull/8606)
- chore(TS): Update filters to remove ts-nocheck and added types where missing [#8609](https://github.com/fabricjs/fabric.js/pull/8609)
- chore(TS): Intersection class, finalize TS [#8603](https://github.com/fabricjs/fabric.js/pull/8603)
- chore(TS): Update Pattern to remove ts-nocheck and added types where missing [#8605](https://github.com/fabricjs/fabric.js/pull/8605)
- chore(TS): Followup for interactivy and controls migration to TS [#8404](https://github.com/fabricjs/fabric.js/pull/8404)
- refactor(IText): Fixes Draggable Text for retina and viewport transform #8534
- chore(TS): refactor canvas init, fix `_initRetinaScaling` regression #8520
- chore(TS): remove all remaining empty declarations [#8593](https://github.com/fabricjs/fabric.js/pull/8593)
- refactor(IText): modernize IText cursor animation based on animation API changes (and fix minor regression) plus leftovers from #8547 [#8583](https://github.com/fabricjs/fabric.js/pull/8583)
- refactor(Canvas, IText): Handle cross instance text editing states to an EditingManager class [#8543](https://github.com/fabricjs/fabric.js/pull/8543)
- chore(TS): move to export, babel, new rollup, change import statement for fabric. [#8585](https://github.com/fabricjs/fabric.js/pull/8585);
- chore(TS): Add declare in front of properties that are type definitions. [#8574](https://github.com/fabricjs/fabric.js/pull/8574)
- refactor(Animation): BREAKING: Animation api reduction and semplification (byValue is removed, '+=' syntax is removed, callbacks fired 100%) [#8547](https://github.com/fabricjs/fabric.js/pull/8547)
- feat(PolyControl): modify the shape of a poly with control points [#8556](https://github.com/fabricjs/fabric.js/pull/8556)
- BREAKING: remove Object.stateful and Object.statefulCache [#8573](https://github.com/fabricjs/fabric.js/pull/8573)
- fix(IText): refactor clearing context top logic of itext to align with brush pattern, using the canvas rendering cycle in order to guard from edge cases #8560
- fix(Canvas): `_initRetinaScaling` initializaing the scaling regardless of settings in Canvas. [#8565](https://github.com/fabricjs/fabric.js/pull/8565)
- fix(Canvas): regression of canvas migration with pointer and sendPointToPlane [#8563](https://github.com/fabricjs/fabric.js/pull/8563)
- chore(TS): Use exports from files to build fabricJS, get rid of HEADER.js [#8549](https://github.com/fabricjs/fabric.js/pull/8549)
- chore(): rm `fabric.filterBackend` => `getFilterBackend` [#8487](https://github.com/fabricjs/fabric.js/pull/8487)
- chore(TS): migrate text SVG export mixin [#8486](https://github.com/fabricjs/fabric.js/pull/8486)
- refactor(TS): `animate` and `AnimationRegistry` to classes [#8297](https://github.com/fabricjs/fabric.js/pull/8297)
  BREAKING:
  - return animation instance from animate instead of a cancel function and remove `findAnimationByXXX` from `AnimationRegistry`
  - change `animateColor` signature to match `animate`, removed `colorEasing`
- fix(Object Stacking): 🔙 refactor logic to support Group 🔝
- chore(TS): migrate Group/ActiveSelection [#8455](https://github.com/fabricjs/fabric.js/pull/8455)
- chore(TS): Migrate smaller mixins to classes (dataurl and serialization ) [#8542](https://github.com/fabricjs/fabric.js/pull/8542)
- chore(TS): Convert Canvas events mixin and grouping mixin [#8519](https://github.com/fabricjs/fabric.js/pull/8519)
- chore(TS): Remove backward compatibility initialize methods [#8525](https://github.com/fabricjs/fabric.js/pull/8525/)
- chore(TS): replace getKlass utility with a registry that doesn't require full fabricJS to work [#8500](https://github.com/fabricjs/fabric.js/pull/8500)
- chore(): use context in static constructors [#8522](https://github.com/fabricjs/fabric.js/issues/8522)
- chore(TS): Convert Canvas class #8510
- chore(TS): Move object classes #8511
- chore(TS): polish text [#8489](https://github.com/fabricjs/fabric.js/pull/8489)
- chore(TS): fix import cycle, extract `groupSVGElements` [#8506](https://github.com/fabricjs/fabric.js/pull/8506)
- chore(TS): permissive `Point` typings [#8434](https://github.com/fabricjs/fabric.js/pull/8434)
- chore(TS): polish files [#8488](https://github.com/fabricjs/fabric.js/pull/8488)
- fix(TS): `EventSpec` recognition [#8497](https://github.com/fabricjs/fabric.js/pull/8497)
- chore(): rm dead code [#8493](https://github.com/fabricjs/fabric.js/pull/8493)
- fix(scaleObject): handle when scale is 0 to not bug flip [#8490](https://github.com/fabricjs/fabric.js/pull/8490)
- chore(TS): migrate StatiCanvas to TS [#8485](https://github.com/fabricjs/fabric.js/pull/8485)
- chore(): refactor `Object.__uid++` => `uid()` [#8482](https://github.com/fabricjs/fabric.js/pull/8482)
- chore(TS): migrate object mixins to TS [#8414](https://github.com/fabricjs/fabric.js/pull/8414)
- chore(TS): migrate filters [#8474](https://github.com/fabricjs/fabric.js/pull/8474)
- chore(TS): BaseBrush abstract methods [#8428](https://github.com/fabricjs/fabric.js/pull/8428)
- feat(): Add `createObjectDefaultControls` and `createTextboxDefaultControls` to create copies of control sets. [#8415](https://github.com/fabricjs/fabric.js/pull/8415)
- fix(PatternBrush): `getPatternSrc`, rm `getPatternSrcFunction` [#8468](https://github.com/fabricjs/fabric.js/pull/8468)
- chore(TS): more FabricObject typing [#8405](https://github.com/fabricjs/fabric.js/pull/8405)
- chore(TS): Observable types [#8431](https://github.com/fabricjs/fabric.js/pull/8431)
- chore(TS): migrate Group/ActiveSelection [#8455](https://github.com/fabricjs/fabric.js/pull/8455)
- fix(TS): migration error of itext key mixin (#8421) [#8457](https://github.com/fabricjs/fabric.js/pull/8457)
- chore(TS): migrate text classes/mixins [#8421](https://github.com/fabricjs/fabric.js/pull/8421)
- chore(TS): migrate Image [#8443](https://github.com/fabricjs/fabric.js/pull/8443)
- chore(TS): migrate Shadow [#8462](https://github.com/fabricjs/fabric.js/pull/8462)
- fix(Itext): show incorrect pointer position after scale changed
- chore(TS): migrate text classes/mixins [#8408](https://github.com/fabricjs/fabric.js/pull/8408)
- chore(TS): migrate Collection [#8433](https://github.com/fabricjs/fabric.js/pull/8433)
- ci(): Simplify filestats even more [#8449](https://github.com/fabricjs/fabric.js/pull/8449)
- chore(TS): migrate filter backends [#8403](https://github.com/fabricjs/fabric.js/pull/8403)
- chore(TS): migrate Text classes/mixins [#8408](https://github.com/fabricjs/fabric.js/pull/8408)
- chore(TS): migrate Path [#8412](https://github.com/fabricjs/fabric.js/pull/8412)
- ci(): remove unwanted build stats (from [#8395](https://github.com/fabricjs/fabric.js/pull/8395)) [#8416](https://github.com/fabricjs/fabric.js/pull/8416)
- chore(TS): migrate Line [#8413](https://github.com/fabricjs/fabric.js/pull/8413)
- chore(TS): migrate Polyline/Polygon [#8417](https://github.com/fabricjs/fabric.js/pull/8417)
- chore(TS): migrate Rect [#8411](https://github.com/fabricjs/fabric.js/pull/8411)
- chore(TS): migrate Ellipse [#8408](https://github.com/fabricjs/fabric.js/pull/8408)
- chore(TS): migrate Triangle to TS [#8410](https://github.com/fabricjs/fabric.js/pull/8410)
- chore(TS): migrate Circle to TS [#8406](https://github.com/fabricjs/fabric.js/pull/8406)
- chore(TS): convert Object interactivity mixin to its own class [#8401](https://github.com/fabricjs/fabric.js/pull/8401)
- chore(TS): Convert controls e6/ts [#8400](https://github.com/fabricjs/fabric.js/pull/8400)
- ci(): remove buggy changelog action in favor of `git diff` bash script + direct git how to merge `CHANGELOG.md` [#8309](https://github.com/fabricjs/fabric.js/pull/8346)
- fix(): skewing controls accuracy + successive interactions [#8380](https://github.com/fabricjs/fabric.js/pull/8380)
- chore(TS): Convert Geometry and Origin to classes/e6/ts [#8390](https://github.com/fabricjs/fabric.js/pull/8390)
- ci(): build stats report [#8395](https://github.com/fabricjs/fabric.js/pull/8395)
- chore(TS): convert object to es6 class [#8322](https://github.com/fabricjs/fabric.js/pull/8322)
- docs(): guides follow up, feature request template [#8379](https://github.com/fabricjs/fabric.js/pull/8379)
- docs(): refactor guides, bug report template [#8189](https://github.com/fabricjs/fabric.js/pull/8189)
- BREAKING fix(polyline/polygon): stroke bounding box for all line join/cap cases [#8344](https://github.com/fabricjs/fabric.js/pull/8344)
  BREAKING: `_setPositionDimensions` was removed in favor of `setDimensions`
- test(): Added 2 tests for polygon shapes and transforms with translations [#8370](https://github.com/fabricjs/fabric.js/pull/8370)
- fix(textStyles): Handle style objects with only a textBackgroundColor property in stylesToArray [#8365](https://github.com/fabricjs/fabric.js/pull/8365)
- chore(): fix typos in intersection file [#8345](https://github.com/fabricjs/fabric.js/pull/8345)
- fix(textStyles): Handle empty style object in stylesToArray [#8357](https://github.com/fabricjs/fabric.js/pull/8357)
- ci(build): safeguard concurrent unlocking [#8309](https://github.com/fabricjs/fabric.js/pull/8309)
- ci(): update stale bot [#8307](https://github.com/fabricjs/fabric.js/pull/8307)
- ci(test): await golden generation in visual tests [#8284](https://github.com/fabricjs/fabric.js/pull/8284)
- ci(): Add a pipeline check for verifying that CHANGELOG.md has been updated [#8302](https://github.com/fabricjs/fabric.js/pull/8302)
- BREAKING feat(fabric.IText) rename data-fabric-hiddentextarea to data-fabric with value textarea
- ci(): adds a lock file to the repo when build is in progress, makes local testing wait for the build to complete [#8290](https://github.com/fabricjs/fabric.js/pull/8290)
- fix(`WebGLProbe`): regression caused by [#8199](https://github.com/fabricjs/fabric.js/pull/8199), [#8301](https://github.com/fabricjs/fabric.js/pull/8301)
- fix(fabric.utils) added missing import in dom_misc [#8293](https://github.com/fabricjs/fabric.js/pull/8293)
- fix(Object): `extraParam` should not be passed to options [#8295](https://github.com/fabricjs/fabric.js/pull/8295)
- test(): add `globalCompositeOperation` tests [#8271](https://github.com/fabricjs/fabric.js/pull/8271)
- fix(): use `sendObjectToPlane` in `mergeClipPaths` [#8247](https://github.com/fabricjs/fabric.js/pull/8247)
- chore(): prettify all source code [#8276](https://github.com/fabricjs/fabric.js/pull/8276)
- chore(lint): disallow `Math.hypot`, `window`, `document` [#8277](https://github.com/fabricjs/fabric.js/pull/8277)
- ci(): Add node18 and add a check for prettier [#8275](https://github.com/fabricjs/fabric.js/pull/8275)
- ci(test): suite fixes for browser [#8176](https://github.com/fabricjs/fabric.js/pull/8176)
- ci(): install prettier [#8242](https://github.com/fabricjs/fabric.js/pull/8242)
- ci(): migrate scripts to es6 modules [#8266](https://github.com/fabricjs/fabric.js/pull/8266)
- BREAKING refactor(util): remove lang_array since there are no more use cases [#8274](https://github.com/fabricjs/fabric.js/pull/8274)
- chore(TS): migrate `Pattern` [#8255](https://github.com/fabricjs/fabric.js/pull/8255)
- ci(): add source-map-support for testing [#8248](https://github.com/fabricjs/fabric.js/pull/8248)
- ci(): file cleanup [#8254](https://github.com/fabricjs/fabric.js/pull/8254)
- ci(): fix test global error handlers [#8267](https://github.com/fabricjs/fabric.js/pull/8267)
- fix(fabric.Canvas): dispose and request animation frame scheduling fix [#8220](https://github.com/fabricjs/fabric.js/pull/8220)
- ci(test): fix golden creation from browser [#8270](https://github.com/fabricjs/fabric.js/pull/8270)
- BREAKING refactor(util): `boundingBoxFromPoints`, removed transform [#8269](https://github.com/fabricjs/fabric.js/pull/8269)
- ci(): reintroduce node 14 testing [#8232](https://github.com/fabricjs/fabric.js/pull/8232)
- chore(TS): finish converting utils [#8230](https://github.com/fabricjs/fabric.js/pull/8230)
- test(): Add extensive coverage for mergeClipPath [#8245](https://github.com/fabricjs/fabric.js/pull/8245)
- ci() Nicer names for GHA [#8235](https://github.com/fabricjs/fabric.js/pull/8235)
- Update tests.yml
- ci(): consolidate test workflows [#8227](https://github.com/fabricjs/fabric.js/pull/8227)
- chore(TS): BREAKING: `populateWithProperties` => `pick` [#8202](https://github.com/fabricjs/fabric.js/pull/8202)
- chore(TS): extract `initFilterBackend` from HEADER [#8199](https://github.com/fabricjs/fabric.js/pull/8199)
- chore(TS): extract caches from HEADER [#8198](https://github.com/fabricjs/fabric.js/pull/8198)
- Chore(TS): migrate Intersection [#8121](https://github.com/fabricjs/fabric.js/pull/8121)
- chore(TS): es6 for util/path.ts and more utils converted [#8201](https://github.com/fabricjs/fabric.js/pull/8201)
- fix(ci): report build script failure + fix missing logs [#8188](https://github.com/fabricjs/fabric.js/pull/8188)
- fix(): update window => fabric.window [#8209](https://github.com/fabricjs/fabric.js/pull/8209)
- chore(TS): extract const `reNonWord` from HEADER [#8197](https://github.com/fabricjs/fabric.js/pull/8197)
- chore(TS): extract config values in its own module [#8194](https://github.com/fabricjs/fabric.js/pull/8194)
- ci(): update code coverage action comment [#8205](https://github.com/fabricjs/fabric.js/pull/8205)
- fix(fabric.Gradient): Guard against deep mutation on svg export for color exports [#8196](https://github.com/fabricjs/fabric.js/pull/8196)
- chore(TS): migrate gradient [#8154](https://github.com/fabricjs/fabric.js/pull/8154)
- Chore(TS): Convert more utilities [#8193](https://github.com/fabricjs/fabric.js/pull/8193)
- docs(CONTRIBUTING): fix typo [#8191](https://github.com/fabricjs/fabric.js/pull/8191)
- chore(TS): move control files under `controls` folder [#8185](https://github.com/fabricjs/fabric.js/pull/8185)
- chore(TS): `ElementsParser` => `parser/ElementsParser` [#8183](https://github.com/fabricjs/fabric.js/pull/8183)
- dep(): fabric.console [#8184](https://github.com/fabricjs/fabric.js/pull/8184)
- chore(TS) convert more utils [#8180](https://github.com/fabricjs/fabric.js/pull/8180)
- chore(TS): migrate brushes [#8182](https://github.com/fabricjs/fabric.js/pull/8182)
- fix(): propagate failed exit code to the process [#8187](https://github.com/fabricjs/fabric.js/pull/8187)
- fix(): regain focus on mouse move [#8179](https://github.com/fabricjs/fabric.js/pull/8179)
- chore(TS): read fabric version from package.json
- ci(test): migrate test cmd [#8138](https://github.com/fabricjs/fabric.js/pull/8138)
- chore(TS): Move more utils to TS [#8164](https://github.com/fabricjs/fabric.js/pull/8164)
- chore(TS): more conversion of utils [#8148](https://github.com/fabricjs/fabric.js/pull/8148)
- chore(): Update package.json contributors [#8157](https://github.com/fabricjs/fabric.js/pull/8157)
- docs(contributing): rework [#8158](https://github.com/fabricjs/fabric.js/pull/8158)
- fix(): add pointer data to drop event [#8156](https://github.com/fabricjs/fabric.js/pull/8156)
- chore(TS): prepare for gradient migration [#8155](https://github.com/fabricjs/fabric.js/pull/8155)
- docs(Collection): JSDOC fix `item` return type [#8152](https://github.com/fabricjs/fabric.js/pull/8152)
- chore(ts): Convert some utils [#8123](https://github.com/fabricjs/fabric.js/pull/8123)
- chore(TS): Migrate Circle to es6/ts
- chore(TS): migrate parser [#8122](https://github.com/fabricjs/fabric.js/pull/8122)
- fix(TS): color merge conflict [#8133](https://github.com/fabricjs/fabric.js/pull/8133)
- chore(TS): migrate Point to es6 class and update references. Deprecate xxxEquals methods [#8120](https://github.com/fabricjs/fabric.js/pull/8120)
- Chore(TS) Rect to Es6, remove global scope function. [#8118](https://github.com/fabricjs/fabric.js/pull/8118)
- chore(TS): Color [#8115](https://github.com/fabricjs/fabric.js/pull/8115)
- chore(TS): prepare for Color migration [#8116](https://github.com/fabricjs/fabric.js/pull/8116)
- ci(): adapt build script to rollup [#8114](https://github.com/fabricjs/fabric.js/pull/8114)
- fix(): Delegate toJson to toObject properly and fix tests [#8111](https://github.com/fabricjs/fabric.js/pull/8111)
- chore(TS): convert file ext [#8108](https://github.com/fabricjs/fabric.js/pull/8108)
- ci(scripts) patch [#8102](https://github.com/fabricjs/fabric.js/pull/8102)
- ci(): switch the old custom build for rollup [#8013](https://github.com/fabricjs/fabric.js/pull/8013)
- feat(IText): Draggable text [#7802](https://github.com/fabricjs/fabric.js/pull/7802)
- feat(Text): condensed styles structure v6 [#8006](https://github.com/fabricjs/fabric.js/pull/8006)
- feat(): on `discardActiveObject` interrupt current transform. Also add a method to interrupt current transform programmatically [#7954](https://github.com/fabricjs/fabric.js/pull/7954)
- fix(fabric.StaticCanvas): imageSmoothing setter for node-cavas special case [#8032](https://github.com/fabricjs/fabric.js/pull/8032)
- feat(): support aborting loading resources that requires network calls (promises/requests) [#7827](https://github.com/fabricjs/fabric.js/pull/7827)
- fix(fabric.IText) wrong typeof syntax [#8023](https://github.com/fabricjs/fabric.js/pull/8023)
- ci(typescript): transformer [#8020](https://github.com/fabricjs/fabric.js/pull/8020)
- fix(canvas): clear transform event caching on resize [#8021](https://github.com/fabricjs/fabric.js/pull/8021)
- fix(fabric.Canvas): `mouseout` bug [#8011](https://github.com/fabricjs/fabric.js/pull/8011)
- refactor(object_interactivity): draw operation for borders can be overriden [#7932](https://github.com/fabricjs/fabric.js/pull/7932)
- feat(Group,canvas): remove canvas from object before firing removed event, filter insertAt for group
- tests(): fix the visual test loop to work again on fabricjs.com [#8007](https://github.com/fabricjs/fabric.js/pull/8007)
- fix(Group): 🛠️ layout, angle and origin ⚡ [#8004](https://github.com/fabricjs/fabric.js/pull/8004)
- chore(): move away from extend/clone [#8001](https://github.com/fabricjs/fabric.js/pull/8001)
- fix(Canvas): flipped viewport transform coords [#7515](https://github.com/fabricjs/fabric.js/pull/7515)
- fix(): cleanup merge conflict resolution artifact [#7956](https://github.com/fabricjs/fabric.js/pull/7956)
- fix(Group): part 2 minors changes [#7916](https://github.com/fabricjs/fabric.js/pull/7916)
- feat(fabric.Image.filter): Alpha support for Invert filter [#7933](https://github.com/fabricjs/fabric.js/pull/7933)
- fix(EraserBrush): visual trace while erasing [#7991](https://github.com/fabricjs/fabric.js/pull/7991)
- fix(Point): safeguard initialization [#7961](https://github.com/fabricjs/fabric.js/pull/7961)
- fix(Textbox): flipped `changeWidth` control behavior [#7980](https://github.com/fabricjs/fabric.js/pull/7980)
- test(): remove deleted event from test name [#7992](https://github.com/fabricjs/fabric.js/pull/7992)
- feat(observable): BREAKING return disposer instead of context for chaining [#7994](https://github.com/fabricjs/fabric.js/pull/7994)
- fix(util): `setStyle` exception [#7869](https://github.com/fabricjs/fabric.js/pull/7869)
- test(freedrawing): test enhancement [#7941](https://github.com/fabricjs/fabric.js/pull/7941)
- Cleanup README.md [#7947](https://github.com/fabricjs/fabric.js/pull/7947)
- ci() update uglifyjs [#7939](https://github.com/fabricjs/fabric.js/pull/7939)
- fix(): assigning canvas for collections [#7934](https://github.com/fabricjs/fabric.js/pull/7934)
- fix(EraserBrush): use rendered objects for pattern [#7938](https://github.com/fabricjs/fabric.js/pull/7938)
- fix(v6): 4th PR of Group Rewrite 🎛️ nested controls 😜 [#7861](https://github.com/fabricjs/fabric.js/pull/7861)
- feat(path): `getRegularPolygonPath` [#7918](https://github.com/fabricjs/fabric.js/pull/7918)
- fix(canvas export): regression caused by safegurading [#7907](https://github.com/fabricjs/fabric.js/pull/7907)
- ci(): fix build script option exclude [#7915](https://github.com/fabricjs/fabric.js/pull/7915)
- feat(Group): 2nd Patch of New Group! 🎉 [#7859](https://github.com/fabricjs/fabric.js/pull/7859)
- chore(ci): rename option [#7875](https://github.com/fabricjs/fabric.js/pull/7875)
- fix(Canvas): `dispose` race condition [#7885](https://github.com/fabricjs/fabric.js/pull/7885)
- Update funding.yml include Shachar and Steve
- feat(Group): Change group code, adapt the rest around it [#7858](https://github.com/fabricjs/fabric.js/pull/7858)
- chore(): PR template [#7857](https://github.com/fabricjs/fabric.js/pull/7857)
- fix(Canvas): safeguard canvas add [#7866](https://github.com/fabricjs/fabric.js/pull/7866)
- fix(fabric.Text): support text alignments in RTL text [#7674](https://github.com/fabricjs/fabric.js/pull/7674)
- chore(canvas): minor cleanup [#7851](https://github.com/fabricjs/fabric.js/pull/7851)
- docs(): fix typo, fix JSDOC for website, minors [#7853](https://github.com/fabricjs/fabric.js/pull/7853)
- fix(Canvas): safeguard dispose [#7775](https://github.com/fabricjs/fabric.js/pull/7775)
- fix(Polyline): safegurad \_setPositionDimensions [#7850](https://github.com/fabricjs/fabric.js/pull/7850)
- feat(ci): CLI logging and `filter` option [#7844](https://github.com/fabricjs/fabric.js/pull/7844)
- fix(itext): stop cursor on blur [#7784](https://github.com/fabricjs/fabric.js/pull/7784)
- fix(itext): `set` during text editing [#7837](https://github.com/fabricjs/fabric.js/pull/7837)
- fix(Canvas): Safeguard from multiple initialization [#7776](https://github.com/fabricjs/fabric.js/pull/7776)
- feat(): fire `contextmenu` event [#7714](https://github.com/fabricjs/fabric.js/pull/7714)
- docs(Text): add proper type for GraphemeBBox [#7834](https://github.com/fabricjs/fabric.js/pull/7834)
- chore(): create an alias for getSelectionContext as `getTopContext` [#7711](https://github.com/fabricjs/fabric.js/pull/7711)
- fix(EraserBrush): inverted erasing [#7689](https://github.com/fabricjs/fabric.js/pull/7689)
- fix(ci): CLI `debug` and `recreate` options [#7833](https://github.com/fabricjs/fabric.js/pull/7833)
- feat(ci): better cli [#7825](https://github.com/fabricjs/fabric.js/pull/7825)
- feat(fabric.util.animation): add delay option [#7805](https://github.com/fabricjs/fabric.js/pull/7805)
- chore(): Update bug report templates [#7790](https://github.com/fabricjs/fabric.js/pull/7790)
- fix(Textbox): expose methods for overrides + fix resize filckering [#7806](https://github.com/fabricjs/fabric.js/pull/7806)
- fix(fabric.Canvas): canvas export, force retina scaling >= 1
- fix(itext_key_behavior.mixin.js): typo [#7816](https://github.com/fabricjs/fabric.js/pull/7816)
- feat(): dataURL export - filter objects [#7788](https://github.com/fabricjs/fabric.js/pull/7788)
- feat(util): transform utils [#7614](https://github.com/fabricjs/fabric.js/pull/7614)
- chore/fix(v6): prerequisites for Group [#7728](https://github.com/fabricjs/fabric.js/pull/7728)
- tests() adding an extra controls test where the group are transformed [#7736](https://github.com/fabricjs/fabric.js/pull/7736)
- chore(): Group prerequisite minor refactor object_origin
- fix(): ensure scaling factor is positive for strokeUniform [#7729](https://github.com/fabricjs/fabric.js/pull/7729)
- MAJOR chore(v6): neutral prerequisites for fabric.Group rework [#7726](https://github.com/fabricjs/fabric.js/pull/7726)
- fix(): add `eraser` to Object state/cache props [#7720](https://github.com/fabricjs/fabric.js/pull/7720)
- feat(Object.isType): accept multiple `type` [#7715](https://github.com/fabricjs/fabric.js/pull/7715)
- MAJOR feat(fabric.Point): divide, scalarDivide, scalarDivideEquals [`#7716`](https://github.com/fabricjs/fabric.js/pull/7716)
- MAJOR feat(): Reuse fabric.Point logic for scaling and naming consistency [`#7710`](https://github.com/fabricjs/fabric.js/pull/7710)
- feat(Canvas#getCenter): migrate to `getCenterPoint` [`#7699`](https://github.com/fabricjs/fabric.js/pull/7699)
- MAJOR feat(fabric) remove callbacks in for Promise support [`#7657`](https://github.com/fabricjs/fabric.js/pull/7657)
- chore(): BREAKING Cleanup fabric.Point for v6 [#7709](https://github.com/fabricjs/fabric.js/pull/7709) [`7e563c7`](https://github.com/fabricjs/fabric.js/commit/7e563c72164070aafb03043643e85d06d0dee32c)

## [5.2.1]

- fix(): add `eraser` to Object state/cache props [`#7720`](https://github.com/fabricjs/fabric.js/pull/7720)

## [5.2.0]

- feat(fabric.Object): isType accepts multiple `type` [`#7715`](https://github.com/fabricjs/fabric.js/pull/7715)
- chore(): Replace deprecated String.prototype.substr() with Array.prototype.slice() [`#7696`](https://github.com/fabricjs/fabric.js/pull/7696)
- chore(): use Array.isArray instead of ie6+ workarounds [`#7718`](https://github.com/fabricjs/fabric.js/pull/7718)
- MINOR: feat(fabric.Canvas): add `getTopContext` method to expose the internal contextTop [`#7697`](https://github.com/fabricjs/fabric.js/pull/7697)
- fix(fabric.Object) Add cacheContext checks before trying to render on cache [`#7694`](https://github.com/fabricjs/fabric.js/pull/7694)
- tests(): node test suite enhancement [`#7691`](https://github.com/fabricjs/fabric.js/pull/7691)
- feat(Canvas#getCenter): migrate to `getCenterPoint` [`#7699`](https://github.com/fabricjs/fabric.js/pull/7699)
- updated package.json [`803ce95`](https://github.com/fabricjs/fabric.js/commit/803ce95878150fba9e4195804bccae9bcfe45c6d)
- tests(fabric.animation): fix test reliability [`4be0fb9`](https://github.com/fabricjs/fabric.js/commit/4be0fb9903e15db294b89030feb645e5da766740)

## [5.1.0]

- build(deps): bump node-fetch from 2.6.6 to 2.6.7 [`#7684`](https://github.com/fabricjs/fabric.js/pull/7684)
- build(deps): bump follow-redirects from 1.14.6 to 1.14.8 [`#7683`](https://github.com/fabricjs/fabric.js/pull/7683)
- build(deps): bump simple-get from 3.1.0 to 3.1.1 [`#7682`](https://github.com/fabricjs/fabric.js/pull/7682)
- build(deps): bump engine.io from 6.1.0 to 6.1.2 [`#7681`](https://github.com/fabricjs/fabric.js/pull/7681)
- fix(test): Remove expect assertion [`#7678`](https://github.com/fabricjs/fabric.js/pull/7678)
- docs(blendimage_filter.class.js) corrected mode options [`#7672`](https://github.com/fabricjs/fabric.js/pull/7672)
- chore(): Update bug_report.md [`#7659`](https://github.com/fabricjs/fabric.js/pull/7659)
- fix(util.animation): remove extra animation cancel [`#7631`](https://github.com/fabricjs/fabric.js/pull/7631)
- feat(animation): Support a list of animation values for animating matrices changes [`#7633`](https://github.com/fabricjs/fabric.js/pull/7633)
- ci(tests): windows and linux paths resolutions [`#7635`](https://github.com/fabricjs/fabric.js/pull/7635)

## [5.0.0]

- fix(fabric.Canvas): unflag contextLost after a full re-render [`#7646`](https://github.com/fabricjs/fabric.js/pull/7646)
- **BREAKING**: remove 4.x deprecated code [`#7630`](https://github.com/fabricjs/fabric.js/pull/7630)
- feat(fabric.StaticCanvas, fabric.Canvas): limit breaking changes [`#7627`](https://github.com/fabricjs/fabric.js/pull/7627)
- feat(animation): animations registry [`#7528`](https://github.com/fabricjs/fabric.js/pull/7528)
- docs(): Remove not working badges [`#7623`](https://github.com/fabricjs/fabric.js/pull/7623)
- ci(): add auto-changelog package to quickly draft a changelog [`#7615`](https://github.com/fabricjs/fabric.js/pull/7615)
- feat(fabric.EraserBrush): added `eraser` property to Object instead of attaching to `clipPath`, remove hacky `getClipPath`/`setClipPath` [#7470](https://github.com/fabricjs/fabric.js/pull/7470), see **BREAKING** comments.
- feat(fabric.EraserBrush): support `inverted` option to undo erasing [#7470](https://github.com/fabricjs/fabric.js/pull/7470)
- fix(fabric.EraserBrush): fix doubling opaic objects while erasing [#7445](https://github.com/fabricjs/fabric.js/issues/7445) [#7470](https://github.com/fabricjs/fabric.js/pull/7470)
- **BREAKING**: fabric.EraserBrush: The Eraser object is now a subclass of Group. This means that loading from JSON will break between versions.
  Use this [code](https://gist.github.com/ShaMan123/6c5c4ca2cc720a2700848a2deb6addcd) to transform your json payload to the new version.
- feat(fabric.Canvas): fire an extra mouse up for the original control of the initial target [`#7612`](https://github.com/fabricjs/fabric.js/pull/7612)
- fix(fabric.Object) bounding box display with skewY when outside group [`#7611`](https://github.com/fabricjs/fabric.js/pull/7611)
- fix(fabric.text) fix rtl/ltr performance issues [`#7610`](https://github.com/fabricjs/fabric.js/pull/7610)
- fix(event.js) Prevent dividing by 0 in for touch gestures [`#7607`](https://github.com/fabricjs/fabric.js/pull/7607)
- feat(): `drop:before` event [`#7442`](https://github.com/fabricjs/fabric.js/pull/7442)
- ci(): Add codeql analysis step [`#7588`](https://github.com/fabricjs/fabric.js/pull/7588)
- security(): update onchange to solve security issue [`#7591`](https://github.com/fabricjs/fabric.js/pull/7591)
- **BREAKING**: fix(): MAJOR prevent render canvas with quality less than 100% [`#7537`](https://github.com/fabricjs/fabric.js/pull/7537)
- docs(): fix broken link [`#7579`](https://github.com/fabricjs/fabric.js/pull/7579)
- **BREAKING**: Deps(): MAJOR update to jsdom 19 node 14 [`#7587`](https://github.com/fabricjs/fabric.js/pull/7587)
- Fix(): JSDOM transative vulnerability [`#7510`](https://github.com/fabricjs/fabric.js/pull/7510)
- fix(fabric.parser): attempt to resolve some issues with regexp [`#7520`](https://github.com/fabricjs/fabric.js/pull/7520)
- fix(fabric.IText) fix for possible error on copy paste [`#7526`](https://github.com/fabricjs/fabric.js/pull/7526)
- fix(fabric.Path): Path Distance Measurement Inconsistency [`#7511`](https://github.com/fabricjs/fabric.js/pull/7511)
- Fix(fabric.Text): Avoid reiterating measurements when width is 0 and measure also empty lines for consistency. [`#7497`](https://github.com/fabricjs/fabric.js/pull/7497)
- fix(fabric.Object): stroke bounding box [`#7478`](https://github.com/fabricjs/fabric.js/pull/7478)
- fix(fabric.StaticCanvas): error of changing read-only style field [`#7462`](https://github.com/fabricjs/fabric.js/pull/7462)
- fix(fabric.Path): setting `path` during runtime [`#7141`](https://github.com/fabricjs/fabric.js/pull/7141)
- chore() update canvas to 2.8.0 [`#7415`](https://github.com/fabricjs/fabric.js/pull/7415)
- fix(fabric.Group) realizeTransfrom should be working when called with NO parent transform [`#7413`](https://github.com/fabricjs/fabric.js/pull/7413)
- fix(fabric.Object) Fix control flip and control box [`#7412`](https://github.com/fabricjs/fabric.js/pull/7412)
- feat(fabric.Text): added pathAlign property for text on path [`#7362`](https://github.com/fabricjs/fabric.js/pull/7362)
- docs(): Create SECURITY.md [`#7405`](https://github.com/fabricjs/fabric.js/pull/7405)
- docs(): Clarify viewport transformations doc [`#7401`](https://github.com/fabricjs/fabric.js/pull/7401)
- docs(): specify default value and docs for enablePointerEvents [`#7386`](https://github.com/fabricjs/fabric.js/pull/7386)
- feat(fabric.PencilBrush): add an option to draw a straight line while pressing a key [`#7034`](https://github.com/fabricjs/fabric.js/pull/7034)

## [4.6.0]

- feat(fabric.util): added fabric.util.transformPath to add transformations to path points [#7300](https://github.com/fabricjs/fabric.js/pull/7300)
- feat(fabric.util): added fabric.util.joinPath, the opposite of fabric.util.parsePath [#7300](https://github.com/fabricjs/fabric.js/pull/7300)
- fix(fabric.util): use integers iterators [#7233](https://github.com/fabricjs/fabric.js/pull/7233)
- feat(fabric.Text) add path rendering to text on path [#7328](https://github.com/fabricjs/fabric.js/pull/7328)
- feat(fabric.iText): Add optional hiddenTextareaContainer to contain hiddenTextarea [#7314](https://github.com/fabricjs/fabric.js/pull/7314)
- fix(fabric.Text) added pathStartOffset and pathSide to props lists for object export [#7318](https://github.com/fabricjs/fabric.js/pull/7318)
- feat(animate): add imperative abort option for animations [#7275](https://github.com/fabricjs/fabric.js/pull/7275)
- fix(Fabric.text): account for fontSize in textpath cache dimensions ( to avoid clipping ) [#7298](https://github.com/fabricjs/fabric.js/pull/7298)
- feat(Observable.once): Add once event handler [#7317](https://github.com/fabricjs/fabric.js/pull/7317)
- feat(fabric.Object): Improve drawing of controls in group. [#7119](https://github.com/fabricjs/fabric.js/pull/7119)
- fix(EraserBrush): intersectsWithObject edge cases [#7290](https://github.com/fabricjs/fabric.js/pull/7290)
- fix(EraserBrush): dump canvas bg/overlay color support [#7289](https://github.com/fabricjs/fabric.js/pull/7289)
- feat(fabric.Text) added pathSide property to text on path [#7259](https://github.com/fabricjs/fabric.js/pull/7259)
- fix(EraserBrush) force fill value [#7269](https://github.com/fabricjs/fabric.js/pull/7269)
- fix(fabric.StaticCanvas) properly remove objects on canvas.clear [#6937](https://github.com/fabricjs/fabric.js/pull/6937)
- feat(fabric.EraserBrush): improved erasing:end event [#7258](https://github.com/fabricjs/fabric.js/pull/7258)
- fix(shapes): fabric.Object.\_fromObject never should return [#7201](https://github.com/fabricjs/fabric.js/pull/7201)
- feat(fabric.filters) Added vibrance filter (for increasing saturation of muted colors) [#7189](https://github.com/fabricjs/fabric.js/pull/7189)
- fix(fabric.StaticCanvas): restore canvas size when disposing [#7181](https://github.com/fabricjs/fabric.js/pull/7181)
- feat(fabric.util): added `convertPointsToSVGPath` that will convert from a list of points to a smooth curve. [#7140](https://github.com/fabricjs/fabric.js/pull/7140)
- fix(fabric.Object): fix cache invalidation issue when objects are rotating [#7183](https://github.com/fabricjs/fabric.js/pull/7183)
- fix(fabric.Canvas): rectangle selection works with changing viewport [#7088](https://github.com/fabricjs/fabric.js/pull/7088)
- feat(fabric.Text): textPath now support textAlign [#7156](https://github.com/fabricjs/fabric.js/pull/7156)
- fix(fabric.EraserBrush): test eraser intersection with objects taking into account canvas viewport transform [#7147](https://github.com/fabricjs/fabric.js/pull/7147)
- fix(fabric.Object): support `excludeFromExport` set on `clipPath` [#7148](https://github.com/fabricjs/fabric.js/pull/7148).
- fix(fabric.Group): support `excludeFromExport` set on objects [#7148](https://github.com/fabricjs/fabric.js/pull/7148).
- fix(fabric.StaticCanvas): support `excludeFromExport` set on `backgroundColor`, `overlayColor`, `clipPath` [#7148](https://github.com/fabricjs/fabric.js/pull/7148).
- fix(fabric.EraserBrush): support object resizing (needed for eraser) [#7100](https://github.com/fabricjs/fabric.js/pull/7100).
- fix(fabric.EraserBrush): support canvas resizing (overlay/background drawables) [#7100](https://github.com/fabricjs/fabric.js/pull/7100).
- fix(fabric.EraserBrush): propagate `clipPath` of group to erased objects when necessary so it is correct when ungrouping/removing from group [#7100](https://github.com/fabricjs/fabric.js/pull/7100).
- fix(fabric.EraserBrush): introduce `erasable = deep` option for `fabric.Group` [#7100](https://github.com/fabricjs/fabric.js/pull/7100).
- feat(fabric.Collection): the `contains` method now accepts a second boolean parameter `deep`, checking all descendants, `collection.contains(obj, true)` [#7139](https://github.com/fabricjs/fabric.js/pull/7139).
- fix(fabric.StaticCanvas): disposing canvas now restores canvas size and style to original state.

## [4.5.1]

- fix(fabric.Text): fixes decoration rendering when there is a single rendering for full text line [#7104](https://github.com/fabricjs/fabric.js/pull/7104)
- fix(fabric.Text): spell error which made the gradientTransform not working [#7059](https://github.com/fabricjs/fabric.js/pull/7059)
- fix(fabric.util): unwanted mutation in fabric.util.rotatePoint [#7117](https://github.com/fabricjs/fabric.js/pull/7117)
- fix(svg parser): Ensure that applyViewboxTransform returns an object and not undefined/null [#7030](https://github.com/fabricjs/fabric.js/pull/7030)
- fix(fabric.Text): support firefox with ctx.textAlign for RTL text [#7126](https://github.com/fabricjs/fabric.js/pull/7126)

## [4.5.0]

- fix(fabric.PencilBrush) decimate deleting end of a freedrawing line [#6966](https://github.com/fabricjs/fabric.js/pull/6966)
- feat(fabric.Text): Adding support for RTL languages by adding `direction` property [#7046](https://github.com/fabricjs/fabric.js/pull/7046)
- feat(fabric) Add an eraser brush as optional module [#6994](https://github.com/fabricjs/fabric.js/pull/6994)
- fix v4: 'scaling' event triggered before object position is adjusted [#6650](https://github.com/fabricjs/fabric.js/pull/6650)
- Fix(fabric.Object): CircleControls transparentCorners styling [#7015](https://github.com/fabricjs/fabric.js/pull/7015)
- Fix(svg_import): svg parsing in case it uses empty use tag or use with image href [#7044](https://github.com/fabricjs/fabric.js/pull/7044)
- fix(fabric.Shadow): `offsetX`, `offsetY` and `blur` supports float [#7019](https://github.com/fabricjs/fabric.js/pull/7019)

## [4.4.0]

- fix(fabric.Object) wrong variable name `cornerStrokeColor ` [#6981](https://github.com/fabricjs/fabric.js/pull/6981)
- fix(fabric.Text): underline color with text style ( regression from text on a path) [#6974](https://github.com/fabricjs/fabric.js/pull/6974)
- fix(fabric.Image): Cache CropX and CropY cache properties [#6924](https://github.com/fabricjs/fabric.js/pull/6924)
- fix(fabric.Canvas): Add target to each selection event [#6858](https://github.com/fabricjs/fabric.js/pull/6858)
- fix(fabric.Image): fix wrong scaling value for the y axis in renderFill [#6778](https://github.com/fabricjs/fabric.js/pull/6778)
- fix(fabric.Canvas): set isMoving on real movement only [#6856](https://github.com/fabricjs/fabric.js/pull/6856)
- fix(fabric.Group) make addWithUpdate compatible with nested groups [#6774](https://github.com/fabricjs/fabric.js/pull/6774)
- fix(Fabric.Text): Add path to text export and import [#6844](https://github.com/fabricjs/fabric.js/pull/6844)
- fix(fabric.Canvas) Remove controls check in the pixel accuracy target [#6798](https://github.com/fabricjs/fabric.js/pull/6798)
- feat(fabric.Canvas): Added activeOn 'up/down' property [#6807](https://github.com/fabricjs/fabric.js/pull/6807)
- feat(fabric.BaseBrush): limitedToCanvasSize property to brush [#6719](https://github.com/fabricjs/fabric.js/pull/6719)

## [4.3.1]

- fix(fabric.Control) implement targetHasOneFlip using shorthand [#6823](https://github.com/fabricjs/fabric.js/pull/6823)
- fix(fabric.Text) fix typo in cacheProperties preventing cache clear to work [#6775](https://github.com/fabricjs/fabric.js/pull/6775)
- fix(fabric.Canvas): Update backgroundImage and overlayImage coordinates on zoom change [#6777](https://github.com/fabricjs/fabric.js/pull/6777)
- fix(fabric.Object): add strokeuniform to object toObject output. [#6772](https://github.com/fabricjs/fabric.js/pull/6772)
- fix(fabric.Text): Improve path's angle detection for text on a path [#6755](https://github.com/fabricjs/fabric.js/pull/6755)

## [4.3.0]

- fix(fabric.Textbox): Do not let splitbygrapheme split text previously unwrapped [#6621](https://github.com/fabricjs/fabric.js/pull/6621)
- feat(fabric.controlsUtils) Move drag to actions to control handlers [#6617](https://github.com/fabricjs/fabric.js/pull/6617)
- feat(fabric.Control): Add custom control size per control. [#6562](https://github.com/fabricjs/fabric.js/pull/6562)
- fix(svg_export): svg export in path with gradient and added tests [#6654](https://github.com/fabricjs/fabric.js/pull/6654)
- fix(fabric.Text): improve compatibility with transformed gradients [#6669](https://github.com/fabricjs/fabric.js/pull/6669)
- feat(fabric.Text): Add ability to put text on paths BETA [#6543](https://github.com/fabricjs/fabric.js/pull/6543)
- fix(fabric.Canvas): rotation handle should take origin into account [#6686](https://github.com/fabricjs/fabric.js/pull/6686)
- fix(fabric.Text): Text on path, fix non linear distance of chars over path [#6671](https://github.com/fabricjs/fabric.js/pull/6671)

## [4.2.0]

- fix(fabric.utils): ISSUE-6566 Fix SVGs for special Arc lines [#6571](https://github.com/fabricjs/fabric.js/pull/6571)
- fix(fabric.Canvas): Fix mouse up target when different from action start [#6591](https://github.com/fabricjs/fabric.js/pull/6591)
- added: feat(fabric.controlsUtils): Fire resizing event for textbox width [#6545](https://github.com/fabricjs/fabric.js/pull/6545)

## [4.1.0]

- feat(Brushes): add beforePathCreated event [#6492](https://github.com/fabricjs/fabric.js/pull/6492);
- feat(fabric.Path): Change the way path is parsed and drawn. simplify path at parsing time [#6504](https://github.com/fabricjs/fabric.js/pull/6504);
- feat(fabric.Path): Simplify S and T command in C and Q. [#6507](https://github.com/fabricjs/fabric.js/pull/6507);
- fix(fabric.Textbox): ISSUE-6518 Textbox and centering scaling [#6524](https://github.com/fabricjs/fabric.js/pull/6524);
- fix(fabric.Text): Ensure the shortcut text render the passed argument and not the entire line [#6526](https://github.com/fabricjs/fabric.js/pull/6526);
- feat(fabric.util): Add a function to work with path measurements [#6525](https://github.com/fabricjs/fabric.js/pull/6525);
- fix(fabric.Image): rendering pixel outside canvas size [#6326](https://github.com/fabricjs/fabric.js/pull/6326);
- fix(fabric.controlsUtils): stabilize scaleObject function [#6540](https://github.com/fabricjs/fabric.js/pull/6540);
- fix(fabric.Object): when in groups or active groups, fix the ability to shift deselect [#6541](https://github.com/fabricjs/fabric.js/pull/6541);

## [4.0.0]

- fixed the gesture module to not break with 4.0 [#6491](https://github.com/fabricjs/fabric.js/pull/6491);
- fix(fabric.IText): copy style in non full mode when typing text [#6454](https://github.com/fabricjs/fabric.js/pull/6454);
- feat(fabric.Controls) expose the extra utils for control handling.
  Breaking: rename fabric.controlHandlers and fabric.controlRenderers to fabric.controlsUtils.

## [4.0.0-rc.1]

- fix(fabric.Canvas): ISSUE-6314 rerender in case of drag selection that select a single oobject. [#6421](https://github.com/fabricjs/fabric.js/pull/6421);
- feat(text): allow correct cursor/selection position if text is edited inside a group. [#6256](https://github.com/fabricjs/fabric.js/pull/6256);
- feat(fabric.Control): remove position option in favor of x and y [#6415](https://github.com/fabricjs/fabric.js/pull/6415);
- fix(fabric.Object) ISSUE-6340 infinite recursion on groups [#6416](https://github.com/fabricjs/fabric.js/pull/6416);
- fix(fabric.Object): geometry mixin fix partiallyOnscreen [#6402](https://github.com/fabricjs/fabric.js/pull/6402);
- fix(fabric.Image): ISSUE-6397 modify crossOrigin behaviour for setSrc [#6414](https://github.com/fabricjs/fabric.js/pull/6414);
- Breaking: fabric.Image.setCrossOrigin is gone. Having the property on the fabric.Image is misleading and brings to errors. crossOrigin is for loading/reloading only, and is mandatory to specify it each load.
- Breaking: fabric.Control constructor does not accept anymore a position object, but 2 properties, x and y.

## [4.0.0-beta.12]

- fix(fabric.IText): respect value of `cursorColor` [#6300](https://github.com/fabricjs/fabric.js/pull/6300);
- fix(fabric.Textbox): Improve splitByGrapheme and charSpacing [#6298](https://github.com/fabricjs/fabric.js/pull/6298);
- feat(controls): Reintroduce flip by scaling and lockScalingFlip [#6313](https://github.com/fabricjs/fabric.js/pull/6313);

## [4.0.0-beta.11]

- fix(itext): improved style handling for new lines [#6268](https://github.com/fabricjs/fabric.js/pull/6268)
- fix(controls): Fix flip and controls and skewY and controls. [#6278](https://github.com/fabricjs/fabric.js/pull/6278)
- fix(controls): Current position with handlers is wrong if using skew [#6267](https://github.com/fabricjs/fabric.js/pull/6267)
- breaking: setCoords has only one argument now `skipCorners` boolean. setCoords will always update aCoords, lineCoords. If skipCorners is not specified, it will alos update oCoords();
- feat(fabric.Image): Image.imageSmoothing for fabric.Image objects [#6280](https://github.com/fabricjs/fabric.js/pull/6280)
- fix(fabric.StaticCanvas): export to dataUrl and canvasElement will respect imageSmoothingEnabled [#6280](https://github.com/fabricjs/fabric.js/pull/6280)
- fix(fabric.Image): toSVG export with missing element won't crash [#6280](https://github.com/fabricjs/fabric.js/pull/6280)
- added: added fabric.util.setImageSmoothing(ctx, value);
- added svg import/export for image image-rendering attribute
- fix(svg_import): Fix some parsing logic for nested SVGs. [#6284](https://github.com/fabricjs/fabric.js/pull/6284)
- fix(fabric.Image): do not crash if image has no element [#6285](https://github.com/fabricjs/fabric.js/pull/6285)

BREAKING:

- removed 2 utils member that was not used anywhere: fabric.util.getScript, fabric.util.getElementStyle
- remove private member \_setImageSmoothing in the canvas: use fabric.util.setImageSmoothing(ctx, value);

## [4.0.0-beta.10]

- fix(controls): fix missing target in canvas event options [#6251](https://github.com/fabricjs/fabric.js/pull/6251)
- fix(controls): correct position for offsets [#6250](https://github.com/fabricjs/fabric.js/pull/6250)
- feat(utils): Added more error flag passing throughout functions [#6238](https://github.com/fabricjs/fabric.js/pull/6238)

## [4.0.0-beta.9]

- fix(controls) show offsetX/offsetY correctly. [#6236](https://github.com/fabricjs/fabric.js/pull/6236)
- fix(controls) ISSUE-6201 Restore per object setting of controls visibility [#6226](https://github.com/fabricjs/fabric.js/pull/6226)
- fix(svg_parser): ISSUE-6220 Allow to parse font declaration that start with a number [#6222](https://github.com/fabricjs/fabric.js/pull/6222)

## [4.0.0-beta.8]

- fix(IText) Stop composition events on mousedown to enable cursor position on android keyboards [#6224](https://github.com/fabricjs/fabric.js/pull/6224)
- fix(controls): Handle textbox width change properly [#6219](https://github.com/fabricjs/fabric.js/pull/6219)
- fix(controls): correctly handling the uniform scaling option [#6218](https://github.com/fabricjs/fabric.js/pull/6218)
- fix(fabric.Object): fix activeSelection toDataURL canvas restore [#6216](https://github.com/fabricjs/fabric.js/pull/6216)
- fix(svg_parsers): Add support for empty <style/> tags [#6169](https://github.com/fabricjs/fabric.js/pull/6169)
- fix(SVG_export, text): Check font faces markup for objects within groups [#6195](https://github.com/fabricjs/fabric.js/pull/6195)
- feat(animation): Extend fabric.util.animate animating colors and other properties[#6191](https://github.com/fabricjs/fabric.js/pull/6191)
- fix(svg_export): remove extra space from svg export [#6209](https://github.com/fabricjs/fabric.js/pull/6209)
- fix(svg_import): ISSUE-6170 do not try to create missing clippath [#6210](https://github.com/fabricjs/fabric.js/pull/6210)
- fix(fabric.Object) Adding existence check for this.canvas on object stacking mixins [#6207](https://github.com/fabricjs/fabric.js/pull/6207)

## [4.0.0-beta.7]

feat(controls): Added controls mouseUpHandler and mouseDownHandler [#6158](https://github.com/fabricjs/fabric.js/pull/6158)
Removal of deprecated methods / patterns. [#6111](https://github.com/fabricjs/fabric.js/pull/6111)

- removed Object.setShadow, and BaseBrush.setShadow. change `rect.setShadow(options)` to `rect.set('shadow', new fabric.Shadow(options))`
- removed Object.transformMatrix.
- removed `object:selected` event. use `selection:created`. In the callback you will still find `target` in the options, but also you will find `selected` with all the objects selected during that single event.
- removed Gradient.forObject. No alternative available.
- removed Object and canvas `clipTo`. Use Object.clipPath;
- removed Canvas.loadFromDatalessJSON, it was just an alias for `loadFromJSON`
- removed `observe`, `stopObserving`, `trigger` from observable. Keep using `on`, `off`, `fire`.
- removed the Object.set ability to take a function as a value. Was rather strange to use.
- removed Object.setGradient. Change `rect.setGradient(options)` with `rect.set('fill', new fabric.Gradient(otherOptions))`. The options format is slightly different, but keeping 2 formats does not really make sense.
- removed Object.setPatternFill. Change `rect.setPatternFill(options)` to `rect.set('fill', new fabric.Pattern(options))`;
- removed Object.setColor. Change `rect.setColor(color)` to `rect.set('fill', color)`
- removed fabric.util.customTransformMatrix. Use the replacement fabric.util.composeMatrix

## [4.0.0-beta.6]

fix(fabric.IText): exitEditing won't error on missing hiddenTextarea. [#6138](https://github.com/fabricjs/fabric.js/pull/6138)

## [4.0.0-beta.5]

fix(fabric.Object): getObjectScaling takes in account rotation of objects inside groups. [#6118](https://github.com/fabricjs/fabric.js/pull/6118)

## [4.0.0-beta.4]

fix(fabric.Group): will draw shadow will call parent method. [#6116](https://github.com/fabricjs/fabric.js/pull/6116)

## [4.0.0-beta.3]

fix(controls): control offset rendering code had extras `beginPath` that would clear all but not the last of them [#6114](https://github.com/fabricjs/fabric.js/pull/6114)

## [4.0.0-beta.2]

fix(controls): Control.getVisibility will always receive the fabric.Object argument.

## [4.0.0-beta.1]

breaking: All your old control code override will not work
breaking: `uniScaleTransform` has been renamed in `uniformScaling`, meaning changed and the default value swapped. The behaviour is unchanged, but now the description and the name match.
breaking: Object.lockUniScaling is removed. Alternatives to get the same identical functionality with less code are being evaluated.
breaking: Canvas.onBeforeScaleRotate is removed, developers need to migrate to the event `before:transform’

## [3.6.2]

- fix fabric.Object.toDataURL blurriness on images with odd pixel number [#6131](https://github.com/fabricjs/fabric.js/pull/6131)

## [3.6.1]

- fix(gradient, text): ISSUE-6014 ISSUE-6077 support percentage gradient in text [#6090](https://github.com/fabricjs/fabric.js/pull/6090)
- fix(filters): ISSUE-6072 convolution filter is off by one [#6088](https://github.com/fabricjs/fabric.js/pull/6088)
- fix(transform): Fix a bug in the skewing logic [#6082](https://github.com/fabricjs/fabric.js/pull/6088)

## [3.6.0]

- fix: ISSUE-5512 better Clippath transform parsing in SVG [#5983](https://github.com/fabricjs/fabric.js/pull/5983)
- fix: ISSUE-5984 Avoid enter editing in non selectable object [#5989](https://github.com/fabricjs/fabric.js/pull/5989)
- Tweak to object.\_setLineDash to avoid cycles when nothing in array [#6000](https://github.com/fabricjs/fabric.js/pull/6000)
- fix: ISSUE-5867 Fix the extra new line selection with empty line [#6011](https://github.com/fabricjs/fabric.js/pull/6011)
- Improvement: Use SVG Namespace for SVG Elements [#5957](https://github.com/fabricjs/fabric.js/pull/5957)
- Improvement: ISSUE-4115 - triggers in/out events for sub targets [#6013](https://github.com/fabricjs/fabric.js/pull/6013)
- Improvement: Upper canvas retina scaling [#5938](https://github.com/fabricjs/fabric.js/pull/5938)

## [3.5.1]

- Fix for textbox non defined in scaleObject [#5896](https://github.com/fabricjs/fabric.js/pull/5896)
- Fix canvas pattern as background and exports [#5973](https://github.com/fabricjs/fabric.js/pull/5973)
- Fix for type error if style is null when checking if is empty [#5971](https://github.com/fabricjs/fabric.js/pull/5971)
- Fix for load from datalessJSON for svg groups with sourcePath [#5970](https://github.com/fabricjs/fabric.js/pull/5970)

## [3.5.0]

- Deprecation: deprecated 3 method of the api that will disappear in fabric 4: setPatternFill, setColor, setShadow.
- Fix: remove line dash modification for strokeUniform [#5953](https://github.com/fabricjs/fabric.js/pull/5953)
- Improvement: ISSUE-5955 parse svg clip-path recursively [#5960](https://github.com/fabricjs/fabric.js/pull/5960)
- Fix: object.toCanvasElement of objects in groups [#5962](https://github.com/fabricjs/fabric.js/pull/5962)
- change pencil brush finalize to be in line with other brushes [#5866](https://github.com/fabricjs/fabric.js/pull/5866)

## [3.4.0]

- Support fill-opacity on gradient parsing from SVG. [#5812](https://github.com/fabricjs/fabric.js/pull/5812)
- Rewrite gradient parsing from SVG to work with more transformation and combinations of attributes. [#5836](https://github.com/fabricjs/fabric.js/pull/5836)
- Added Gradient.gradientUnits property to support percent based gradients on shapes.[#5836](https://github.com/fabricjs/fabric.js/pull/5836)
- Changed animation logic so that onComplete gets always called with the final values of the animation.[#5813](https://github.com/fabricjs/fabric.js/pull/5813)

## [3.3.0]

- Differently support multi mouse events, fix multi touch on various browser [#5785](https://github.com/fabricjs/fabric.js/pull/5785)
- Word boundary search update on grapheme clusters [#5788](https://github.com/fabricjs/fabric.js/pull/5788)
- Enable deps free version [#5786](https://github.com/fabricjs/fabric.js/pull/5786)
- Remove variables named as reserved words [#5782](https://github.com/fabricjs/fabric.js/pull/5782)

## [3.2.0]

- Fix: Better handling of upperCanvas in toCanvasElement. [#5736](https://github.com/fabricjs/fabric.js/pull/5736)
- Add: Pass raw event information to brushes [#5687](https://github.com/fabricjs/fabric.js/pull/5687)
- Deprecation: officially deprecated Object.transformMatrix [#5747](https://github.com/fabricjs/fabric.js/pull/5747)
- Fix: Fix group.toSVG regression. [#5755](https://github.com/fabricjs/fabric.js/pull/5755)
- Fix: PencilBrush regression on simple points. [#5771](https://github.com/fabricjs/fabric.js/pull/5771)

## [3.1.0]

- Fix: unbreak IE10. [#5678](https://github.com/fabricjs/fabric.js/pull/5678)
- Improvement: Support scientific notation with uppercase E. [#5731](https://github.com/fabricjs/fabric.js/pull/5731)
- Add: PencilBrush brush now support `decimate` property to remove dots that are too near to each other. [#5718](https://github.com/fabricjs/fabric.js/pull/5718)

## [3.0.0]

- Breaking: removed support for node 4 and 6. [#5356](https://github.com/fabricjs/fabric.js/pull/5356)
- Breaking: changed objectCaching meaning to disable caching only if possible. [#5566](https://github.com/fabricjs/fabric.js/pull/5566)
- Breaking: private method `_setLineStyle` can set only empty object now [#5588](https://github.com/fabricjs/fabric.js/pull/5588)
- Breaking: private method `_getLineStyle` can only return boolean now [#5588](https://github.com/fabricjs/fabric.js/pull/5588)
- Fix: splitByGrapheme can now handle cursor properly [#5588](https://github.com/fabricjs/fabric.js/pull/5588)
- Add: Added hasStroke and hasFill, helper methods for decisions on caching and for devs, change image shouldCache method [#5567](https://github.com/fabricjs/fabric.js/pull/5567)
- Fix: Canvas toObject won't throw error now if there is a clipPath [#5556](https://github.com/fabricjs/fabric.js/pull/5556)
- Add: added `nonScaling` property to shadow class [#5558](https://github.com/fabricjs/fabric.js/pull/5558)
- Fix: fixed import of Rect from SVG when has 0 dimensions. [#5582](https://github.com/fabricjs/fabric.js/pull/5582)
- Fix: Shadow offset in dataurl export with retina [#5593](https://github.com/fabricjs/fabric.js/pull/5593)
- Fix: Text can be used as clipPath in SVG export (output is not correct yet) [#5591](https://github.com/fabricjs/fabric.js/pull/5591)
- Add: Fabric.disableStyleCopyPasting to disable style transfers on copy-paste of itext [#5590](https://github.com/fabricjs/fabric.js/pull/5590)
- Fix: avoid adding quotes to fontFamily containing a coma [#5624](https://github.com/fabricjs/fabric.js/pull/5624)
- Fix: strokeUniform and cache dimensions [#5626](https://github.com/fabricjs/fabric.js/pull/5626)
- Fix: Do not call onSelect on objects that won't be part of the selection [#5632](https://github.com/fabricjs/fabric.js/pull/5632)
- Fix: fixed handling of empty lines in splitByGrapheme [#5645](https://github.com/fabricjs/fabric.js/pull/5645)
- Fix: Textbox selectable property not restored after exitEditing [#5655](https://github.com/fabricjs/fabric.js/pull/5655)
- Fix: 'before:selection:cleared' event gets target in the option passed [#5658](https://github.com/fabricjs/fabric.js/pull/5658)
- Added: enablePointerEvents options to Canvas activates pointer events [#5589](https://github.com/fabricjs/fabric.js/pull/5589)
- Fix: Polygon/Polyline/Path respect points position when initializing [#5668](https://github.com/fabricjs/fabric.js/pull/5668)
- Fix: Do not load undefine objects in group/canvas array when restoring from JSON or SVG. [#5684](https://github.com/fabricjs/fabric.js/pull/5684)
- Improvement: support for canvas background or overlay as gradient [#5684](https://github.com/fabricjs/fabric.js/pull/5684)
- Fix: properly restore clipPath when restoring from JSON [#5641](https://github.com/fabricjs/fabric.js/pull/5641)
- Fix: respect chainable attribute in observable mixin [#5606](https://github.com/fabricjs/fabric.js/pull/5606)

## [2.7.0]

- Add: strokeUniform property, avoid stroke scaling with paths [#5473](https://github.com/fabricjs/fabric.js/pull/5473)
- Fix: fix bug in image setSrc [#5502](https://github.com/fabricjs/fabric.js/pull/5502)
- Add: strokeUniform import/export svg [#5527](https://github.com/fabricjs/fabric.js/pull/5527)
- Fix: GraphemeSplit and toSvg for circle [#5544](https://github.com/fabricjs/fabric.js/pull/5544)
- Improvement: support running in a XML document [#5530](https://github.com/fabricjs/fabric.js/pull/5530)

## [2.6.0]

- Fix: avoid ie11 to throw on weird draw images [#5428](https://github.com/fabricjs/fabric.js/pull/5428)
- Fix: a rare case of invisible clipPath [#5477](https://github.com/fabricjs/fabric.js/pull/5477)
- Fix: testability of code under node when webgl is involved [#5478](https://github.com/fabricjs/fabric.js/pull/5478)
- Add: Grapeheme text wrapping for Textbox (Textbox.splitByGrapheme) [#5479](https://github.com/fabricjs/fabric.js/pull/5479)
- Add: fabric.Object.toCanvasElement [#5481](https://github.com/fabricjs/fabric.js/pull/5481)

## [2.5.0]

- Fix: textbox transform report newScaleX and newScaleY values [#5464](https://github.com/fabricjs/fabric.js/pull/5464)
- Fix: export of svg and gradient with transforms [#5456](https://github.com/fabricjs/fabric.js/pull/5456)
- Fix: detection of controls in perPixelTargetFind + cache [#5455](https://github.com/fabricjs/fabric.js/pull/5455)
- Add: added canvas.toCanvasElement method [#5452](https://github.com/fabricjs/fabric.js/pull/5452)

## [2.4.6]

- Fix: unbreak the svg export broken in 2.4.5 [#5438](https://github.com/fabricjs/fabric.js/pull/5438)

## [2.4.5]

- Fix: svg import/export for canvas+clipPath and letterspacing. [#5424](https://github.com/fabricjs/fabric.js/pull/5424)
- Fix: avoid stroke dash from group selection to leak on upper canvas [#5392](https://github.com/fabricjs/fabric.js/pull/5392)

## [2.4.4]

- Fix: add clipPath to stateful cache check. [#5384](https://github.com/fabricjs/fabric.js/pull/5384)
- Fix: restore draggability of small objects [#5379](https://github.com/fabricjs/fabric.js/pull/5379)
- Improvement: Added strokeDashOffset to objects and from SVG import. [#5398](https://github.com/fabricjs/fabric.js/pull/5398)
- Fix: do not mark objects as invisible if strokeWidth is > 0 [#5382](https://github.com/fabricjs/fabric.js/pull/5382)
- Improvement: Better gradients parsing with xlink:href [#5357](https://github.com/fabricjs/fabric.js/pull/5357)

## [2.4.3]

- Fix: Shift click and onSelect function [#5348](https://github.com/fabricjs/fabric.js/pull/5348)
- Fix: Load from Json from images with filters and resize filters [#5346](https://github.com/fabricjs/fabric.js/pull/5346)
- Fix: Remove special case of 1x1 rect [#5345](https://github.com/fabricjs/fabric.js/pull/5345)
- Fix: Group with clipPath restore [#5344](https://github.com/fabricjs/fabric.js/pull/5344)
- Fix: Fix shift + click interaction with unselectable objects [#5324](https://github.com/fabricjs/fabric.js/pull/5324)

## [2.4.2]

- Fix: Better toSVG support to enable clipPath [#5284](https://github.com/fabricjs/fabric.js/pull/5284)
- Fix: Per pixel target find and groups and sub targets [#5287](https://github.com/fabricjs/fabric.js/pull/5287)
- Fix: Object clone as Image and shadow clipping [#5308](https://github.com/fabricjs/fabric.js/pull/5308)
- Fix: IE11 loading SVG [#5307](https://github.com/fabricjs/fabric.js/pull/5307)

## [2.4.1]

- Fix: Avoid enterEditing if another object is the activeObject [#5261](https://github.com/fabricjs/fabric.js/pull/5261)
- Fix: clipPath enliving for Image fromObject [#5279](https://github.com/fabricjs/fabric.js/pull/5279)
- Fix: toDataURL and canvas clipPath [#5278](https://github.com/fabricjs/fabric.js/pull/5278)
- Fix: early return if no xml is available [#5263](https://github.com/fabricjs/fabric.js/pull/5263)
- Fix: clipPath svg parsing in nodejs [#5262](https://github.com/fabricjs/fabric.js/pull/5262)
- Fix: Avoid running selection logic on mouse up [#5259](https://github.com/fabricjs/fabric.js/pull/5259)
- Fix: fix font size parsing on SVG [#5258](https://github.com/fabricjs/fabric.js/pull/5258)
- Fix: Avoid extra renders on mouseUp/Down [#5256](https://github.com/fabricjs/fabric.js/pull/5256)

## [2.4.0]

- Add: Add clipPath support to canvas and svg import/export. Low compatibility yet.

## [2.3.6]

- Fix: Make image.class aware of naturalWidth and naturalHeight. [#5178](https://github.com/fabricjs/fabric.js/pull/5178)
- Fix: Make 2 finger events works again [#5177](https://github.com/fabricjs/fabric.js/pull/5177)
- Fix: Make Groups respect origin and correct position ( fix spray/circle brushes ) [#5176](https://github.com/fabricjs/fabric.js/pull/5176)

## [2.3.5]

- Change: make canvas.getObjects() always return a shallow copy of the array [#5162](https://github.com/fabricjs/fabric.js/pull/5162)
- Fix: Improve fabric.Pattern.toSVG to look correct on offsets and no-repeat [#5164](https://github.com/fabricjs/fabric.js/pull/5164)
- Fix: Do not enter edit in Itext if the mouseUp is relative to a group selector [#5153](https://github.com/fabricjs/fabric.js/pull/5153)
- Improvement: Do not require xlink namespace in front of href attribut for svgs ( is a SVG2 new spec, unsupported ) [#5156](https://github.com/fabricjs/fabric.js/pull/5156)
- Fix: fix resizeFilter having the wrong cached texture, also improved interaction between filters [#5165](https://github.com/fabricjs/fabric.js/pull/5165)

## [2.3.4]

- Fix: ToSVG was ignoring excludeFromExport for backgroundImage and OverlayImage. [#5075](https://github.com/fabricjs/fabric.js/pull/5075)
- Fix: ToSVG for circle with start and end angles. [#5085](https://github.com/fabricjs/fabric.js/pull/5085)
- Fix: Added callback for setPatternFill. [#5101](https://github.com/fabricjs/fabric.js/pull/5101)
- Fix: Resize filter taking in account multiple scale sources. [#5117](https://github.com/fabricjs/fabric.js/pull/5117)
- Fix: Blend image filter clean after refilter. [#5121](https://github.com/fabricjs/fabric.js/pull/5121)
- Fix: Object.toDataURL should not be influenced by zoom. [#5139](https://github.com/fabricjs/fabric.js/pull/5139)
- Improvement: requestRenderAllBound add to Canvas instance. [#5138](https://github.com/fabricjs/fabric.js/pull/5138)
- Improvement: Make path bounding cache optional and also reacheable/cleanable [#5140](https://github.com/fabricjs/fabric.js/pull/5140)
- Improvement: Make the logic of isNeutralState filters work before filtering start. [#5129](https://github.com/fabricjs/fabric.js/pull/5129)
- Improvement: Added some code to clean up some memory when canvas is disposed in nodejs. [#5142](https://github.com/fabricjs/fabric.js/pull/5142)
- Fix: Make numeric origins work with group creation. [#5143](https://github.com/fabricjs/fabric.js/pull/5143)

## [2.3.3]

- Fix: Fixed font generic names for text, measurement of zero width related characters and also trailing of cursor when zooming. [#5048](https://github.com/fabricjs/fabric.js/pull/5048)

## [2.3.2]

- Fix: justify + charspacing + textDecoration Add and improve more events for transformations and mouse interaction. [#5007](https://github.com/fabricjs/fabric.js/pull/5007) [#5009](https://github.com/fabricjs/fabric.js/pull/5009)
- Fix: Enter edit on object selected programmatically. [#5010](https://github.com/fabricjs/fabric.js/pull/5010)
- Fix: Canvas.dispose was not removing all events properly. [#5020](https://github.com/fabricjs/fabric.js/pull/5020)
- Fix: Make rgba and hsla regex work case insensitive. [#5017](https://github.com/fabricjs/fabric.js/pull/5017)
- Fix: Make group transitioning from not cached to cached work. [#5021](https://github.com/fabricjs/fabric.js/pull/5021)

## [2.3.1]

- Improve nested svg import and text positioning, spikes. [#4984](https://github.com/kangax/fabric.js/pull/4984)

## [2.3.0]

- Add and improve more events for transformations and mouse interaction [#4979](https://github.com/kangax/fabric.js/pull/4979)
- Improvement: whenever possible use cache for target transparency sampling [#4955](https://github.com/kangax/fabric.js/pull/4955)

## [2.2.4]

- Fix getPointer on touch devices [#4866](https://github.com/kangax/fabric.js/pull/4866)
- Fix issues with selectionDashArray bleeding into free drawing [#4894](https://github.com/kangax/fabric.js/pull/4894)
- Fix blur filter for nodejs [#4905](https://github.com/kangax/fabric.js/pull/4905)
- Fix Register mousemove as non passive to help touch devices [#4933](https://github.com/kangax/fabric.js/pull/4933)
- Fix modified shadow tosvg for safari compatibility [#4934](https://github.com/kangax/fabric.js/pull/4934)
- Fix shader to avoid premultiplied alpha pixel getting dirty in blend filter [#4936](https://github.com/kangax/fabric.js/pull/4936)
- Add isPartiallyOnScreen method [#4856](https://github.com/kangax/fabric.js/pull/4856)
- Fix isEqual failing on array/null or objects/null/string compare [#4949](https://github.com/kangax/fabric.js/pull/4949)
- Fix pencilBrush with alpha and with rerendering canvas [#4938](https://github.com/kangax/fabric.js/pull/4938)

## [2.2.3]

- improvement: Allow to parse quoted url string. url('#myid') [#4881](https://github.com/kangax/fabric.js/pull/4881)
- improvement: text fromSVG import char-spacing attribute [#3718](https://github.com/kangax/fabric.js/pull/3718)
- fix: text toSVG export with multiple spaces in safari [#4880](https://github.com/kangax/fabric.js/pull/4880)
- fix: setSrc reset width and height on images [#4877](https://github.com/kangax/fabric.js/pull/4877)
- improvements: Removed forced origin swap when rotating [#4878](https://github.com/kangax/fabric.js/pull/4878)
- fix: Make the background of canvas cover all SVG in toSVG export [#4852](https://github.com/kangax/fabric.js/pull/4852)
- fix: Added startAngle to cacheProperties for fabric.Circle [#4875](https://github.com/kangax/fabric.js/pull/4875)
- fix: Rerender all the content of upperCanvas if canvas gets resized [#4850](https://github.com/kangax/fabric.js/pull/4850)
- fix: Remove references to context when disposing [#4846](https://github.com/kangax/fabric.js/pull/4846)
- improvements: Added single quoting to font names in toSVG [#4840](https://github.com/kangax/fabric.js/pull/4840)
- improvements: Added reserved space to wrapLine functionality [#4841](https://github.com/kangax/fabric.js/pull/4841)

## [2.2.2]

- Fixed: Applying filters to an image will invalidate its cache [#4828](https://github.com/kangax/fabric.js/pull/4828)
- Fixed: Attempt at fix font families that requires quoting [#4831](https://github.com/kangax/fabric.js/pull/4831)
- Improvement: check upperCanvas client size for textarea position [#4827](https://github.com/kangax/fabric.js/pull/4827)
- Fixed: Attempt to fix multiple touchends [#4804](https://github.com/kangax/fabric.js/pull/4804)
- Fixed: Wrapping of textbox with charspacing [#4803](https://github.com/kangax/fabric.js/pull/4803)
- Fixed: bad calculation of empty line in text (regression from 2.2.0) [#4802](https://github.com/kangax/fabric.js/pull/4802)

## [2.2.1]

- Reworked how amd and commonJS are together in the same file.

## [2.2.0]

- Fixed: super/sub script svg export [#4780](https://github.com/kangax/fabric.js/pull/4780)
- Added: Text superScript and subScript support [#4765](https://github.com/kangax/fabric.js/pull/4765)
- Fixed: negative kerning support (Pacifico font) [#4772](https://github.com/kangax/fabric.js/pull/4772)
- Fixed: removing text on mousedown should be safe now [#4774](https://github.com/kangax/fabric.js/pull/4774)
- Improved: pass to inner functions the parameter calculate coords in isOnscreen [#4763](https://github.com/kangax/fabric.js/pull/4763)

## [2.1.0]

- Added: Added: Drag and drop event binding [#4421](https://github.com/kangax/fabric.js/pull/4421)
- Fixed: isEmptyStyle implementation for TextBox [#4762](https://github.com/kangax/fabric.js/pull/4762)

## [2.0.3]

- Fix: now sub target check can work with subclasses of fabric.Group [#4753](https://github.com/kangax/fabric.js/pull/4753)
- Improvement: PencilBrush is now compexity 1 instead of complexity N during draw [#4743](https://github.com/kangax/fabric.js/pull/4743)
- Fix the cleanStyle was not checking for the right property to exist [#4751](https://github.com/kangax/fabric.js/pull/4751)
- Fix onBeforeScaleRotate with canvas zoom [#4748](https://github.com/kangax/fabric.js/pull/4748)

## [2.0.2]

- fixed image toSVG support for crop [#4738](https://github.com/kangax/fabric.js/pull/4738)
- changed math for better rounded results [#4734](https://github.com/kangax/fabric.js/pull/4734)

## [2.0.1]

- fixed filter for blend image in WEBGL [#4706](https://github.com/kangax/fabric.js/pull/4706)
- fixed interactions between canvas toDataURL and multiplier + retina [#4705](https://github.com/kangax/fabric.js/pull/4705)
- fixed bug with originX and originY not invalidating the transform [#4703](https://github.com/kangax/fabric.js/pull/4703)
- fixed unwanted mutation on object enliving in fabric.Image [#4699](https://github.com/kangax/fabric.js/pull/4699)

## [2.0.0]

- final
  - fix dataurl and svg export on retina and rounding [#4674](https://github.com/kangax/fabric.js/pull/4674)
  - avoid error if iText is removed on mousedown [#4650](https://github.com/kangax/fabric.js/pull/4650)
  - fix calcOffset when text enter editing [#4649](https://github.com/kangax/fabric.js/pull/4649)
  - Gradient fix parsing floats [#4637](https://github.com/kangax/fabric.js/pull/4637)
  - Add CrossOrigin managment to fabric.Pattern [#4618](https://github.com/kangax/fabric.js/pull/4618)
  - Add patternTransform toObject saving [#4626](https://github.com/kangax/fabric.js/pull/4626)
  - normalize brushes render [#4613](https://github.com/kangax/fabric.js/pull/4613)
  - avoid charspacing shortcut [#4594](https://github.com/kangax/fabric.js/pull/4594)
  - Fix color toHexa() [#4579](https://github.com/kangax/fabric.js/pull/4579)
- rc3 and rc4
  - more fixes to transformMatrix memoization
  - Canvas.selectionFullyContained allows you to select objects just when full grabbed by the selections. [#4508](https://github.com/kangax/fabric.js/pull/4508)
  - Remove some ouput of blank spaces from svg in order to avoid extra colored areas [#4524](https://github.com/kangax/fabric.js/pull/4524)
  - Reinserted a performance shortcut for when there is no style at all [#4519](https://github.com/kangax/fabric.js/pull/4519)
  - Manage canvas resize during a freedrawing brush without wiping the brush [#4527](https://github.com/kangax/fabric.js/pull/4527)
  - Removed an extra closePath that was creating wrong visual on IntelIntegrated cards [#4549](https://github.com/kangax/fabric.js/pull/4549)
  - Added a method to insert and remove text from command line [#4541](https://github.com/kangax/fabric.js/pull/4541)
  - Some fixes around text styles management
  - nodejs support changes: removed specific node code in order to use standard fabricjs code in nodejs.
  - added fabric.util.getNodeCanvas that passed a JSDOM element allows you to get the node-canvas instance behind it and do what you need.
- rc2
  - Fixed a transform matrix memoize missing width/height [#4491](https://github.com/kangax/fabric.js/pull/4491)
  - Fix pattern drawing a point [#4492](https://github.com/kangax/fabric.js/pull/4492)
  - Fixed Text.removeChars [#4495](https://github.com/kangax/fabric.js/pull/4495)
  - Added back 2 node-canvas methods [#4497](https://github.com/kangax/fabric.js/pull/4497)
  - Fix a typo not restoring hoverCursor correctly.
- rc1
  - Remove node specific code [#4470](https://github.com/kangax/fabric.js/pull/4470)
  - Improved Canvas.dispose code to leak less memory [#4471](https://github.com/kangax/fabric.js/pull/4471)
  - Remove extra padding of cache when upper limited [#4467](https://github.com/kangax/fabric.js/pull/4467)
  - Solved 2 perfomances problems with textbox [#4466](https://github.com/kangax/fabric.js/pull/4466) [#4465](https://github.com/kangax/fabric.js/pull/4465)
  - Added justify-left justify-right and justify-center [#4437](https://github.com/kangax/fabric.js/pull/4437)
  - Fix Group fromObject and subTargetCheck [#4454](https://github.com/kangax/fabric.js/pull/4454)
  - Fix regression on IMG from SVG [#4450](https://github.com/kangax/fabric.js/pull/4450)
  - Remove cache dimensions together with canvas [#4453](https://github.com/kangax/fabric.js/pull/4453)
  - Fixed some fuzzyness cases for cache [#4452](https://github.com/kangax/fabric.js/pull/4452)
  - Fixed resize filter for webgl [#4426](https://github.com/kangax/fabric.js/pull/4426)
  - Stop searching target during a mouse move with a transform [#4442](https://github.com/kangax/fabric.js/pull/4442)
  - safeguard shaders for non supported precisions [#4433](https://github.com/kangax/fabric.js/pull/4433)
  - fix insert and remove style for edge cases [#4420](https://github.com/kangax/fabric.js/pull/4420)
  - Fix object.move when in active selection [#4394](https://github.com/kangax/fabric.js/pull/4394)
  - Memoize calcTransformMatrix function [#4418](https://github.com/kangax/fabric.js/pull/4418)
  - Make \_set flag object as dirty just when a real change happen[#4415](https://github.com/kangax/fabric.js/pull/4415)
  - Add browserShadowBlurConstant to adjust shadowBlur value [#4413](https://github.com/kangax/fabric.js/pull/4413)
  - Fix set element not clearing the cacheTexture. [#4410](https://github.com/kangax/fabric.js/pull/4410)
  - Multi selection key can be configured with an array of keys. [#4363](https://github.com/kangax/fabric.js/pull/4363)
  - fix fast type in text loosing some style. [#4339](https://github.com/kangax/fabric.js/pull/4339)
  - fixed division by zero with lockscaling flip.
  - added paintFirst ( paint-order with svg support ) [#4303](https://github.com/kangax/fabric.js/pull/4303)
- beta7
  - added a build flag for not attaching fabric to window [#4199](https://github.com/kangax/fabric.js/pull/4199)
  - removed .active property from objects [#4200](https://github.com/kangax/fabric.js/pull/4200)
  - Normalize Api for getSelectionStyles, setSelectionStyles [#4202](https://github.com/kangax/fabric.js/pull/4202)
  - Fix shader for convolute filter [#4207](https://github.com/kangax/fabric.js/pull/4207)
  - Better mouse support for lockscaling flip [#4225](https://github.com/kangax/fabric.js/pull/4225)
  - Fix toDataUrl getting a blank canvas [#4229](https://github.com/kangax/fabric.js/pull/4229)
  - Ouput version to json Objects [#4251](https://github.com/kangax/fabric.js/pull/4251)
  - Use backstoreOnly for toDataUrl resize [#4254](https://github.com/kangax/fabric.js/pull/4254)
  - Fix safari svg whitespace [#4294](https://github.com/kangax/fabric.js/pull/4294)
  - Fix Gradient export for paths [#4274](https://github.com/kangax/fabric.js/pull/4274)
  - Move mouseout/over in mousemove events [#4283](https://github.com/kangax/fabric.js/pull/4283)
  - Fix detection of click at the end of line [#4295](https://github.com/kangax/fabric.js/pull/4295)
  - added new event selection:updated [#4311](https://github.com/kangax/fabric.js/pull/4311)
  - Fixed free drawing path displacement [#4311](https://github.com/kangax/fabric.js/pull/4311)
  - Fixed scale equally and flipping not happening [#4313](https://github.com/kangax/fabric.js/pull/4313)
  - Select by drag makes the object fires 'selected' [#4314](https://github.com/kangax/fabric.js/pull/4314)
- beta6
  - incompat: New filter system with WEBGL.
  - incompat: New Text/IText/Textbox code. Multibyte compatible, more accurate.
  - incompat: RequestAnimationFrame is used for the automatic render calls.
  - incompat: Named setter/getter are optional now.
  - incompat: Removed PathGroup class
  - incompat: Paths cannot be restored anymore from strings [#3713](https://github.com/kangax/fabric.js/pull/3713)
  - incompat: bumped node version to 4+ and jsdom to 9. [#3717](https://github.com/kangax/fabric.js/pull/3717)
  - incompat: removed the es5 / JSON shim support [#3722](https://github.com/kangax/fabric.js/pull/3722)
  - fix/incompat: IText setSelectionStyles does not change anymore style if no selection is present [#3765](https://github.com/kangax/fabric.js/pull/3765)
  - skipOffscreen default to true
  - Text.setSelectionStyle does not change anything if there is no selection [#3765](https://github.com/kangax/fabric.js/pull/3765)
  - Switch to canvas-prebuilt as dependency. Added parameter to choose the canvas package [#3757](https://github.com/kangax/fabric.js/pull/3757)
  - improvement: renderControls can now be called on its own. Added parameter styleOverride to allow for overriding current properties [#3887](https://github.com/kangax/fabric.js/pull/3887)
  - removed hasMoved and saveCoords from Group class [#3910](https://github.com/kangax/fabric.js/pull/3910)
  - forced all fromObject and fromElement to be async, normalized api. [#3996](https://github.com/kangax/fabric.js/pull/3996)
  - improvement: added support for request animation frame in mouse events [#3997](https://github.com/kangax/fabric.js/pull/3997)
  - added dblclick support for all objects [#3998](https://github.com/kangax/fabric.js/pull/3997)
  - textbox scale as a normal object [#4052](https://github.com/kangax/fabric.js/pull/4052)
  - Removed image meetOrSlice, alignX, alignY, introduced cropX, cropY [#4055](https://github.com/kangax/fabric.js/pull/4055)
  - Added Text.cleanStyle, Text.removeStyle [#4060](https://github.com/kangax/fabric.js/pull/4060)
  - change: lockRotation will not hide the mtr control anymore. introduced notAllowedCursor for canvas. [#4064](https://github.com/kangax/fabric.js/pull/4064)
  - improvement: added 2 percentage values to fabric.util.animate. [#4068](https://github.com/kangax/fabric.js/pull/4068)
  - change: pathOffset does not get exported anymore in path.toObject, toDatalessObject export sourcePath instead of modifying path. [#4108](https://github.com/kangax/fabric.js/pull/4108)

## [1.7.19]

- Fixed the flip of images with scale equally [#4313](https://github.com/kangax/fabric.js/pull/4313)
- Improved touch detection [#4302](https://github.com/kangax/fabric.js/pull/4302)

## [1.7.18]

- Fixed doubling of subtargets for preserveObjectStacking = true [#4297](https://github.com/kangax/fabric.js/pull/4297)
- Added a dirty set to objects in group destroy.

## [1.7.17]

- Change: swapped style white-space:nowrap with attribute wrap="off" since the style rule was creating problems in browsers like ie11 and safari. [#4119](https://github.com/kangax/fabric.js/pull/4119)
- Fix: Remove an object from activeGroup if removed from canvas [#4120](https://github.com/kangax/fabric.js/pull/4120)
- Fix: avoid bringFroward, sendBackwards to swap objects in active selections [#4119](https://github.com/kangax/fabric.js/pull/4119)
- Fix: avoid disposing canvas on mouse event to throw error [#4119](https://github.com/kangax/fabric.js/pull/4119)
- Fix: make svg respect white spaces [#4119](https://github.com/kangax/fabric.js/pull/4119)
- Fix: avoid exporting bgImage and overlayImage if excludeFromExport = true [#4119](https://github.com/kangax/fabric.js/pull/4119)
- Fix: Avoid group fromObject mutating original data [#4111](https://github.com/kangax/fabric.js/pull/4111)

## [1.7.16]

- improvement: added 2 percentage values to fabric.util.animate. [#4068](https://github.com/kangax/fabric.js/pull/4068)
- Improvement: avoid multiplying identity matrices in calcTransformMatrix function
- Fix: activeGroup did not destroy correctly if a toObject was happening
- Improvement: Pass the event to object:modified when available. [#4061](https://github.com/kangax/fabric.js/pull/4061)

## [1.7.15]

- Improvement: Made iText keymap public. [#4053](https://github.com/kangax/fabric.js/pull/4053)
- Improvement: Fix a bug in updateCacheCanvas that was returning always true [#4051](https://github.com/kangax/fabric.js/pull/4051)

## [1.7.14]

- Improvement: Avoid cache canvas to resize each mouse move step. [#4037](https://github.com/kangax/fabric.js/pull/4037)
- Improvement: Make cache canvas limited in size. [#4035](https://github.com/kangax/fabric.js/pull/4035)
- Fix: Make groups and statefull cache work. [#4032](https://github.com/kangax/fabric.js/pull/4032)
- Add: Marked the hiddentextarea from itext so that custom projects can recognize it. [#4022](https://github.com/kangax/fabric.js/pull/4022)

## [1.7.13]

- Fix: Try to minimize delay in loadFroJson [#4007](https://github.com/kangax/fabric.js/pull/4007)
- Fix: allow fabric.Color to parse rgba(x,y,z,.a) without leading 0 [#4006](https://github.com/kangax/fabric.js/pull/4006)
- Allow path to execute Object.initialize, make extensions easier [#4005](https://github.com/kangax/fabric.js/pull/4005)
- Fix: properly set options from path fromDatalessObjects [#3995](https://github.com/kangax/fabric.js/pull/3995)
- Check for slice before action.slice. Avoid conflicts with heavy customized code. [#3992](https://github.com/kangax/fabric.js/pull/3992)

## [1.7.12]

- Fix: removed possible memleaks from window resize event. [#3984](https://github.com/kangax/fabric.js/pull/3984)
- Fix: restored default cursor to noTarget only. unselectable objects get the standard hovercursor. [#3953](https://github.com/kangax/fabric.js/pull/3953)
- Cache fixes: fix uncached pathGroup, removed cache creation at initialize time [#3982](https://github.com/kangax/fabric.js/pull/3982)
- Improvement: nextTarget to mouseOut and prevTarget to mouseOver [#3900](https://github.com/kangax/fabric.js/pull/3900)
- Improvement: add isClick boolean to left mouse up [#3898](https://github.com/kangax/fabric.js/pull/3898)
- Fix: can start selection on top of non selectable object [#3892](https://github.com/kangax/fabric.js/pull/3892)
- Improvement: better management of right/middle click [#3888](https://github.com/kangax/fabric.js/pull/3888)
- Fix: subTargetCheck on activeObject/activeGroup was firing too many events [#3909](https://github.com/kangax/fabric.js/pull/3909)
- Fix: After addWithUpdate or removeWithUpdate object coords must be updated. [#3911](https://github.com/kangax/fabric.js/pull/3911)

## [1.7.11]

- Hotfix: restore path-groups ability to render [#3877](https://github.com/kangax/fabric.js/pull/3877)

## [1.7.10]

- Fix: correct svg export for radial gradients [#3807](https://github.com/kangax/fabric.js/pull/3807)
- Fix: Update fireout events to export the event object [#3853](https://github.com/kangax/fabric.js/pull/3853)
- Fix: Improve callSuper to avoid infinite loops (not all of them) [#3844](https://github.com/kangax/fabric.js/pull/3844)
- Fix: avoid selectionBackgroundColor leak on toDataUrl [#3862](https://github.com/kangax/fabric.js/pull/3862)
- Fix: toDatelessObject for Group [#3863](https://github.com/kangax/fabric.js/pull/3863)
- Improvement: better caching logic for groups [#3864](https://github.com/kangax/fabric.js/pull/3864)
- Fix: correct svg gradient export for radial in polygons [#3866](https://github.com/kangax/fabric.js/pull/3866)
- Fix: First draw could be empty for some objects [#3870](https://github.com/kangax/fabric.js/pull/3870)
- Fix: Always send event data to object:selected [#3871](https://github.com/kangax/fabric.js/pull/3871)
- Improvement: reduce angle calculation error [#3872](https://github.com/kangax/fabric.js/pull/3872)

## [1.7.9]

- Fix: Avoid textarea wrapping from chrome v57+ [#3804](https://github.com/kangax/fabric.js/pull/3804)
- Fix: double click needed to move cursor when enterEditing is called programmatically [#3804](https://github.com/kangax/fabric.js/pull/3804)
- Fix: Style regression when inputing new style objects [#3804](https://github.com/kangax/fabric.js/pull/3804)
- Add: try to support crossOrigin for svg image tags [#3804](https://github.com/kangax/fabric.js/pull/3804)

## [1.7.8]

- Fix: Fix dirty flag propagation [#3782](https://github.com/kangax/fabric.js/pull/3782)
- Fix: Path parsing error in bounding boxes of curves [#3774](https://github.com/kangax/fabric.js/pull/3774)
- Add: Middle click mouse management on canvas [#3764](https://github.com/kangax/fabric.js/pull/3764)
- Add: Add parameter to detect and skip offscreen drawing [#3758](https://github.com/kangax/fabric.js/pull/3758)
- Fix: textarea loosing focus after a drag and exit from canvas [#3759](https://github.com/kangax/fabric.js/pull/3759)

## [1.7.7]

- Fix for opacity parsing in svg with nested opacities [#3747](https://github.com/kangax/fabric.js/pull/3747)
- Fix text initialization and boundingrect [#3745](https://github.com/kangax/fabric.js/pull/3745)
- Fix line bounding box [#3742](https://github.com/kangax/fabric.js/pull/3742)
- Improvement: do not pollute style object while typing if not necessary [#3743](https://github.com/kangax/fabric.js/pull/3743)
- fix for broken prototype chain when restoring a dataless object on fill an stroke [#3735](https://github.com/kangax/fabric.js/pull/3735)
- fix for deselected event not fired on mouse actions [#3716](https://github.com/kangax/fabric.js/pull/3716)
- fix for blurriness introduced on 1.7.3 [#3721](https://github.com/kangax/fabric.js/pull/3721)

## [1.7.6]

- Fix: make the cacheCanvas created on the fly if not available [#3705](https://github.com/kangax/fabric.js/pull/3705)

## [1.7.5]

- Improvement: draw textbackgroundColor in one single pass when possible @stefanhayden [#3698](https://github.com/kangax/fabric.js/pull/3698)
- Improvement: fire selection changed event just if text is editing [#3702](https://github.com/kangax/fabric.js/pull/3702)
- Improvement: Add object property 'needsItsOwnCache' [#3703](https://github.com/kangax/fabric.js/pull/3703)
- Improvement: Skip unnecessary transform if they can be detected with a single if [#3704](https://github.com/kangax/fabric.js/pull/3704)

## [1.7.4]

- Fix: Moved all the touch event to passive false so that they behave as before chrome changes [#3690](https://github.com/kangax/fabric.js/pull/3690)
- Fix: force top and left in the object representation of a path to avoid reparsing on restore [#3691](https://github.com/kangax/fabric.js/pull/3691)
- Add: Enable `deselected` event for activeObject switch. Ensure deactivateAll call exitEditing [#3689](https://github.com/kangax/fabric.js/pull/3689)
- Fix: Perform subtargetCheck also if the group is an active object and on activeGroup [#3688](https://github.com/kangax/fabric.js/pull/3688)
- Fix: Made cursor operation more precise at high canvas zoom level [#3671](https://github.com/kangax/fabric.js/pull/3671)
- Add: Made getBoundingRect available to return both absolute or standard bounding rect [#3614](https://github.com/kangax/fabric.js/pull/3614)
- Add: Introduced calcViewportBoundaries() function for fabric.StaticCanvas [#3614](https://github.com/kangax/fabric.js/pull/3614)
- Add: Introduced isOnScreen() function for fabric.Object [#3614](https://github.com/kangax/fabric.js/pull/3614)
- Subclassed Polygon from polyline [#3614](https://github.com/kangax/fabric.js/pull/3614)
- Fix: Removed reference to hovered target when target gets removed [#3657](https://github.com/kangax/fabric.js/pull/3657)
- Fix: Removed hover cursor for non selectable objects [#3643](https://github.com/kangax/fabric.js/pull/3643)
- Fix: Switch to passive event for touch move [#3643](https://github.com/kangax/fabric.js/pull/3643)
- Fix: Restart rendering of cursor after entering some text [#3643](https://github.com/kangax/fabric.js/pull/3643)
- Add: fabric.Color support toHexa() method now [#3615](https://github.com/kangax/fabric.js/pull/3615)

## [1.7.3]

- Improvement: mousewheel event is handled with target and fired also from objects. [#3612](https://github.com/kangax/fabric.js/pull/3612)
- Improvement: Pattern loads for canvas background and overlay, corrected svg pattern export [#3601](https://github.com/kangax/fabric.js/pull/3601)
- Fix: Wait for pattern loading before calling callback [#3598](https://github.com/kangax/fabric.js/pull/3598)
- Fix: add 2 extra pixels to cache canvases to avoid aliasing cut [#3596](https://github.com/kangax/fabric.js/pull/3596)
- Fix: Rerender when deselect an itext editing object [#3594](https://github.com/kangax/fabric.js/pull/3594)
- Fix: save new state of dimensionProperties at every cache clear [#3595](https://github.com/kangax/fabric.js/pull/3595)
- Improvement: Better error management in loadFromJSON [#3586](https://github.com/kangax/fabric.js/pull/3586)
- Improvement: do not reload backgroundImage as an image if is different type [#3550](https://github.com/kangax/fabric.js/pull/3550)
- Improvement: if a children element is set dirty, set the parent dirty as well. [#3564](https://github.com/kangax/fabric.js/pull/3564)

## [1.7.2]

- Fix: Textbox do not use stylemap for line wrapping [#3546](https://github.com/kangax/fabric.js/pull/3546)
- Fix: Fix for firing object:modified in macOS sierra [#3539](https://github.com/kangax/fabric.js/pull/3539)
- Fix: Itext with object caching was not refreshing selection correctly. [#3538](https://github.com/kangax/fabric.js/pull/3538)
- Fix: stateful now works again with activeGroup and dinamyc swap between stateful false/true. [#3537](https://github.com/kangax/fabric.js/pull/3537)
- Fix: includeDefaultValues was not applied to child objects of groups and path-groups. [#3497](https://github.com/kangax/fabric.js/pull/3497)
- Fix: Itext style is cloned on paste action now, allow copy of styles to be independent. [#3502](https://github.com/kangax/fabric.js/pull/3502)
- Fix: Add subclasses properties to cacheProperties. [#3490](https://github.com/kangax/fabric.js/pull/3490)
- Add: Shift and Alt key used for transformations are now dynamic. [#3479](https://github.com/kangax/fabric.js/pull/3479)
- Fix: fix to polygon and cache. Added cacheProperties for all classes [#3490](https://github.com/kangax/fabric.js/pull/3490)

## [1.7.1]

- Add: Gradients/Patterns support customAttributes in toObject method [#3477](https://github.com/kangax/fabric.js/pull/3477)
- Fix: IText/Textbox not blurring keyboard on ios 10 [#3476](https://github.com/kangax/fabric.js/pull/3476)
- Fix: Shadow on freedrawing and zoomed canvas [#3475](https://github.com/kangax/fabric.js/pull/3475)
- Fix: Fix for group returning negative scales [#3474](https://github.com/kangax/fabric.js/pull/3474)
- Fix: hotfix for textbox [#3441](https://github.com/kangax/fabric.js/pull/3441)[#3473](https://github.com/kangax/fabric.js/pull/3473)

## [1.7.0]

- Add: Object Caching [#3417](https://github.com/kangax/fabric.js/pull/3417)
- Improvement: group internal objects have coords not affected by canvas zoom [#3420](https://github.com/kangax/fabric.js/pull/3420)
- Fix: itext cursor trails on initDimension [#3436](https://github.com/kangax/fabric.js/pull/3436)
- Fix: null check on .setActive [#3435](https://github.com/kangax/fabric.js/pull/3435)
- Fix: function error in clone deep. [#3434](https://github.com/kangax/fabric.js/pull/3434)

## [1.6.7]

- Add: Snap rotation added to objects. two parameter introduced, snapAngle and snapTreshold. [#3383](https://github.com/kangax/fabric.js/pull/3383)
- Fix: Pass target to right click event. [#3381](https://github.com/kangax/fabric.js/pull/3381)
- Fix: Correct rendering of bg color for styled text and correct clearing of itext area. [#3388](https://github.com/kangax/fabric.js/pull/3388)
- Add: Fire mouse:over on the canvas when we enter the canvas from outside the element. [#3388](https://github.com/kangax/fabric.js/pull/3389)
- Fix: Fix calculation of words width with spaces and justify. [#3408](https://github.com/kangax/fabric.js/pull/3408)
- Fix: Do not export defaults properties for bg and overlay if requested. [#3415](https://github.com/kangax/fabric.js/pull/3415)
- Fix: Change export toObect to always delete default properties if requested. [#3416](https://github.com/kangax/fabric.js/pull/3416)

## [1.6.6]

- Add: Contrast and Saturate filters [#3341](https://github.com/kangax/fabric.js/pull/3341)
- Fix: Correct registering and removal of events to handle iText objects. [#3349](https://github.com/kangax/fabric.js/pull/3349)
- Fix: Corrected 2 regression of 1.6.5 (dataurl export and itext clicks)
- Fix: Corrected path boundaries calculation for Arcs ( a and A ) [#3347](https://github.com/kangax/fabric.js/pull/3347)

## [1.6.5]

- Fix: charspacing, do not get subzero with charwidth.
- Improvement: add callback support to all object cloning. [#3212](https://github.com/kangax/fabric.js/pull/3212)
- Improvement: add backgroundColor to all class [#3248](https://github.com/kangax/fabric.js/pull/3248)
- Fix: add custom properties to backgroundImage and overlayImage [#3250](https://github.com/kangax/fabric.js/pull/3250)
- Fix: Object intersection is calculated on boundingBox and boundingRect, intersection is fired if objects are overlapping [#3252](https://github.com/kangax/fabric.js/pull/3252)
- Change: Restored previous selection behaviour, added key to selection active object under overlaid target [#3254](https://github.com/kangax/fabric.js/pull/3254)
- Improvement: hasStateChanged let you find state changes of complex properties. [#3262](https://github.com/kangax/fabric.js/pull/3262)
- Fix: IText/Textbox shift click selection backward. [#3270](https://github.com/kangax/fabric.js/pull/3270)
- Revert: font family quoting was a bad idea. node-canvas stills use it. [#3276](https://github.com/kangax/fabric.js/pull/3276)
- Fix: fire mouse:over event for activeObject and activeGroup when using findTarget shourtcuts [#3285](https://github.com/kangax/fabric.js/pull/3285)
- Fix: clear method clear all properties of canvas [#3305](https://github.com/kangax/fabric.js/pull/3305)
- Fix: text area position method takes in account canvas offset [#3306](https://github.com/kangax/fabric.js/pull/3306)
- Improvement: Added event on right click and possibility to hide the context menu with a flag [3308](https://github.com/kangax/fabric.js/pull/3308)
- Fix: remove canvas reference from object when object gets removed from canvas [#3307](https://github.com/kangax/fabric.js/pull/3307)
- Improvement: use native stroke dash if available [#3309](https://github.com/kangax/fabric.js/pull/3309)
- Fix: Export correct src when exporting to svg [#3310](https://github.com/kangax/fabric.js/pull/3310)
- Fix: Stop text to go on zero dimensions [#3312](https://github.com/kangax/fabric.js/pull/3312)
- Fix: Error in dataURL with multiplier was outputting very big canvas with retina [#3314](https://github.com/kangax/fabric.js/pull/3314)
- Fix: Error in style map was not respecting style if textbox started with space [#3315](https://github.com/kangax/fabric.js/pull/3315)

## [1.6.4]

- Improvement: Ignore svg: namespace during svg import. [#3081](https://github.com/kangax/fabric.js/pull/3081)
- Improvement: Better fix for lineHeight of iText/Text [#3094](https://github.com/kangax/fabric.js/pull/3094)
- Improvement: Support for gradient with 'Infinity' coordinates [#3082](https://github.com/kangax/fabric.js/pull/3082)
- Improvement: Generally "improved" logic of targeting [#3111](https://github.com/kangax/fabric.js/pull/3111)
- Fix: Selection of active group with transparency and preserveObjectStacking true or false [#3109](https://github.com/kangax/fabric.js/pull/3109)
- Fix: pattern brush now create the same pattern seen while drawing [#3112](https://github.com/kangax/fabric.js/pull/3112)
- Fix: Allow css merge during svg import [#3114](https://github.com/kangax/fabric.js/pull/3114)
- Improvement: added numeric origins handling fomr 0 to 1. [#3121](https://github.com/kangax/fabric.js/pull/3121)
- Fix: Fix a defect with shadow of objects in a scaled group. [#3134](https://github.com/kangax/fabric.js/pull/3134)
- Improvement: Do not fire unecessary selection:changed events. [#3119](https://github.com/kangax/fabric.js/pull/3119)
- Fix: Attached hiddenTextarea to body fixes IE, thanks to @plainview. [#3137](https://github.com/kangax/fabric.js/pull/3137)
- Fix: Shift unselect activegroup on transformed canvas. [#3144](https://github.com/kangax/fabric.js/pull/3144)
- Added: ColorMatrix filter [#3139](https://github.com/kangax/fabric.js/pull/3139)
- Fix: Fix condition in wich restoring from Object could cause object overwriting [#3146](https://github.com/kangax/fabric.js/pull/3146)
- Change: cloneAsImage for Object and toDataUrl for object are not retina enabled by default. Added option to enable. [#3147](https://github.com/kangax/fabric.js/pull/3147)
- Improvement: Added textSpacing support for text/itext/textbox [#3097](https://github.com/kangax/fabric.js/pull/3097)
- Fix: Quote font family when setting the context fontstyle [#3191](https://github.com/kangax/fabric.js/pull/3191)
- Fix: use getSrc during image export, make subclassing easier, return eventually the .src property if nothing else is available [#3189](https://github.com/kangax/fabric.js/pull/3189)
- Fix: Inverted the meaning of border scale factor [#3154](https://github.com/kangax/fabric.js/pull/3154)
- Improvement: Added support for RGBA in HEX notation. [#3202](https://github.com/kangax/fabric.js/pull/3202)
- Improvement: Added object deselected event. [#3195](https://github.com/kangax/fabric.js/pull/3195)
- Fix: loadFromJson callback now gets fired after filter are applied [#3210](https://github.com/kangax/fabric.js/pull/3210)

## [1.6.3]

- Improvement: Use reviver callback for background and overlay image when doing svg export. [#2975](https://github.com/kangax/fabric.js/pull/2975)
- Improvement: Added object property excludeFromExport to avoid exporting the object to JSON or to SVG. [#2976](https://github.com/kangax/fabric.js/pull/2976)
- Improvement: Correct the calculation of text boundingbox. Improves svg import [#2992](https://github.com/kangax/fabric.js/pull/2992)
- Added: Export id property to SVG [#2993](https://github.com/kangax/fabric.js/pull/2993)
- Improvement: Call the callback on loadSvgFromURL on failed xml load with null agument [#2994](https://github.com/kangax/fabric.js/pull/2994)
- Improvement: Clear only the Itext area on contextTop during cursor animation [#2996](https://github.com/kangax/fabric.js/pull/2996)
- Added: Char widths cache has been moved to fabric level and not iText level. Added fabric.util.clearFabricCharWidthsCache(fontName) [#2995](https://github.com/kangax/fabric.js/pull/2995)
- Fix: do not set background or overlay image if the url load fails. [#3003](https://github.com/kangax/fabric.js/pull/3003)
- Fix: iText mousemove event removal, clear the correct area for Itext, stopped redrawing selection if not necessary [#3016](https://github.com/kangax/fabric.js/pull/3016)
- Fix: background image and overlay image scale and move with canvas viewportTransform, parameter available [#3019](https://github.com/kangax/fabric.js/pull/3019)
- Added: support sub targeting in groups in events [#2997](https://github.com/kangax/fabric.js/pull/2997)
- Fix: Select transparent object on mouse up because of \_maybeGroupObject [#2997](https://github.com/kangax/fabric.js/pull/2997)
- Fix: Remove reference to lastRenderedObject on canvas.remove [#3023](https://github.com/kangax/fabric.js/pull/3023)
- Fix: Wait for all objects to be loaded before deleting the properties and setting options. [#3029](https://github.com/kangax/fabric.js/pull/3029)
- Fix: Object Padding is unaffected by object transform. [#3057](https://github.com/kangax/fabric.js/pull/3057)
- Fix: Restore lastRenderedObject usage. Introduced Canvas.lastRenderedKey to retrieve the lastRendered object from down the stack [#3057](https://github.com/kangax/fabric.js/pull/3057)
- Fix: \_calcTextareaPosition correctly calculate the position considering the viewportTransform. [#3057](https://github.com/kangax/fabric.js/pull/3057)
- Fix: Fixed selectionBacgroundColor with viewport transform. [#3057](https://github.com/kangax/fabric.js/pull/3057)
- Improvement: Correctly render the cursor with viewport scaling, improved the cursor centering. [#3057](https://github.com/kangax/fabric.js/pull/3057)
- Fix: Use canvas zoom and pan when using is target transparent. [#2980](https://github.com/kangax/fabric.js/pull/2980)

## [1.6.2]

- Fix: restore canvas properties on loadFromJSON with includeProperties. [#2921](https://github.com/kangax/fabric.js/pull/2921)
- Fix: Allow hoverCursor on non selectable objects, moveCursor does not appear if the object is not moveable.
  Added object.moveCursor to specify a cursor for moving per object. [#2924](https://github.com/kangax/fabric.js/pull/2924)
- Fix: Add missing stroke.live translation, allow gradientTransform for dashed line. [#2926](https://github.com/kangax/fabric.js/pull/2926)
- Improvement: Allow customization of keys that iteract with mouse action ( multiselect key, free transform key, alternative action key, centered transform key ) [#2925](https://github.com/kangax/fabric.js/pull/2925)
- Added: Make iText fires object:modified on text change on exit editing [#2927](https://github.com/kangax/fabric.js/pull/2927)
- Added: [control customization part 1] cornerDashArray, borderDashArray. Now borderScaleFactor influences both border and controls, changed default corner size to 13 [#2932](https://github.com/kangax/fabric.js/pull/2932)
- Fix: createSVGFontFacesMarkup was failing to retrieve fonts in style [#2935](https://github.com/kangax/fabric.js/pull/2935)
- Fix: shadow not scaled with dataUrl to multiplier [#2940](https://github.com/kangax/fabric.js/pull/2940)
- Added: [control customization part 2] cornerStrokeColor. Now is possible to specify separate stroke and fill color for the controls [#2933](https://github.com/kangax/fabric.js/pull/2933)
- Fix: Itext width calculation with caching false was returning nan. [#2943](https://github.com/kangax/fabric.js/pull/2943)
- Added: [control customization part 3] Rounded corners. It is possible to specify cornerStyle for the object. 'rect' or 'circle' [#2942](https://github.com/kangax/fabric.js/pull/2942)
- Added: [control customization part 4] Selection background. It is possible to specify selectionBackgroundColor for the object. [#2950](https://github.com/kangax/fabric.js/pull/2950)
- Fix: Behaviour of image with filters with resize effects and Object to/from json [#2954](https://github.com/kangax/fabric.js/pull/2954)
- Fix: Svg export should not output color notation in rgba format [#2955](https://github.com/kangax/fabric.js/pull/2955)
- Fix: minScaleLimit rounding bug [#2964](https://github.com/kangax/fabric.js/pull/2964)
- Fix: Itext spacing in justify mode bug [#2971](https://github.com/kangax/fabric.js/pull/2971)
- Fix: Object.toDataUrl export when some window.devicepixelRatio is present (retina or browser zoom) [#2972](https://github.com/kangax/fabric.js/pull/2972)

## [1.6.1]

- Fix: image with broken element throwing error on toObject() [#2878](https://github.com/kangax/fabric.js/pull/2878)
- Fix: Warning on trying to set proprietary browser version of ctxImageSmoothingEnabled [#2880](https://github.com/kangax/fabric.js/pull/2880)
- Fix: Fixed Svg import regression on color and drawing polylines [#2887](https://github.com/kangax/fabric.js/pull/2887)
- Fix: Fixed animation ease that starts and stop at same value [#2888](https://github.com/kangax/fabric.js/pull/2888)
- Fix: Allow a not stateful canvas to fire object:modified at end of transform. [#2890](https://github.com/kangax/fabric.js/pull/2890)
- Fix: Made event handler removal safer. Removing firing events will not cause errors. [#2883](https://github.com/kangax/fabric.js/pull/2883)
- Fix: Proper handling of perPixelTargetFind and multi selections [#2894](https://github.com/kangax/fabric.js/pull/2894)
- Fix: Do not clear contextTop on drawingMode, to allow drawing over animations [#2895](https://github.com/kangax/fabric.js/pull/2895)
- Change the dependencies to optional. Allow npm to continue installing if nodecanvas installation fail.[#2901](https://github.com/kangax/fabric.js/pull/2901)
- Fix: Check again the target on mouseup [#2902](https://github.com/kangax/fabric.js/pull/2902)
- Fix: On perPixelTargetFind detect corners only if target is active [#2903](https://github.com/kangax/fabric.js/pull/2903)
- Improvement: Add canvas mouseout event listener [#2907](https://github.com/kangax/fabric.js/pull/2907)
- Improvement: Make small object draggable easier [#2907](https://github.com/kangax/fabric.js/pull/2907)
- Improvement: Use sendToBack, bringToFront, bringForward, sendBackwards for multiple selections [#2908](https://github.com/kangax/fabric.js/pull/2908)

## [1.6.0]

- Fix rendering of activeGroup objects while preserveObjectStacking is active. [ regression from [#2083](https://github.com/kangax/fabric.js/pull/2083) ]
- Fix `fabric.Path` initialize with user options [#2117](https://github.com/kangax/fabric.js/pull/2117)
- Fix sorting of objects in activeGroup during rendering [#2130](https://github.com/kangax/fabric.js/pull/2130).
- Make sure that 'object.canvas' property is always set if the object is directly or indirectly on canvas [#2141](https://github.com/kangax/fabric.js/pull/2141)
- Fix \_getTopLeftCoords function that was returning TopCenter [#2127](https://github.com/kangax/fabric.js/pull/2127)
- Fix events not being fired after resize with pinch zoom [#510](https://github.com/kangax/fabric.js/pull/510)
- Fix mouse:over, mouse:out events not receiving event object [#2146](https://github.com/kangax/fabric.js/pull/2146)
- Don't include elements from `<metadata>` during SVG parsing [#2160](https://github.com/kangax/fabric.js/pull/2160)
- Fix some iText new glitches and old bugs about style deleting and inserting, faster function for get2dCursorLocation [#2153](https://github.com/kangax/fabric.js/pull/2153)
- Change bounding box calculation, made strokewidth always considered in dimensions. Switched group stroke default to 0 strokewidth. [#2155](https://github.com/kangax/fabric.js/pull/2155)
- Fix scaling function for object with strokewidth [#2178](https://github.com/kangax/fabric.js/pull/2178)
- Fix image fromObject restoring resizeFilter [#2164](https://github.com/kangax/fabric.js/pull/2164)
- Fix double application of filter upon image init [#2164](https://github.com/kangax/fabric.js/pull/2164)
- Fix image.filter.Resize toObject and fromObject [#2164](https://github.com/kangax/fabric.js/pull/2164)
- Fix strokeWidth calculation during resize operations [#2178](https://github.com/kangax/fabric.js/pull/2178)
- Fix iText selection on upperCanvas to support transformMatrix [#2173](https://github.com/kangax/fabric.js/pull/2173)
- Removed unnecessary calls to removeShadow and restoreGlobalCompositeOperation [#2175](https://github.com/kangax/fabric.js/pull/2175)
- Fix the offset for pattern and gradients filling and stroking in text [#2183](https://github.com/kangax/fabric.js/pull/2183)
- Fix loading of stroke gradients from Object [#2182](https://github.com/kangax/fabric.js/pull/2182)
- Fix segmentation fault on node.js when image doesn't exist [#2193](https://github.com/kangax/fabric.js/pull/2193)
- Fix iText border selection when changing fontWeight [#2201](https://github.com/kangax/fabric.js/pull/2201)
- Fix calculation of object dimensions for geometry functions translation and scaling. [#2206](https://github.com/kangax/fabric.js/pull/2206)
- Fix iText cursor position on click at end of line [#2217](https://github.com/kangax/fabric.js/pull/2217)
- Fix error on parsing style string with trailing spaces [#2256](https://github.com/kangax/fabric.js/pull/2256)
- Fix delegated properties leaking on objects in a group when restoring from json [#2101](https://github.com/kangax/fabric.js/pull/2101)
- Fix cursor click position in rotated i-Text when origins different from TOPLEFT. [#2269](https://github.com/kangax/fabric.js/pull/2269)
- Fix mouse position when the canvas is in a complex style scrolling situation [#2128](https://github.com/kangax/fabric.js/pull/2128)
- Fix parser regex for not parsing svg tags attribute [#2311](https://github.com/kangax/fabric.js/pull/2311)
- Add id attribute to standard attribute parsing from SVG elements [#2317](https://github.com/kangax/fabric.js/pull/2317)
- Fix text decoration opacity [#2310](https://github.com/kangax/fabric.js/pull/2310)
- Add simple color animation utility in /src/util/animate_color.js [#2328](https://github.com/kangax/fabric.js/pull/2328)
- Fix itext paste function to check for source of copied text and strip carriage returns (\r)[#2336](https://github.com/kangax/fabric.js/pull/2336)
- Fix pattern class serialize the source using toDataURL if available [#2335](https://github.com/kangax/fabric.js/pull/2335)
- Fix imageSmoothingEnabled warning on chrome and reinit the property after setDimensions [#2337](https://github.com/kangax/fabric.js/pull/2337)
- Add ability to parse path elements with no path specified. [#2344](https://github.com/kangax/fabric.js/pull/2344)
- Fix shiftClick with activeGroup in case of normal and scaled groups [#2342](https://github.com/kangax/fabric.js/pull/2342)
- Add support for colors in shadow svg export [#2349](https://github.com/kangax/fabric.js/pull/2349)
- Add support for inner viewBoxes in svg parsing [#2345](https://github.com/kangax/fabric.js/pull/2345)
- Fix BoundingBox calculation for pathGroups that have inner transformMatrix [#2348](https://github.com/kangax/fabric.js/pull/2348)
- Fix export toObject to include transformMatrix property [#2350](https://github.com/kangax/fabric.js/pull/2350)
- Fix textbox class to supporto toSVG() and newest style fixes [#2347]
  (https://github.com/kangax/fabric.js/pull/2347)
- Fix regression on text ( textDecoration and textlinebackground ) [#2354](https://github.com/kangax/fabric.js/pull/2354)
- Add support for multi keys chars using onInput event [#2352](https://github.com/kangax/fabric.js/pull/2352)
- Fix iText and textbox entering in edit mode if clicked on a corner [#2393](https://github.com/kangax/fabric.js/pull/2393)
- Fix iText styles error when in justify align [#2370](https://github.com/kangax/fabric.js/pull/2370)
- Add support for shadow export in svg for groups, pathgroups and images. [#2364]
- Add rendering shadows for groups [#2364](https://github.com/kangax/fabric.js/pull/2364)
- Add support for parsing nested SVGs x and y attributes [#2399](https://github.com/kangax/fabric.js/pull/2399)
- Add support for gradientTransform in setGradient(fill or stroke) [#2401](https://github.com/kangax/fabric.js/pull/2401)
- Fix Error in svg parsed that was stopping on gradient color-stop missing stop attribute [#2414](https://github.com/kangax/fabric.js/pull/2414)
- toObject method return copied arrays for array like properties [#2407](https://github.com/kangax/fabric.js/pull/2407)
- Fix Set stop value of colorstop to 0 if stop attribute not present [#2414](https://github.com/kangax/fabric.js/pull/2414)
- Fix correct value of e.button for mouse left click if e.which not supported[#2453](https://github.com/kangax/fabric.js/pull/2453)
- Add check for host property in getScrollTopLeft[#2462](https://github.com/kangax/fabric.js/pull/2462)
- Fix check for object.selectable in findTarget[#2466](https://github.com/kangax/fabric.js/pull/2466)
- Fix After rendering a gesture set originX/Y to its original value[#2479](https://github.com/kangax/fabric.js/pull/2479)
- Add support for skewing objects using shift and m-controls in interactive mode, and using object.skewX/Y [#2482](https://github.com/kangax/fabric.js/pull/2482)
- Fix gradientTransform not exported in gradient toObject [#2486](https://github.com/kangax/fabric.js/pull/2486)
- Fix object.toDataUrl with multiplier [#2487](https://github.com/kangax/fabric.js/pull/2487)
  BACK INCOMPATIBILITY: removed 'allOnTop' parameter from fabric.StaticCanvas.renderAll.
- Fix mask filter, mask image is now streched on all image [#2543](https://github.com/kangax/fabric.js/pull/2543)
- Fix text onInput event to behave correctly if some text is selected [#2501](https://github.com/kangax/fabric.js/pull/2502)
- Fix object with selectable = false could be selected with shift click [#2503](https://github.com/kangax/fabric.js/pull/2503)
- Fix for mask filter when bigger or smaller image is used [#2534](https://github.com/kangax/fabric.js/pull/2534)
- Improvement: simplified renderAll logic [#2545](https://github.com/kangax/fabric.js/pull/2545)
- Improvement: Manage group transformation with skew rotate and scale [#2549](https://github.com/kangax/fabric.js/pull/2549)
- Fix: Add shadow affectStroke to shadow to Object method [#2568](https://github.com/kangax/fabric.js/pull/2568)
- Fix: Made multitouch pinch resize works with skewed object [#2625](https://github.com/kangax/fabric.js/pull/2625)
- Improvement: Added retina screen support [#2623](https://github.com/kangax/fabric.js/pull/2623)
- Change: Set default Image strokeWidth to 0 to improve image rendering [#2624](https://github.com/kangax/fabric.js/pull/2624)
- Fix: multitouch zoom gesture speed back to normal speed [#2625](https://github.com/kangax/fabric.js/pull/2625)
- Fix: fix controls rendering with retina scaling and controls above overlay [#2632](https://github.com/kangax/fabric.js/pull/2632)
- Improvements: resize SVG using viewport/viewbox. [#2642](https://github.com/kangax/fabric.js/pull/2642)
- Improvements: Svg import now supports rotate around point [#2645](https://github.com/kangax/fabric.js/pull/2645)
- Change: Opacity is no more a delegated property for group [#2656](https://github.com/kangax/fabric.js/pull/2656)
- Fix: Itext now check for editable property before initializing cursor [#2657](https://github.com/kangax/fabric.js/pull/2657)
- Fix: Better SVG export support for shadows of rotated objects [#2671](https://github.com/kangax/fabric.js/pull/2671)
- Fix: Avoid polygon polyline to change constructor point array [#2627](https://github.com/kangax/fabric.js/pull/2627)
- SVG import: support fill/stroke opacity when no fill/stroke attribute is present [#2703](https://github.com/kangax/fabric.js/pull/2703)
- Fix: remove white filter set opacity to 0 instead of 1 [#2714](https://github.com/kangax/fabric.js/pull/2714)
- Cleaning: removing unused fabric.Canvas.activeInstance [#2708](https://github.com/kangax/fabric.js/pull/2708)
- Change: remove flipping of text string when flipping object [#2719](https://github.com/kangax/fabric.js/pull/2719)
- Fix: Correct shift click on generic transformerd active groups [#2720](https://github.com/kangax/fabric.js/pull/2720)
- SVG import: parse svg with no spaces between transforms [#2738](https://github.com/kangax/fabric.js/pull/2738)
- Fix: Fallback to styleElement.text for IE9 [#2754](https://github.com/kangax/fabric.js/pull/2754)
- Fix: data url for node [#2777](https://github.com/kangax/fabric.js/pull/2777)
- Improvement: Extended font face to all text class during svg export [#2797](https://github.com/kangax/fabric.js/pull/2797)
- Fix: retina scaling dataurl and shadows. [#2806](https://github.com/kangax/fabric.js/pull/2806)
- Improvement: Better look to iText decoration shadows. [#2808](https://github.com/kangax/fabric.js/pull/2808)
- Improvement: New text shadow export to SVG. [#2827](https://github.com/kangax/fabric.js/pull/2827)
- fix: location of optimized 1x1 rects. [#2817](https://github.com/kangax/fabric.js/pull/2817)
- fix: TextBox handling of consecutive spaces. [#2852](https://github.com/kangax/fabric.js/pull/2852)
- fix: Respect shadow in svg export of flipped objects. [#2854](https://github.com/kangax/fabric.js/pull/2854)
- fix: Check presence of style for textBox in svg export. [#2853](https://github.com/kangax/fabric.js/pull/2853)
- Improvement: Added node compatibility for v4 and v5. [#2872](https://github.com/kangax/fabric.js/pull/2872)
- Fix: Canvas dispose remove the extra created elements. [#2875](https://github.com/kangax/fabric.js/pull/2875)
- IText improvements to cut-copy-paste, edit, mobile jumps and style. [#2868](https://github.com/kangax/fabric.js/pull/2868)

## [1.5.0]

**Edge**

- Added image preserve aspect ratio attributes and functionality (fabric.Image.alignY, fabric.Image.alignY, fabric.Image.meetOrSlic )
- Added ImageResizeFilters , option to resize dynamically or statically the images using a set of resize filter alghoritms.
- [BACK_INCOMPAT] `fabric.Collection#remove` doesn't return removed object -> returns `this` (chainable)

- Add "mouse:over" and "mouse:out" canvas events (and corresponding "mouseover", "mouseout" object events)
- Add support for passing options to `fabric.createCanvasForNode`

- Various iText fixes and performance improvements
- Fix `overlayImage` / `overlayColor` during selection mode
- Fix double callback in loadFromJSON when there's no objects
- Fix paths parsing when number has negative exponent
- Fix background offset in iText
- Fix style object deletion in iText
- Fix typo in `_initCanvasHandlers`
- Fix `transformMatrix` not affecting fabric.Text
- Fix `setAngle` for different originX/originY (!= 'center')
- Change default/init noise/brightness value for `fabric.Image.filters.Noise` and `fabric.Image.filters.Brightness` from 100 to 0
- Add `fabric.Canvas#imageSmoothingEnabled`
- Add `copy/paste` support for iText (uses clipboardData)

## [1.4.0]

- [BACK_INCOMPAT] JSON and Cufon are no longer included in default build

- [BACK_INCOMPAT] Change default objects' originX/originY to left/top

- [BACK_INCOMPAT] `fabric.StaticCanvas#backgroundImage` and `fabric.StaticCanvas#overlayImage` are `fabric.Image` instances. `fabric.StaticCanvas#backgroundImageOpacity`, `fabric.StaticCanvas#backgroundImageStretch`, `fabric.StaticCanvas#overlayImageLeft` and `fabric.StaticCanvas#overlayImageTop` were removed.

- [BACK_INCOMPAT] `fabric.Text#backgroundColor` is now `fabric.Object#backgroundColor`

- [BACK_INCOMPAT] Remove `fabric.Object#toGrayscale` and `fabric.Object#overlayFill` since they're too specific

- [BACK_INCOMPAT] Remove `fabric.StaticCanvas.toGrayscale` since we already have that logic in `fabric.Image.filters.Grayscale`.

- [BACK_INCOMPAT] Split `centerTransform` into the properties `centeredScaling` and `centeredRotation`. Object rotation now happens around originX/originY point UNLESS `centeredRotation=true`. Object scaling now happens non-centered UNLESS `centeredScaling=true`.

## [1.3.0]

- [BACK_INCOMPAT] Remove selectable, hasControls, hasBorders, hasRotatingPoint, transparentCorners, perPixelTargetFind from default object/json representation of objects.

- [BACK_INCOMPAT] Object rotation now happens around originX/originY point UNLESS `centerTransform=true`.

- [BACK_INCOMPAT] fabric.Text#textShadow has been removed - new fabric.Text.shadow property (type of fabric.Shadow).

- [BACK_INCOMPAT] fabric.BaseBrush shadow properties are combined into one property => fabric.BaseBrush.shadow (shadowColor, shadowBlur, shadowOffsetX, shadowOffsetY no longer exist).

- [BACK_INCOMPAT] `fabric.Path.fromObject` is now async. `fabric.Canvas#loadFromDatalessJSON` is deprecated.

## [1.2.0]

- [BACK_INCOMPAT] Make `fabric.Object#toDataURL` synchronous.

- [BACK_INCOMPAT] `fabric.Text#strokeStyle` -> `fabric.Text#stroke`, for consistency with other objects.

- [BACK_INCOMPAT] `fabric.Object.setActive(…)` -> `fabric.Object.set('active', …)`.
  `fabric.Object.isActive` is gone (use `fabric.Object.active` instead)

- [BACK_INCOMPAT] `fabric.Group#objects` -> `fabric.Group._objects`.

## [1.1.0]

- [BACK_INCOMPAT] `fabric.Text#setFontsize` becomes `fabric.Object#setFontSize`.

- [BACK_INCOMPAT] `fabric.Canvas.toDataURL` now accepts options object instead linear arguments.
  `fabric.Canvas.toDataURLWithMultiplier` is deprecated;
  use `fabric.Canvas.toDataURL({ multiplier: … })` instead

## [1.0.0]<|MERGE_RESOLUTION|>--- conflicted
+++ resolved
@@ -2,15 +2,12 @@
 
 ## [next]
 
-<<<<<<< HEAD
 - chore(): replace `clone(obj, true)` with `cloneDeep(obj)` and remove all `extend`, `clone` calls in favor of object spreads. [#8600](https://github.com/fabricjs/fabric.js/pull/8600)
   BREAKING:
   `clone` and `extend` are used in all examples unfortunately so the community must have adopted them.
   Devs using `extend` on classes should mutate the prototype directly (or with `defineProperty`) or subclass.
   Using `clone` or `extend` to assign to an object was always a bad idea. Use lodash or whatever.
-=======
 - chore(TS): Fix some error caused by ts-nocheck removals [#8615](https://github.com/fabricjs/fabric.js/pull/8615)
->>>>>>> f850db6e
 - refactor(IText): extract draggable text logic to a delegate [#8598](https://github.com/fabricjs/fabric.js/pull/8598)
 - chore(TS): Update StaticCanvas to remove ts-nocheck [#8606](https://github.com/fabricjs/fabric.js/pull/8606)
 - chore(TS): Update filters to remove ts-nocheck and added types where missing [#8609](https://github.com/fabricjs/fabric.js/pull/8609)
