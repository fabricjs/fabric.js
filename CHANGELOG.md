--- conflicted
+++ resolved
@@ -2,18 +2,15 @@
 
 ## [next]
 
-<<<<<<< HEAD
 - chore(): replace `clone(obj, true)` with `cloneDeep(obj)` and remove all `extend`, `clone` calls in favor of object spreads. [#8600](https://github.com/fabricjs/fabric.js/pull/8600)
   BREAKING:
   `clone` and `extend` are used in all examples unfortunately so the community must have adopted them.
   Devs using `extend` on classes should mutate the prototype directly (or with `defineProperty`) or subclass.
   Using `clone` or `extend` to assign to an object was always a bad idea. Use lodash or whatever.
-=======
 - chore(TS): Update StaticCanvas to remove ts-nocheck [#8606](https://github.com/fabricjs/fabric.js/pull/8606)
 - chore(TS): Update filters to remove ts-nocheck and added types where missing [#8609](https://github.com/fabricjs/fabric.js/pull/8609)
 - chore(TS): Intersection class, finalize TS [#8603](https://github.com/fabricjs/fabric.js/pull/8603)
 - chore(TS): Update Pattern to remove ts-nocheck and added types where missing [#8605](https://github.com/fabricjs/fabric.js/pull/8605)
->>>>>>> a8eb399c
 - chore(TS): Followup for interactivy and controls migration to TS [#8404](https://github.com/fabricjs/fabric.js/pull/8404)
 - refactor(IText): Fixes Draggable Text for retina and viewport transform #8534
 - chore(TS): refactor canvas init, fix `_initRetinaScaling` regression #8520
