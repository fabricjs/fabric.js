--- conflicted
+++ resolved
@@ -2,12 +2,9 @@
 
 ## [next]
 
-<<<<<<< HEAD
 - fix(): border rendering with padding under group [#9161](https://github.com/fabricjs/fabric.js/pull/9161)
-=======
 - test(): fix snapshots by removing version [#9164](https://github.com/fabricjs/fabric.js/pull/9164)
 
->>>>>>> b13879c8
 ## [6.0.0-beta11]
 
 - patch(): Avoid unwanted mutation to passed objects array to Group constructor [#9151](https://github.com/fabricjs/fabric.js/pull/9151)
