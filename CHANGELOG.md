# Changelog

## [next]

<<<<<<< HEAD
- refactor(): BREAKING: Animation api reduction and semplification (byValue is removed) [#8547](https://github.com/fabricjs/fabric.js/pull/8547)
=======
- feat(PolyControl): modify the shape of a poly with control points [#8556](https://github.com/fabricjs/fabric.js/pull/8556)
>>>>>>> a7696d7c
- BREAKING: remove Object.stateful and Object.statefulCache [#8573](https://github.com/fabricjs/fabric.js/pull/8573)
- fix(IText): refactor clearing context top logic of itext to align with brush pattern, using the canvas rendering cycle in order to guard from edge cases #8560
- fix(Canvas): `_initRetinaScaling` initializaing the scaling regardless of settings in Canvas. [#8565](https://github.com/fabricjs/fabric.js/pull/8565)
- fix(Canvas): regression of canvas migration with pointer and sendPointToPlane [#8563](https://github.com/fabricjs/fabric.js/pull/8563)
- chore(TS): Use exports from files to build fabricJS, get rid of HEADER.js [#8549](https://github.com/fabricjs/fabric.js/pull/8549)
- chore(): rm `fabric.filterBackend` => `getFilterBackend` [#8487](https://github.com/fabricjs/fabric.js/pull/8487)
- chore(TS): migrate text SVG export mixin [#8486](https://github.com/fabricjs/fabric.js/pull/8486)
- refactor(TS): `animate` and `AnimationRegistry` to classes [#8297](https://github.com/fabricjs/fabric.js/pull/8297)
  BREAKING:
  - return animation instance from animate instead of a cancel function and remove `findAnimationByXXX` from `AnimationRegistry`
  - change `animateColor` signature to match `animate`, removed `colorEasing`
- fix(Object Stacking): 🔙 refactor logic to support Group 🔝
- chore(TS): migrate Group/ActiveSelection [#8455](https://github.com/fabricjs/fabric.js/pull/8455)
- chore(TS): Migrate smaller mixins to classes (dataurl and serialization ) [#8542](https://github.com/fabricjs/fabric.js/pull/8542)
- chore(TS): Convert Canvas events mixin and grouping mixin [#8519](https://github.com/fabricjs/fabric.js/pull/8519)
- chore(TS): Remove backward compatibility initialize methods [#8525](https://github.com/fabricjs/fabric.js/pull/8525/)
- chore(TS): replace getKlass utility with a registry that doesn't require full fabricJS to work [#8500](https://github.com/fabricjs/fabric.js/pull/8500)
- chore(): use context in static constructors [#8522](https://github.com/fabricjs/fabric.js/issues/8522)
- chore(TS): Convert Canvas class #8510
- chore(TS): Move object classes #8511
- chore(TS): polish text [#8489](https://github.com/fabricjs/fabric.js/pull/8489)
- chore(TS): fix import cycle, extract `groupSVGElements` [#8506](https://github.com/fabricjs/fabric.js/pull/8506)
- chore(TS): permissive `Point` typings [#8434](https://github.com/fabricjs/fabric.js/pull/8434)
- chore(TS): polish files [#8488](https://github.com/fabricjs/fabric.js/pull/8488)
- fix(TS): `EventSpec` recognition [#8497](https://github.com/fabricjs/fabric.js/pull/8497)
- chore(): rm dead code [#8493](https://github.com/fabricjs/fabric.js/pull/8493)
- fix(scaleObject): handle when scale is 0 to not bug flip [#8490](https://github.com/fabricjs/fabric.js/pull/8490)
- chore(TS): migrate StatiCanvas to TS [#8485](https://github.com/fabricjs/fabric.js/pull/8485)
- chore(): refactor `Object.__uid++` => `uid()` [#8482](https://github.com/fabricjs/fabric.js/pull/8482)
- chore(TS): migrate object mixins to TS [#8414](https://github.com/fabricjs/fabric.js/pull/8414)
- chore(TS): migrate filters [#8474](https://github.com/fabricjs/fabric.js/pull/8474)
- chore(TS): BaseBrush abstract methods [#8428](https://github.com/fabricjs/fabric.js/pull/8428)
- feat(): Add `createObjectDefaultControls` and `createTextboxDefaultControls` to create copies of control sets. [#8415](https://github.com/fabricjs/fabric.js/pull/8415)
- fix(PatternBrush): `getPatternSrc`, rm `getPatternSrcFunction` [#8468](https://github.com/fabricjs/fabric.js/pull/8468)
- chore(TS): more FabricObject typing [#8405](https://github.com/fabricjs/fabric.js/pull/8405)
- chore(TS): Observable types [#8431](https://github.com/fabricjs/fabric.js/pull/8431)
- chore(TS): migrate Group/ActiveSelection [#8455](https://github.com/fabricjs/fabric.js/pull/8455)
- fix(TS): migration error of itext key mixin (#8421) [#8457](https://github.com/fabricjs/fabric.js/pull/8457)
- chore(TS): migrate text classes/mixins [#8421](https://github.com/fabricjs/fabric.js/pull/8421)
- chore(TS): migrate Image [#8443](https://github.com/fabricjs/fabric.js/pull/8443)
- chore(TS): migrate Shadow [#8462](https://github.com/fabricjs/fabric.js/pull/8462)
- fix(Itext): show incorrect pointer position after scale changed
- chore(TS): migrate text classes/mixins [#8408](https://github.com/fabricjs/fabric.js/pull/8408)
- chore(TS): migrate Collection [#8433](https://github.com/fabricjs/fabric.js/pull/8433)
- ci(): Simplify filestats even more [#8449](https://github.com/fabricjs/fabric.js/pull/8449)
- chore(TS): migrate filter backends [#8403](https://github.com/fabricjs/fabric.js/pull/8403)
- chore(TS): migrate Text classes/mixins [#8408](https://github.com/fabricjs/fabric.js/pull/8408)
- chore(TS): migrate Path [#8412](https://github.com/fabricjs/fabric.js/pull/8412)
- ci(): remove unwanted build stats (from [#8395](https://github.com/fabricjs/fabric.js/pull/8395)) [#8416](https://github.com/fabricjs/fabric.js/pull/8416)
- chore(TS): migrate Line [#8413](https://github.com/fabricjs/fabric.js/pull/8413)
- chore(TS): migrate Polyline/Polygon [#8417](https://github.com/fabricjs/fabric.js/pull/8417)
- chore(TS): migrate Rect [#8411](https://github.com/fabricjs/fabric.js/pull/8411)
- chore(TS): migrate Ellipse [#8408](https://github.com/fabricjs/fabric.js/pull/8408)
- chore(TS): migrate Triangle to TS [#8410](https://github.com/fabricjs/fabric.js/pull/8410)
- chore(TS): migrate Circle to TS [#8406](https://github.com/fabricjs/fabric.js/pull/8406)
- chore(TS): convert Object interactivity mixin to its own class [#8401](https://github.com/fabricjs/fabric.js/pull/8401)
- chore(TS): Convert controls e6/ts [#8400](https://github.com/fabricjs/fabric.js/pull/8400)
- ci(): remove buggy changelog action in favor of `git diff` bash script + direct git how to merge `CHANGELOG.md` [#8309](https://github.com/fabricjs/fabric.js/pull/8346)
- fix(): skewing controls accuracy + successive interactions [#8380](https://github.com/fabricjs/fabric.js/pull/8380)
- chore(TS): Convert Geometry and Origin to classes/e6/ts [#8390](https://github.com/fabricjs/fabric.js/pull/8390)
- ci(): build stats report [#8395](https://github.com/fabricjs/fabric.js/pull/8395)
- chore(TS): convert object to es6 class [#8322](https://github.com/fabricjs/fabric.js/pull/8322)
- docs(): guides follow up, feature request template [#8379](https://github.com/fabricjs/fabric.js/pull/8379)
- docs(): refactor guides, bug report template [#8189](https://github.com/fabricjs/fabric.js/pull/8189)
- BREAKING fix(polyline/polygon): stroke bounding box for all line join/cap cases [#8344](https://github.com/fabricjs/fabric.js/pull/8344)
  BREAKING: `_setPositionDimensions` was removed in favor of `setDimensions`
- test(): Added 2 tests for polygon shapes and transforms with translations [#8370](https://github.com/fabricjs/fabric.js/pull/8370)
- fix(textStyles): Handle style objects with only a textBackgroundColor property in stylesToArray [#8365](https://github.com/fabricjs/fabric.js/pull/8365)
- chore(): fix typos in intersection file [#8345](https://github.com/fabricjs/fabric.js/pull/8345)
- fix(textStyles): Handle empty style object in stylesToArray [#8357](https://github.com/fabricjs/fabric.js/pull/8357)
- ci(build): safeguard concurrent unlocking [#8309](https://github.com/fabricjs/fabric.js/pull/8309)
- ci(): update stale bot [#8307](https://github.com/fabricjs/fabric.js/pull/8307)
- ci(test): await golden generation in visual tests [#8284](https://github.com/fabricjs/fabric.js/pull/8284)
- ci(): Add a pipeline check for verifying that CHANGELOG.md has been updated [#8302](https://github.com/fabricjs/fabric.js/pull/8302)
- BREAKING feat(fabric.IText) rename data-fabric-hiddentextarea to data-fabric with value textarea
- ci(): adds a lock file to the repo when build is in progress, makes local testing wait for the build to complete [#8290](https://github.com/fabricjs/fabric.js/pull/8290)
- fix(`WebGLProbe`): regression caused by [#8199](https://github.com/fabricjs/fabric.js/pull/8199), [#8301](https://github.com/fabricjs/fabric.js/pull/8301)
- fix(fabric.utils) added missing import in dom_misc [#8293](https://github.com/fabricjs/fabric.js/pull/8293)
- fix(Object): `extraParam` should not be passed to options [#8295](https://github.com/fabricjs/fabric.js/pull/8295)
- test(): add `globalCompositeOperation` tests [#8271](https://github.com/fabricjs/fabric.js/pull/8271)
- fix(): use `sendObjectToPlane` in `mergeClipPaths` [#8247](https://github.com/fabricjs/fabric.js/pull/8247)
- chore(): prettify all source code [#8276](https://github.com/fabricjs/fabric.js/pull/8276)
- chore(lint): disallow `Math.hypot`, `window`, `document` [#8277](https://github.com/fabricjs/fabric.js/pull/8277)
- ci(): Add node18 and add a check for prettier [#8275](https://github.com/fabricjs/fabric.js/pull/8275)
- ci(test): suite fixes for browser [#8176](https://github.com/fabricjs/fabric.js/pull/8176)
- ci(): install prettier [#8242](https://github.com/fabricjs/fabric.js/pull/8242)
- ci(): migrate scripts to es6 modules [#8266](https://github.com/fabricjs/fabric.js/pull/8266)
- BREAKING refactor(util): remove lang_array since there are no more use cases [#8274](https://github.com/fabricjs/fabric.js/pull/8274)
- chore(TS): migrate `Pattern` [#8255](https://github.com/fabricjs/fabric.js/pull/8255)
- ci(): add source-map-support for testing [#8248](https://github.com/fabricjs/fabric.js/pull/8248)
- ci(): file cleanup [#8254](https://github.com/fabricjs/fabric.js/pull/8254)
- ci(): fix test global error handlers [#8267](https://github.com/fabricjs/fabric.js/pull/8267)
- fix(fabric.Canvas): dispose and request animation frame scheduling fix [#8220](https://github.com/fabricjs/fabric.js/pull/8220)
- ci(test): fix golden creation from browser [#8270](https://github.com/fabricjs/fabric.js/pull/8270)
- BREAKING refactor(util): `boundingBoxFromPoints`, removed transform [#8269](https://github.com/fabricjs/fabric.js/pull/8269)
- ci(): reintroduce node 14 testing [#8232](https://github.com/fabricjs/fabric.js/pull/8232)
- chore(TS): finish converting utils [#8230](https://github.com/fabricjs/fabric.js/pull/8230)
- test(): Add extensive coverage for mergeClipPath [#8245](https://github.com/fabricjs/fabric.js/pull/8245)
- ci() Nicer names for GHA [#8235](https://github.com/fabricjs/fabric.js/pull/8235)
- Update tests.yml
- ci(): consolidate test workflows [#8227](https://github.com/fabricjs/fabric.js/pull/8227)
- chore(TS): BREAKING: `populateWithProperties` => `pick` [#8202](https://github.com/fabricjs/fabric.js/pull/8202)
- chore(TS): extract `initFilterBackend` from HEADER [#8199](https://github.com/fabricjs/fabric.js/pull/8199)
- chore(TS): extract caches from HEADER [#8198](https://github.com/fabricjs/fabric.js/pull/8198)
- Chore(TS): migrate Intersection [#8121](https://github.com/fabricjs/fabric.js/pull/8121)
- chore(TS): es6 for util/path.ts and more utils converted [#8201](https://github.com/fabricjs/fabric.js/pull/8201)
- fix(ci): report build script failure + fix missing logs [#8188](https://github.com/fabricjs/fabric.js/pull/8188)
- fix(): update window => fabric.window [#8209](https://github.com/fabricjs/fabric.js/pull/8209)
- chore(TS): extract const `reNonWord` from HEADER [#8197](https://github.com/fabricjs/fabric.js/pull/8197)
- chore(TS): extract config values in its own module [#8194](https://github.com/fabricjs/fabric.js/pull/8194)
- ci(): update code coverage action comment [#8205](https://github.com/fabricjs/fabric.js/pull/8205)
- fix(fabric.Gradient): Guard against deep mutation on svg export for color exports [#8196](https://github.com/fabricjs/fabric.js/pull/8196)
- chore(TS): migrate gradient [#8154](https://github.com/fabricjs/fabric.js/pull/8154)
- Chore(TS): Convert more utilities [#8193](https://github.com/fabricjs/fabric.js/pull/8193)
- docs(CONTRIBUTING): fix typo [#8191](https://github.com/fabricjs/fabric.js/pull/8191)
- chore(TS): move control files under `controls` folder [#8185](https://github.com/fabricjs/fabric.js/pull/8185)
- chore(TS): `ElementsParser` => `parser/ElementsParser` [#8183](https://github.com/fabricjs/fabric.js/pull/8183)
- dep(): fabric.console [#8184](https://github.com/fabricjs/fabric.js/pull/8184)
- chore(TS) convert more utils [#8180](https://github.com/fabricjs/fabric.js/pull/8180)
- chore(TS): migrate brushes [#8182](https://github.com/fabricjs/fabric.js/pull/8182)
- fix(): propagate failed exit code to the process [#8187](https://github.com/fabricjs/fabric.js/pull/8187)
- fix(): regain focus on mouse move [#8179](https://github.com/fabricjs/fabric.js/pull/8179)
- chore(TS): read fabric version from package.json
- ci(test): migrate test cmd [#8138](https://github.com/fabricjs/fabric.js/pull/8138)
- chore(TS): Move more utils to TS [#8164](https://github.com/fabricjs/fabric.js/pull/8164)
- chore(TS): more conversion of utils [#8148](https://github.com/fabricjs/fabric.js/pull/8148)
- chore(): Update package.json contributors [#8157](https://github.com/fabricjs/fabric.js/pull/8157)
- docs(contributing): rework [#8158](https://github.com/fabricjs/fabric.js/pull/8158)
- fix(): add pointer data to drop event [#8156](https://github.com/fabricjs/fabric.js/pull/8156)
- chore(TS): prepare for gradient migration [#8155](https://github.com/fabricjs/fabric.js/pull/8155)
- docs(Collection): JSDOC fix `item` return type [#8152](https://github.com/fabricjs/fabric.js/pull/8152)
- chore(ts): Convert some utils [#8123](https://github.com/fabricjs/fabric.js/pull/8123)
- chore(TS): Migrate Circle to es6/ts
- chore(TS): migrate parser [#8122](https://github.com/fabricjs/fabric.js/pull/8122)
- fix(TS): color merge conflict [#8133](https://github.com/fabricjs/fabric.js/pull/8133)
- chore(TS): migrate Point to es6 class and update references. Deprecate xxxEquals methods [#8120](https://github.com/fabricjs/fabric.js/pull/8120)
- Chore(TS) Rect to Es6, remove global scope function. [#8118](https://github.com/fabricjs/fabric.js/pull/8118)
- chore(TS): Color [#8115](https://github.com/fabricjs/fabric.js/pull/8115)
- chore(TS): prepare for Color migration [#8116](https://github.com/fabricjs/fabric.js/pull/8116)
- ci(): adapt build script to rollup [#8114](https://github.com/fabricjs/fabric.js/pull/8114)
- fix(): Delegate toJson to toObject properly and fix tests [#8111](https://github.com/fabricjs/fabric.js/pull/8111)
- chore(TS): convert file ext [#8108](https://github.com/fabricjs/fabric.js/pull/8108)
- ci(scripts) patch [#8102](https://github.com/fabricjs/fabric.js/pull/8102)
- ci(): switch the old custom build for rollup [#8013](https://github.com/fabricjs/fabric.js/pull/8013)
- feat(IText): Draggable text [#7802](https://github.com/fabricjs/fabric.js/pull/7802)
- feat(Text): condensed styles structure v6 [#8006](https://github.com/fabricjs/fabric.js/pull/8006)
- feat(): on `discardActiveObject` interrupt current transform. Also add a method to interrupt current transform programmatically [#7954](https://github.com/fabricjs/fabric.js/pull/7954)
- fix(fabric.StaticCanvas): imageSmoothing setter for node-cavas special case [#8032](https://github.com/fabricjs/fabric.js/pull/8032)
- feat(): support aborting loading resources that requires network calls (promises/requests) [#7827](https://github.com/fabricjs/fabric.js/pull/7827)
- fix(fabric.IText) wrong typeof syntax [#8023](https://github.com/fabricjs/fabric.js/pull/8023)
- ci(typescript): transformer [#8020](https://github.com/fabricjs/fabric.js/pull/8020)
- fix(canvas): clear transform event caching on resize [#8021](https://github.com/fabricjs/fabric.js/pull/8021)
- fix(fabric.Canvas): `mouseout` bug [#8011](https://github.com/fabricjs/fabric.js/pull/8011)
- refactor(object_interactivity): draw operation for borders can be overriden [#7932](https://github.com/fabricjs/fabric.js/pull/7932)
- feat(Group,canvas): remove canvas from object before firing removed event, filter insertAt for group
- tests(): fix the visual test loop to work again on fabricjs.com [#8007](https://github.com/fabricjs/fabric.js/pull/8007)
- fix(Group): 🛠️ layout, angle and origin ⚡ [#8004](https://github.com/fabricjs/fabric.js/pull/8004)
- chore(): move away from extend/clone [#8001](https://github.com/fabricjs/fabric.js/pull/8001)
- fix(Canvas): flipped viewport transform coords [#7515](https://github.com/fabricjs/fabric.js/pull/7515)
- fix(): cleanup merge conflict resolution artifact [#7956](https://github.com/fabricjs/fabric.js/pull/7956)
- fix(Group): part 2 minors changes [#7916](https://github.com/fabricjs/fabric.js/pull/7916)
- feat(fabric.Image.filter): Alpha support for Invert filter [#7933](https://github.com/fabricjs/fabric.js/pull/7933)
- fix(EraserBrush): visual trace while erasing [#7991](https://github.com/fabricjs/fabric.js/pull/7991)
- fix(Point): safeguard initialization [#7961](https://github.com/fabricjs/fabric.js/pull/7961)
- fix(Textbox): flipped `changeWidth` control behavior [#7980](https://github.com/fabricjs/fabric.js/pull/7980)
- test(): remove deleted event from test name [#7992](https://github.com/fabricjs/fabric.js/pull/7992)
- feat(observable): BREAKING return disposer instead of context for chaining [#7994](https://github.com/fabricjs/fabric.js/pull/7994)
- fix(util): `setStyle` exception [#7869](https://github.com/fabricjs/fabric.js/pull/7869)
- test(freedrawing): test enhancement [#7941](https://github.com/fabricjs/fabric.js/pull/7941)
- Cleanup README.md [#7947](https://github.com/fabricjs/fabric.js/pull/7947)
- ci() update uglifyjs [#7939](https://github.com/fabricjs/fabric.js/pull/7939)
- fix(): assigning canvas for collections [#7934](https://github.com/fabricjs/fabric.js/pull/7934)
- fix(EraserBrush): use rendered objects for pattern [#7938](https://github.com/fabricjs/fabric.js/pull/7938)
- fix(v6): 4th PR of Group Rewrite 🎛️ nested controls 😜 [#7861](https://github.com/fabricjs/fabric.js/pull/7861)
- feat(path): `getRegularPolygonPath` [#7918](https://github.com/fabricjs/fabric.js/pull/7918)
- fix(canvas export): regression caused by safegurading [#7907](https://github.com/fabricjs/fabric.js/pull/7907)
- ci(): fix build script option exclude [#7915](https://github.com/fabricjs/fabric.js/pull/7915)
- feat(Group): 2nd Patch of New Group! 🎉 [#7859](https://github.com/fabricjs/fabric.js/pull/7859)
- chore(ci): rename option [#7875](https://github.com/fabricjs/fabric.js/pull/7875)
- fix(Canvas): `dispose` race condition [#7885](https://github.com/fabricjs/fabric.js/pull/7885)
- Update funding.yml include Shachar and Steve
- feat(Group): Change group code, adapt the rest around it [#7858](https://github.com/fabricjs/fabric.js/pull/7858)
- chore(): PR template [#7857](https://github.com/fabricjs/fabric.js/pull/7857)
- fix(Canvas): safeguard canvas add [#7866](https://github.com/fabricjs/fabric.js/pull/7866)
- fix(fabric.Text): support text alignments in RTL text [#7674](https://github.com/fabricjs/fabric.js/pull/7674)
- chore(canvas): minor cleanup [#7851](https://github.com/fabricjs/fabric.js/pull/7851)
- docs(): fix typo, fix JSDOC for website, minors [#7853](https://github.com/fabricjs/fabric.js/pull/7853)
- fix(Canvas): safeguard dispose [#7775](https://github.com/fabricjs/fabric.js/pull/7775)
- fix(Polyline): safegurad \_setPositionDimensions [#7850](https://github.com/fabricjs/fabric.js/pull/7850)
- feat(ci): CLI logging and `filter` option [#7844](https://github.com/fabricjs/fabric.js/pull/7844)
- fix(itext): stop cursor on blur [#7784](https://github.com/fabricjs/fabric.js/pull/7784)
- fix(itext): `set` during text editing [#7837](https://github.com/fabricjs/fabric.js/pull/7837)
- fix(Canvas): Safeguard from multiple initialization [#7776](https://github.com/fabricjs/fabric.js/pull/7776)
- feat(): fire `contextmenu` event [#7714](https://github.com/fabricjs/fabric.js/pull/7714)
- docs(Text): add proper type for GraphemeBBox [#7834](https://github.com/fabricjs/fabric.js/pull/7834)
- chore(): create an alias for getSelectionContext as `getTopContext` [#7711](https://github.com/fabricjs/fabric.js/pull/7711)
- fix(EraserBrush): inverted erasing [#7689](https://github.com/fabricjs/fabric.js/pull/7689)
- fix(ci): CLI `debug` and `recreate` options [#7833](https://github.com/fabricjs/fabric.js/pull/7833)
- feat(ci): better cli [#7825](https://github.com/fabricjs/fabric.js/pull/7825)
- feat(fabric.util.animation): add delay option [#7805](https://github.com/fabricjs/fabric.js/pull/7805)
- chore(): Update bug report templates [#7790](https://github.com/fabricjs/fabric.js/pull/7790)
- fix(Textbox): expose methods for overrides + fix resize filckering [#7806](https://github.com/fabricjs/fabric.js/pull/7806)
- fix(fabric.Canvas): canvas export, force retina scaling >= 1
- fix(itext_key_behavior.mixin.js): typo [#7816](https://github.com/fabricjs/fabric.js/pull/7816)
- feat(): dataURL export - filter objects [#7788](https://github.com/fabricjs/fabric.js/pull/7788)
- feat(util): transform utils [#7614](https://github.com/fabricjs/fabric.js/pull/7614)
- chore/fix(v6): prerequisites for Group [#7728](https://github.com/fabricjs/fabric.js/pull/7728)
- tests() adding an extra controls test where the group are transformed [#7736](https://github.com/fabricjs/fabric.js/pull/7736)
- chore(): Group prerequisite minor refactor object_origin
- fix(): ensure scaling factor is positive for strokeUniform [#7729](https://github.com/fabricjs/fabric.js/pull/7729)
- MAJOR chore(v6): neutral prerequisites for fabric.Group rework [#7726](https://github.com/fabricjs/fabric.js/pull/7726)
- fix(): add `eraser` to Object state/cache props [#7720](https://github.com/fabricjs/fabric.js/pull/7720)
- feat(Object.isType): accept multiple `type` [#7715](https://github.com/fabricjs/fabric.js/pull/7715)
- MAJOR feat(fabric.Point): divide, scalarDivide, scalarDivideEquals [`#7716`](https://github.com/fabricjs/fabric.js/pull/7716)
- MAJOR feat(): Reuse fabric.Point logic for scaling and naming consistency [`#7710`](https://github.com/fabricjs/fabric.js/pull/7710)
- feat(Canvas#getCenter): migrate to `getCenterPoint` [`#7699`](https://github.com/fabricjs/fabric.js/pull/7699)
- MAJOR feat(fabric) remove callbacks in for Promise support [`#7657`](https://github.com/fabricjs/fabric.js/pull/7657)
- chore(): BREAKING Cleanup fabric.Point for v6 [#7709](https://github.com/fabricjs/fabric.js/pull/7709) [`7e563c7`](https://github.com/fabricjs/fabric.js/commit/7e563c72164070aafb03043643e85d06d0dee32c)

## [5.2.1]

- fix(): add `eraser` to Object state/cache props [`#7720`](https://github.com/fabricjs/fabric.js/pull/7720)

## [5.2.0]

- feat(fabric.Object): isType accepts multiple `type` [`#7715`](https://github.com/fabricjs/fabric.js/pull/7715)
- chore(): Replace deprecated String.prototype.substr() with Array.prototype.slice() [`#7696`](https://github.com/fabricjs/fabric.js/pull/7696)
- chore(): use Array.isArray instead of ie6+ workarounds [`#7718`](https://github.com/fabricjs/fabric.js/pull/7718)
- MINOR: feat(fabric.Canvas): add `getTopContext` method to expose the internal contextTop [`#7697`](https://github.com/fabricjs/fabric.js/pull/7697)
- fix(fabric.Object) Add cacheContext checks before trying to render on cache [`#7694`](https://github.com/fabricjs/fabric.js/pull/7694)
- tests(): node test suite enhancement [`#7691`](https://github.com/fabricjs/fabric.js/pull/7691)
- feat(Canvas#getCenter): migrate to `getCenterPoint` [`#7699`](https://github.com/fabricjs/fabric.js/pull/7699)
- updated package.json [`803ce95`](https://github.com/fabricjs/fabric.js/commit/803ce95878150fba9e4195804bccae9bcfe45c6d)
- tests(fabric.animation): fix test reliability [`4be0fb9`](https://github.com/fabricjs/fabric.js/commit/4be0fb9903e15db294b89030feb645e5da766740)

## [5.1.0]

- build(deps): bump node-fetch from 2.6.6 to 2.6.7 [`#7684`](https://github.com/fabricjs/fabric.js/pull/7684)
- build(deps): bump follow-redirects from 1.14.6 to 1.14.8 [`#7683`](https://github.com/fabricjs/fabric.js/pull/7683)
- build(deps): bump simple-get from 3.1.0 to 3.1.1 [`#7682`](https://github.com/fabricjs/fabric.js/pull/7682)
- build(deps): bump engine.io from 6.1.0 to 6.1.2 [`#7681`](https://github.com/fabricjs/fabric.js/pull/7681)
- fix(test): Remove expect assertion [`#7678`](https://github.com/fabricjs/fabric.js/pull/7678)
- docs(blendimage_filter.class.js) corrected mode options [`#7672`](https://github.com/fabricjs/fabric.js/pull/7672)
- chore(): Update bug_report.md [`#7659`](https://github.com/fabricjs/fabric.js/pull/7659)
- fix(util.animation): remove extra animation cancel [`#7631`](https://github.com/fabricjs/fabric.js/pull/7631)
- feat(animation): Support a list of animation values for animating matrices changes [`#7633`](https://github.com/fabricjs/fabric.js/pull/7633)
- ci(tests): windows and linux paths resolutions [`#7635`](https://github.com/fabricjs/fabric.js/pull/7635)

## [5.0.0]

- fix(fabric.Canvas): unflag contextLost after a full re-render [`#7646`](https://github.com/fabricjs/fabric.js/pull/7646)
- **BREAKING**: remove 4.x deprecated code [`#7630`](https://github.com/fabricjs/fabric.js/pull/7630)
- feat(fabric.StaticCanvas, fabric.Canvas): limit breaking changes [`#7627`](https://github.com/fabricjs/fabric.js/pull/7627)
- feat(animation): animations registry [`#7528`](https://github.com/fabricjs/fabric.js/pull/7528)
- docs(): Remove not working badges [`#7623`](https://github.com/fabricjs/fabric.js/pull/7623)
- ci(): add auto-changelog package to quickly draft a changelog [`#7615`](https://github.com/fabricjs/fabric.js/pull/7615)
- feat(fabric.EraserBrush): added `eraser` property to Object instead of attaching to `clipPath`, remove hacky `getClipPath`/`setClipPath` [#7470](https://github.com/fabricjs/fabric.js/pull/7470), see **BREAKING** comments.
- feat(fabric.EraserBrush): support `inverted` option to undo erasing [#7470](https://github.com/fabricjs/fabric.js/pull/7470)
- fix(fabric.EraserBrush): fix doubling opaic objects while erasing [#7445](https://github.com/fabricjs/fabric.js/issues/7445) [#7470](https://github.com/fabricjs/fabric.js/pull/7470)
- **BREAKING**: fabric.EraserBrush: The Eraser object is now a subclass of Group. This means that loading from JSON will break between versions.
  Use this [code](https://gist.github.com/ShaMan123/6c5c4ca2cc720a2700848a2deb6addcd) to transform your json payload to the new version.
- feat(fabric.Canvas): fire an extra mouse up for the original control of the initial target [`#7612`](https://github.com/fabricjs/fabric.js/pull/7612)
- fix(fabric.Object) bounding box display with skewY when outside group [`#7611`](https://github.com/fabricjs/fabric.js/pull/7611)
- fix(fabric.text) fix rtl/ltr performance issues [`#7610`](https://github.com/fabricjs/fabric.js/pull/7610)
- fix(event.js) Prevent dividing by 0 in for touch gestures [`#7607`](https://github.com/fabricjs/fabric.js/pull/7607)
- feat(): `drop:before` event [`#7442`](https://github.com/fabricjs/fabric.js/pull/7442)
- ci(): Add codeql analysis step [`#7588`](https://github.com/fabricjs/fabric.js/pull/7588)
- security(): update onchange to solve security issue [`#7591`](https://github.com/fabricjs/fabric.js/pull/7591)
- **BREAKING**: fix(): MAJOR prevent render canvas with quality less than 100% [`#7537`](https://github.com/fabricjs/fabric.js/pull/7537)
- docs(): fix broken link [`#7579`](https://github.com/fabricjs/fabric.js/pull/7579)
- **BREAKING**: Deps(): MAJOR update to jsdom 19 node 14 [`#7587`](https://github.com/fabricjs/fabric.js/pull/7587)
- Fix(): JSDOM transative vulnerability [`#7510`](https://github.com/fabricjs/fabric.js/pull/7510)
- fix(fabric.parser): attempt to resolve some issues with regexp [`#7520`](https://github.com/fabricjs/fabric.js/pull/7520)
- fix(fabric.IText) fix for possible error on copy paste [`#7526`](https://github.com/fabricjs/fabric.js/pull/7526)
- fix(fabric.Path): Path Distance Measurement Inconsistency [`#7511`](https://github.com/fabricjs/fabric.js/pull/7511)
- Fix(fabric.Text): Avoid reiterating measurements when width is 0 and measure also empty lines for consistency. [`#7497`](https://github.com/fabricjs/fabric.js/pull/7497)
- fix(fabric.Object): stroke bounding box [`#7478`](https://github.com/fabricjs/fabric.js/pull/7478)
- fix(fabric.StaticCanvas): error of changing read-only style field [`#7462`](https://github.com/fabricjs/fabric.js/pull/7462)
- fix(fabric.Path): setting `path` during runtime [`#7141`](https://github.com/fabricjs/fabric.js/pull/7141)
- chore() update canvas to 2.8.0 [`#7415`](https://github.com/fabricjs/fabric.js/pull/7415)
- fix(fabric.Group) realizeTransfrom should be working when called with NO parent transform [`#7413`](https://github.com/fabricjs/fabric.js/pull/7413)
- fix(fabric.Object) Fix control flip and control box [`#7412`](https://github.com/fabricjs/fabric.js/pull/7412)
- feat(fabric.Text): added pathAlign property for text on path [`#7362`](https://github.com/fabricjs/fabric.js/pull/7362)
- docs(): Create SECURITY.md [`#7405`](https://github.com/fabricjs/fabric.js/pull/7405)
- docs(): Clarify viewport transformations doc [`#7401`](https://github.com/fabricjs/fabric.js/pull/7401)
- docs(): specify default value and docs for enablePointerEvents [`#7386`](https://github.com/fabricjs/fabric.js/pull/7386)
- feat(fabric.PencilBrush): add an option to draw a straight line while pressing a key [`#7034`](https://github.com/fabricjs/fabric.js/pull/7034)

## [4.6.0]

- feat(fabric.util): added fabric.util.transformPath to add transformations to path points [#7300](https://github.com/fabricjs/fabric.js/pull/7300)
- feat(fabric.util): added fabric.util.joinPath, the opposite of fabric.util.parsePath [#7300](https://github.com/fabricjs/fabric.js/pull/7300)
- fix(fabric.util): use integers iterators [#7233](https://github.com/fabricjs/fabric.js/pull/7233)
- feat(fabric.Text) add path rendering to text on path [#7328](https://github.com/fabricjs/fabric.js/pull/7328)
- feat(fabric.iText): Add optional hiddenTextareaContainer to contain hiddenTextarea [#7314](https://github.com/fabricjs/fabric.js/pull/7314)
- fix(fabric.Text) added pathStartOffset and pathSide to props lists for object export [#7318](https://github.com/fabricjs/fabric.js/pull/7318)
- feat(animate): add imperative abort option for animations [#7275](https://github.com/fabricjs/fabric.js/pull/7275)
- fix(Fabric.text): account for fontSize in textpath cache dimensions ( to avoid clipping ) [#7298](https://github.com/fabricjs/fabric.js/pull/7298)
- feat(Observable.once): Add once event handler [#7317](https://github.com/fabricjs/fabric.js/pull/7317)
- feat(fabric.Object): Improve drawing of controls in group. [#7119](https://github.com/fabricjs/fabric.js/pull/7119)
- fix(EraserBrush): intersectsWithObject edge cases [#7290](https://github.com/fabricjs/fabric.js/pull/7290)
- fix(EraserBrush): dump canvas bg/overlay color support [#7289](https://github.com/fabricjs/fabric.js/pull/7289)
- feat(fabric.Text) added pathSide property to text on path [#7259](https://github.com/fabricjs/fabric.js/pull/7259)
- fix(EraserBrush) force fill value [#7269](https://github.com/fabricjs/fabric.js/pull/7269)
- fix(fabric.StaticCanvas) properly remove objects on canvas.clear [#6937](https://github.com/fabricjs/fabric.js/pull/6937)
- feat(fabric.EraserBrush): improved erasing:end event [#7258](https://github.com/fabricjs/fabric.js/pull/7258)
- fix(shapes): fabric.Object.\_fromObject never should return [#7201](https://github.com/fabricjs/fabric.js/pull/7201)
- feat(fabric.filters) Added vibrance filter (for increasing saturation of muted colors) [#7189](https://github.com/fabricjs/fabric.js/pull/7189)
- fix(fabric.StaticCanvas): restore canvas size when disposing [#7181](https://github.com/fabricjs/fabric.js/pull/7181)
- feat(fabric.util): added `convertPointsToSVGPath` that will convert from a list of points to a smooth curve. [#7140](https://github.com/fabricjs/fabric.js/pull/7140)
- fix(fabric.Object): fix cache invalidation issue when objects are rotating [#7183](https://github.com/fabricjs/fabric.js/pull/7183)
- fix(fabric.Canvas): rectangle selection works with changing viewport [#7088](https://github.com/fabricjs/fabric.js/pull/7088)
- feat(fabric.Text): textPath now support textAlign [#7156](https://github.com/fabricjs/fabric.js/pull/7156)
- fix(fabric.EraserBrush): test eraser intersection with objects taking into account canvas viewport transform [#7147](https://github.com/fabricjs/fabric.js/pull/7147)
- fix(fabric.Object): support `excludeFromExport` set on `clipPath` [#7148](https://github.com/fabricjs/fabric.js/pull/7148).
- fix(fabric.Group): support `excludeFromExport` set on objects [#7148](https://github.com/fabricjs/fabric.js/pull/7148).
- fix(fabric.StaticCanvas): support `excludeFromExport` set on `backgroundColor`, `overlayColor`, `clipPath` [#7148](https://github.com/fabricjs/fabric.js/pull/7148).
- fix(fabric.EraserBrush): support object resizing (needed for eraser) [#7100](https://github.com/fabricjs/fabric.js/pull/7100).
- fix(fabric.EraserBrush): support canvas resizing (overlay/background drawables) [#7100](https://github.com/fabricjs/fabric.js/pull/7100).
- fix(fabric.EraserBrush): propagate `clipPath` of group to erased objects when necessary so it is correct when ungrouping/removing from group [#7100](https://github.com/fabricjs/fabric.js/pull/7100).
- fix(fabric.EraserBrush): introduce `erasable = deep` option for `fabric.Group` [#7100](https://github.com/fabricjs/fabric.js/pull/7100).
- feat(fabric.Collection): the `contains` method now accepts a second boolean parameter `deep`, checking all descendants, `collection.contains(obj, true)` [#7139](https://github.com/fabricjs/fabric.js/pull/7139).
- fix(fabric.StaticCanvas): disposing canvas now restores canvas size and style to original state.

## [4.5.1]

- fix(fabric.Text): fixes decoration rendering when there is a single rendering for full text line [#7104](https://github.com/fabricjs/fabric.js/pull/7104)
- fix(fabric.Text): spell error which made the gradientTransform not working [#7059](https://github.com/fabricjs/fabric.js/pull/7059)
- fix(fabric.util): unwanted mutation in fabric.util.rotatePoint [#7117](https://github.com/fabricjs/fabric.js/pull/7117)
- fix(svg parser): Ensure that applyViewboxTransform returns an object and not undefined/null [#7030](https://github.com/fabricjs/fabric.js/pull/7030)
- fix(fabric.Text): support firefox with ctx.textAlign for RTL text [#7126](https://github.com/fabricjs/fabric.js/pull/7126)

## [4.5.0]

- fix(fabric.PencilBrush) decimate deleting end of a freedrawing line [#6966](https://github.com/fabricjs/fabric.js/pull/6966)
- feat(fabric.Text): Adding support for RTL languages by adding `direction` property [#7046](https://github.com/fabricjs/fabric.js/pull/7046)
- feat(fabric) Add an eraser brush as optional module [#6994](https://github.com/fabricjs/fabric.js/pull/6994)
- fix v4: 'scaling' event triggered before object position is adjusted [#6650](https://github.com/fabricjs/fabric.js/pull/6650)
- Fix(fabric.Object): CircleControls transparentCorners styling [#7015](https://github.com/fabricjs/fabric.js/pull/7015)
- Fix(svg_import): svg parsing in case it uses empty use tag or use with image href [#7044](https://github.com/fabricjs/fabric.js/pull/7044)
- fix(fabric.Shadow): `offsetX`, `offsetY` and `blur` supports float [#7019](https://github.com/fabricjs/fabric.js/pull/7019)

## [4.4.0]

- fix(fabric.Object) wrong variable name `cornerStrokeColor ` [#6981](https://github.com/fabricjs/fabric.js/pull/6981)
- fix(fabric.Text): underline color with text style ( regression from text on a path) [#6974](https://github.com/fabricjs/fabric.js/pull/6974)
- fix(fabric.Image): Cache CropX and CropY cache properties [#6924](https://github.com/fabricjs/fabric.js/pull/6924)
- fix(fabric.Canvas): Add target to each selection event [#6858](https://github.com/fabricjs/fabric.js/pull/6858)
- fix(fabric.Image): fix wrong scaling value for the y axis in renderFill [#6778](https://github.com/fabricjs/fabric.js/pull/6778)
- fix(fabric.Canvas): set isMoving on real movement only [#6856](https://github.com/fabricjs/fabric.js/pull/6856)
- fix(fabric.Group) make addWithUpdate compatible with nested groups [#6774](https://github.com/fabricjs/fabric.js/pull/6774)
- fix(Fabric.Text): Add path to text export and import [#6844](https://github.com/fabricjs/fabric.js/pull/6844)
- fix(fabric.Canvas) Remove controls check in the pixel accuracy target [#6798](https://github.com/fabricjs/fabric.js/pull/6798)
- feat(fabric.Canvas): Added activeOn 'up/down' property [#6807](https://github.com/fabricjs/fabric.js/pull/6807)
- feat(fabric.BaseBrush): limitedToCanvasSize property to brush [#6719](https://github.com/fabricjs/fabric.js/pull/6719)

## [4.3.1]

- fix(fabric.Control) implement targetHasOneFlip using shorthand [#6823](https://github.com/fabricjs/fabric.js/pull/6823)
- fix(fabric.Text) fix typo in cacheProperties preventing cache clear to work [#6775](https://github.com/fabricjs/fabric.js/pull/6775)
- fix(fabric.Canvas): Update backgroundImage and overlayImage coordinates on zoom change [#6777](https://github.com/fabricjs/fabric.js/pull/6777)
- fix(fabric.Object): add strokeuniform to object toObject output. [#6772](https://github.com/fabricjs/fabric.js/pull/6772)
- fix(fabric.Text): Improve path's angle detection for text on a path [#6755](https://github.com/fabricjs/fabric.js/pull/6755)

## [4.3.0]

- fix(fabric.Textbox): Do not let splitbygrapheme split text previously unwrapped [#6621](https://github.com/fabricjs/fabric.js/pull/6621)
- feat(fabric.controlsUtils) Move drag to actions to control handlers [#6617](https://github.com/fabricjs/fabric.js/pull/6617)
- feat(fabric.Control): Add custom control size per control. [#6562](https://github.com/fabricjs/fabric.js/pull/6562)
- fix(svg_export): svg export in path with gradient and added tests [#6654](https://github.com/fabricjs/fabric.js/pull/6654)
- fix(fabric.Text): improve compatibility with transformed gradients [#6669](https://github.com/fabricjs/fabric.js/pull/6669)
- feat(fabric.Text): Add ability to put text on paths BETA [#6543](https://github.com/fabricjs/fabric.js/pull/6543)
- fix(fabric.Canvas): rotation handle should take origin into account [#6686](https://github.com/fabricjs/fabric.js/pull/6686)
- fix(fabric.Text): Text on path, fix non linear distance of chars over path [#6671](https://github.com/fabricjs/fabric.js/pull/6671)

## [4.2.0]

- fix(fabric.utils): ISSUE-6566 Fix SVGs for special Arc lines [#6571](https://github.com/fabricjs/fabric.js/pull/6571)
- fix(fabric.Canvas): Fix mouse up target when different from action start [#6591](https://github.com/fabricjs/fabric.js/pull/6591)
- added: feat(fabric.controlsUtils): Fire resizing event for textbox width [#6545](https://github.com/fabricjs/fabric.js/pull/6545)

## [4.1.0]

- feat(Brushes): add beforePathCreated event [#6492](https://github.com/fabricjs/fabric.js/pull/6492);
- feat(fabric.Path): Change the way path is parsed and drawn. simplify path at parsing time [#6504](https://github.com/fabricjs/fabric.js/pull/6504);
- feat(fabric.Path): Simplify S and T command in C and Q. [#6507](https://github.com/fabricjs/fabric.js/pull/6507);
- fix(fabric.Textbox): ISSUE-6518 Textbox and centering scaling [#6524](https://github.com/fabricjs/fabric.js/pull/6524);
- fix(fabric.Text): Ensure the shortcut text render the passed argument and not the entire line [#6526](https://github.com/fabricjs/fabric.js/pull/6526);
- feat(fabric.util): Add a function to work with path measurements [#6525](https://github.com/fabricjs/fabric.js/pull/6525);
- fix(fabric.Image): rendering pixel outside canvas size [#6326](https://github.com/fabricjs/fabric.js/pull/6326);
- fix(fabric.controlsUtils): stabilize scaleObject function [#6540](https://github.com/fabricjs/fabric.js/pull/6540);
- fix(fabric.Object): when in groups or active groups, fix the ability to shift deselect [#6541](https://github.com/fabricjs/fabric.js/pull/6541);

## [4.0.0]

- fixed the gesture module to not break with 4.0 [#6491](https://github.com/fabricjs/fabric.js/pull/6491);
- fix(fabric.IText): copy style in non full mode when typing text [#6454](https://github.com/fabricjs/fabric.js/pull/6454);
- feat(fabric.Controls) expose the extra utils for control handling.
  Breaking: rename fabric.controlHandlers and fabric.controlRenderers to fabric.controlsUtils.

## [4.0.0-rc.1]

- fix(fabric.Canvas): ISSUE-6314 rerender in case of drag selection that select a single oobject. [#6421](https://github.com/fabricjs/fabric.js/pull/6421);
- feat(text): allow correct cursor/selection position if text is edited inside a group. [#6256](https://github.com/fabricjs/fabric.js/pull/6256);
- feat(fabric.Control): remove position option in favor of x and y [#6415](https://github.com/fabricjs/fabric.js/pull/6415);
- fix(fabric.Object) ISSUE-6340 infinite recursion on groups [#6416](https://github.com/fabricjs/fabric.js/pull/6416);
- fix(fabric.Object): geometry mixin fix partiallyOnscreen [#6402](https://github.com/fabricjs/fabric.js/pull/6402);
- fix(fabric.Image): ISSUE-6397 modify crossOrigin behaviour for setSrc [#6414](https://github.com/fabricjs/fabric.js/pull/6414);
- Breaking: fabric.Image.setCrossOrigin is gone. Having the property on the fabric.Image is misleading and brings to errors. crossOrigin is for loading/reloading only, and is mandatory to specify it each load.
- Breaking: fabric.Control constructor does not accept anymore a position object, but 2 properties, x and y.

## [4.0.0-beta.12]

- fix(fabric.IText): respect value of `cursorColor` [#6300](https://github.com/fabricjs/fabric.js/pull/6300);
- fix(fabric.Textbox): Improve splitByGrapheme and charSpacing [#6298](https://github.com/fabricjs/fabric.js/pull/6298);
- feat(controls): Reintroduce flip by scaling and lockScalingFlip [#6313](https://github.com/fabricjs/fabric.js/pull/6313);

## [4.0.0-beta.11]

- fix(itext): improved style handling for new lines [#6268](https://github.com/fabricjs/fabric.js/pull/6268)
- fix(controls): Fix flip and controls and skewY and controls. [#6278](https://github.com/fabricjs/fabric.js/pull/6278)
- fix(controls): Current position with handlers is wrong if using skew [#6267](https://github.com/fabricjs/fabric.js/pull/6267)
- breaking: setCoords has only one argument now `skipCorners` boolean. setCoords will always update aCoords, lineCoords. If skipCorners is not specified, it will alos update oCoords();
- feat(fabric.Image): Image.imageSmoothing for fabric.Image objects [#6280](https://github.com/fabricjs/fabric.js/pull/6280)
- fix(fabric.StaticCanvas): export to dataUrl and canvasElement will respect imageSmoothingEnabled [#6280](https://github.com/fabricjs/fabric.js/pull/6280)
- fix(fabric.Image): toSVG export with missing element won't crash [#6280](https://github.com/fabricjs/fabric.js/pull/6280)
- added: added fabric.util.setImageSmoothing(ctx, value);
- added svg import/export for image image-rendering attribute
- fix(svg_import): Fix some parsing logic for nested SVGs. [#6284](https://github.com/fabricjs/fabric.js/pull/6284)
- fix(fabric.Image): do not crash if image has no element [#6285](https://github.com/fabricjs/fabric.js/pull/6285)

BREAKING:

- removed 2 utils member that was not used anywhere: fabric.util.getScript, fabric.util.getElementStyle
- remove private member \_setImageSmoothing in the canvas: use fabric.util.setImageSmoothing(ctx, value);

## [4.0.0-beta.10]

- fix(controls): fix missing target in canvas event options [#6251](https://github.com/fabricjs/fabric.js/pull/6251)
- fix(controls): correct position for offsets [#6250](https://github.com/fabricjs/fabric.js/pull/6250)
- feat(utils): Added more error flag passing throughout functions [#6238](https://github.com/fabricjs/fabric.js/pull/6238)

## [4.0.0-beta.9]

- fix(controls) show offsetX/offsetY correctly. [#6236](https://github.com/fabricjs/fabric.js/pull/6236)
- fix(controls) ISSUE-6201 Restore per object setting of controls visibility [#6226](https://github.com/fabricjs/fabric.js/pull/6226)
- fix(svg_parser): ISSUE-6220 Allow to parse font declaration that start with a number [#6222](https://github.com/fabricjs/fabric.js/pull/6222)

## [4.0.0-beta.8]

- fix(IText) Stop composition events on mousedown to enable cursor position on android keyboards [#6224](https://github.com/fabricjs/fabric.js/pull/6224)
- fix(controls): Handle textbox width change properly [#6219](https://github.com/fabricjs/fabric.js/pull/6219)
- fix(controls): correctly handling the uniform scaling option [#6218](https://github.com/fabricjs/fabric.js/pull/6218)
- fix(fabric.Object): fix activeSelection toDataURL canvas restore [#6216](https://github.com/fabricjs/fabric.js/pull/6216)
- fix(svg_parsers): Add support for empty <style/> tags [#6169](https://github.com/fabricjs/fabric.js/pull/6169)
- fix(SVG_export, text): Check font faces markup for objects within groups [#6195](https://github.com/fabricjs/fabric.js/pull/6195)
- feat(animation): Extend fabric.util.animate animating colors and other properties[#6191](https://github.com/fabricjs/fabric.js/pull/6191)
- fix(svg_export): remove extra space from svg export [#6209](https://github.com/fabricjs/fabric.js/pull/6209)
- fix(svg_import): ISSUE-6170 do not try to create missing clippath [#6210](https://github.com/fabricjs/fabric.js/pull/6210)
- fix(fabric.Object) Adding existence check for this.canvas on object stacking mixins [#6207](https://github.com/fabricjs/fabric.js/pull/6207)

## [4.0.0-beta.7]

feat(controls): Added controls mouseUpHandler and mouseDownHandler [#6158](https://github.com/fabricjs/fabric.js/pull/6158)
Removal of deprecated methods / patterns. [#6111](https://github.com/fabricjs/fabric.js/pull/6111)

- removed Object.setShadow, and BaseBrush.setShadow. change `rect.setShadow(options)` to `rect.set('shadow', new fabric.Shadow(options))`
- removed Object.transformMatrix.
- removed `object:selected` event. use `selection:created`. In the callback you will still find `target` in the options, but also you will find `selected` with all the objects selected during that single event.
- removed Gradient.forObject. No alternative available.
- removed Object and canvas `clipTo`. Use Object.clipPath;
- removed Canvas.loadFromDatalessJSON, it was just an alias for `loadFromJSON`
- removed `observe`, `stopObserving`, `trigger` from observable. Keep using `on`, `off`, `fire`.
- removed the Object.set ability to take a function as a value. Was rather strange to use.
- removed Object.setGradient. Change `rect.setGradient(options)` with `rect.set('fill', new fabric.Gradient(otherOptions))`. The options format is slightly different, but keeping 2 formats does not really make sense.
- removed Object.setPatternFill. Change `rect.setPatternFill(options)` to `rect.set('fill', new fabric.Pattern(options))`;
- removed Object.setColor. Change `rect.setColor(color)` to `rect.set('fill', color)`
- removed fabric.util.customTransformMatrix. Use the replacement fabric.util.composeMatrix

## [4.0.0-beta.6]

fix(fabric.IText): exitEditing won't error on missing hiddenTextarea. [#6138](https://github.com/fabricjs/fabric.js/pull/6138)

## [4.0.0-beta.5]

fix(fabric.Object): getObjectScaling takes in account rotation of objects inside groups. [#6118](https://github.com/fabricjs/fabric.js/pull/6118)

## [4.0.0-beta.4]

fix(fabric.Group): will draw shadow will call parent method. [#6116](https://github.com/fabricjs/fabric.js/pull/6116)

## [4.0.0-beta.3]

fix(controls): control offset rendering code had extras `beginPath` that would clear all but not the last of them [#6114](https://github.com/fabricjs/fabric.js/pull/6114)

## [4.0.0-beta.2]

fix(controls): Control.getVisibility will always receive the fabric.Object argument.

## [4.0.0-beta.1]

breaking: All your old control code override will not work
breaking: `uniScaleTransform` has been renamed in `uniformScaling`, meaning changed and the default value swapped. The behaviour is unchanged, but now the description and the name match.
breaking: Object.lockUniScaling is removed. Alternatives to get the same identical functionality with less code are being evaluated.
breaking: Canvas.onBeforeScaleRotate is removed, developers need to migrate to the event `before:transform’

## [3.6.2]

- fix fabric.Object.toDataURL blurriness on images with odd pixel number [#6131](https://github.com/fabricjs/fabric.js/pull/6131)

## [3.6.1]

- fix(gradient, text): ISSUE-6014 ISSUE-6077 support percentage gradient in text [#6090](https://github.com/fabricjs/fabric.js/pull/6090)
- fix(filters): ISSUE-6072 convolution filter is off by one [#6088](https://github.com/fabricjs/fabric.js/pull/6088)
- fix(transform): Fix a bug in the skewing logic [#6082](https://github.com/fabricjs/fabric.js/pull/6088)

## [3.6.0]

- fix: ISSUE-5512 better Clippath transform parsing in SVG [#5983](https://github.com/fabricjs/fabric.js/pull/5983)
- fix: ISSUE-5984 Avoid enter editing in non selectable object [#5989](https://github.com/fabricjs/fabric.js/pull/5989)
- Tweak to object.\_setLineDash to avoid cycles when nothing in array [#6000](https://github.com/fabricjs/fabric.js/pull/6000)
- fix: ISSUE-5867 Fix the extra new line selection with empty line [#6011](https://github.com/fabricjs/fabric.js/pull/6011)
- Improvement: Use SVG Namespace for SVG Elements [#5957](https://github.com/fabricjs/fabric.js/pull/5957)
- Improvement: ISSUE-4115 - triggers in/out events for sub targets [#6013](https://github.com/fabricjs/fabric.js/pull/6013)
- Improvement: Upper canvas retina scaling [#5938](https://github.com/fabricjs/fabric.js/pull/5938)

## [3.5.1]

- Fix for textbox non defined in scaleObject [#5896](https://github.com/fabricjs/fabric.js/pull/5896)
- Fix canvas pattern as background and exports [#5973](https://github.com/fabricjs/fabric.js/pull/5973)
- Fix for type error if style is null when checking if is empty [#5971](https://github.com/fabricjs/fabric.js/pull/5971)
- Fix for load from datalessJSON for svg groups with sourcePath [#5970](https://github.com/fabricjs/fabric.js/pull/5970)

## [3.5.0]

- Deprecation: deprecated 3 method of the api that will disappear in fabric 4: setPatternFill, setColor, setShadow.
- Fix: remove line dash modification for strokeUniform [#5953](https://github.com/fabricjs/fabric.js/pull/5953)
- Improvement: ISSUE-5955 parse svg clip-path recursively [#5960](https://github.com/fabricjs/fabric.js/pull/5960)
- Fix: object.toCanvasElement of objects in groups [#5962](https://github.com/fabricjs/fabric.js/pull/5962)
- change pencil brush finalize to be in line with other brushes [#5866](https://github.com/fabricjs/fabric.js/pull/5866)

## [3.4.0]

- Support fill-opacity on gradient parsing from SVG. [#5812](https://github.com/fabricjs/fabric.js/pull/5812)
- Rewrite gradient parsing from SVG to work with more transformation and combinations of attributes. [#5836](https://github.com/fabricjs/fabric.js/pull/5836)
- Added Gradient.gradientUnits property to support percent based gradients on shapes.[#5836](https://github.com/fabricjs/fabric.js/pull/5836)
- Changed animation logic so that onComplete gets always called with the final values of the animation.[#5813](https://github.com/fabricjs/fabric.js/pull/5813)

## [3.3.0]

- Differently support multi mouse events, fix multi touch on various browser [#5785](https://github.com/fabricjs/fabric.js/pull/5785)
- Word boundary search update on grapheme clusters [#5788](https://github.com/fabricjs/fabric.js/pull/5788)
- Enable deps free version [#5786](https://github.com/fabricjs/fabric.js/pull/5786)
- Remove variables named as reserved words [#5782](https://github.com/fabricjs/fabric.js/pull/5782)

## [3.2.0]

- Fix: Better handling of upperCanvas in toCanvasElement. [#5736](https://github.com/fabricjs/fabric.js/pull/5736)
- Add: Pass raw event information to brushes [#5687](https://github.com/fabricjs/fabric.js/pull/5687)
- Deprecation: officially deprecated Object.transformMatrix [#5747](https://github.com/fabricjs/fabric.js/pull/5747)
- Fix: Fix group.toSVG regression. [#5755](https://github.com/fabricjs/fabric.js/pull/5755)
- Fix: PencilBrush regression on simple points. [#5771](https://github.com/fabricjs/fabric.js/pull/5771)

## [3.1.0]

- Fix: unbreak IE10. [#5678](https://github.com/fabricjs/fabric.js/pull/5678)
- Improvement: Support scientific notation with uppercase E. [#5731](https://github.com/fabricjs/fabric.js/pull/5731)
- Add: PencilBrush brush now support `decimate` property to remove dots that are too near to each other. [#5718](https://github.com/fabricjs/fabric.js/pull/5718)

## [3.0.0]

- Breaking: removed support for node 4 and 6. [#5356](https://github.com/fabricjs/fabric.js/pull/5356)
- Breaking: changed objectCaching meaning to disable caching only if possible. [#5566](https://github.com/fabricjs/fabric.js/pull/5566)
- Breaking: private method `_setLineStyle` can set only empty object now [#5588](https://github.com/fabricjs/fabric.js/pull/5588)
- Breaking: private method `_getLineStyle` can only return boolean now [#5588](https://github.com/fabricjs/fabric.js/pull/5588)
- Fix: splitByGrapheme can now handle cursor properly [#5588](https://github.com/fabricjs/fabric.js/pull/5588)
- Add: Added hasStroke and hasFill, helper methods for decisions on caching and for devs, change image shouldCache method [#5567](https://github.com/fabricjs/fabric.js/pull/5567)
- Fix: Canvas toObject won't throw error now if there is a clipPath [#5556](https://github.com/fabricjs/fabric.js/pull/5556)
- Add: added `nonScaling` property to shadow class [#5558](https://github.com/fabricjs/fabric.js/pull/5558)
- Fix: fixed import of Rect from SVG when has 0 dimensions. [#5582](https://github.com/fabricjs/fabric.js/pull/5582)
- Fix: Shadow offset in dataurl export with retina [#5593](https://github.com/fabricjs/fabric.js/pull/5593)
- Fix: Text can be used as clipPath in SVG export (output is not correct yet) [#5591](https://github.com/fabricjs/fabric.js/pull/5591)
- Add: Fabric.disableStyleCopyPasting to disable style transfers on copy-paste of itext [#5590](https://github.com/fabricjs/fabric.js/pull/5590)
- Fix: avoid adding quotes to fontFamily containing a coma [#5624](https://github.com/fabricjs/fabric.js/pull/5624)
- Fix: strokeUniform and cache dimensions [#5626](https://github.com/fabricjs/fabric.js/pull/5626)
- Fix: Do not call onSelect on objects that won't be part of the selection [#5632](https://github.com/fabricjs/fabric.js/pull/5632)
- Fix: fixed handling of empty lines in splitByGrapheme [#5645](https://github.com/fabricjs/fabric.js/pull/5645)
- Fix: Textbox selectable property not restored after exitEditing [#5655](https://github.com/fabricjs/fabric.js/pull/5655)
- Fix: 'before:selection:cleared' event gets target in the option passed [#5658](https://github.com/fabricjs/fabric.js/pull/5658)
- Added: enablePointerEvents options to Canvas activates pointer events [#5589](https://github.com/fabricjs/fabric.js/pull/5589)
- Fix: Polygon/Polyline/Path respect points position when initializing [#5668](https://github.com/fabricjs/fabric.js/pull/5668)
- Fix: Do not load undefine objects in group/canvas array when restoring from JSON or SVG. [#5684](https://github.com/fabricjs/fabric.js/pull/5684)
- Improvement: support for canvas background or overlay as gradient [#5684](https://github.com/fabricjs/fabric.js/pull/5684)
- Fix: properly restore clipPath when restoring from JSON [#5641](https://github.com/fabricjs/fabric.js/pull/5641)
- Fix: respect chainable attribute in observable mixin [#5606](https://github.com/fabricjs/fabric.js/pull/5606)

## [2.7.0]

- Add: strokeUniform property, avoid stroke scaling with paths [#5473](https://github.com/fabricjs/fabric.js/pull/5473)
- Fix: fix bug in image setSrc [#5502](https://github.com/fabricjs/fabric.js/pull/5502)
- Add: strokeUniform import/export svg [#5527](https://github.com/fabricjs/fabric.js/pull/5527)
- Fix: GraphemeSplit and toSvg for circle [#5544](https://github.com/fabricjs/fabric.js/pull/5544)
- Improvement: support running in a XML document [#5530](https://github.com/fabricjs/fabric.js/pull/5530)

## [2.6.0]

- Fix: avoid ie11 to throw on weird draw images [#5428](https://github.com/fabricjs/fabric.js/pull/5428)
- Fix: a rare case of invisible clipPath [#5477](https://github.com/fabricjs/fabric.js/pull/5477)
- Fix: testability of code under node when webgl is involved [#5478](https://github.com/fabricjs/fabric.js/pull/5478)
- Add: Grapeheme text wrapping for Textbox (Textbox.splitByGrapheme) [#5479](https://github.com/fabricjs/fabric.js/pull/5479)
- Add: fabric.Object.toCanvasElement [#5481](https://github.com/fabricjs/fabric.js/pull/5481)

## [2.5.0]

- Fix: textbox transform report newScaleX and newScaleY values [#5464](https://github.com/fabricjs/fabric.js/pull/5464)
- Fix: export of svg and gradient with transforms [#5456](https://github.com/fabricjs/fabric.js/pull/5456)
- Fix: detection of controls in perPixelTargetFind + cache [#5455](https://github.com/fabricjs/fabric.js/pull/5455)
- Add: added canvas.toCanvasElement method [#5452](https://github.com/fabricjs/fabric.js/pull/5452)

## [2.4.6]

- Fix: unbreak the svg export broken in 2.4.5 [#5438](https://github.com/fabricjs/fabric.js/pull/5438)

## [2.4.5]

- Fix: svg import/export for canvas+clipPath and letterspacing. [#5424](https://github.com/fabricjs/fabric.js/pull/5424)
- Fix: avoid stroke dash from group selection to leak on upper canvas [#5392](https://github.com/fabricjs/fabric.js/pull/5392)

## [2.4.4]

- Fix: add clipPath to stateful cache check. [#5384](https://github.com/fabricjs/fabric.js/pull/5384)
- Fix: restore draggability of small objects [#5379](https://github.com/fabricjs/fabric.js/pull/5379)
- Improvement: Added strokeDashOffset to objects and from SVG import. [#5398](https://github.com/fabricjs/fabric.js/pull/5398)
- Fix: do not mark objects as invisible if strokeWidth is > 0 [#5382](https://github.com/fabricjs/fabric.js/pull/5382)
- Improvement: Better gradients parsing with xlink:href [#5357](https://github.com/fabricjs/fabric.js/pull/5357)

## [2.4.3]

- Fix: Shift click and onSelect function [#5348](https://github.com/fabricjs/fabric.js/pull/5348)
- Fix: Load from Json from images with filters and resize filters [#5346](https://github.com/fabricjs/fabric.js/pull/5346)
- Fix: Remove special case of 1x1 rect [#5345](https://github.com/fabricjs/fabric.js/pull/5345)
- Fix: Group with clipPath restore [#5344](https://github.com/fabricjs/fabric.js/pull/5344)
- Fix: Fix shift + click interaction with unselectable objects [#5324](https://github.com/fabricjs/fabric.js/pull/5324)

## [2.4.2]

- Fix: Better toSVG support to enable clipPath [#5284](https://github.com/fabricjs/fabric.js/pull/5284)
- Fix: Per pixel target find and groups and sub targets [#5287](https://github.com/fabricjs/fabric.js/pull/5287)
- Fix: Object clone as Image and shadow clipping [#5308](https://github.com/fabricjs/fabric.js/pull/5308)
- Fix: IE11 loading SVG [#5307](https://github.com/fabricjs/fabric.js/pull/5307)

## [2.4.1]

- Fix: Avoid enterEditing if another object is the activeObject [#5261](https://github.com/fabricjs/fabric.js/pull/5261)
- Fix: clipPath enliving for Image fromObject [#5279](https://github.com/fabricjs/fabric.js/pull/5279)
- Fix: toDataURL and canvas clipPath [#5278](https://github.com/fabricjs/fabric.js/pull/5278)
- Fix: early return if no xml is available [#5263](https://github.com/fabricjs/fabric.js/pull/5263)
- Fix: clipPath svg parsing in nodejs [#5262](https://github.com/fabricjs/fabric.js/pull/5262)
- Fix: Avoid running selection logic on mouse up [#5259](https://github.com/fabricjs/fabric.js/pull/5259)
- Fix: fix font size parsing on SVG [#5258](https://github.com/fabricjs/fabric.js/pull/5258)
- Fix: Avoid extra renders on mouseUp/Down [#5256](https://github.com/fabricjs/fabric.js/pull/5256)

## [2.4.0]

- Add: Add clipPath support to canvas and svg import/export. Low compatibility yet.

## [2.3.6]

- Fix: Make image.class aware of naturalWidth and naturalHeight. [#5178](https://github.com/fabricjs/fabric.js/pull/5178)
- Fix: Make 2 finger events works again [#5177](https://github.com/fabricjs/fabric.js/pull/5177)
- Fix: Make Groups respect origin and correct position ( fix spray/circle brushes ) [#5176](https://github.com/fabricjs/fabric.js/pull/5176)

## [2.3.5]

- Change: make canvas.getObjects() always return a shallow copy of the array [#5162](https://github.com/fabricjs/fabric.js/pull/5162)
- Fix: Improve fabric.Pattern.toSVG to look correct on offsets and no-repeat [#5164](https://github.com/fabricjs/fabric.js/pull/5164)
- Fix: Do not enter edit in Itext if the mouseUp is relative to a group selector [#5153](https://github.com/fabricjs/fabric.js/pull/5153)
- Improvement: Do not require xlink namespace in front of href attribut for svgs ( is a SVG2 new spec, unsupported ) [#5156](https://github.com/fabricjs/fabric.js/pull/5156)
- Fix: fix resizeFilter having the wrong cached texture, also improved interaction between filters [#5165](https://github.com/fabricjs/fabric.js/pull/5165)

## [2.3.4]

- Fix: ToSVG was ignoring excludeFromExport for backgroundImage and OverlayImage. [#5075](https://github.com/fabricjs/fabric.js/pull/5075)
- Fix: ToSVG for circle with start and end angles. [#5085](https://github.com/fabricjs/fabric.js/pull/5085)
- Fix: Added callback for setPatternFill. [#5101](https://github.com/fabricjs/fabric.js/pull/5101)
- Fix: Resize filter taking in account multiple scale sources. [#5117](https://github.com/fabricjs/fabric.js/pull/5117)
- Fix: Blend image filter clean after refilter. [#5121](https://github.com/fabricjs/fabric.js/pull/5121)
- Fix: Object.toDataURL should not be influenced by zoom. [#5139](https://github.com/fabricjs/fabric.js/pull/5139)
- Improvement: requestRenderAllBound add to Canvas instance. [#5138](https://github.com/fabricjs/fabric.js/pull/5138)
- Improvement: Make path bounding cache optional and also reacheable/cleanable [#5140](https://github.com/fabricjs/fabric.js/pull/5140)
- Improvement: Make the logic of isNeutralState filters work before filtering start. [#5129](https://github.com/fabricjs/fabric.js/pull/5129)
- Improvement: Added some code to clean up some memory when canvas is disposed in nodejs. [#5142](https://github.com/fabricjs/fabric.js/pull/5142)
- Fix: Make numeric origins work with group creation. [#5143](https://github.com/fabricjs/fabric.js/pull/5143)

## [2.3.3]

- Fix: Fixed font generic names for text, measurement of zero width related characters and also trailing of cursor when zooming. [#5048](https://github.com/fabricjs/fabric.js/pull/5048)

## [2.3.2]

- Fix: justify + charspacing + textDecoration Add and improve more events for transformations and mouse interaction. [#5007](https://github.com/fabricjs/fabric.js/pull/5007) [#5009](https://github.com/fabricjs/fabric.js/pull/5009)
- Fix: Enter edit on object selected programmatically. [#5010](https://github.com/fabricjs/fabric.js/pull/5010)
- Fix: Canvas.dispose was not removing all events properly. [#5020](https://github.com/fabricjs/fabric.js/pull/5020)
- Fix: Make rgba and hsla regex work case insensitive. [#5017](https://github.com/fabricjs/fabric.js/pull/5017)
- Fix: Make group transitioning from not cached to cached work. [#5021](https://github.com/fabricjs/fabric.js/pull/5021)

## [2.3.1]

- Improve nested svg import and text positioning, spikes. [#4984](https://github.com/kangax/fabric.js/pull/4984)

## [2.3.0]

- Add and improve more events for transformations and mouse interaction [#4979](https://github.com/kangax/fabric.js/pull/4979)
- Improvement: whenever possible use cache for target transparency sampling [#4955](https://github.com/kangax/fabric.js/pull/4955)

## [2.2.4]

- Fix getPointer on touch devices [#4866](https://github.com/kangax/fabric.js/pull/4866)
- Fix issues with selectionDashArray bleeding into free drawing [#4894](https://github.com/kangax/fabric.js/pull/4894)
- Fix blur filter for nodejs [#4905](https://github.com/kangax/fabric.js/pull/4905)
- Fix Register mousemove as non passive to help touch devices [#4933](https://github.com/kangax/fabric.js/pull/4933)
- Fix modified shadow tosvg for safari compatibility [#4934](https://github.com/kangax/fabric.js/pull/4934)
- Fix shader to avoid premultiplied alpha pixel getting dirty in blend filter [#4936](https://github.com/kangax/fabric.js/pull/4936)
- Add isPartiallyOnScreen method [#4856](https://github.com/kangax/fabric.js/pull/4856)
- Fix isEqual failing on array/null or objects/null/string compare [#4949](https://github.com/kangax/fabric.js/pull/4949)
- Fix pencilBrush with alpha and with rerendering canvas [#4938](https://github.com/kangax/fabric.js/pull/4938)

## [2.2.3]

- improvement: Allow to parse quoted url string. url('#myid') [#4881](https://github.com/kangax/fabric.js/pull/4881)
- improvement: text fromSVG import char-spacing attribute [#3718](https://github.com/kangax/fabric.js/pull/3718)
- fix: text toSVG export with multiple spaces in safari [#4880](https://github.com/kangax/fabric.js/pull/4880)
- fix: setSrc reset width and height on images [#4877](https://github.com/kangax/fabric.js/pull/4877)
- improvements: Removed forced origin swap when rotating [#4878](https://github.com/kangax/fabric.js/pull/4878)
- fix: Make the background of canvas cover all SVG in toSVG export [#4852](https://github.com/kangax/fabric.js/pull/4852)
- fix: Added startAngle to cacheProperties for fabric.Circle [#4875](https://github.com/kangax/fabric.js/pull/4875)
- fix: Rerender all the content of upperCanvas if canvas gets resized [#4850](https://github.com/kangax/fabric.js/pull/4850)
- fix: Remove references to context when disposing [#4846](https://github.com/kangax/fabric.js/pull/4846)
- improvements: Added single quoting to font names in toSVG [#4840](https://github.com/kangax/fabric.js/pull/4840)
- improvements: Added reserved space to wrapLine functionality [#4841](https://github.com/kangax/fabric.js/pull/4841)

## [2.2.2]

- Fixed: Applying filters to an image will invalidate its cache [#4828](https://github.com/kangax/fabric.js/pull/4828)
- Fixed: Attempt at fix font families that requires quoting [#4831](https://github.com/kangax/fabric.js/pull/4831)
- Improvement: check upperCanvas client size for textarea position [#4827](https://github.com/kangax/fabric.js/pull/4827)
- Fixed: Attempt to fix multiple touchends [#4804](https://github.com/kangax/fabric.js/pull/4804)
- Fixed: Wrapping of textbox with charspacing [#4803](https://github.com/kangax/fabric.js/pull/4803)
- Fixed: bad calculation of empty line in text (regression from 2.2.0) [#4802](https://github.com/kangax/fabric.js/pull/4802)

## [2.2.1]

- Reworked how amd and commonJS are together in the same file.

## [2.2.0]

- Fixed: super/sub script svg export [#4780](https://github.com/kangax/fabric.js/pull/4780)
- Added: Text superScript and subScript support [#4765](https://github.com/kangax/fabric.js/pull/4765)
- Fixed: negative kerning support (Pacifico font) [#4772](https://github.com/kangax/fabric.js/pull/4772)
- Fixed: removing text on mousedown should be safe now [#4774](https://github.com/kangax/fabric.js/pull/4774)
- Improved: pass to inner functions the parameter calculate coords in isOnscreen [#4763](https://github.com/kangax/fabric.js/pull/4763)

## [2.1.0]

- Added: Added: Drag and drop event binding [#4421](https://github.com/kangax/fabric.js/pull/4421)
- Fixed: isEmptyStyle implementation for TextBox [#4762](https://github.com/kangax/fabric.js/pull/4762)

## [2.0.3]

- Fix: now sub target check can work with subclasses of fabric.Group [#4753](https://github.com/kangax/fabric.js/pull/4753)
- Improvement: PencilBrush is now compexity 1 instead of complexity N during draw [#4743](https://github.com/kangax/fabric.js/pull/4743)
- Fix the cleanStyle was not checking for the right property to exist [#4751](https://github.com/kangax/fabric.js/pull/4751)
- Fix onBeforeScaleRotate with canvas zoom [#4748](https://github.com/kangax/fabric.js/pull/4748)

## [2.0.2]

- fixed image toSVG support for crop [#4738](https://github.com/kangax/fabric.js/pull/4738)
- changed math for better rounded results [#4734](https://github.com/kangax/fabric.js/pull/4734)

## [2.0.1]

- fixed filter for blend image in WEBGL [#4706](https://github.com/kangax/fabric.js/pull/4706)
- fixed interactions between canvas toDataURL and multiplier + retina [#4705](https://github.com/kangax/fabric.js/pull/4705)
- fixed bug with originX and originY not invalidating the transform [#4703](https://github.com/kangax/fabric.js/pull/4703)
- fixed unwanted mutation on object enliving in fabric.Image [#4699](https://github.com/kangax/fabric.js/pull/4699)

## [2.0.0]

- final
  - fix dataurl and svg export on retina and rounding [#4674](https://github.com/kangax/fabric.js/pull/4674)
  - avoid error if iText is removed on mousedown [#4650](https://github.com/kangax/fabric.js/pull/4650)
  - fix calcOffset when text enter editing [#4649](https://github.com/kangax/fabric.js/pull/4649)
  - Gradient fix parsing floats [#4637](https://github.com/kangax/fabric.js/pull/4637)
  - Add CrossOrigin managment to fabric.Pattern [#4618](https://github.com/kangax/fabric.js/pull/4618)
  - Add patternTransform toObject saving [#4626](https://github.com/kangax/fabric.js/pull/4626)
  - normalize brushes render [#4613](https://github.com/kangax/fabric.js/pull/4613)
  - avoid charspacing shortcut [#4594](https://github.com/kangax/fabric.js/pull/4594)
  - Fix color toHexa() [#4579](https://github.com/kangax/fabric.js/pull/4579)
- rc3 and rc4
  - more fixes to transformMatrix memoization
  - Canvas.selectionFullyContained allows you to select objects just when full grabbed by the selections. [#4508](https://github.com/kangax/fabric.js/pull/4508)
  - Remove some ouput of blank spaces from svg in order to avoid extra colored areas [#4524](https://github.com/kangax/fabric.js/pull/4524)
  - Reinserted a performance shortcut for when there is no style at all [#4519](https://github.com/kangax/fabric.js/pull/4519)
  - Manage canvas resize during a freedrawing brush without wiping the brush [#4527](https://github.com/kangax/fabric.js/pull/4527)
  - Removed an extra closePath that was creating wrong visual on IntelIntegrated cards [#4549](https://github.com/kangax/fabric.js/pull/4549)
  - Added a method to insert and remove text from command line [#4541](https://github.com/kangax/fabric.js/pull/4541)
  - Some fixes around text styles management
  - nodejs support changes: removed specific node code in order to use standard fabricjs code in nodejs.
  - added fabric.util.getNodeCanvas that passed a JSDOM element allows you to get the node-canvas instance behind it and do what you need.
- rc2
  - Fixed a transform matrix memoize missing width/height [#4491](https://github.com/kangax/fabric.js/pull/4491)
  - Fix pattern drawing a point [#4492](https://github.com/kangax/fabric.js/pull/4492)
  - Fixed Text.removeChars [#4495](https://github.com/kangax/fabric.js/pull/4495)
  - Added back 2 node-canvas methods [#4497](https://github.com/kangax/fabric.js/pull/4497)
  - Fix a typo not restoring hoverCursor correctly.
- rc1
  - Remove node specific code [#4470](https://github.com/kangax/fabric.js/pull/4470)
  - Improved Canvas.dispose code to leak less memory [#4471](https://github.com/kangax/fabric.js/pull/4471)
  - Remove extra padding of cache when upper limited [#4467](https://github.com/kangax/fabric.js/pull/4467)
  - Solved 2 perfomances problems with textbox [#4466](https://github.com/kangax/fabric.js/pull/4466) [#4465](https://github.com/kangax/fabric.js/pull/4465)
  - Added justify-left justify-right and justify-center [#4437](https://github.com/kangax/fabric.js/pull/4437)
  - Fix Group fromObject and subTargetCheck [#4454](https://github.com/kangax/fabric.js/pull/4454)
  - Fix regression on IMG from SVG [#4450](https://github.com/kangax/fabric.js/pull/4450)
  - Remove cache dimensions together with canvas [#4453](https://github.com/kangax/fabric.js/pull/4453)
  - Fixed some fuzzyness cases for cache [#4452](https://github.com/kangax/fabric.js/pull/4452)
  - Fixed resize filter for webgl [#4426](https://github.com/kangax/fabric.js/pull/4426)
  - Stop searching target during a mouse move with a transform [#4442](https://github.com/kangax/fabric.js/pull/4442)
  - safeguard shaders for non supported precisions [#4433](https://github.com/kangax/fabric.js/pull/4433)
  - fix insert and remove style for edge cases [#4420](https://github.com/kangax/fabric.js/pull/4420)
  - Fix object.move when in active selection [#4394](https://github.com/kangax/fabric.js/pull/4394)
  - Memoize calcTransformMatrix function [#4418](https://github.com/kangax/fabric.js/pull/4418)
  - Make \_set flag object as dirty just when a real change happen[#4415](https://github.com/kangax/fabric.js/pull/4415)
  - Add browserShadowBlurConstant to adjust shadowBlur value [#4413](https://github.com/kangax/fabric.js/pull/4413)
  - Fix set element not clearing the cacheTexture. [#4410](https://github.com/kangax/fabric.js/pull/4410)
  - Multi selection key can be configured with an array of keys. [#4363](https://github.com/kangax/fabric.js/pull/4363)
  - fix fast type in text loosing some style. [#4339](https://github.com/kangax/fabric.js/pull/4339)
  - fixed division by zero with lockscaling flip.
  - added paintFirst ( paint-order with svg support ) [#4303](https://github.com/kangax/fabric.js/pull/4303)
- beta7
  - added a build flag for not attaching fabric to window [#4199](https://github.com/kangax/fabric.js/pull/4199)
  - removed .active property from objects [#4200](https://github.com/kangax/fabric.js/pull/4200)
  - Normalize Api for getSelectionStyles, setSelectionStyles [#4202](https://github.com/kangax/fabric.js/pull/4202)
  - Fix shader for convolute filter [#4207](https://github.com/kangax/fabric.js/pull/4207)
  - Better mouse support for lockscaling flip [#4225](https://github.com/kangax/fabric.js/pull/4225)
  - Fix toDataUrl getting a blank canvas [#4229](https://github.com/kangax/fabric.js/pull/4229)
  - Ouput version to json Objects [#4251](https://github.com/kangax/fabric.js/pull/4251)
  - Use backstoreOnly for toDataUrl resize [#4254](https://github.com/kangax/fabric.js/pull/4254)
  - Fix safari svg whitespace [#4294](https://github.com/kangax/fabric.js/pull/4294)
  - Fix Gradient export for paths [#4274](https://github.com/kangax/fabric.js/pull/4274)
  - Move mouseout/over in mousemove events [#4283](https://github.com/kangax/fabric.js/pull/4283)
  - Fix detection of click at the end of line [#4295](https://github.com/kangax/fabric.js/pull/4295)
  - added new event selection:updated [#4311](https://github.com/kangax/fabric.js/pull/4311)
  - Fixed free drawing path displacement [#4311](https://github.com/kangax/fabric.js/pull/4311)
  - Fixed scale equally and flipping not happening [#4313](https://github.com/kangax/fabric.js/pull/4313)
  - Select by drag makes the object fires 'selected' [#4314](https://github.com/kangax/fabric.js/pull/4314)
- beta6
  - incompat: New filter system with WEBGL.
  - incompat: New Text/IText/Textbox code. Multibyte compatible, more accurate.
  - incompat: RequestAnimationFrame is used for the automatic render calls.
  - incompat: Named setter/getter are optional now.
  - incompat: Removed PathGroup class
  - incompat: Paths cannot be restored anymore from strings [#3713](https://github.com/kangax/fabric.js/pull/3713)
  - incompat: bumped node version to 4+ and jsdom to 9. [#3717](https://github.com/kangax/fabric.js/pull/3717)
  - incompat: removed the es5 / JSON shim support [#3722](https://github.com/kangax/fabric.js/pull/3722)
  - fix/incompat: IText setSelectionStyles does not change anymore style if no selection is present [#3765](https://github.com/kangax/fabric.js/pull/3765)
  - skipOffscreen default to true
  - Text.setSelectionStyle does not change anything if there is no selection [#3765](https://github.com/kangax/fabric.js/pull/3765)
  - Switch to canvas-prebuilt as dependency. Added parameter to choose the canvas package [#3757](https://github.com/kangax/fabric.js/pull/3757)
  - improvement: renderControls can now be called on its own. Added parameter styleOverride to allow for overriding current properties [#3887](https://github.com/kangax/fabric.js/pull/3887)
  - removed hasMoved and saveCoords from Group class [#3910](https://github.com/kangax/fabric.js/pull/3910)
  - forced all fromObject and fromElement to be async, normalized api. [#3996](https://github.com/kangax/fabric.js/pull/3996)
  - improvement: added support for request animation frame in mouse events [#3997](https://github.com/kangax/fabric.js/pull/3997)
  - added dblclick support for all objects [#3998](https://github.com/kangax/fabric.js/pull/3997)
  - textbox scale as a normal object [#4052](https://github.com/kangax/fabric.js/pull/4052)
  - Removed image meetOrSlice, alignX, alignY, introduced cropX, cropY [#4055](https://github.com/kangax/fabric.js/pull/4055)
  - Added Text.cleanStyle, Text.removeStyle [#4060](https://github.com/kangax/fabric.js/pull/4060)
  - change: lockRotation will not hide the mtr control anymore. introduced notAllowedCursor for canvas. [#4064](https://github.com/kangax/fabric.js/pull/4064)
  - improvement: added 2 percentage values to fabric.util.animate. [#4068](https://github.com/kangax/fabric.js/pull/4068)
  - change: pathOffset does not get exported anymore in path.toObject, toDatalessObject export sourcePath instead of modifying path. [#4108](https://github.com/kangax/fabric.js/pull/4108)

## [1.7.19]

- Fixed the flip of images with scale equally [#4313](https://github.com/kangax/fabric.js/pull/4313)
- Improved touch detection [#4302](https://github.com/kangax/fabric.js/pull/4302)

## [1.7.18]

- Fixed doubling of subtargets for preserveObjectStacking = true [#4297](https://github.com/kangax/fabric.js/pull/4297)
- Added a dirty set to objects in group destroy.

## [1.7.17]

- Change: swapped style white-space:nowrap with attribute wrap="off" since the style rule was creating problems in browsers like ie11 and safari. [#4119](https://github.com/kangax/fabric.js/pull/4119)
- Fix: Remove an object from activeGroup if removed from canvas [#4120](https://github.com/kangax/fabric.js/pull/4120)
- Fix: avoid bringFroward, sendBackwards to swap objects in active selections [#4119](https://github.com/kangax/fabric.js/pull/4119)
- Fix: avoid disposing canvas on mouse event to throw error [#4119](https://github.com/kangax/fabric.js/pull/4119)
- Fix: make svg respect white spaces [#4119](https://github.com/kangax/fabric.js/pull/4119)
- Fix: avoid exporting bgImage and overlayImage if excludeFromExport = true [#4119](https://github.com/kangax/fabric.js/pull/4119)
- Fix: Avoid group fromObject mutating original data [#4111](https://github.com/kangax/fabric.js/pull/4111)

## [1.7.16]

- improvement: added 2 percentage values to fabric.util.animate. [#4068](https://github.com/kangax/fabric.js/pull/4068)
- Improvement: avoid multiplying identity matrices in calcTransformMatrix function
- Fix: activeGroup did not destroy correctly if a toObject was happening
- Improvement: Pass the event to object:modified when available. [#4061](https://github.com/kangax/fabric.js/pull/4061)

## [1.7.15]

- Improvement: Made iText keymap public. [#4053](https://github.com/kangax/fabric.js/pull/4053)
- Improvement: Fix a bug in updateCacheCanvas that was returning always true [#4051](https://github.com/kangax/fabric.js/pull/4051)

## [1.7.14]

- Improvement: Avoid cache canvas to resize each mouse move step. [#4037](https://github.com/kangax/fabric.js/pull/4037)
- Improvement: Make cache canvas limited in size. [#4035](https://github.com/kangax/fabric.js/pull/4035)
- Fix: Make groups and statefull cache work. [#4032](https://github.com/kangax/fabric.js/pull/4032)
- Add: Marked the hiddentextarea from itext so that custom projects can recognize it. [#4022](https://github.com/kangax/fabric.js/pull/4022)

## [1.7.13]

- Fix: Try to minimize delay in loadFroJson [#4007](https://github.com/kangax/fabric.js/pull/4007)
- Fix: allow fabric.Color to parse rgba(x,y,z,.a) without leading 0 [#4006](https://github.com/kangax/fabric.js/pull/4006)
- Allow path to execute Object.initialize, make extensions easier [#4005](https://github.com/kangax/fabric.js/pull/4005)
- Fix: properly set options from path fromDatalessObjects [#3995](https://github.com/kangax/fabric.js/pull/3995)
- Check for slice before action.slice. Avoid conflicts with heavy customized code. [#3992](https://github.com/kangax/fabric.js/pull/3992)

## [1.7.12]

- Fix: removed possible memleaks from window resize event. [#3984](https://github.com/kangax/fabric.js/pull/3984)
- Fix: restored default cursor to noTarget only. unselectable objects get the standard hovercursor. [#3953](https://github.com/kangax/fabric.js/pull/3953)
- Cache fixes: fix uncached pathGroup, removed cache creation at initialize time [#3982](https://github.com/kangax/fabric.js/pull/3982)
- Improvement: nextTarget to mouseOut and prevTarget to mouseOver [#3900](https://github.com/kangax/fabric.js/pull/3900)
- Improvement: add isClick boolean to left mouse up [#3898](https://github.com/kangax/fabric.js/pull/3898)
- Fix: can start selection on top of non selectable object [#3892](https://github.com/kangax/fabric.js/pull/3892)
- Improvement: better management of right/middle click [#3888](https://github.com/kangax/fabric.js/pull/3888)
- Fix: subTargetCheck on activeObject/activeGroup was firing too many events [#3909](https://github.com/kangax/fabric.js/pull/3909)
- Fix: After addWithUpdate or removeWithUpdate object coords must be updated. [#3911](https://github.com/kangax/fabric.js/pull/3911)

## [1.7.11]

- Hotfix: restore path-groups ability to render [#3877](https://github.com/kangax/fabric.js/pull/3877)

## [1.7.10]

- Fix: correct svg export for radial gradients [#3807](https://github.com/kangax/fabric.js/pull/3807)
- Fix: Update fireout events to export the event object [#3853](https://github.com/kangax/fabric.js/pull/3853)
- Fix: Improve callSuper to avoid infinite loops (not all of them) [#3844](https://github.com/kangax/fabric.js/pull/3844)
- Fix: avoid selectionBackgroundColor leak on toDataUrl [#3862](https://github.com/kangax/fabric.js/pull/3862)
- Fix: toDatelessObject for Group [#3863](https://github.com/kangax/fabric.js/pull/3863)
- Improvement: better caching logic for groups [#3864](https://github.com/kangax/fabric.js/pull/3864)
- Fix: correct svg gradient export for radial in polygons [#3866](https://github.com/kangax/fabric.js/pull/3866)
- Fix: First draw could be empty for some objects [#3870](https://github.com/kangax/fabric.js/pull/3870)
- Fix: Always send event data to object:selected [#3871](https://github.com/kangax/fabric.js/pull/3871)
- Improvement: reduce angle calculation error [#3872](https://github.com/kangax/fabric.js/pull/3872)

## [1.7.9]

- Fix: Avoid textarea wrapping from chrome v57+ [#3804](https://github.com/kangax/fabric.js/pull/3804)
- Fix: double click needed to move cursor when enterEditing is called programmatically [#3804](https://github.com/kangax/fabric.js/pull/3804)
- Fix: Style regression when inputing new style objects [#3804](https://github.com/kangax/fabric.js/pull/3804)
- Add: try to support crossOrigin for svg image tags [#3804](https://github.com/kangax/fabric.js/pull/3804)

## [1.7.8]

- Fix: Fix dirty flag propagation [#3782](https://github.com/kangax/fabric.js/pull/3782)
- Fix: Path parsing error in bounding boxes of curves [#3774](https://github.com/kangax/fabric.js/pull/3774)
- Add: Middle click mouse management on canvas [#3764](https://github.com/kangax/fabric.js/pull/3764)
- Add: Add parameter to detect and skip offscreen drawing [#3758](https://github.com/kangax/fabric.js/pull/3758)
- Fix: textarea loosing focus after a drag and exit from canvas [#3759](https://github.com/kangax/fabric.js/pull/3759)

## [1.7.7]

- Fix for opacity parsing in svg with nested opacities [#3747](https://github.com/kangax/fabric.js/pull/3747)
- Fix text initialization and boundingrect [#3745](https://github.com/kangax/fabric.js/pull/3745)
- Fix line bounding box [#3742](https://github.com/kangax/fabric.js/pull/3742)
- Improvement: do not pollute style object while typing if not necessary [#3743](https://github.com/kangax/fabric.js/pull/3743)
- fix for broken prototype chain when restoring a dataless object on fill an stroke [#3735](https://github.com/kangax/fabric.js/pull/3735)
- fix for deselected event not fired on mouse actions [#3716](https://github.com/kangax/fabric.js/pull/3716)
- fix for blurriness introduced on 1.7.3 [#3721](https://github.com/kangax/fabric.js/pull/3721)

## [1.7.6]

- Fix: make the cacheCanvas created on the fly if not available [#3705](https://github.com/kangax/fabric.js/pull/3705)

## [1.7.5]

- Improvement: draw textbackgroundColor in one single pass when possible @stefanhayden [#3698](https://github.com/kangax/fabric.js/pull/3698)
- Improvement: fire selection changed event just if text is editing [#3702](https://github.com/kangax/fabric.js/pull/3702)
- Improvement: Add object property 'needsItsOwnCache' [#3703](https://github.com/kangax/fabric.js/pull/3703)
- Improvement: Skip unnecessary transform if they can be detected with a single if [#3704](https://github.com/kangax/fabric.js/pull/3704)

## [1.7.4]

- Fix: Moved all the touch event to passive false so that they behave as before chrome changes [#3690](https://github.com/kangax/fabric.js/pull/3690)
- Fix: force top and left in the object representation of a path to avoid reparsing on restore [#3691](https://github.com/kangax/fabric.js/pull/3691)
- Add: Enable `deselected` event for activeObject switch. Ensure deactivateAll call exitEditing [#3689](https://github.com/kangax/fabric.js/pull/3689)
- Fix: Perform subtargetCheck also if the group is an active object and on activeGroup [#3688](https://github.com/kangax/fabric.js/pull/3688)
- Fix: Made cursor operation more precise at high canvas zoom level [#3671](https://github.com/kangax/fabric.js/pull/3671)
- Add: Made getBoundingRect available to return both absolute or standard bounding rect [#3614](https://github.com/kangax/fabric.js/pull/3614)
- Add: Introduced calcViewportBoundaries() function for fabric.StaticCanvas [#3614](https://github.com/kangax/fabric.js/pull/3614)
- Add: Introduced isOnScreen() function for fabric.Object [#3614](https://github.com/kangax/fabric.js/pull/3614)
- Subclassed Polygon from polyline [#3614](https://github.com/kangax/fabric.js/pull/3614)
- Fix: Removed reference to hovered target when target gets removed [#3657](https://github.com/kangax/fabric.js/pull/3657)
- Fix: Removed hover cursor for non selectable objects [#3643](https://github.com/kangax/fabric.js/pull/3643)
- Fix: Switch to passive event for touch move [#3643](https://github.com/kangax/fabric.js/pull/3643)
- Fix: Restart rendering of cursor after entering some text [#3643](https://github.com/kangax/fabric.js/pull/3643)
- Add: fabric.Color support toHexa() method now [#3615](https://github.com/kangax/fabric.js/pull/3615)

## [1.7.3]

- Improvement: mousewheel event is handled with target and fired also from objects. [#3612](https://github.com/kangax/fabric.js/pull/3612)
- Improvement: Pattern loads for canvas background and overlay, corrected svg pattern export [#3601](https://github.com/kangax/fabric.js/pull/3601)
- Fix: Wait for pattern loading before calling callback [#3598](https://github.com/kangax/fabric.js/pull/3598)
- Fix: add 2 extra pixels to cache canvases to avoid aliasing cut [#3596](https://github.com/kangax/fabric.js/pull/3596)
- Fix: Rerender when deselect an itext editing object [#3594](https://github.com/kangax/fabric.js/pull/3594)
- Fix: save new state of dimensionProperties at every cache clear [#3595](https://github.com/kangax/fabric.js/pull/3595)
- Improvement: Better error management in loadFromJSON [#3586](https://github.com/kangax/fabric.js/pull/3586)
- Improvement: do not reload backgroundImage as an image if is different type [#3550](https://github.com/kangax/fabric.js/pull/3550)
- Improvement: if a children element is set dirty, set the parent dirty as well. [#3564](https://github.com/kangax/fabric.js/pull/3564)

## [1.7.2]

- Fix: Textbox do not use stylemap for line wrapping [#3546](https://github.com/kangax/fabric.js/pull/3546)
- Fix: Fix for firing object:modified in macOS sierra [#3539](https://github.com/kangax/fabric.js/pull/3539)
- Fix: Itext with object caching was not refreshing selection correctly. [#3538](https://github.com/kangax/fabric.js/pull/3538)
- Fix: stateful now works again with activeGroup and dinamyc swap between stateful false/true. [#3537](https://github.com/kangax/fabric.js/pull/3537)
- Fix: includeDefaultValues was not applied to child objects of groups and path-groups. [#3497](https://github.com/kangax/fabric.js/pull/3497)
- Fix: Itext style is cloned on paste action now, allow copy of styles to be independent. [#3502](https://github.com/kangax/fabric.js/pull/3502)
- Fix: Add subclasses properties to cacheProperties. [#3490](https://github.com/kangax/fabric.js/pull/3490)
- Add: Shift and Alt key used for transformations are now dynamic. [#3479](https://github.com/kangax/fabric.js/pull/3479)
- Fix: fix to polygon and cache. Added cacheProperties for all classes [#3490](https://github.com/kangax/fabric.js/pull/3490)

## [1.7.1]

- Add: Gradients/Patterns support customAttributes in toObject method [#3477](https://github.com/kangax/fabric.js/pull/3477)
- Fix: IText/Textbox not blurring keyboard on ios 10 [#3476](https://github.com/kangax/fabric.js/pull/3476)
- Fix: Shadow on freedrawing and zoomed canvas [#3475](https://github.com/kangax/fabric.js/pull/3475)
- Fix: Fix for group returning negative scales [#3474](https://github.com/kangax/fabric.js/pull/3474)
- Fix: hotfix for textbox [#3441](https://github.com/kangax/fabric.js/pull/3441)[#3473](https://github.com/kangax/fabric.js/pull/3473)

## [1.7.0]

- Add: Object Caching [#3417](https://github.com/kangax/fabric.js/pull/3417)
- Improvement: group internal objects have coords not affected by canvas zoom [#3420](https://github.com/kangax/fabric.js/pull/3420)
- Fix: itext cursor trails on initDimension [#3436](https://github.com/kangax/fabric.js/pull/3436)
- Fix: null check on .setActive [#3435](https://github.com/kangax/fabric.js/pull/3435)
- Fix: function error in clone deep. [#3434](https://github.com/kangax/fabric.js/pull/3434)

## [1.6.7]

- Add: Snap rotation added to objects. two parameter introduced, snapAngle and snapTreshold. [#3383](https://github.com/kangax/fabric.js/pull/3383)
- Fix: Pass target to right click event. [#3381](https://github.com/kangax/fabric.js/pull/3381)
- Fix: Correct rendering of bg color for styled text and correct clearing of itext area. [#3388](https://github.com/kangax/fabric.js/pull/3388)
- Add: Fire mouse:over on the canvas when we enter the canvas from outside the element. [#3388](https://github.com/kangax/fabric.js/pull/3389)
- Fix: Fix calculation of words width with spaces and justify. [#3408](https://github.com/kangax/fabric.js/pull/3408)
- Fix: Do not export defaults properties for bg and overlay if requested. [#3415](https://github.com/kangax/fabric.js/pull/3415)
- Fix: Change export toObect to always delete default properties if requested. [#3416](https://github.com/kangax/fabric.js/pull/3416)

## [1.6.6]

- Add: Contrast and Saturate filters [#3341](https://github.com/kangax/fabric.js/pull/3341)
- Fix: Correct registering and removal of events to handle iText objects. [#3349](https://github.com/kangax/fabric.js/pull/3349)
- Fix: Corrected 2 regression of 1.6.5 (dataurl export and itext clicks)
- Fix: Corrected path boundaries calculation for Arcs ( a and A ) [#3347](https://github.com/kangax/fabric.js/pull/3347)

## [1.6.5]

- Fix: charspacing, do not get subzero with charwidth.
- Improvement: add callback support to all object cloning. [#3212](https://github.com/kangax/fabric.js/pull/3212)
- Improvement: add backgroundColor to all class [#3248](https://github.com/kangax/fabric.js/pull/3248)
- Fix: add custom properties to backgroundImage and overlayImage [#3250](https://github.com/kangax/fabric.js/pull/3250)
- Fix: Object intersection is calculated on boundingBox and boundingRect, intersection is fired if objects are overlapping [#3252](https://github.com/kangax/fabric.js/pull/3252)
- Change: Restored previous selection behaviour, added key to selection active object under overlaid target [#3254](https://github.com/kangax/fabric.js/pull/3254)
- Improvement: hasStateChanged let you find state changes of complex properties. [#3262](https://github.com/kangax/fabric.js/pull/3262)
- Fix: IText/Textbox shift click selection backward. [#3270](https://github.com/kangax/fabric.js/pull/3270)
- Revert: font family quoting was a bad idea. node-canvas stills use it. [#3276](https://github.com/kangax/fabric.js/pull/3276)
- Fix: fire mouse:over event for activeObject and activeGroup when using findTarget shourtcuts [#3285](https://github.com/kangax/fabric.js/pull/3285)
- Fix: clear method clear all properties of canvas [#3305](https://github.com/kangax/fabric.js/pull/3305)
- Fix: text area position method takes in account canvas offset [#3306](https://github.com/kangax/fabric.js/pull/3306)
- Improvement: Added event on right click and possibility to hide the context menu with a flag [3308](https://github.com/kangax/fabric.js/pull/3308)
- Fix: remove canvas reference from object when object gets removed from canvas [#3307](https://github.com/kangax/fabric.js/pull/3307)
- Improvement: use native stroke dash if available [#3309](https://github.com/kangax/fabric.js/pull/3309)
- Fix: Export correct src when exporting to svg [#3310](https://github.com/kangax/fabric.js/pull/3310)
- Fix: Stop text to go on zero dimensions [#3312](https://github.com/kangax/fabric.js/pull/3312)
- Fix: Error in dataURL with multiplier was outputting very big canvas with retina [#3314](https://github.com/kangax/fabric.js/pull/3314)
- Fix: Error in style map was not respecting style if textbox started with space [#3315](https://github.com/kangax/fabric.js/pull/3315)

## [1.6.4]

- Improvement: Ignore svg: namespace during svg import. [#3081](https://github.com/kangax/fabric.js/pull/3081)
- Improvement: Better fix for lineHeight of iText/Text [#3094](https://github.com/kangax/fabric.js/pull/3094)
- Improvement: Support for gradient with 'Infinity' coordinates [#3082](https://github.com/kangax/fabric.js/pull/3082)
- Improvement: Generally "improved" logic of targeting [#3111](https://github.com/kangax/fabric.js/pull/3111)
- Fix: Selection of active group with transparency and preserveObjectStacking true or false [#3109](https://github.com/kangax/fabric.js/pull/3109)
- Fix: pattern brush now create the same pattern seen while drawing [#3112](https://github.com/kangax/fabric.js/pull/3112)
- Fix: Allow css merge during svg import [#3114](https://github.com/kangax/fabric.js/pull/3114)
- Improvement: added numeric origins handling fomr 0 to 1. [#3121](https://github.com/kangax/fabric.js/pull/3121)
- Fix: Fix a defect with shadow of objects in a scaled group. [#3134](https://github.com/kangax/fabric.js/pull/3134)
- Improvement: Do not fire unecessary selection:changed events. [#3119](https://github.com/kangax/fabric.js/pull/3119)
- Fix: Attached hiddenTextarea to body fixes IE, thanks to @plainview. [#3137](https://github.com/kangax/fabric.js/pull/3137)
- Fix: Shift unselect activegroup on transformed canvas. [#3144](https://github.com/kangax/fabric.js/pull/3144)
- Added: ColorMatrix filter [#3139](https://github.com/kangax/fabric.js/pull/3139)
- Fix: Fix condition in wich restoring from Object could cause object overwriting [#3146](https://github.com/kangax/fabric.js/pull/3146)
- Change: cloneAsImage for Object and toDataUrl for object are not retina enabled by default. Added option to enable. [#3147](https://github.com/kangax/fabric.js/pull/3147)
- Improvement: Added textSpacing support for text/itext/textbox [#3097](https://github.com/kangax/fabric.js/pull/3097)
- Fix: Quote font family when setting the context fontstyle [#3191](https://github.com/kangax/fabric.js/pull/3191)
- Fix: use getSrc during image export, make subclassing easier, return eventually the .src property if nothing else is available [#3189](https://github.com/kangax/fabric.js/pull/3189)
- Fix: Inverted the meaning of border scale factor [#3154](https://github.com/kangax/fabric.js/pull/3154)
- Improvement: Added support for RGBA in HEX notation. [#3202](https://github.com/kangax/fabric.js/pull/3202)
- Improvement: Added object deselected event. [#3195](https://github.com/kangax/fabric.js/pull/3195)
- Fix: loadFromJson callback now gets fired after filter are applied [#3210](https://github.com/kangax/fabric.js/pull/3210)

## [1.6.3]

- Improvement: Use reviver callback for background and overlay image when doing svg export. [#2975](https://github.com/kangax/fabric.js/pull/2975)
- Improvement: Added object property excludeFromExport to avoid exporting the object to JSON or to SVG. [#2976](https://github.com/kangax/fabric.js/pull/2976)
- Improvement: Correct the calculation of text boundingbox. Improves svg import [#2992](https://github.com/kangax/fabric.js/pull/2992)
- Added: Export id property to SVG [#2993](https://github.com/kangax/fabric.js/pull/2993)
- Improvement: Call the callback on loadSvgFromURL on failed xml load with null agument [#2994](https://github.com/kangax/fabric.js/pull/2994)
- Improvement: Clear only the Itext area on contextTop during cursor animation [#2996](https://github.com/kangax/fabric.js/pull/2996)
- Added: Char widths cache has been moved to fabric level and not iText level. Added fabric.util.clearFabricCharWidthsCache(fontName) [#2995](https://github.com/kangax/fabric.js/pull/2995)
- Fix: do not set background or overlay image if the url load fails. [#3003](https://github.com/kangax/fabric.js/pull/3003)
- Fix: iText mousemove event removal, clear the correct area for Itext, stopped redrawing selection if not necessary [#3016](https://github.com/kangax/fabric.js/pull/3016)
- Fix: background image and overlay image scale and move with canvas viewportTransform, parameter available [#3019](https://github.com/kangax/fabric.js/pull/3019)
- Added: support sub targeting in groups in events [#2997](https://github.com/kangax/fabric.js/pull/2997)
- Fix: Select transparent object on mouse up because of \_maybeGroupObject [#2997](https://github.com/kangax/fabric.js/pull/2997)
- Fix: Remove reference to lastRenderedObject on canvas.remove [#3023](https://github.com/kangax/fabric.js/pull/3023)
- Fix: Wait for all objects to be loaded before deleting the properties and setting options. [#3029](https://github.com/kangax/fabric.js/pull/3029)
- Fix: Object Padding is unaffected by object transform. [#3057](https://github.com/kangax/fabric.js/pull/3057)
- Fix: Restore lastRenderedObject usage. Introduced Canvas.lastRenderedKey to retrieve the lastRendered object from down the stack [#3057](https://github.com/kangax/fabric.js/pull/3057)
- Fix: \_calcTextareaPosition correctly calculate the position considering the viewportTransform. [#3057](https://github.com/kangax/fabric.js/pull/3057)
- Fix: Fixed selectionBacgroundColor with viewport transform. [#3057](https://github.com/kangax/fabric.js/pull/3057)
- Improvement: Correctly render the cursor with viewport scaling, improved the cursor centering. [#3057](https://github.com/kangax/fabric.js/pull/3057)
- Fix: Use canvas zoom and pan when using is target transparent. [#2980](https://github.com/kangax/fabric.js/pull/2980)

## [1.6.2]

- Fix: restore canvas properties on loadFromJSON with includeProperties. [#2921](https://github.com/kangax/fabric.js/pull/2921)
- Fix: Allow hoverCursor on non selectable objects, moveCursor does not appear if the object is not moveable.
  Added object.moveCursor to specify a cursor for moving per object. [#2924](https://github.com/kangax/fabric.js/pull/2924)
- Fix: Add missing stroke.live translation, allow gradientTransform for dashed line. [#2926](https://github.com/kangax/fabric.js/pull/2926)
- Improvement: Allow customization of keys that iteract with mouse action ( multiselect key, free transform key, alternative action key, centered transform key ) [#2925](https://github.com/kangax/fabric.js/pull/2925)
- Added: Make iText fires object:modified on text change on exit editing [#2927](https://github.com/kangax/fabric.js/pull/2927)
- Added: [control customization part 1] cornerDashArray, borderDashArray. Now borderScaleFactor influences both border and controls, changed default corner size to 13 [#2932](https://github.com/kangax/fabric.js/pull/2932)
- Fix: createSVGFontFacesMarkup was failing to retrieve fonts in style [#2935](https://github.com/kangax/fabric.js/pull/2935)
- Fix: shadow not scaled with dataUrl to multiplier [#2940](https://github.com/kangax/fabric.js/pull/2940)
- Added: [control customization part 2] cornerStrokeColor. Now is possible to specify separate stroke and fill color for the controls [#2933](https://github.com/kangax/fabric.js/pull/2933)
- Fix: Itext width calculation with caching false was returning nan. [#2943](https://github.com/kangax/fabric.js/pull/2943)
- Added: [control customization part 3] Rounded corners. It is possible to specify cornerStyle for the object. 'rect' or 'circle' [#2942](https://github.com/kangax/fabric.js/pull/2942)
- Added: [control customization part 4] Selection background. It is possible to specify selectionBackgroundColor for the object. [#2950](https://github.com/kangax/fabric.js/pull/2950)
- Fix: Behaviour of image with filters with resize effects and Object to/from json [#2954](https://github.com/kangax/fabric.js/pull/2954)
- Fix: Svg export should not output color notation in rgba format [#2955](https://github.com/kangax/fabric.js/pull/2955)
- Fix: minScaleLimit rounding bug [#2964](https://github.com/kangax/fabric.js/pull/2964)
- Fix: Itext spacing in justify mode bug [#2971](https://github.com/kangax/fabric.js/pull/2971)
- Fix: Object.toDataUrl export when some window.devicepixelRatio is present (retina or browser zoom) [#2972](https://github.com/kangax/fabric.js/pull/2972)

## [1.6.1]

- Fix: image with broken element throwing error on toObject() [#2878](https://github.com/kangax/fabric.js/pull/2878)
- Fix: Warning on trying to set proprietary browser version of ctxImageSmoothingEnabled [#2880](https://github.com/kangax/fabric.js/pull/2880)
- Fix: Fixed Svg import regression on color and drawing polylines [#2887](https://github.com/kangax/fabric.js/pull/2887)
- Fix: Fixed animation ease that starts and stop at same value [#2888](https://github.com/kangax/fabric.js/pull/2888)
- Fix: Allow a not stateful canvas to fire object:modified at end of transform. [#2890](https://github.com/kangax/fabric.js/pull/2890)
- Fix: Made event handler removal safer. Removing firing events will not cause errors. [#2883](https://github.com/kangax/fabric.js/pull/2883)
- Fix: Proper handling of perPixelTargetFind and multi selections [#2894](https://github.com/kangax/fabric.js/pull/2894)
- Fix: Do not clear contextTop on drawingMode, to allow drawing over animations [#2895](https://github.com/kangax/fabric.js/pull/2895)
- Change the dependencies to optional. Allow npm to continue installing if nodecanvas installation fail.[#2901](https://github.com/kangax/fabric.js/pull/2901)
- Fix: Check again the target on mouseup [#2902](https://github.com/kangax/fabric.js/pull/2902)
- Fix: On perPixelTargetFind detect corners only if target is active [#2903](https://github.com/kangax/fabric.js/pull/2903)
- Improvement: Add canvas mouseout event listener [#2907](https://github.com/kangax/fabric.js/pull/2907)
- Improvement: Make small object draggable easier [#2907](https://github.com/kangax/fabric.js/pull/2907)
- Improvement: Use sendToBack, bringToFront, bringForward, sendBackwards for multiple selections [#2908](https://github.com/kangax/fabric.js/pull/2908)

## [1.6.0]

- Fix rendering of activeGroup objects while preserveObjectStacking is active. [ regression from [#2083](https://github.com/kangax/fabric.js/pull/2083) ]
- Fix `fabric.Path` initialize with user options [#2117](https://github.com/kangax/fabric.js/pull/2117)
- Fix sorting of objects in activeGroup during rendering [#2130](https://github.com/kangax/fabric.js/pull/2130).
- Make sure that 'object.canvas' property is always set if the object is directly or indirectly on canvas [#2141](https://github.com/kangax/fabric.js/pull/2141)
- Fix \_getTopLeftCoords function that was returning TopCenter [#2127](https://github.com/kangax/fabric.js/pull/2127)
- Fix events not being fired after resize with pinch zoom [#510](https://github.com/kangax/fabric.js/pull/510)
- Fix mouse:over, mouse:out events not receiving event object [#2146](https://github.com/kangax/fabric.js/pull/2146)
- Don't include elements from `<metadata>` during SVG parsing [#2160](https://github.com/kangax/fabric.js/pull/2160)
- Fix some iText new glitches and old bugs about style deleting and inserting, faster function for get2dCursorLocation [#2153](https://github.com/kangax/fabric.js/pull/2153)
- Change bounding box calculation, made strokewidth always considered in dimensions. Switched group stroke default to 0 strokewidth. [#2155](https://github.com/kangax/fabric.js/pull/2155)
- Fix scaling function for object with strokewidth [#2178](https://github.com/kangax/fabric.js/pull/2178)
- Fix image fromObject restoring resizeFilter [#2164](https://github.com/kangax/fabric.js/pull/2164)
- Fix double application of filter upon image init [#2164](https://github.com/kangax/fabric.js/pull/2164)
- Fix image.filter.Resize toObject and fromObject [#2164](https://github.com/kangax/fabric.js/pull/2164)
- Fix strokeWidth calculation during resize operations [#2178](https://github.com/kangax/fabric.js/pull/2178)
- Fix iText selection on upperCanvas to support transformMatrix [#2173](https://github.com/kangax/fabric.js/pull/2173)
- Removed unnecessary calls to removeShadow and restoreGlobalCompositeOperation [#2175](https://github.com/kangax/fabric.js/pull/2175)
- Fix the offset for pattern and gradients filling and stroking in text [#2183](https://github.com/kangax/fabric.js/pull/2183)
- Fix loading of stroke gradients from Object [#2182](https://github.com/kangax/fabric.js/pull/2182)
- Fix segmentation fault on node.js when image doesn't exist [#2193](https://github.com/kangax/fabric.js/pull/2193)
- Fix iText border selection when changing fontWeight [#2201](https://github.com/kangax/fabric.js/pull/2201)
- Fix calculation of object dimensions for geometry functions translation and scaling. [#2206](https://github.com/kangax/fabric.js/pull/2206)
- Fix iText cursor position on click at end of line [#2217](https://github.com/kangax/fabric.js/pull/2217)
- Fix error on parsing style string with trailing spaces [#2256](https://github.com/kangax/fabric.js/pull/2256)
- Fix delegated properties leaking on objects in a group when restoring from json [#2101](https://github.com/kangax/fabric.js/pull/2101)
- Fix cursor click position in rotated i-Text when origins different from TOPLEFT. [#2269](https://github.com/kangax/fabric.js/pull/2269)
- Fix mouse position when the canvas is in a complex style scrolling situation [#2128](https://github.com/kangax/fabric.js/pull/2128)
- Fix parser regex for not parsing svg tags attribute [#2311](https://github.com/kangax/fabric.js/pull/2311)
- Add id attribute to standard attribute parsing from SVG elements [#2317](https://github.com/kangax/fabric.js/pull/2317)
- Fix text decoration opacity [#2310](https://github.com/kangax/fabric.js/pull/2310)
- Add simple color animation utility in /src/util/animate_color.js [#2328](https://github.com/kangax/fabric.js/pull/2328)
- Fix itext paste function to check for source of copied text and strip carriage returns (\r)[#2336](https://github.com/kangax/fabric.js/pull/2336)
- Fix pattern class serialize the source using toDataURL if available [#2335](https://github.com/kangax/fabric.js/pull/2335)
- Fix imageSmoothingEnabled warning on chrome and reinit the property after setDimensions [#2337](https://github.com/kangax/fabric.js/pull/2337)
- Add ability to parse path elements with no path specified. [#2344](https://github.com/kangax/fabric.js/pull/2344)
- Fix shiftClick with activeGroup in case of normal and scaled groups [#2342](https://github.com/kangax/fabric.js/pull/2342)
- Add support for colors in shadow svg export [#2349](https://github.com/kangax/fabric.js/pull/2349)
- Add support for inner viewBoxes in svg parsing [#2345](https://github.com/kangax/fabric.js/pull/2345)
- Fix BoundingBox calculation for pathGroups that have inner transformMatrix [#2348](https://github.com/kangax/fabric.js/pull/2348)
- Fix export toObject to include transformMatrix property [#2350](https://github.com/kangax/fabric.js/pull/2350)
- Fix textbox class to supporto toSVG() and newest style fixes [#2347]
  (https://github.com/kangax/fabric.js/pull/2347)
- Fix regression on text ( textDecoration and textlinebackground ) [#2354](https://github.com/kangax/fabric.js/pull/2354)
- Add support for multi keys chars using onInput event [#2352](https://github.com/kangax/fabric.js/pull/2352)
- Fix iText and textbox entering in edit mode if clicked on a corner [#2393](https://github.com/kangax/fabric.js/pull/2393)
- Fix iText styles error when in justify align [#2370](https://github.com/kangax/fabric.js/pull/2370)
- Add support for shadow export in svg for groups, pathgroups and images. [#2364]
- Add rendering shadows for groups [#2364](https://github.com/kangax/fabric.js/pull/2364)
- Add support for parsing nested SVGs x and y attributes [#2399](https://github.com/kangax/fabric.js/pull/2399)
- Add support for gradientTransform in setGradient(fill or stroke) [#2401](https://github.com/kangax/fabric.js/pull/2401)
- Fix Error in svg parsed that was stopping on gradient color-stop missing stop attribute [#2414](https://github.com/kangax/fabric.js/pull/2414)
- toObject method return copied arrays for array like properties [#2407](https://github.com/kangax/fabric.js/pull/2407)
- Fix Set stop value of colorstop to 0 if stop attribute not present [#2414](https://github.com/kangax/fabric.js/pull/2414)
- Fix correct value of e.button for mouse left click if e.which not supported[#2453](https://github.com/kangax/fabric.js/pull/2453)
- Add check for host property in getScrollTopLeft[#2462](https://github.com/kangax/fabric.js/pull/2462)
- Fix check for object.selectable in findTarget[#2466](https://github.com/kangax/fabric.js/pull/2466)
- Fix After rendering a gesture set originX/Y to its original value[#2479](https://github.com/kangax/fabric.js/pull/2479)
- Add support for skewing objects using shift and m-controls in interactive mode, and using object.skewX/Y [#2482](https://github.com/kangax/fabric.js/pull/2482)
- Fix gradientTransform not exported in gradient toObject [#2486](https://github.com/kangax/fabric.js/pull/2486)
- Fix object.toDataUrl with multiplier [#2487](https://github.com/kangax/fabric.js/pull/2487)
  BACK INCOMPATIBILITY: removed 'allOnTop' parameter from fabric.StaticCanvas.renderAll.
- Fix mask filter, mask image is now streched on all image [#2543](https://github.com/kangax/fabric.js/pull/2543)
- Fix text onInput event to behave correctly if some text is selected [#2501](https://github.com/kangax/fabric.js/pull/2502)
- Fix object with selectable = false could be selected with shift click [#2503](https://github.com/kangax/fabric.js/pull/2503)
- Fix for mask filter when bigger or smaller image is used [#2534](https://github.com/kangax/fabric.js/pull/2534)
- Improvement: simplified renderAll logic [#2545](https://github.com/kangax/fabric.js/pull/2545)
- Improvement: Manage group transformation with skew rotate and scale [#2549](https://github.com/kangax/fabric.js/pull/2549)
- Fix: Add shadow affectStroke to shadow to Object method [#2568](https://github.com/kangax/fabric.js/pull/2568)
- Fix: Made multitouch pinch resize works with skewed object [#2625](https://github.com/kangax/fabric.js/pull/2625)
- Improvement: Added retina screen support [#2623](https://github.com/kangax/fabric.js/pull/2623)
- Change: Set default Image strokeWidth to 0 to improve image rendering [#2624](https://github.com/kangax/fabric.js/pull/2624)
- Fix: multitouch zoom gesture speed back to normal speed [#2625](https://github.com/kangax/fabric.js/pull/2625)
- Fix: fix controls rendering with retina scaling and controls above overlay [#2632](https://github.com/kangax/fabric.js/pull/2632)
- Improvements: resize SVG using viewport/viewbox. [#2642](https://github.com/kangax/fabric.js/pull/2642)
- Improvements: Svg import now supports rotate around point [#2645](https://github.com/kangax/fabric.js/pull/2645)
- Change: Opacity is no more a delegated property for group [#2656](https://github.com/kangax/fabric.js/pull/2656)
- Fix: Itext now check for editable property before initializing cursor [#2657](https://github.com/kangax/fabric.js/pull/2657)
- Fix: Better SVG export support for shadows of rotated objects [#2671](https://github.com/kangax/fabric.js/pull/2671)
- Fix: Avoid polygon polyline to change constructor point array [#2627](https://github.com/kangax/fabric.js/pull/2627)
- SVG import: support fill/stroke opacity when no fill/stroke attribute is present [#2703](https://github.com/kangax/fabric.js/pull/2703)
- Fix: remove white filter set opacity to 0 instead of 1 [#2714](https://github.com/kangax/fabric.js/pull/2714)
- Cleaning: removing unused fabric.Canvas.activeInstance [#2708](https://github.com/kangax/fabric.js/pull/2708)
- Change: remove flipping of text string when flipping object [#2719](https://github.com/kangax/fabric.js/pull/2719)
- Fix: Correct shift click on generic transformerd active groups [#2720](https://github.com/kangax/fabric.js/pull/2720)
- SVG import: parse svg with no spaces between transforms [#2738](https://github.com/kangax/fabric.js/pull/2738)
- Fix: Fallback to styleElement.text for IE9 [#2754](https://github.com/kangax/fabric.js/pull/2754)
- Fix: data url for node [#2777](https://github.com/kangax/fabric.js/pull/2777)
- Improvement: Extended font face to all text class during svg export [#2797](https://github.com/kangax/fabric.js/pull/2797)
- Fix: retina scaling dataurl and shadows. [#2806](https://github.com/kangax/fabric.js/pull/2806)
- Improvement: Better look to iText decoration shadows. [#2808](https://github.com/kangax/fabric.js/pull/2808)
- Improvement: New text shadow export to SVG. [#2827](https://github.com/kangax/fabric.js/pull/2827)
- fix: location of optimized 1x1 rects. [#2817](https://github.com/kangax/fabric.js/pull/2817)
- fix: TextBox handling of consecutive spaces. [#2852](https://github.com/kangax/fabric.js/pull/2852)
- fix: Respect shadow in svg export of flipped objects. [#2854](https://github.com/kangax/fabric.js/pull/2854)
- fix: Check presence of style for textBox in svg export. [#2853](https://github.com/kangax/fabric.js/pull/2853)
- Improvement: Added node compatibility for v4 and v5. [#2872](https://github.com/kangax/fabric.js/pull/2872)
- Fix: Canvas dispose remove the extra created elements. [#2875](https://github.com/kangax/fabric.js/pull/2875)
- IText improvements to cut-copy-paste, edit, mobile jumps and style. [#2868](https://github.com/kangax/fabric.js/pull/2868)

## [1.5.0]

**Edge**

- Added image preserve aspect ratio attributes and functionality (fabric.Image.alignY, fabric.Image.alignY, fabric.Image.meetOrSlic )
- Added ImageResizeFilters , option to resize dynamically or statically the images using a set of resize filter alghoritms.
- [BACK_INCOMPAT] `fabric.Collection#remove` doesn't return removed object -> returns `this` (chainable)

- Add "mouse:over" and "mouse:out" canvas events (and corresponding "mouseover", "mouseout" object events)
- Add support for passing options to `fabric.createCanvasForNode`

- Various iText fixes and performance improvements
- Fix `overlayImage` / `overlayColor` during selection mode
- Fix double callback in loadFromJSON when there's no objects
- Fix paths parsing when number has negative exponent
- Fix background offset in iText
- Fix style object deletion in iText
- Fix typo in `_initCanvasHandlers`
- Fix `transformMatrix` not affecting fabric.Text
- Fix `setAngle` for different originX/originY (!= 'center')
- Change default/init noise/brightness value for `fabric.Image.filters.Noise` and `fabric.Image.filters.Brightness` from 100 to 0
- Add `fabric.Canvas#imageSmoothingEnabled`
- Add `copy/paste` support for iText (uses clipboardData)

## [1.4.0]

- [BACK_INCOMPAT] JSON and Cufon are no longer included in default build

- [BACK_INCOMPAT] Change default objects' originX/originY to left/top

- [BACK_INCOMPAT] `fabric.StaticCanvas#backgroundImage` and `fabric.StaticCanvas#overlayImage` are `fabric.Image` instances. `fabric.StaticCanvas#backgroundImageOpacity`, `fabric.StaticCanvas#backgroundImageStretch`, `fabric.StaticCanvas#overlayImageLeft` and `fabric.StaticCanvas#overlayImageTop` were removed.

- [BACK_INCOMPAT] `fabric.Text#backgroundColor` is now `fabric.Object#backgroundColor`

- [BACK_INCOMPAT] Remove `fabric.Object#toGrayscale` and `fabric.Object#overlayFill` since they're too specific

- [BACK_INCOMPAT] Remove `fabric.StaticCanvas.toGrayscale` since we already have that logic in `fabric.Image.filters.Grayscale`.

- [BACK_INCOMPAT] Split `centerTransform` into the properties `centeredScaling` and `centeredRotation`. Object rotation now happens around originX/originY point UNLESS `centeredRotation=true`. Object scaling now happens non-centered UNLESS `centeredScaling=true`.

## [1.3.0]

- [BACK_INCOMPAT] Remove selectable, hasControls, hasBorders, hasRotatingPoint, transparentCorners, perPixelTargetFind from default object/json representation of objects.

- [BACK_INCOMPAT] Object rotation now happens around originX/originY point UNLESS `centerTransform=true`.

- [BACK_INCOMPAT] fabric.Text#textShadow has been removed - new fabric.Text.shadow property (type of fabric.Shadow).

- [BACK_INCOMPAT] fabric.BaseBrush shadow properties are combined into one property => fabric.BaseBrush.shadow (shadowColor, shadowBlur, shadowOffsetX, shadowOffsetY no longer exist).

- [BACK_INCOMPAT] `fabric.Path.fromObject` is now async. `fabric.Canvas#loadFromDatalessJSON` is deprecated.

## [1.2.0]

- [BACK_INCOMPAT] Make `fabric.Object#toDataURL` synchronous.

- [BACK_INCOMPAT] `fabric.Text#strokeStyle` -> `fabric.Text#stroke`, for consistency with other objects.

- [BACK_INCOMPAT] `fabric.Object.setActive(…)` -> `fabric.Object.set('active', …)`.
  `fabric.Object.isActive` is gone (use `fabric.Object.active` instead)

- [BACK_INCOMPAT] `fabric.Group#objects` -> `fabric.Group._objects`.

## [1.1.0]

- [BACK_INCOMPAT] `fabric.Text#setFontsize` becomes `fabric.Object#setFontSize`.

- [BACK_INCOMPAT] `fabric.Canvas.toDataURL` now accepts options object instead linear arguments.
  `fabric.Canvas.toDataURLWithMultiplier` is deprecated;
  use `fabric.Canvas.toDataURL({ multiplier: … })` instead

## [1.0.0]<|MERGE_RESOLUTION|>--- conflicted
+++ resolved
@@ -2,11 +2,8 @@
 
 ## [next]
 
-<<<<<<< HEAD
-- refactor(): BREAKING: Animation api reduction and semplification (byValue is removed) [#8547](https://github.com/fabricjs/fabric.js/pull/8547)
-=======
+- refactor(Animation): BREAKING: Animation api reduction and semplification (byValue is removed, '+=' syntax is removed, callbacks fired 100%) [#8547](https://github.com/fabricjs/fabric.js/pull/8547)
 - feat(PolyControl): modify the shape of a poly with control points [#8556](https://github.com/fabricjs/fabric.js/pull/8556)
->>>>>>> a7696d7c
 - BREAKING: remove Object.stateful and Object.statefulCache [#8573](https://github.com/fabricjs/fabric.js/pull/8573)
 - fix(IText): refactor clearing context top logic of itext to align with brush pattern, using the canvas rendering cycle in order to guard from edge cases #8560
 - fix(Canvas): `_initRetinaScaling` initializaing the scaling regardless of settings in Canvas. [#8565](https://github.com/fabricjs/fabric.js/pull/8565)
