# Changelog

## [next]

<<<<<<< HEAD
- refactor(): Align gradient with class registry usage, part of #9144 [#9627](https://github.com/fabricjs/fabric.js/pull/9627)
=======
- refactor(): Align shadow with class registry, part of #9144 [#9626](https://github.com/fabricjs/fabric.js/pull/9626)
- cd() Surface the minified build as standard when importing. [#9624](https://github.com/fabricjs/fabric.js/pull/9624)
>>>>>>> bfb8ccf0
- chore(): removed unused code from Path render function [#9619](https://github.com/fabricjs/fabric.js/pull/9619)

## [6.0.0-beta18]

- fix(StyledText): add ability to unset style (issue #9578) [#9597](https://github.com/fabricjs/fabric.js/pull/9597)
- CD(): expose vue deployed app [#9615](https://github.com/fabricjs/fabric.js/pull/9615)
- chore(): Upgrade Rollup to 4.9.5 [#9613](https://github.com/fabricjs/fabric.js/pull/9613)
- chore(): Upgrade rollup and plugins at latest 3 [#9612](https://github.com/fabricjs/fabric.js/pull/9612)
- fix(WebGLFilterBackend) Destroy the context of queryWebgl test function, remove automatic perf checkup, make it explicit with a function [#8932](https://github.com/fabricjs/fabric.js/pull/8932)
- tests(): migrate target hit tests to jest and drag and drop test to playwright [#9333](https://github.com/fabricjs/fabric.js/pull/9333)
- fix(SVGParser): avoid crashing on SVG that use @import css feature [#9602](https://github.com/fabricjs/fabric.js/pull/9602)
- fix(): compositionEnd event handler is not registered correctly. (regression from f91362c ) [#9610](https://github.com/fabricjs/fabric.js/pull/9610)
- ci(): Add a test case from the multiple selection use case for groups [#9599](https://github.com/fabricjs/fabric.js/pull/9599)
- refactor(env): Change the way the environment and retina are initialized [#9480](https://github.com/fabricjs/fabric.js/pull/9480)
- chore(TS): fix type of modifed event that could cause unexpected behaviour in dev code [#9596](https://github.com/fabricjs/fabric.js/pull/9596)
- fix(LayoutManager): remove unnecessary check [#9591](https://github.com/fabricjs/fabric.js/pull/9591)
- fix(Text) Fix style transfer issue on a line that is not empty [#9461](https://github.com/fabricjs/fabric.js/pull/9461)
- ci(): add a vue template [#9502](https://github.com/fabricjs/fabric.js/pull/9502)
- refactor(): `getActiveControl` now returns the key, the corner and the coordinates [#9515](https://github.com/fabricjs/fabric.js/pull/9515)
- fix(Controls): forbid scaling to avoid NaN issues on scaling zero sized objects. #9475 [#9563](https://github.com/fabricjs/fabric.js/pull/9563)
- feat(LayoutManager): BREAKING remove `shouldResetTransform` handling from LayoutManager [#9581](https://github.com/fabricjs/fabric.js/pull/9581)
- refactor(): rm active selection ref [#9561](https://github.com/fabricjs/fabric.js/pull/9561)
- feat(Next.js sandbox): simpler canvas hook [#9577](https://github.com/fabricjs/fabric.js/pull/9577)
- fix(): fix modify polygon points with zero sized polygons ( particular case of axis oriented lines ) [#9575](https://github.com/fabricjs/fabric.js/pull/9575)
- fix(Polyline, Polygon): Fix wrong pathOffset for polyline with the normal bounding box calculation. [#9460](https://github.com/fabricjs/fabric.js/pull/9460)

## [6.0.0-beta17]

- refactor(): Rewrite how typeAssertion works to avoid isType and add tests for subclasses [#9570](https://github.com/fabricjs/fabric.js/pull/9570)
- fix(): perform layout on poly change + initialization object subscription [#9537](https://github.com/fabricjs/fabric.js/pull/9537)
- fix(): Addressing path cloning slowness ( partially ) [#9573](https://github.com/fabricjs/fabric.js/pull/9573)
- fix(): `exactBoundingBox` stroke calculations [#9572](https://github.com/fabricjs/fabric.js/pull/9572)
- feat(): Add save/restore ability to group LayoutManager [#9564](https://github.com/fabricjs/fabric.js/pull/9564)
- fix(): Remove unwanted set type warning [#9569](https://github.com/fabricjs/fabric.js/pull/9569)
- refactor(): Separate defaults for base fabric object vs interactive object. Also some moving around of variables [#9474](https://github.com/fabricjs/fabric.js/pull/9474)
- refactor(): Change how LayoutManager handles restoring groups [#9522](https://github.com/fabricjs/fabric.js/pull/9522)
- fix(BaseConfiguration): set `devicePixelRatio` from window [#9470](https://github.com/fabricjs/fabric.js/pull/9470)
- fix(): bubble dirty flag for group only when true [#9540](https://github.com/fabricjs/fabric.js/pull/9540)
- test() Backport a test to capture a failing text style situation [#9531](https://github.com/fabricjs/fabric.js/pull/9531)

## [6.0.0-beta16]

- fix(): block `enterEditing` after `endCurrentTransform` [#9513](https://github.com/fabricjs/fabric.js/pull/9513)
- fix(): transferring object between active selections, expose `FabricObject#parent`, rm `isActiveSelection` [#8951](https://github.com/fabricjs/fabric.js/pull/8951)
  **BREAKING beta**:
  - rm(): `getParent` => `FabricObject#parent`
- refactor(): Layout Manager [#9152](https://github.com/fabricjs/fabric.js/pull/9152)
- refactor(): transferring object between active selections, expose `FabricObject#parent`, rm `isActiveSelection` [#8951](https://github.com/fabricjs/fabric.js/pull/8951)
- refactor(): **BREAKING beta** `getParent` => `FabricObject#parent` [#8951](https://github.com/fabricjs/fabric.js/pull/8951)
- fix(): fire Poly control events [#9504](https://github.com/fabricjs/fabric.js/pull/9504)
- test(FabricObject): add a snapshot of the default values so that reordering and shuffling is verified. [#9492](https://github.com/fabricjs/fabric.js/pull/9492)
- feat(FabricObject, Canvas) BREAKING: remove calculate true/false from the api. [#9483](https://github.com/fabricjs/fabric.js/pull/9483)
- chore(): remove some Type assertions [#8950](https://github.com/fabricjs/fabric.js/pull/8950)
- chore(): expose `sendVectorToPlane` [#9479](https://github.com/fabricjs/fabric.js/pull/9479)
- feat(FabricObject, Canvas) BREAKING: remove absolute true/false from the api. [#9395](https://github.com/fabricjs/fabric.js/pull/9395)
- refactor(Canvas): BREAKING deprecate `getPointer`, add new getScenePoint and getViewportPoint methods, removed `restorePointerVpt`, extended mouse events data [#9175](https://github.com/fabricjs/fabric.js/pull/9175)
- chore(): rm isClick artifacts leftovers from #9434 [#9478](https://github.com/fabricjs/fabric.js/pull/9478)
- fix(Object): Fix detection of falsy shadows in Object.needsItsOwnCache method [#9469](https://github.com/fabricjs/fabric.js/pull/9469)
- feat(util): expose `calcPlaneRotation` [#9419](https://github.com/fabricjs/fabric.js/pull/9419)
- refactor(Canvas): BREAKING remove button from mouse events, delegate to event.button property [#9449](https://github.com/fabricjs/fabric.js/pull/9449)
- patch(Canvas): move event mouse:up:before earlier in the logic for more control [#9434](https://github.com/fabricjs/fabric.js/pull/9434)

## [6.0.0-beta15]

- Fix(SVGParser) ignore missing xlink target issue on svg parsing (#9427) [#9109](https://github.com/fabricjs/fabric.js/issues/9109)
- fix(#9172): dep export `Object`, `Text`, `Image` [#9433](https://github.com/fabricjs/fabric.js/pull/9433)

## [6.0.0-beta14]

- fix(Object): fixes centeredScaling prop type [#9401](https://github.com/fabricjs/fabric.js/pull/9401)
- CI(): fix build caching + tests when merging to master [#9404](https://github.com/fabricjs/fabric.js/pull/9404)
- chore(): export poly control utils [#9400](https://github.com/fabricjs/fabric.js/pull/9400)
- fix(Canvas): in/out event names were swapped [#9396](https://github.com/fabricjs/fabric.js/pull/9396)
- fix(Canvas): `setActiveObject` should update `canvas#_activeSelection` [#9336](https://github.com/fabricjs/fabric.js/pull/9336)
- patch(Coords): calc oCoords only with canvas ref [#9380](https://github.com/fabricjs/fabric.js/pull/9380)
- patch(Control): pass object to `calcCornerCoords` [#9376](https://github.com/fabricjs/fabric.js/pull/9376)
- fix(Canvas): invalidate `_objectsToRender` on stack change [#9387](https://github.com/fabricjs/fabric.js/pull/9387)
- ci(e2e): fix babel compiling error [#9388](https://github.com/fabricjs/fabric.js/pull/9388)
- Breaking: Remove node 14 [#9383](https://github.com/fabricjs/fabric.js/pull/9383)
- chore(): Rename exports that conflicts with JS/WEB api ( Object, Text, Image ). Kept backward compatibility with deprecation notice [#9172](https://github.com/fabricjs/fabric.js/pull/9172)
- fix(Geometry): `containsPoint` [#9372](https://github.com/fabricjs/fabric.js/pull/9372)
  **BREAKING**:
  - `Canvas#_checkTarget(point, object, pointFromViewport)` => `Canvas#_checkTarget(object, pointFromViewport)`
- fix(Canvas): avoid firing event twice when working with nested objects [#9329](https://github.com/fabricjs/fabric.js/pull/9329)
- fix(Control): `calcCornerCoords` angle + calculation [#9377](https://github.com/fabricjs/fabric.js/pull/9377)
- patch(): dep findCrossPoints in favor of `isPointInPolygon` [#9374](https://github.com/fabricjs/fabric.js/pull/9374)
- docs() enable typedocs to run again [#9356](https://github.com/fabricjs/fabric.js/pull/9356)
- chore(): cleanup logs and error messages [#9369](https://github.com/fabricjs/fabric.js/pull/9369)
- feature(Object) BREAKING: Remove lines parameter from object.containsPoint [#9375](https://github.com/fabricjs/fabric.js/pull/9375)
- patch(Control): move hit detection to shouldActivate [#9374](https://github.com/fabricjs/fabric.js/pull/9374)
- fix(Control): method binding for mouseUpHandler, mouseDownHandler, and actionHandler [#9370](https://github.com/fabricjs/fabric.js/pull/9370)
- fix(StaticCanvas): disposing animations [#9361](https://github.com/fabricjs/fabric.js/pull/9361)
- fix(IText): cursor width under group [#9341](https://github.com/fabricjs/fabric.js/pull/9341)
- TS(Canvas): constructor optional el [#9348](https://github.com/fabricjs/fabric.js/pull/9348)
- fix(Utils): fix exported svg color [#9408](https://github.com/fabricjs/fabric.js/pull/9408)

## [6.0.0-beta13]

- fix(Textbox): implemente a fix for the style shifting issues on new lines [#9197](https://github.com/fabricjs/fabric.js/pull/9197)
- Fix(Control) fix a regression in `wrap with fixed anchor`, regression from #8400 [#9326](https://github.com/fabricjs/fabric.js/pull/9326)
- test(e2e): improve test case for line shifting and style with more colors [#9327](https://github.com/fabricjs/fabric.js/pull/9327)
- test(e2e): node canvas visual tests [#9134](https://github.com/fabricjs/fabric.js/pull/9134)
- fix(ActiveSelection): make sure canvas is in charge of setting initial coords [#9322](https://github.com/fabricjs/fabric.js/pull/9322)
- test(): Migrate json control tests [#9323](https://github.com/fabricjs/fabric.js/pull/9323)
- fix() Textbox inputs with new lines, regression from #9097 [#9192](https://github.com/fabricjs/fabric.js/pull/9192)
- docs(): add link to contributing guide [#8393](https://github.com/fabricjs/fabric.js/pull/8393)
- test(e2e): Drag&Drop tests [#9112](https://github.com/fabricjs/fabric.js/pull/9112)
- fix(CanvasEvents): regression of `getPointer` usages + BREAKING: drop event data [#9186](https://github.com/fabricjs/fabric.js/pull/9186)
- feat(Object): BREAKING rm \_setOriginToCenter and \_resetOrigin unuseful methods [#9179](https://github.com/fabricjs/fabric.js/pull/9179)
- fix(ActiveSelection): reset positioning when cleared [#9088](https://github.com/fabricjs/fabric.js/pull/9088)
- ci(): generate docs [#9169](https://github.com/fabricjs/fabric.js/pull/9169)
- fix(utils) Fixes the code for the anchor point in point controls for polygons [#9178](https://github.com/fabricjs/fabric.js/pull/9178)
- CD(): website submodule [#9165](https://github.com/fabricjs/fabric.js/pull/9165)

## [6.0.0-beta12]

- fix(Object): border rendering with padding under group [#9161](https://github.com/fabricjs/fabric.js/pull/9161)
- fix(MultiSelection): add target from behind active selection [#8744](https://github.com/fabricjs/fabric.js/issues/8744)
- test(): fix snapshots by removing version [#9164](https://github.com/fabricjs/fabric.js/pull/9164)

## [6.0.0-beta11]

- patch(): Avoid unwanted mutation to passed objects array to Group constructor [#9151](https://github.com/fabricjs/fabric.js/pull/9151)
- patch(): ActiveSelection initialization + types [#9143](https://github.com/fabricjs/fabric.js/pull/9143)
- chore(TS): BREAKING remove canvas.interactive, added typings for canvas options [#9140](https://github.com/fabricjs/fabric.js/pull/9140)
- chore(TS): BREAKING PREVIOUS BETA mv + rename `TProps` => `TOptions` [#9139](https://github.com/fabricjs/fabric.js/pull/9139)
- test(playwright): Use embedded eval from playwright [#9133](https://github.com/fabricjs/fabric.js/pull/9133)
- chore(TS): Fix event types and .once this binding [#9119](https://github.com/fabricjs/fabric.js/pull/9130)
- docs(): rm `canvas2pdf` [#9135](https://github.com/fabricjs/fabric.js/pull/9135)
- chore(TS): export types [#9129](https://github.com/fabricjs/fabric.js/pull/9129)
- ci(e2e): support relative imports [#9108](https://github.com/fabricjs/fabric.js/pull/9108)
- chore(TS): complete type check [#9119](https://github.com/fabricjs/fabric.js/pull/9119)
- chore(TS): Add type-checking to files excluded with ts-nocheck [#9097](https://github.com/fabricjs/fabric.js/pull/9097)
- chore(TS): Add type-checking to files excluded with ts-nocheck ( Parser mostly ) [#9085](https://github.com/fabricjs/fabric.js/pull/9085)
- docs(): revise test section [#9114](https://github.com/fabricjs/fabric.js/pull/9114)
- fix(): #8344 stroke projection [#8374](https://github.com/fabricjs/fabric.js/pull/8374)
- fix(Filters) Removing type from the options passed in the constructor [#9089](https://github.com/fabricjs/fabric.js/pull/9089)
- feat(InteractiveObject): add `getActiveControl()` to expose `__corner` [#9102](https://github.com/fabricjs/fabric.js/pull/9102)
- ci(sandbox): bump next.js [#9100](https://github.com/fabricjs/fabric.js/pull/9100)
- test(playwright): add snapshots, refactor utils, coverage [#9078](https://github.com/fabricjs/fabric.js/pull/9078)
- test(Text): Add some tests for text in Jest [#9083](https://github.com/fabricjs/fabric.js/pull/9083)
- ci(): Install system deps only when necessary [#9086](https://github.com/fabricjs/fabric.js/pull/9086)
- fix(util, Path): path distance measurement fix for M cmd [#9076](https://github.com/fabricjs/fabric.js/pull/9076)
- chore(TS): Image class type checks, BREAKING change to FromURL static method [#9036](https://github.com/fabricjs/fabric.js/pull/9036)
- ci(): properly checkout head for stats [#9080](https://github.com/fabricjs/fabric.js/pull/9080)
- fix(Text): `_getFontDeclaration` wasn't considering fontFamily from the style object [#9082](https://github.com/fabricjs/fabric.js/pull/9082)
- chore(TS): Fix ITextBehaviour enterEditing type [#9075](https://github.com/fabricjs/fabric.js/pull/9075)
- cd(node): ban `package.json` main entry [#9068](https://github.com/fabricjs/fabric.js/pull/9068)
- chore(TS): export FabricObjectProps and GroupProps [#9025](https://github.com/fabricjs/fabric.js/pull/9025)
- chore(TS): Replace BaseFabricObject with FabricObject [#9016](https://github.com/fabricjs/fabric.js/pull/9016)
- refactor(svgImport): remove the css/gradient/clipPath global definitions [#9030](https://github.com/fabricjs/fabric.js/pull/9030)
- fix(): tweaks to type getter [#9022](https://github.com/fabricjs/fabric.js/pull/9022)
- ci() Refactor GHA actions for caching and reuse [#9029](https://github.com/fabricjs/fabric.js/pull/9029)
- ci(): install dev deps types [#9039](https://github.com/fabricjs/fabric.js/pull/9039)

## [6.0.0-beta10]

- chore(TS): Remove @ts-nocheck from Text class. [#9018](https://github.com/fabricjs/fabric.js/pull/9018)
- Fix(Textbox) minimum word width calculation across all lines [#9004](https://github.com/fabricjs/fabric.js/pull/9004)
- ci(): add Jest for the unit tests [#8919](https://github.com/fabricjs/fabric.js/pull/8919)
- ci(): Revert "invoke tests after changelog action (#8974)" [#9013](https://github.com/fabricjs/fabric.js/pull/9013)
- fix(IText): empty line selection [#9019](https://github.com/fabricjs/fabric.js/pull/9019)
- ci(): Added playwright testing [#8616](https://github.com/fabricjs/fabric.js/pull/8616)
- fix(IText): `exitEditing` should clear contextTop [#9020](https://github.com/fabricjs/fabric.js/pull/9020)
- ci(): prettier after changelog action [#9021](https://github.com/fabricjs/fabric.js/pull/9021)

## [6.0.0-beta9]

- fix(fabric): Fix the serialization and registry dependency from minification [#9009](https://github.com/fabricjs/fabric.js/pull/9009)
- chore(TS): remove troublesome `AssertKeys` TS construct [#9012](https://github.com/fabricjs/fabric.js/pull/9012)
- fix(lib): fix aligning_guideline zoom [#8998](https://github.com/fabricjs/fabric.js/pull/8998)
- fix(IText): support control interaction in text editing mode [#8995](https://github.com/fabricjs/fabric.js/pull/8995)
- fix(Textbox): `splitByGrapheme` measurements infix length bug [#8990](https://github.com/fabricjs/fabric.js/pull/8990)
- patch(Text): styles es6 minor patch [#8988](https://github.com/fabricjs/fabric.js/pull/8988)

## [6.0.0-beta8]

- BREAKING fix(IText): detect cursor from proper offsets, remove getLocalPointer from IText class [#8972](https://github.com/fabricjs/fabric.js/pull/8972)
- fix(Text): styles line break [#8973](https://github.com/fabricjs/fabric.js/pull/8973)
- fix(): regression to itext focusing from #8939 [#8970](https://github.com/fabricjs/fabric.js/pull/8970)
- ci(): warn build errors in dev mode [#8971](https://github.com/fabricjs/fabric.js/pull/8971)
- ci(): invoke tests after changelog action [#8974](https://github.com/fabricjs/fabric.js/pull/8974)
- chore(TS): Export more types [#8965](https://github.com/fabricjs/fabric.js/pull/8965)
- BREAKING: fabric.util.makeElementSelectable / fabric.util.makeElementUnselectable are removed [#8930](https://github.com/fabricjs/fabric.js/pull/8930)
- refactor(): Canvas DOM delegation to utility class [#8930](https://github.com/fabricjs/fabric.js/pull/8930)

## [6.0.0-beta7]

- feat(): Export setFilterBackend and port the texture filtering option from fabric 5, exports some extra types [#8954](https://github.com/fabricjs/fabric.js/pull/8954)
- chore(): swap commonly used string with constants [#8933](https://github.com/fabricjs/fabric.js/pull/8933)
- chore(TS): Add more text types [#8941](https://github.com/fabricjs/fabric.js/pull/8941)
- ci(): fix changelog action race condition [#8949](https://github.com/fabricjs/fabric.js/pull/8949)
- ci(): automate PR changelog [#8938](https://github.com/fabricjs/fabric.js/pull/8938)
- chore(): move canvas click handler to TextManager [#8939](https://github.com/fabricjs/fabric.js/pull/8939)
- refactor(): write less bulky code [#8943](https://github.com/fabricjs/fabric.js/pull/8943)

## [6.0.0-beta6]

- patch(): expose `Control#shouldActivate` [#8934](https://github.com/fabricjs/fabric.js/pull/8934)
- feat(Color) Improve regex for new standards, more documentation and code cleanup [#8916](https://github.com/fabricjs/fabric.js/pull/8916)
- fix(TS): extending canvas and object event types (`type` => `interface`) [#8926](https://github.com/fabricjs/fabric.js/pull/8926)
- chore(build) simple deps update [#8929](https://github.com/fabricjs/fabric.js/pull/8929)
- fix(Canvas): sync cleanup of dom elements in dispose [#8903](https://github.com/fabricjs/fabric.js/pull/8903)
- chore(TS): export util types [#8915](https://github.com/fabricjs/fabric.js/pull/8915)
- chore(TS): change enums with types [#8918](https://github.com/fabricjs/fabric.js/pull/8918)
- chore(TS): export gradient types
- chore(lint) export filter colors and brushes types [#8913](https://github.com/fabricjs/fabric.js/pull/8913)
- chore(lint) Add a rule for import type [#8907](https://github.com/fabricjs/fabric.js/pull/8907)
- fix(Object): dirty unflagging inconsistency [#8910](https://github.com/fabricjs/fabric.js/pull/8910)
- chore(TS): minor type/import fixes [#8904](https://github.com/fabricjs/fabric.js/pull/8904)
- chore(): Matrix util cleanup [#8894](https://github.com/fabricjs/fabric.js/pull/8894)
- chore(TS): pattern cleanup + export types [#8875](https://github.com/fabricjs/fabric.js/pull/8875)
- fix(): Disable offscreen check for bg and overlay when not needed [#8898](https://github.com/fabricjs/fabric.js/pull/8898)
- chore(): cleanup #8888 [#8892](https://github.com/fabricjs/fabric.js/pull/8892)
- feat(env): relative window/document, support iframe [#8897](https://github.com/fabricjs/fabric.js/pull/8897)
- docs(): add repo repro link to `bug_report.yml` [#8900](https://github.com/fabricjs/fabric.js/pull/8900)
- refactor(fabric.Line): Line position is calculated from the center between the 2 points now [#8877](https://github.com/fabricjs/fabric.js/pull/8877)
- chore(Path, Polyline): Clean up old SVG import code [#8857](https://github.com/fabricjs/fabric.js/pull/8857)

## [6.0.0-beta5]

- refactor(): SVG loading and parsing functionality are now promises or async. Callback have been removed [#8884](https://github.com/fabricjs/fabric.js/pull/8884)
- refactor(fabric.Line): Line position is calculated from the center between the 2 points now [#8877](https://github.com/fabricjs/fabric.js/pull/8877)
- bundle(): export `setEnv` for test interoperability [#8888](https://github.com/fabricjs/fabric.js/pull/8888)

## [6.0.0-beta4]

- chore(): Code cleanup and reuse of code in svg-parsing code [#8881](https://github.com/fabricjs/fabric.js/pull/8881)
- chore(TS): Parse transform attribute typing [#8878](https://github.com/fabricjs/fabric.js/pull/8878)
- chore(TS): Fix typing for DOMParser [#8871](https://github.com/fabricjs/fabric.js/pull/8871)
- fix(Path, Polyline): fix for SVG import [#8879](https://github.com/fabricjs/fabric.js/pull/8879)
- chore(TS) add types for loadSVGFromURl, parseSVGDocument, loadSVGFromString [#8869](https://github.com/fabricjs/fabric.js/pull/8869)
- chore(TS): finalize Path migration [#8438](https://github.com/fabricjs/fabric.js/pull/8438)
- fix(Path, Obect) Fix path parsing edge case for zeroed arc command and for too small canvas patterns [#8853](https://github.com/fabricjs/fabric.js/pull/8853)

## [6.0.0-beta3]

- chore(TS): Path type fixes [#8842](https://github.com/fabricjs/fabric.js/pull/8842)
- fix(TS): add types to some untyped empty arrays [#8830](https://github.com/fabricjs/fabric.js/pull/8830)
- chore(TS): Complete typings for toObject/fromObject [#8756](https://github.com/fabricjs/fabric.js/pull/8756)
- fix(): text styles edge case [#8820](https://github.com/fabricjs/fabric.js/pull/8820)
- chore(TS): Group types [#8807](https://github.com/fabricjs/fabric.js/pull/8807)
- chore(TS): Path util typings and refactoring [#8787](https://github.com/fabricjs/fabric.js/pull/8787)
- rename(): `IPoint` => `XY` [#8806](https://github.com/fabricjs/fabric.js/pull/8806)
- ci(): use sandbox apps in issue template, use the current branch when deploying an app, minors [#8803](https://github.com/fabricjs/fabric.js/pull/8803)
- perf(): optimize `perPixelTargetFind` [#8770](https://github.com/fabricjs/fabric.js/pull/8770)
- BREAKING fix(): reflect NUM_FRACTION_DIGITS to SVG path data [#8782] (https://github.com/fabricjs/fabric.js/pull/8782)
- fix(IText): layout change regression caused by #8663 (`text` was changed but layout was skipped) [#8711](https://github.com/fabricjs/fabric.js/pull/8711)
- fix(IText, Textbox): fix broken text input [#8775](https://github.com/fabricjs/fabric.js/pull/8775)
- ci(): `.codesandbox` [#8135](https://github.com/fabricjs/fabric.js/pull/8135)
- ci(): disallow circular deps [#8759](https://github.com/fabricjs/fabric.js/pull/8759)
- fix(): env WebGL import cycle [#8758](https://github.com/fabricjs/fabric.js/pull/8758)
- chore(TS): remove controls from prototype. BREAKING: controls aren't shared anymore [#8753](https://github.com/fabricjs/fabric.js/pull/8753)
- chore(TS): remove object `type` from prototype [#8714](https://github.com/fabricjs/fabric.js/pull/8714)
- chore(TS): type Object props [#8677](https://github.com/fabricjs/fabric.js/issues/8677)
- chore(TS): remove default values from filter prototypes [#8742](https://github.com/fabricjs/fabric.js/issues/8742)
- chore(TS): remove default values from Objects prototypes, ( filters in a followup ) [#8719](https://github.com/fabricjs/fabric.js/issues/8719)
- fix(Intersection): bug causing selection edge case [#8735](https://github.com/fabricjs/fabric.js/pull/8735)
- chore(TS): class interface for options/brevity [#8674](https://github.com/fabricjs/fabric.js/issues/8674)
- ci(): fix import autocomplete in dev mode #8725
- chore(): remove deprecated class util [#8731](https://github.com/fabricjs/fabric.js/pull/8731)
- lint(): fix eslint errors [#8729](https://github.com/fabricjs/fabric.js/pull/8729)
- fix(TS): `this.constructor` types [#8675](https://github.com/fabricjs/fabric.js/issues/8675)
- fix(DraggableText): drag image blur [#8712](https://github.com/fabricjs/fabric.js/pull/8712)
- ci(): Fix tests for firefox 110 update [#8710](https://github.com/fabricjs/fabric.js/pull/8710)
- chore(): index files for exports and tree shaking [#8661](https://github.com/fabricjs/fabric.js/pull/8661)
- ci(test): cleanup node config (#8694 followup) [#8707](https://github.com/fabricjs/fabric.js/issues/8707)
- fix(): BREAKING set/discard active object return value, discard active object now return false if no discard happened [#8672](https://github.com/fabricjs/fabric.js/issues/8672)
- fix(): selection logic to support nested multiselection [#8665](https://github.com/fabricjs/fabric.js/issues/8665)
- fix(test): remove bad node config [#8694](https://github.com/fabricjs/fabric.js/issues/8694)
- fix(): keep browser files as .js [#8690](https://github.com/fabricjs/fabric.js/issues/8690)
- fix(): object dispose removes canvas/event refs [#8673](https://github.com/fabricjs/fabric.js/issues/8673)
- fix(test): Textbox `fromObject` test is incorrectly trying to restore an instance [#8686](https://github.com/fabricjs/fabric.js/pull/8686)
- TS(): Moved cache properties to static properties on classes [#xxxx](https://github.com/fabricjs/fabric.js/pull/xxxx)
- refactor(): Moved cache properties to static properties on classes [#8662](https://github.com/fabricjs/fabric.js/pull/8662)
- docs(): v6 announcements [#8664](https://github.com/fabricjs/fabric.js/issues/8664)
- ci(): remove TS transformer [#8660](https://github.com/fabricjs/fabric.js/pull/8660)
- refactor(): BREAKING remove stateful mixin and functionality [#8663](https://github.com/fabricjs/fabric.js/pull/8663)
- patch(): Added WebGLProbe to env, removed isLikelyNode, added specific env dispose ( instead of cleanup JSDOM ) [#8652](https://github.com/fabricjs/fabric.js/pull/8652)
- ci(): Removed the browser publish script [#8656](https://github.com/fabricjs/fabric.js/pull/8656)
- feat(): Node entry point [#8632](https://github.com/fabricjs/fabric.js/pull/8632)
- chore(): Change import and export strategy [#8622](https://github.com/fabricjs/fabric.js/pull/8622)
- chore(): rename files to modern style [#8621](https://github.com/fabricjs/fabric.js/pull/8621)
- chore(): move and rename text & itext files and organize as folders, rename mixins [#8620](https://github.com/fabricjs/fabric.js/pull/8620)
- chore(TS): type IText, IText behavior, IText click behavior [#8610](https://github.com/fabricjs/fabric.js/pull/8610)
- BREAKING: refactor `clone(obj, true)` with `cloneDeep(obj)` and remove all `extend`, `clone` calls in favor of object spreads. [#8600](https://github.com/fabricjs/fabric.js/pull/8600)
- chore(TS): Fix some error caused by ts-nocheck removals [#8615](https://github.com/fabricjs/fabric.js/pull/8615)
- refactor(IText): extract draggable text logic to a delegate [#8598](https://github.com/fabricjs/fabric.js/pull/8598)
- chore(TS): Update StaticCanvas to remove ts-nocheck [#8606](https://github.com/fabricjs/fabric.js/pull/8606)
- chore(TS): Update filters to remove ts-nocheck and added types where missing [#8609](https://github.com/fabricjs/fabric.js/pull/8609)
- chore(TS): Intersection class, finalize TS [#8603](https://github.com/fabricjs/fabric.js/pull/8603)
- chore(TS): Update Pattern to remove ts-nocheck and added types where missing [#8605](https://github.com/fabricjs/fabric.js/pull/8605)
- chore(TS): Followup for interactivy and controls migration to TS [#8404](https://github.com/fabricjs/fabric.js/pull/8404)
- refactor(IText): Fixes Draggable Text for retina and viewport transform #8534
- chore(TS): refactor canvas init, fix `_initRetinaScaling` regression #8520
- chore(TS): remove all remaining empty declarations [#8593](https://github.com/fabricjs/fabric.js/pull/8593)
- refactor(IText): modernize IText cursor animation based on animation API changes (and fix minor regression) plus leftovers from #8547 [#8583](https://github.com/fabricjs/fabric.js/pull/8583)
- refactor(Canvas, IText): Handle cross instance text editing states to an EditingManager class [#8543](https://github.com/fabricjs/fabric.js/pull/8543)
- chore(TS): move to export, babel, new rollup, change import statement for fabric. [#8585](https://github.com/fabricjs/fabric.js/pull/8585);
- chore(TS): Add declare in front of properties that are type definitions. [#8574](https://github.com/fabricjs/fabric.js/pull/8574)
- refactor(Animation): BREAKING: Animation api reduction and semplification (byValue is removed, '+=' syntax is removed, callbacks fired 100%) [#8547](https://github.com/fabricjs/fabric.js/pull/8547)
- feat(PolyControl): modify the shape of a poly with control points [#8556](https://github.com/fabricjs/fabric.js/pull/8556)
- BREAKING: remove Object.stateful and Object.statefulCache [#8573](https://github.com/fabricjs/fabric.js/pull/8573)
- fix(IText): refactor clearing context top logic of itext to align with brush pattern, using the canvas rendering cycle in order to guard from edge cases #8560
- fix(Canvas): `_initRetinaScaling` initializaing the scaling regardless of settings in Canvas. [#8565](https://github.com/fabricjs/fabric.js/pull/8565)
- fix(Canvas): regression of canvas migration with pointer and sendPointToPlane [#8563](https://github.com/fabricjs/fabric.js/pull/8563)
- chore(TS): Use exports from files to build fabricJS, get rid of HEADER.js [#8549](https://github.com/fabricjs/fabric.js/pull/8549)
- chore(): rm `fabric.filterBackend` => `getFilterBackend` [#8487](https://github.com/fabricjs/fabric.js/pull/8487)
- chore(TS): migrate text SVG export mixin [#8486](https://github.com/fabricjs/fabric.js/pull/8486)
- refactor(TS): `animate` and `AnimationRegistry` to classes [#8297](https://github.com/fabricjs/fabric.js/pull/8297)
  BREAKING:
  - return animation instance from animate instead of a cancel function and remove `findAnimationByXXX` from `AnimationRegistry`
  - change `animateColor` signature to match `animate`, removed `colorEasing`
- fix(Object Stacking): 🔙 refactor logic to support Group 🔝
- chore(TS): migrate Group/ActiveSelection [#8455](https://github.com/fabricjs/fabric.js/pull/8455)
- chore(TS): Migrate smaller mixins to classes (dataurl and serialization ) [#8542](https://github.com/fabricjs/fabric.js/pull/8542)
- chore(TS): Convert Canvas events mixin and grouping mixin [#8519](https://github.com/fabricjs/fabric.js/pull/8519)
- chore(TS): Remove backward compatibility initialize methods [#8525](https://github.com/fabricjs/fabric.js/pull/8525/)
- chore(TS): replace getKlass utility with a registry that doesn't require full fabricJS to work [#8500](https://github.com/fabricjs/fabric.js/pull/8500)
- chore(): use context in static constructors [#8522](https://github.com/fabricjs/fabric.js/issues/8522)
- chore(TS): Convert Canvas class #8510
- chore(TS): Move object classes #8511
- chore(TS): polish text [#8489](https://github.com/fabricjs/fabric.js/pull/8489)
- chore(TS): fix import cycle, extract `groupSVGElements` [#8506](https://github.com/fabricjs/fabric.js/pull/8506)
- chore(TS): permissive `Point` typings [#8434](https://github.com/fabricjs/fabric.js/pull/8434)
- chore(TS): polish files [#8488](https://github.com/fabricjs/fabric.js/pull/8488)
- fix(TS): `EventSpec` recognition [#8497](https://github.com/fabricjs/fabric.js/pull/8497)
- chore(): rm dead code [#8493](https://github.com/fabricjs/fabric.js/pull/8493)
- fix(scaleObject): handle when scale is 0 to not bug flip [#8490](https://github.com/fabricjs/fabric.js/pull/8490)
- chore(TS): migrate StatiCanvas to TS [#8485](https://github.com/fabricjs/fabric.js/pull/8485)
- chore(): refactor `Object.__uid++` => `uid()` [#8482](https://github.com/fabricjs/fabric.js/pull/8482)
- chore(TS): migrate object mixins to TS [#8414](https://github.com/fabricjs/fabric.js/pull/8414)
- chore(TS): migrate filters [#8474](https://github.com/fabricjs/fabric.js/pull/8474)
- chore(TS): BaseBrush abstract methods [#8428](https://github.com/fabricjs/fabric.js/pull/8428)
- feat(): Add `createObjectDefaultControls` and `createTextboxDefaultControls` to create copies of control sets. [#8415](https://github.com/fabricjs/fabric.js/pull/8415)
- fix(PatternBrush): `getPatternSrc`, rm `getPatternSrcFunction` [#8468](https://github.com/fabricjs/fabric.js/pull/8468)
- chore(TS): more FabricObject typing [#8405](https://github.com/fabricjs/fabric.js/pull/8405)
- chore(TS): Observable types [#8431](https://github.com/fabricjs/fabric.js/pull/8431)
- chore(TS): migrate Group/ActiveSelection [#8455](https://github.com/fabricjs/fabric.js/pull/8455)
- fix(TS): migration error of itext key mixin (#8421) [#8457](https://github.com/fabricjs/fabric.js/pull/8457)
- chore(TS): migrate text classes/mixins [#8421](https://github.com/fabricjs/fabric.js/pull/8421)
- chore(TS): migrate Image [#8443](https://github.com/fabricjs/fabric.js/pull/8443)
- chore(TS): migrate Shadow [#8462](https://github.com/fabricjs/fabric.js/pull/8462)
- fix(Itext): show incorrect pointer position after scale changed
- chore(TS): migrate text classes/mixins [#8408](https://github.com/fabricjs/fabric.js/pull/8408)
- chore(TS): migrate Collection [#8433](https://github.com/fabricjs/fabric.js/pull/8433)
- ci(): Simplify filestats even more [#8449](https://github.com/fabricjs/fabric.js/pull/8449)
- chore(TS): migrate filter backends [#8403](https://github.com/fabricjs/fabric.js/pull/8403)
- chore(TS): migrate Text classes/mixins [#8408](https://github.com/fabricjs/fabric.js/pull/8408)
- chore(TS): migrate Path [#8412](https://github.com/fabricjs/fabric.js/pull/8412)
- ci(): remove unwanted build stats (from [#8395](https://github.com/fabricjs/fabric.js/pull/8395)) [#8416](https://github.com/fabricjs/fabric.js/pull/8416)
- chore(TS): migrate Line [#8413](https://github.com/fabricjs/fabric.js/pull/8413)
- chore(TS): migrate Polyline/Polygon [#8417](https://github.com/fabricjs/fabric.js/pull/8417)
- chore(TS): migrate Rect [#8411](https://github.com/fabricjs/fabric.js/pull/8411)
- chore(TS): migrate Ellipse [#8408](https://github.com/fabricjs/fabric.js/pull/8408)
- chore(TS): migrate Triangle to TS [#8410](https://github.com/fabricjs/fabric.js/pull/8410)
- chore(TS): migrate Circle to TS [#8406](https://github.com/fabricjs/fabric.js/pull/8406)
- chore(TS): convert Object interactivity mixin to its own class [#8401](https://github.com/fabricjs/fabric.js/pull/8401)
- chore(TS): Convert controls e6/ts [#8400](https://github.com/fabricjs/fabric.js/pull/8400)
- ci(): remove buggy changelog action in favor of `git diff` bash script + direct git how to merge `CHANGELOG.md` [#8309](https://github.com/fabricjs/fabric.js/pull/8346)
- fix(): skewing controls accuracy + successive interactions [#8380](https://github.com/fabricjs/fabric.js/pull/8380)
- chore(TS): Convert Geometry and Origin to classes/e6/ts [#8390](https://github.com/fabricjs/fabric.js/pull/8390)
- ci(): build stats report [#8395](https://github.com/fabricjs/fabric.js/pull/8395)
- chore(TS): convert object to es6 class [#8322](https://github.com/fabricjs/fabric.js/pull/8322)
- docs(): guides follow up, feature request template [#8379](https://github.com/fabricjs/fabric.js/pull/8379)
- docs(): refactor guides, bug report template [#8189](https://github.com/fabricjs/fabric.js/pull/8189)
- BREAKING fix(polyline/polygon): stroke bounding box for all line join/cap cases [#8344](https://github.com/fabricjs/fabric.js/pull/8344)
  BREAKING: `_setPositionDimensions` was removed in favor of `setDimensions`
- test(): Added 2 tests for polygon shapes and transforms with translations [#8370](https://github.com/fabricjs/fabric.js/pull/8370)
- fix(textStyles): Handle style objects with only a textBackgroundColor property in stylesToArray [#8365](https://github.com/fabricjs/fabric.js/pull/8365)
- chore(): fix typos in intersection file [#8345](https://github.com/fabricjs/fabric.js/pull/8345)
- fix(textStyles): Handle empty style object in stylesToArray [#8357](https://github.com/fabricjs/fabric.js/pull/8357)
- ci(build): safeguard concurrent unlocking [#8309](https://github.com/fabricjs/fabric.js/pull/8309)
- ci(): update stale bot [#8307](https://github.com/fabricjs/fabric.js/pull/8307)
- ci(test): await golden generation in visual tests [#8284](https://github.com/fabricjs/fabric.js/pull/8284)
- ci(): Add a pipeline check for verifying that CHANGELOG.md has been updated [#8302](https://github.com/fabricjs/fabric.js/pull/8302)
- BREAKING feat(fabric.IText) rename data-fabric-hiddentextarea to data-fabric with value textarea
- ci(): adds a lock file to the repo when build is in progress, makes local testing wait for the build to complete [#8290](https://github.com/fabricjs/fabric.js/pull/8290)
- fix(`WebGLProbe`): regression caused by [#8199](https://github.com/fabricjs/fabric.js/pull/8199), [#8301](https://github.com/fabricjs/fabric.js/pull/8301)
- fix(fabric.utils) added missing import in dom_misc [#8293](https://github.com/fabricjs/fabric.js/pull/8293)
- fix(Object): `extraParam` should not be passed to options [#8295](https://github.com/fabricjs/fabric.js/pull/8295)
- test(): add `globalCompositeOperation` tests [#8271](https://github.com/fabricjs/fabric.js/pull/8271)
- fix(): use `sendObjectToPlane` in `mergeClipPaths` [#8247](https://github.com/fabricjs/fabric.js/pull/8247)
- chore(): prettify all source code [#8276](https://github.com/fabricjs/fabric.js/pull/8276)
- chore(lint): disallow `Math.hypot`, `window`, `document` [#8277](https://github.com/fabricjs/fabric.js/pull/8277)
- ci(): Add node18 and add a check for prettier [#8275](https://github.com/fabricjs/fabric.js/pull/8275)
- ci(test): suite fixes for browser [#8176](https://github.com/fabricjs/fabric.js/pull/8176)
- ci(): install prettier [#8242](https://github.com/fabricjs/fabric.js/pull/8242)
- ci(): migrate scripts to es6 modules [#8266](https://github.com/fabricjs/fabric.js/pull/8266)
- BREAKING refactor(util): remove lang_array since there are no more use cases [#8274](https://github.com/fabricjs/fabric.js/pull/8274)
- chore(TS): migrate `Pattern` [#8255](https://github.com/fabricjs/fabric.js/pull/8255)
- ci(): add source-map-support for testing [#8248](https://github.com/fabricjs/fabric.js/pull/8248)
- ci(): file cleanup [#8254](https://github.com/fabricjs/fabric.js/pull/8254)
- ci(): fix test global error handlers [#8267](https://github.com/fabricjs/fabric.js/pull/8267)
- fix(fabric.Canvas): dispose and request animation frame scheduling fix [#8220](https://github.com/fabricjs/fabric.js/pull/8220)
- ci(test): fix golden creation from browser [#8270](https://github.com/fabricjs/fabric.js/pull/8270)
- BREAKING refactor(util): `boundingBoxFromPoints`, removed transform [#8269](https://github.com/fabricjs/fabric.js/pull/8269)
- ci(): reintroduce node 14 testing [#8232](https://github.com/fabricjs/fabric.js/pull/8232)
- chore(TS): finish converting utils [#8230](https://github.com/fabricjs/fabric.js/pull/8230)
- test(): Add extensive coverage for mergeClipPath [#8245](https://github.com/fabricjs/fabric.js/pull/8245)
- ci() Nicer names for GHA [#8235](https://github.com/fabricjs/fabric.js/pull/8235)
- Update tests.yml
- ci(): consolidate test workflows [#8227](https://github.com/fabricjs/fabric.js/pull/8227)
- chore(TS): BREAKING: `populateWithProperties` => `pick` [#8202](https://github.com/fabricjs/fabric.js/pull/8202)
- chore(TS): extract `initFilterBackend` from HEADER [#8199](https://github.com/fabricjs/fabric.js/pull/8199)
- chore(TS): extract caches from HEADER [#8198](https://github.com/fabricjs/fabric.js/pull/8198)
- Chore(TS): migrate Intersection [#8121](https://github.com/fabricjs/fabric.js/pull/8121)
- chore(TS): es6 for util/path.ts and more utils converted [#8201](https://github.com/fabricjs/fabric.js/pull/8201)
- fix(ci): report build script failure + fix missing logs [#8188](https://github.com/fabricjs/fabric.js/pull/8188)
- fix(): update window => fabric.window [#8209](https://github.com/fabricjs/fabric.js/pull/8209)
- chore(TS): extract const `reNonWord` from HEADER [#8197](https://github.com/fabricjs/fabric.js/pull/8197)
- chore(TS): extract config values in its own module [#8194](https://github.com/fabricjs/fabric.js/pull/8194)
- ci(): update code coverage action comment [#8205](https://github.com/fabricjs/fabric.js/pull/8205)
- fix(fabric.Gradient): Guard against deep mutation on svg export for color exports [#8196](https://github.com/fabricjs/fabric.js/pull/8196)
- chore(TS): migrate gradient [#8154](https://github.com/fabricjs/fabric.js/pull/8154)
- Chore(TS): Convert more utilities [#8193](https://github.com/fabricjs/fabric.js/pull/8193)
- docs(CONTRIBUTING): fix typo [#8191](https://github.com/fabricjs/fabric.js/pull/8191)
- chore(TS): move control files under `controls` folder [#8185](https://github.com/fabricjs/fabric.js/pull/8185)
- chore(TS): `ElementsParser` => `parser/ElementsParser` [#8183](https://github.com/fabricjs/fabric.js/pull/8183)
- dep(): fabric.console [#8184](https://github.com/fabricjs/fabric.js/pull/8184)
- chore(TS) convert more utils [#8180](https://github.com/fabricjs/fabric.js/pull/8180)
- chore(TS): migrate brushes [#8182](https://github.com/fabricjs/fabric.js/pull/8182)
- fix(): propagate failed exit code to the process [#8187](https://github.com/fabricjs/fabric.js/pull/8187)
- fix(): regain focus on mouse move [#8179](https://github.com/fabricjs/fabric.js/pull/8179)
- chore(TS): read fabric version from package.json
- ci(test): migrate test cmd [#8138](https://github.com/fabricjs/fabric.js/pull/8138)
- chore(TS): Move more utils to TS [#8164](https://github.com/fabricjs/fabric.js/pull/8164)
- chore(TS): more conversion of utils [#8148](https://github.com/fabricjs/fabric.js/pull/8148)
- chore(): Update package.json contributors [#8157](https://github.com/fabricjs/fabric.js/pull/8157)
- docs(contributing): rework [#8158](https://github.com/fabricjs/fabric.js/pull/8158)
- fix(): add pointer data to drop event [#8156](https://github.com/fabricjs/fabric.js/pull/8156)
- chore(TS): prepare for gradient migration [#8155](https://github.com/fabricjs/fabric.js/pull/8155)
- docs(Collection): JSDOC fix `item` return type [#8152](https://github.com/fabricjs/fabric.js/pull/8152)
- chore(ts): Convert some utils [#8123](https://github.com/fabricjs/fabric.js/pull/8123)
- chore(TS): Migrate Circle to es6/ts
- chore(TS): migrate parser [#8122](https://github.com/fabricjs/fabric.js/pull/8122)
- fix(TS): color merge conflict [#8133](https://github.com/fabricjs/fabric.js/pull/8133)
- chore(TS): migrate Point to es6 class and update references. Deprecate xxxEquals methods [#8120](https://github.com/fabricjs/fabric.js/pull/8120)
- Chore(TS) Rect to Es6, remove global scope function. [#8118](https://github.com/fabricjs/fabric.js/pull/8118)
- chore(TS): Color [#8115](https://github.com/fabricjs/fabric.js/pull/8115)
- chore(TS): prepare for Color migration [#8116](https://github.com/fabricjs/fabric.js/pull/8116)
- ci(): adapt build script to rollup [#8114](https://github.com/fabricjs/fabric.js/pull/8114)
- fix(): Delegate toJson to toObject properly and fix tests [#8111](https://github.com/fabricjs/fabric.js/pull/8111)
- chore(TS): convert file ext [#8108](https://github.com/fabricjs/fabric.js/pull/8108)
- ci(scripts) patch [#8102](https://github.com/fabricjs/fabric.js/pull/8102)
- ci(): switch the old custom build for rollup [#8013](https://github.com/fabricjs/fabric.js/pull/8013)
- feat(IText): Draggable text [#7802](https://github.com/fabricjs/fabric.js/pull/7802)
- feat(Text): condensed styles structure v6 [#8006](https://github.com/fabricjs/fabric.js/pull/8006)
- feat(): on `discardActiveObject` interrupt current transform. Also add a method to interrupt current transform programmatically [#7954](https://github.com/fabricjs/fabric.js/pull/7954)
- fix(fabric.StaticCanvas): imageSmoothing setter for node-cavas special case [#8032](https://github.com/fabricjs/fabric.js/pull/8032)
- feat(): support aborting loading resources that requires network calls (promises/requests) [#7827](https://github.com/fabricjs/fabric.js/pull/7827)
- fix(fabric.IText) wrong typeof syntax [#8023](https://github.com/fabricjs/fabric.js/pull/8023)
- ci(typescript): transformer [#8020](https://github.com/fabricjs/fabric.js/pull/8020)
- fix(canvas): clear transform event caching on resize [#8021](https://github.com/fabricjs/fabric.js/pull/8021)
- fix(fabric.Canvas): `mouseout` bug [#8011](https://github.com/fabricjs/fabric.js/pull/8011)
- refactor(object_interactivity): draw operation for borders can be overriden [#7932](https://github.com/fabricjs/fabric.js/pull/7932)
- feat(Group,canvas): remove canvas from object before firing removed event, filter insertAt for group
- tests(): fix the visual test loop to work again on fabricjs.com [#8007](https://github.com/fabricjs/fabric.js/pull/8007)
- fix(Group): 🛠️ layout, angle and origin ⚡ [#8004](https://github.com/fabricjs/fabric.js/pull/8004)
- chore(): move away from extend/clone [#8001](https://github.com/fabricjs/fabric.js/pull/8001)
- fix(Canvas): flipped viewport transform coords [#7515](https://github.com/fabricjs/fabric.js/pull/7515)
- fix(): cleanup merge conflict resolution artifact [#7956](https://github.com/fabricjs/fabric.js/pull/7956)
- fix(Group): part 2 minors changes [#7916](https://github.com/fabricjs/fabric.js/pull/7916)
- feat(fabric.Image.filter): Alpha support for Invert filter [#7933](https://github.com/fabricjs/fabric.js/pull/7933)
- fix(EraserBrush): visual trace while erasing [#7991](https://github.com/fabricjs/fabric.js/pull/7991)
- fix(Point): safeguard initialization [#7961](https://github.com/fabricjs/fabric.js/pull/7961)
- fix(Textbox): flipped `changeWidth` control behavior [#7980](https://github.com/fabricjs/fabric.js/pull/7980)
- test(): remove deleted event from test name [#7992](https://github.com/fabricjs/fabric.js/pull/7992)
- feat(observable): BREAKING return disposer instead of context for chaining [#7994](https://github.com/fabricjs/fabric.js/pull/7994)
- fix(util): `setStyle` exception [#7869](https://github.com/fabricjs/fabric.js/pull/7869)
- test(freedrawing): test enhancement [#7941](https://github.com/fabricjs/fabric.js/pull/7941)
- Cleanup README.md [#7947](https://github.com/fabricjs/fabric.js/pull/7947)
- ci() update uglifyjs [#7939](https://github.com/fabricjs/fabric.js/pull/7939)
- fix(): assigning canvas for collections [#7934](https://github.com/fabricjs/fabric.js/pull/7934)
- fix(EraserBrush): use rendered objects for pattern [#7938](https://github.com/fabricjs/fabric.js/pull/7938)
- fix(v6): 4th PR of Group Rewrite 🎛️ nested controls 😜 [#7861](https://github.com/fabricjs/fabric.js/pull/7861)
- feat(path): `getRegularPolygonPath` [#7918](https://github.com/fabricjs/fabric.js/pull/7918)
- fix(canvas export): regression caused by safegurading [#7907](https://github.com/fabricjs/fabric.js/pull/7907)
- ci(): fix build script option exclude [#7915](https://github.com/fabricjs/fabric.js/pull/7915)
- feat(Group): 2nd Patch of New Group! 🎉 [#7859](https://github.com/fabricjs/fabric.js/pull/7859)
- chore(ci): rename option [#7875](https://github.com/fabricjs/fabric.js/pull/7875)
- fix(Canvas): `dispose` race condition [#7885](https://github.com/fabricjs/fabric.js/pull/7885)
- Update funding.yml include Shachar and Steve
- feat(Group): Change group code, adapt the rest around it [#7858](https://github.com/fabricjs/fabric.js/pull/7858)
- chore(): PR template [#7857](https://github.com/fabricjs/fabric.js/pull/7857)
- fix(Canvas): safeguard canvas add [#7866](https://github.com/fabricjs/fabric.js/pull/7866)
- fix(fabric.Text): support text alignments in RTL text [#7674](https://github.com/fabricjs/fabric.js/pull/7674)
- chore(canvas): minor cleanup [#7851](https://github.com/fabricjs/fabric.js/pull/7851)
- docs(): fix typo, fix JSDOC for website, minors [#7853](https://github.com/fabricjs/fabric.js/pull/7853)
- fix(Canvas): safeguard dispose [#7775](https://github.com/fabricjs/fabric.js/pull/7775)
- fix(Polyline): safegurad \_setPositionDimensions [#7850](https://github.com/fabricjs/fabric.js/pull/7850)
- feat(ci): CLI logging and `filter` option [#7844](https://github.com/fabricjs/fabric.js/pull/7844)
- fix(itext): stop cursor on blur [#7784](https://github.com/fabricjs/fabric.js/pull/7784)
- fix(itext): `set` during text editing [#7837](https://github.com/fabricjs/fabric.js/pull/7837)
- fix(Canvas): Safeguard from multiple initialization [#7776](https://github.com/fabricjs/fabric.js/pull/7776)
- feat(): fire `contextmenu` event [#7714](https://github.com/fabricjs/fabric.js/pull/7714)
- docs(Text): add proper type for GraphemeBBox [#7834](https://github.com/fabricjs/fabric.js/pull/7834)
- chore(): create an alias for getSelectionContext as `getTopContext` [#7711](https://github.com/fabricjs/fabric.js/pull/7711)
- fix(EraserBrush): inverted erasing [#7689](https://github.com/fabricjs/fabric.js/pull/7689)
- fix(ci): CLI `debug` and `recreate` options [#7833](https://github.com/fabricjs/fabric.js/pull/7833)
- feat(ci): better cli [#7825](https://github.com/fabricjs/fabric.js/pull/7825)
- feat(fabric.util.animation): add delay option [#7805](https://github.com/fabricjs/fabric.js/pull/7805)
- chore(): Update bug report templates [#7790](https://github.com/fabricjs/fabric.js/pull/7790)
- fix(Textbox): expose methods for overrides + fix resize filckering [#7806](https://github.com/fabricjs/fabric.js/pull/7806)
- fix(fabric.Canvas): canvas export, force retina scaling >= 1
- fix(itext_key_behavior.mixin.js): typo [#7816](https://github.com/fabricjs/fabric.js/pull/7816)
- feat(): dataURL export - filter objects [#7788](https://github.com/fabricjs/fabric.js/pull/7788)
- feat(util): transform utils [#7614](https://github.com/fabricjs/fabric.js/pull/7614)
- chore/fix(v6): prerequisites for Group [#7728](https://github.com/fabricjs/fabric.js/pull/7728)
- tests() adding an extra controls test where the group are transformed [#7736](https://github.com/fabricjs/fabric.js/pull/7736)
- chore(): Group prerequisite minor refactor object_origin
- fix(): ensure scaling factor is positive for strokeUniform [#7729](https://github.com/fabricjs/fabric.js/pull/7729)
- MAJOR chore(v6): neutral prerequisites for fabric.Group rework [#7726](https://github.com/fabricjs/fabric.js/pull/7726)
- fix(): add `eraser` to Object state/cache props [#7720](https://github.com/fabricjs/fabric.js/pull/7720)
- feat(Object.isType): accept multiple `type` [#7715](https://github.com/fabricjs/fabric.js/pull/7715)
- MAJOR feat(fabric.Point): divide, scalarDivide, scalarDivideEquals [`#7716`](https://github.com/fabricjs/fabric.js/pull/7716)
- MAJOR feat(): Reuse fabric.Point logic for scaling and naming consistency [`#7710`](https://github.com/fabricjs/fabric.js/pull/7710)
- feat(Canvas#getCenter): migrate to `getCenterPoint` [`#7699`](https://github.com/fabricjs/fabric.js/pull/7699)
- MAJOR feat(fabric) remove callbacks in for Promise support [`#7657`](https://github.com/fabricjs/fabric.js/pull/7657)
- chore(): BREAKING Cleanup fabric.Point for v6 [#7709](https://github.com/fabricjs/fabric.js/pull/7709) [`7e563c7`](https://github.com/fabricjs/fabric.js/commit/7e563c72164070aafb03043643e85d06d0dee32c)

## [5.2.1]

- fix(): add `eraser` to Object state/cache props [`#7720`](https://github.com/fabricjs/fabric.js/pull/7720)

## [5.2.0]

- feat(fabric.Object): isType accepts multiple `type` [`#7715`](https://github.com/fabricjs/fabric.js/pull/7715)
- chore(): Replace deprecated String.prototype.substr() with Array.prototype.slice() [`#7696`](https://github.com/fabricjs/fabric.js/pull/7696)
- chore(): use Array.isArray instead of ie6+ workarounds [`#7718`](https://github.com/fabricjs/fabric.js/pull/7718)
- MINOR: feat(fabric.Canvas): add `getTopContext` method to expose the internal contextTop [`#7697`](https://github.com/fabricjs/fabric.js/pull/7697)
- fix(fabric.Object) Add cacheContext checks before trying to render on cache [`#7694`](https://github.com/fabricjs/fabric.js/pull/7694)
- tests(): node test suite enhancement [`#7691`](https://github.com/fabricjs/fabric.js/pull/7691)
- feat(Canvas#getCenter): migrate to `getCenterPoint` [`#7699`](https://github.com/fabricjs/fabric.js/pull/7699)
- updated package.json [`803ce95`](https://github.com/fabricjs/fabric.js/commit/803ce95878150fba9e4195804bccae9bcfe45c6d)
- tests(fabric.animation): fix test reliability [`4be0fb9`](https://github.com/fabricjs/fabric.js/commit/4be0fb9903e15db294b89030feb645e5da766740)

## [5.1.0]

- build(deps): bump node-fetch from 2.6.6 to 2.6.7 [`#7684`](https://github.com/fabricjs/fabric.js/pull/7684)
- build(deps): bump follow-redirects from 1.14.6 to 1.14.8 [`#7683`](https://github.com/fabricjs/fabric.js/pull/7683)
- build(deps): bump simple-get from 3.1.0 to 3.1.1 [`#7682`](https://github.com/fabricjs/fabric.js/pull/7682)
- build(deps): bump engine.io from 6.1.0 to 6.1.2 [`#7681`](https://github.com/fabricjs/fabric.js/pull/7681)
- fix(test): Remove expect assertion [`#7678`](https://github.com/fabricjs/fabric.js/pull/7678)
- docs(blendimage_filter.class.js) corrected mode options [`#7672`](https://github.com/fabricjs/fabric.js/pull/7672)
- chore(): Update bug_report.md [`#7659`](https://github.com/fabricjs/fabric.js/pull/7659)
- fix(util.animation): remove extra animation cancel [`#7631`](https://github.com/fabricjs/fabric.js/pull/7631)
- feat(animation): Support a list of animation values for animating matrices changes [`#7633`](https://github.com/fabricjs/fabric.js/pull/7633)
- ci(tests): windows and linux paths resolutions [`#7635`](https://github.com/fabricjs/fabric.js/pull/7635)

## [5.0.0]

- fix(fabric.Canvas): unflag contextLost after a full re-render [`#7646`](https://github.com/fabricjs/fabric.js/pull/7646)
- **BREAKING**: remove 4.x deprecated code [`#7630`](https://github.com/fabricjs/fabric.js/pull/7630)
- feat(fabric.StaticCanvas, fabric.Canvas): limit breaking changes [`#7627`](https://github.com/fabricjs/fabric.js/pull/7627)
- feat(animation): animations registry [`#7528`](https://github.com/fabricjs/fabric.js/pull/7528)
- docs(): Remove not working badges [`#7623`](https://github.com/fabricjs/fabric.js/pull/7623)
- ci(): add auto-changelog package to quickly draft a changelog [`#7615`](https://github.com/fabricjs/fabric.js/pull/7615)
- feat(fabric.EraserBrush): added `eraser` property to Object instead of attaching to `clipPath`, remove hacky `getClipPath`/`setClipPath` [#7470](https://github.com/fabricjs/fabric.js/pull/7470), see **BREAKING** comments.
- feat(fabric.EraserBrush): support `inverted` option to undo erasing [#7470](https://github.com/fabricjs/fabric.js/pull/7470)
- fix(fabric.EraserBrush): fix doubling opaic objects while erasing [#7445](https://github.com/fabricjs/fabric.js/issues/7445) [#7470](https://github.com/fabricjs/fabric.js/pull/7470)
- **BREAKING**: fabric.EraserBrush: The Eraser object is now a subclass of Group. This means that loading from JSON will break between versions.
  Use this [code](https://gist.github.com/ShaMan123/6c5c4ca2cc720a2700848a2deb6addcd) to transform your json payload to the new version.
- feat(fabric.Canvas): fire an extra mouse up for the original control of the initial target [`#7612`](https://github.com/fabricjs/fabric.js/pull/7612)
- fix(fabric.Object) bounding box display with skewY when outside group [`#7611`](https://github.com/fabricjs/fabric.js/pull/7611)
- fix(fabric.text) fix rtl/ltr performance issues [`#7610`](https://github.com/fabricjs/fabric.js/pull/7610)
- fix(event.js) Prevent dividing by 0 in for touch gestures [`#7607`](https://github.com/fabricjs/fabric.js/pull/7607)
- feat(): `drop:before` event [`#7442`](https://github.com/fabricjs/fabric.js/pull/7442)
- ci(): Add codeql analysis step [`#7588`](https://github.com/fabricjs/fabric.js/pull/7588)
- security(): update onchange to solve security issue [`#7591`](https://github.com/fabricjs/fabric.js/pull/7591)
- **BREAKING**: fix(): MAJOR prevent render canvas with quality less than 100% [`#7537`](https://github.com/fabricjs/fabric.js/pull/7537)
- docs(): fix broken link [`#7579`](https://github.com/fabricjs/fabric.js/pull/7579)
- **BREAKING**: Deps(): MAJOR update to jsdom 19 node 14 [`#7587`](https://github.com/fabricjs/fabric.js/pull/7587)
- Fix(): JSDOM transative vulnerability [`#7510`](https://github.com/fabricjs/fabric.js/pull/7510)
- fix(fabric.parser): attempt to resolve some issues with regexp [`#7520`](https://github.com/fabricjs/fabric.js/pull/7520)
- fix(fabric.IText) fix for possible error on copy paste [`#7526`](https://github.com/fabricjs/fabric.js/pull/7526)
- fix(fabric.Path): Path Distance Measurement Inconsistency [`#7511`](https://github.com/fabricjs/fabric.js/pull/7511)
- Fix(fabric.Text): Avoid reiterating measurements when width is 0 and measure also empty lines for consistency. [`#7497`](https://github.com/fabricjs/fabric.js/pull/7497)
- fix(fabric.Object): stroke bounding box [`#7478`](https://github.com/fabricjs/fabric.js/pull/7478)
- fix(fabric.StaticCanvas): error of changing read-only style field [`#7462`](https://github.com/fabricjs/fabric.js/pull/7462)
- fix(fabric.Path): setting `path` during runtime [`#7141`](https://github.com/fabricjs/fabric.js/pull/7141)
- chore() update canvas to 2.8.0 [`#7415`](https://github.com/fabricjs/fabric.js/pull/7415)
- fix(fabric.Group) realizeTransfrom should be working when called with NO parent transform [`#7413`](https://github.com/fabricjs/fabric.js/pull/7413)
- fix(fabric.Object) Fix control flip and control box [`#7412`](https://github.com/fabricjs/fabric.js/pull/7412)
- feat(fabric.Text): added pathAlign property for text on path [`#7362`](https://github.com/fabricjs/fabric.js/pull/7362)
- docs(): Create SECURITY.md [`#7405`](https://github.com/fabricjs/fabric.js/pull/7405)
- docs(): Clarify viewport transformations doc [`#7401`](https://github.com/fabricjs/fabric.js/pull/7401)
- docs(): specify default value and docs for enablePointerEvents [`#7386`](https://github.com/fabricjs/fabric.js/pull/7386)
- feat(fabric.PencilBrush): add an option to draw a straight line while pressing a key [`#7034`](https://github.com/fabricjs/fabric.js/pull/7034)

## [4.6.0]

- feat(fabric.util): added fabric.util.transformPath to add transformations to path points [#7300](https://github.com/fabricjs/fabric.js/pull/7300)
- feat(fabric.util): added fabric.util.joinPath, the opposite of fabric.util.parsePath [#7300](https://github.com/fabricjs/fabric.js/pull/7300)
- fix(fabric.util): use integers iterators [#7233](https://github.com/fabricjs/fabric.js/pull/7233)
- feat(fabric.Text) add path rendering to text on path [#7328](https://github.com/fabricjs/fabric.js/pull/7328)
- feat(fabric.iText): Add optional hiddenTextareaContainer to contain hiddenTextarea [#7314](https://github.com/fabricjs/fabric.js/pull/7314)
- fix(fabric.Text) added pathStartOffset and pathSide to props lists for object export [#7318](https://github.com/fabricjs/fabric.js/pull/7318)
- feat(animate): add imperative abort option for animations [#7275](https://github.com/fabricjs/fabric.js/pull/7275)
- fix(Fabric.text): account for fontSize in textpath cache dimensions ( to avoid clipping ) [#7298](https://github.com/fabricjs/fabric.js/pull/7298)
- feat(Observable.once): Add once event handler [#7317](https://github.com/fabricjs/fabric.js/pull/7317)
- feat(fabric.Object): Improve drawing of controls in group. [#7119](https://github.com/fabricjs/fabric.js/pull/7119)
- fix(EraserBrush): intersectsWithObject edge cases [#7290](https://github.com/fabricjs/fabric.js/pull/7290)
- fix(EraserBrush): dump canvas bg/overlay color support [#7289](https://github.com/fabricjs/fabric.js/pull/7289)
- feat(fabric.Text) added pathSide property to text on path [#7259](https://github.com/fabricjs/fabric.js/pull/7259)
- fix(EraserBrush) force fill value [#7269](https://github.com/fabricjs/fabric.js/pull/7269)
- fix(fabric.StaticCanvas) properly remove objects on canvas.clear [#6937](https://github.com/fabricjs/fabric.js/pull/6937)
- feat(fabric.EraserBrush): improved erasing:end event [#7258](https://github.com/fabricjs/fabric.js/pull/7258)
- fix(shapes): fabric.Object.\_fromObject never should return [#7201](https://github.com/fabricjs/fabric.js/pull/7201)
- feat(fabric.filters) Added vibrance filter (for increasing saturation of muted colors) [#7189](https://github.com/fabricjs/fabric.js/pull/7189)
- fix(fabric.StaticCanvas): restore canvas size when disposing [#7181](https://github.com/fabricjs/fabric.js/pull/7181)
- feat(fabric.util): added `convertPointsToSVGPath` that will convert from a list of points to a smooth curve. [#7140](https://github.com/fabricjs/fabric.js/pull/7140)
- fix(fabric.Object): fix cache invalidation issue when objects are rotating [#7183](https://github.com/fabricjs/fabric.js/pull/7183)
- fix(fabric.Canvas): rectangle selection works with changing viewport [#7088](https://github.com/fabricjs/fabric.js/pull/7088)
- feat(fabric.Text): textPath now support textAlign [#7156](https://github.com/fabricjs/fabric.js/pull/7156)
- fix(fabric.EraserBrush): test eraser intersection with objects taking into account canvas viewport transform [#7147](https://github.com/fabricjs/fabric.js/pull/7147)
- fix(fabric.Object): support `excludeFromExport` set on `clipPath` [#7148](https://github.com/fabricjs/fabric.js/pull/7148).
- fix(fabric.Group): support `excludeFromExport` set on objects [#7148](https://github.com/fabricjs/fabric.js/pull/7148).
- fix(fabric.StaticCanvas): support `excludeFromExport` set on `backgroundColor`, `overlayColor`, `clipPath` [#7148](https://github.com/fabricjs/fabric.js/pull/7148).
- fix(fabric.EraserBrush): support object resizing (needed for eraser) [#7100](https://github.com/fabricjs/fabric.js/pull/7100).
- fix(fabric.EraserBrush): support canvas resizing (overlay/background drawables) [#7100](https://github.com/fabricjs/fabric.js/pull/7100).
- fix(fabric.EraserBrush): propagate `clipPath` of group to erased objects when necessary so it is correct when ungrouping/removing from group [#7100](https://github.com/fabricjs/fabric.js/pull/7100).
- fix(fabric.EraserBrush): introduce `erasable = deep` option for `fabric.Group` [#7100](https://github.com/fabricjs/fabric.js/pull/7100).
- feat(fabric.Collection): the `contains` method now accepts a second boolean parameter `deep`, checking all descendants, `collection.contains(obj, true)` [#7139](https://github.com/fabricjs/fabric.js/pull/7139).
- fix(fabric.StaticCanvas): disposing canvas now restores canvas size and style to original state.

## [4.5.1]

- fix(fabric.Text): fixes decoration rendering when there is a single rendering for full text line [#7104](https://github.com/fabricjs/fabric.js/pull/7104)
- fix(fabric.Text): spell error which made the gradientTransform not working [#7059](https://github.com/fabricjs/fabric.js/pull/7059)
- fix(fabric.util): unwanted mutation in fabric.util.rotatePoint [#7117](https://github.com/fabricjs/fabric.js/pull/7117)
- fix(svg parser): Ensure that applyViewboxTransform returns an object and not undefined/null [#7030](https://github.com/fabricjs/fabric.js/pull/7030)
- fix(fabric.Text): support firefox with ctx.textAlign for RTL text [#7126](https://github.com/fabricjs/fabric.js/pull/7126)

## [4.5.0]

- fix(fabric.PencilBrush) decimate deleting end of a freedrawing line [#6966](https://github.com/fabricjs/fabric.js/pull/6966)
- feat(fabric.Text): Adding support for RTL languages by adding `direction` property [#7046](https://github.com/fabricjs/fabric.js/pull/7046)
- feat(fabric) Add an eraser brush as optional module [#6994](https://github.com/fabricjs/fabric.js/pull/6994)
- fix v4: 'scaling' event triggered before object position is adjusted [#6650](https://github.com/fabricjs/fabric.js/pull/6650)
- Fix(fabric.Object): CircleControls transparentCorners styling [#7015](https://github.com/fabricjs/fabric.js/pull/7015)
- Fix(svg_import): svg parsing in case it uses empty use tag or use with image href [#7044](https://github.com/fabricjs/fabric.js/pull/7044)
- fix(fabric.Shadow): `offsetX`, `offsetY` and `blur` supports float [#7019](https://github.com/fabricjs/fabric.js/pull/7019)

## [4.4.0]

- fix(fabric.Object) wrong variable name `cornerStrokeColor ` [#6981](https://github.com/fabricjs/fabric.js/pull/6981)
- fix(fabric.Text): underline color with text style ( regression from text on a path) [#6974](https://github.com/fabricjs/fabric.js/pull/6974)
- fix(fabric.Image): Cache CropX and CropY cache properties [#6924](https://github.com/fabricjs/fabric.js/pull/6924)
- fix(fabric.Canvas): Add target to each selection event [#6858](https://github.com/fabricjs/fabric.js/pull/6858)
- fix(fabric.Image): fix wrong scaling value for the y axis in renderFill [#6778](https://github.com/fabricjs/fabric.js/pull/6778)
- fix(fabric.Canvas): set isMoving on real movement only [#6856](https://github.com/fabricjs/fabric.js/pull/6856)
- fix(fabric.Group) make addWithUpdate compatible with nested groups [#6774](https://github.com/fabricjs/fabric.js/pull/6774)
- fix(Fabric.Text): Add path to text export and import [#6844](https://github.com/fabricjs/fabric.js/pull/6844)
- fix(fabric.Canvas) Remove controls check in the pixel accuracy target [#6798](https://github.com/fabricjs/fabric.js/pull/6798)
- feat(fabric.Canvas): Added activeOn 'up/down' property [#6807](https://github.com/fabricjs/fabric.js/pull/6807)
- feat(fabric.BaseBrush): limitedToCanvasSize property to brush [#6719](https://github.com/fabricjs/fabric.js/pull/6719)

## [4.3.1]

- fix(fabric.Control) implement targetHasOneFlip using shorthand [#6823](https://github.com/fabricjs/fabric.js/pull/6823)
- fix(fabric.Text) fix typo in cacheProperties preventing cache clear to work [#6775](https://github.com/fabricjs/fabric.js/pull/6775)
- fix(fabric.Canvas): Update backgroundImage and overlayImage coordinates on zoom change [#6777](https://github.com/fabricjs/fabric.js/pull/6777)
- fix(fabric.Object): add strokeuniform to object toObject output. [#6772](https://github.com/fabricjs/fabric.js/pull/6772)
- fix(fabric.Text): Improve path's angle detection for text on a path [#6755](https://github.com/fabricjs/fabric.js/pull/6755)

## [4.3.0]

- fix(fabric.Textbox): Do not let splitbygrapheme split text previously unwrapped [#6621](https://github.com/fabricjs/fabric.js/pull/6621)
- feat(fabric.controlsUtils) Move drag to actions to control handlers [#6617](https://github.com/fabricjs/fabric.js/pull/6617)
- feat(fabric.Control): Add custom control size per control. [#6562](https://github.com/fabricjs/fabric.js/pull/6562)
- fix(svg_export): svg export in path with gradient and added tests [#6654](https://github.com/fabricjs/fabric.js/pull/6654)
- fix(fabric.Text): improve compatibility with transformed gradients [#6669](https://github.com/fabricjs/fabric.js/pull/6669)
- feat(fabric.Text): Add ability to put text on paths BETA [#6543](https://github.com/fabricjs/fabric.js/pull/6543)
- fix(fabric.Canvas): rotation handle should take origin into account [#6686](https://github.com/fabricjs/fabric.js/pull/6686)
- fix(fabric.Text): Text on path, fix non linear distance of chars over path [#6671](https://github.com/fabricjs/fabric.js/pull/6671)

## [4.2.0]

- fix(fabric.utils): ISSUE-6566 Fix SVGs for special Arc lines [#6571](https://github.com/fabricjs/fabric.js/pull/6571)
- fix(fabric.Canvas): Fix mouse up target when different from action start [#6591](https://github.com/fabricjs/fabric.js/pull/6591)
- added: feat(fabric.controlsUtils): Fire resizing event for textbox width [#6545](https://github.com/fabricjs/fabric.js/pull/6545)

## [4.1.0]

- feat(Brushes): add beforePathCreated event [#6492](https://github.com/fabricjs/fabric.js/pull/6492);
- feat(fabric.Path): Change the way path is parsed and drawn. simplify path at parsing time [#6504](https://github.com/fabricjs/fabric.js/pull/6504);
- feat(fabric.Path): Simplify S and T command in C and Q. [#6507](https://github.com/fabricjs/fabric.js/pull/6507);
- fix(fabric.Textbox): ISSUE-6518 Textbox and centering scaling [#6524](https://github.com/fabricjs/fabric.js/pull/6524);
- fix(fabric.Text): Ensure the shortcut text render the passed argument and not the entire line [#6526](https://github.com/fabricjs/fabric.js/pull/6526);
- feat(fabric.util): Add a function to work with path measurements [#6525](https://github.com/fabricjs/fabric.js/pull/6525);
- fix(fabric.Image): rendering pixel outside canvas size [#6326](https://github.com/fabricjs/fabric.js/pull/6326);
- fix(fabric.controlsUtils): stabilize scaleObject function [#6540](https://github.com/fabricjs/fabric.js/pull/6540);
- fix(fabric.Object): when in groups or active groups, fix the ability to shift deselect [#6541](https://github.com/fabricjs/fabric.js/pull/6541);

## [4.0.0]

- fixed the gesture module to not break with 4.0 [#6491](https://github.com/fabricjs/fabric.js/pull/6491);
- fix(fabric.IText): copy style in non full mode when typing text [#6454](https://github.com/fabricjs/fabric.js/pull/6454);
- feat(fabric.Controls) expose the extra utils for control handling.
  Breaking: rename fabric.controlHandlers and fabric.controlRenderers to fabric.controlsUtils.

## [4.0.0-rc.1]

- fix(fabric.Canvas): ISSUE-6314 rerender in case of drag selection that select a single oobject. [#6421](https://github.com/fabricjs/fabric.js/pull/6421);
- feat(text): allow correct cursor/selection position if text is edited inside a group. [#6256](https://github.com/fabricjs/fabric.js/pull/6256);
- feat(fabric.Control): remove position option in favor of x and y [#6415](https://github.com/fabricjs/fabric.js/pull/6415);
- fix(fabric.Object) ISSUE-6340 infinite recursion on groups [#6416](https://github.com/fabricjs/fabric.js/pull/6416);
- fix(fabric.Object): geometry mixin fix partiallyOnscreen [#6402](https://github.com/fabricjs/fabric.js/pull/6402);
- fix(fabric.Image): ISSUE-6397 modify crossOrigin behaviour for setSrc [#6414](https://github.com/fabricjs/fabric.js/pull/6414);
- Breaking: fabric.Image.setCrossOrigin is gone. Having the property on the fabric.Image is misleading and brings to errors. crossOrigin is for loading/reloading only, and is mandatory to specify it each load.
- Breaking: fabric.Control constructor does not accept anymore a position object, but 2 properties, x and y.

## [4.0.0-beta.12]

- fix(fabric.IText): respect value of `cursorColor` [#6300](https://github.com/fabricjs/fabric.js/pull/6300);
- fix(fabric.Textbox): Improve splitByGrapheme and charSpacing [#6298](https://github.com/fabricjs/fabric.js/pull/6298);
- feat(controls): Reintroduce flip by scaling and lockScalingFlip [#6313](https://github.com/fabricjs/fabric.js/pull/6313);

## [4.0.0-beta.11]

- fix(itext): improved style handling for new lines [#6268](https://github.com/fabricjs/fabric.js/pull/6268)
- fix(controls): Fix flip and controls and skewY and controls. [#6278](https://github.com/fabricjs/fabric.js/pull/6278)
- fix(controls): Current position with handlers is wrong if using skew [#6267](https://github.com/fabricjs/fabric.js/pull/6267)
- breaking: setCoords has only one argument now `skipCorners` boolean. setCoords will always update aCoords, lineCoords. If skipCorners is not specified, it will alos update oCoords();
- feat(fabric.Image): Image.imageSmoothing for fabric.Image objects [#6280](https://github.com/fabricjs/fabric.js/pull/6280)
- fix(fabric.StaticCanvas): export to dataUrl and canvasElement will respect imageSmoothingEnabled [#6280](https://github.com/fabricjs/fabric.js/pull/6280)
- fix(fabric.Image): toSVG export with missing element won't crash [#6280](https://github.com/fabricjs/fabric.js/pull/6280)
- added: added fabric.util.setImageSmoothing(ctx, value);
- added svg import/export for image image-rendering attribute
- fix(svg_import): Fix some parsing logic for nested SVGs. [#6284](https://github.com/fabricjs/fabric.js/pull/6284)
- fix(fabric.Image): do not crash if image has no element [#6285](https://github.com/fabricjs/fabric.js/pull/6285)

BREAKING:

- removed 2 utils member that was not used anywhere: fabric.util.getScript, fabric.util.getElementStyle
- remove private member \_setImageSmoothing in the canvas: use fabric.util.setImageSmoothing(ctx, value);

## [4.0.0-beta.10]

- fix(controls): fix missing target in canvas event options [#6251](https://github.com/fabricjs/fabric.js/pull/6251)
- fix(controls): correct position for offsets [#6250](https://github.com/fabricjs/fabric.js/pull/6250)
- feat(utils): Added more error flag passing throughout functions [#6238](https://github.com/fabricjs/fabric.js/pull/6238)

## [4.0.0-beta.9]

- fix(controls) show offsetX/offsetY correctly. [#6236](https://github.com/fabricjs/fabric.js/pull/6236)
- fix(controls) ISSUE-6201 Restore per object setting of controls visibility [#6226](https://github.com/fabricjs/fabric.js/pull/6226)
- fix(svg_parser): ISSUE-6220 Allow to parse font declaration that start with a number [#6222](https://github.com/fabricjs/fabric.js/pull/6222)

## [4.0.0-beta.8]

- fix(IText) Stop composition events on mousedown to enable cursor position on android keyboards [#6224](https://github.com/fabricjs/fabric.js/pull/6224)
- fix(controls): Handle textbox width change properly [#6219](https://github.com/fabricjs/fabric.js/pull/6219)
- fix(controls): correctly handling the uniform scaling option [#6218](https://github.com/fabricjs/fabric.js/pull/6218)
- fix(fabric.Object): fix activeSelection toDataURL canvas restore [#6216](https://github.com/fabricjs/fabric.js/pull/6216)
- fix(svg_parsers): Add support for empty <style/> tags [#6169](https://github.com/fabricjs/fabric.js/pull/6169)
- fix(SVG_export, text): Check font faces markup for objects within groups [#6195](https://github.com/fabricjs/fabric.js/pull/6195)
- feat(animation): Extend fabric.util.animate animating colors and other properties[#6191](https://github.com/fabricjs/fabric.js/pull/6191)
- fix(svg_export): remove extra space from svg export [#6209](https://github.com/fabricjs/fabric.js/pull/6209)
- fix(svg_import): ISSUE-6170 do not try to create missing clippath [#6210](https://github.com/fabricjs/fabric.js/pull/6210)
- fix(fabric.Object) Adding existence check for this.canvas on object stacking mixins [#6207](https://github.com/fabricjs/fabric.js/pull/6207)

## [4.0.0-beta.7]

feat(controls): Added controls mouseUpHandler and mouseDownHandler [#6158](https://github.com/fabricjs/fabric.js/pull/6158)
Removal of deprecated methods / patterns. [#6111](https://github.com/fabricjs/fabric.js/pull/6111)

- removed Object.setShadow, and BaseBrush.setShadow. change `rect.setShadow(options)` to `rect.set('shadow', new fabric.Shadow(options))`
- removed Object.transformMatrix.
- removed `object:selected` event. use `selection:created`. In the callback you will still find `target` in the options, but also you will find `selected` with all the objects selected during that single event.
- removed Gradient.forObject. No alternative available.
- removed Object and canvas `clipTo`. Use Object.clipPath;
- removed Canvas.loadFromDatalessJSON, it was just an alias for `loadFromJSON`
- removed `observe`, `stopObserving`, `trigger` from observable. Keep using `on`, `off`, `fire`.
- removed the Object.set ability to take a function as a value. Was rather strange to use.
- removed Object.setGradient. Change `rect.setGradient(options)` with `rect.set('fill', new fabric.Gradient(otherOptions))`. The options format is slightly different, but keeping 2 formats does not really make sense.
- removed Object.setPatternFill. Change `rect.setPatternFill(options)` to `rect.set('fill', new fabric.Pattern(options))`;
- removed Object.setColor. Change `rect.setColor(color)` to `rect.set('fill', color)`
- removed fabric.util.customTransformMatrix. Use the replacement fabric.util.composeMatrix

## [4.0.0-beta.6]

fix(fabric.IText): exitEditing won't error on missing hiddenTextarea. [#6138](https://github.com/fabricjs/fabric.js/pull/6138)

## [4.0.0-beta.5]

fix(fabric.Object): getObjectScaling takes in account rotation of objects inside groups. [#6118](https://github.com/fabricjs/fabric.js/pull/6118)

## [4.0.0-beta.4]

fix(fabric.Group): will draw shadow will call parent method. [#6116](https://github.com/fabricjs/fabric.js/pull/6116)

## [4.0.0-beta.3]

fix(controls): control offset rendering code had extras `beginPath` that would clear all but not the last of them [#6114](https://github.com/fabricjs/fabric.js/pull/6114)

## [4.0.0-beta.2]

fix(controls): Control.getVisibility will always receive the fabric.Object argument.

## [4.0.0-beta.1]

breaking: All your old control code override will not work
breaking: `uniScaleTransform` has been renamed in `uniformScaling`, meaning changed and the default value swapped. The behaviour is unchanged, but now the description and the name match.
breaking: Object.lockUniScaling is removed. Alternatives to get the same identical functionality with less code are being evaluated.
breaking: Canvas.onBeforeScaleRotate is removed, developers need to migrate to the event `before:transform’

## [3.6.2]

- fix fabric.Object.toDataURL blurriness on images with odd pixel number [#6131](https://github.com/fabricjs/fabric.js/pull/6131)

## [3.6.1]

- fix(gradient, text): ISSUE-6014 ISSUE-6077 support percentage gradient in text [#6090](https://github.com/fabricjs/fabric.js/pull/6090)
- fix(filters): ISSUE-6072 convolution filter is off by one [#6088](https://github.com/fabricjs/fabric.js/pull/6088)
- fix(transform): Fix a bug in the skewing logic [#6082](https://github.com/fabricjs/fabric.js/pull/6088)

## [3.6.0]

- fix: ISSUE-5512 better Clippath transform parsing in SVG [#5983](https://github.com/fabricjs/fabric.js/pull/5983)
- fix: ISSUE-5984 Avoid enter editing in non selectable object [#5989](https://github.com/fabricjs/fabric.js/pull/5989)
- Tweak to object.\_setLineDash to avoid cycles when nothing in array [#6000](https://github.com/fabricjs/fabric.js/pull/6000)
- fix: ISSUE-5867 Fix the extra new line selection with empty line [#6011](https://github.com/fabricjs/fabric.js/pull/6011)
- Improvement: Use SVG Namespace for SVG Elements [#5957](https://github.com/fabricjs/fabric.js/pull/5957)
- Improvement: ISSUE-4115 - triggers in/out events for sub targets [#6013](https://github.com/fabricjs/fabric.js/pull/6013)
- Improvement: Upper canvas retina scaling [#5938](https://github.com/fabricjs/fabric.js/pull/5938)

## [3.5.1]

- Fix for textbox non defined in scaleObject [#5896](https://github.com/fabricjs/fabric.js/pull/5896)
- Fix canvas pattern as background and exports [#5973](https://github.com/fabricjs/fabric.js/pull/5973)
- Fix for type error if style is null when checking if is empty [#5971](https://github.com/fabricjs/fabric.js/pull/5971)
- Fix for load from datalessJSON for svg groups with sourcePath [#5970](https://github.com/fabricjs/fabric.js/pull/5970)

## [3.5.0]

- Deprecation: deprecated 3 method of the api that will disappear in fabric 4: setPatternFill, setColor, setShadow.
- Fix: remove line dash modification for strokeUniform [#5953](https://github.com/fabricjs/fabric.js/pull/5953)
- Improvement: ISSUE-5955 parse svg clip-path recursively [#5960](https://github.com/fabricjs/fabric.js/pull/5960)
- Fix: object.toCanvasElement of objects in groups [#5962](https://github.com/fabricjs/fabric.js/pull/5962)
- change pencil brush finalize to be in line with other brushes [#5866](https://github.com/fabricjs/fabric.js/pull/5866)

## [3.4.0]

- Support fill-opacity on gradient parsing from SVG. [#5812](https://github.com/fabricjs/fabric.js/pull/5812)
- Rewrite gradient parsing from SVG to work with more transformation and combinations of attributes. [#5836](https://github.com/fabricjs/fabric.js/pull/5836)
- Added Gradient.gradientUnits property to support percent based gradients on shapes.[#5836](https://github.com/fabricjs/fabric.js/pull/5836)
- Changed animation logic so that onComplete gets always called with the final values of the animation.[#5813](https://github.com/fabricjs/fabric.js/pull/5813)

## [3.3.0]

- Differently support multi mouse events, fix multi touch on various browser [#5785](https://github.com/fabricjs/fabric.js/pull/5785)
- Word boundary search update on grapheme clusters [#5788](https://github.com/fabricjs/fabric.js/pull/5788)
- Enable deps free version [#5786](https://github.com/fabricjs/fabric.js/pull/5786)
- Remove variables named as reserved words [#5782](https://github.com/fabricjs/fabric.js/pull/5782)

## [3.2.0]

- Fix: Better handling of upperCanvas in toCanvasElement. [#5736](https://github.com/fabricjs/fabric.js/pull/5736)
- Add: Pass raw event information to brushes [#5687](https://github.com/fabricjs/fabric.js/pull/5687)
- Deprecation: officially deprecated Object.transformMatrix [#5747](https://github.com/fabricjs/fabric.js/pull/5747)
- Fix: Fix group.toSVG regression. [#5755](https://github.com/fabricjs/fabric.js/pull/5755)
- Fix: PencilBrush regression on simple points. [#5771](https://github.com/fabricjs/fabric.js/pull/5771)

## [3.1.0]

- Fix: unbreak IE10. [#5678](https://github.com/fabricjs/fabric.js/pull/5678)
- Improvement: Support scientific notation with uppercase E. [#5731](https://github.com/fabricjs/fabric.js/pull/5731)
- Add: PencilBrush brush now support `decimate` property to remove dots that are too near to each other. [#5718](https://github.com/fabricjs/fabric.js/pull/5718)

## [3.0.0]

- Breaking: removed support for node 4 and 6. [#5356](https://github.com/fabricjs/fabric.js/pull/5356)
- Breaking: changed objectCaching meaning to disable caching only if possible. [#5566](https://github.com/fabricjs/fabric.js/pull/5566)
- Breaking: private method `_setLineStyle` can set only empty object now [#5588](https://github.com/fabricjs/fabric.js/pull/5588)
- Breaking: private method `_getLineStyle` can only return boolean now [#5588](https://github.com/fabricjs/fabric.js/pull/5588)
- Fix: splitByGrapheme can now handle cursor properly [#5588](https://github.com/fabricjs/fabric.js/pull/5588)
- Add: Added hasStroke and hasFill, helper methods for decisions on caching and for devs, change image shouldCache method [#5567](https://github.com/fabricjs/fabric.js/pull/5567)
- Fix: Canvas toObject won't throw error now if there is a clipPath [#5556](https://github.com/fabricjs/fabric.js/pull/5556)
- Add: added `nonScaling` property to shadow class [#5558](https://github.com/fabricjs/fabric.js/pull/5558)
- Fix: fixed import of Rect from SVG when has 0 dimensions. [#5582](https://github.com/fabricjs/fabric.js/pull/5582)
- Fix: Shadow offset in dataurl export with retina [#5593](https://github.com/fabricjs/fabric.js/pull/5593)
- Fix: Text can be used as clipPath in SVG export (output is not correct yet) [#5591](https://github.com/fabricjs/fabric.js/pull/5591)
- Add: Fabric.disableStyleCopyPasting to disable style transfers on copy-paste of itext [#5590](https://github.com/fabricjs/fabric.js/pull/5590)
- Fix: avoid adding quotes to fontFamily containing a coma [#5624](https://github.com/fabricjs/fabric.js/pull/5624)
- Fix: strokeUniform and cache dimensions [#5626](https://github.com/fabricjs/fabric.js/pull/5626)
- Fix: Do not call onSelect on objects that won't be part of the selection [#5632](https://github.com/fabricjs/fabric.js/pull/5632)
- Fix: fixed handling of empty lines in splitByGrapheme [#5645](https://github.com/fabricjs/fabric.js/pull/5645)
- Fix: Textbox selectable property not restored after exitEditing [#5655](https://github.com/fabricjs/fabric.js/pull/5655)
- Fix: 'before:selection:cleared' event gets target in the option passed [#5658](https://github.com/fabricjs/fabric.js/pull/5658)
- Added: enablePointerEvents options to Canvas activates pointer events [#5589](https://github.com/fabricjs/fabric.js/pull/5589)
- Fix: Polygon/Polyline/Path respect points position when initializing [#5668](https://github.com/fabricjs/fabric.js/pull/5668)
- Fix: Do not load undefine objects in group/canvas array when restoring from JSON or SVG. [#5684](https://github.com/fabricjs/fabric.js/pull/5684)
- Improvement: support for canvas background or overlay as gradient [#5684](https://github.com/fabricjs/fabric.js/pull/5684)
- Fix: properly restore clipPath when restoring from JSON [#5641](https://github.com/fabricjs/fabric.js/pull/5641)
- Fix: respect chainable attribute in observable mixin [#5606](https://github.com/fabricjs/fabric.js/pull/5606)

## [2.7.0]

- Add: strokeUniform property, avoid stroke scaling with paths [#5473](https://github.com/fabricjs/fabric.js/pull/5473)
- Fix: fix bug in image setSrc [#5502](https://github.com/fabricjs/fabric.js/pull/5502)
- Add: strokeUniform import/export svg [#5527](https://github.com/fabricjs/fabric.js/pull/5527)
- Fix: GraphemeSplit and toSvg for circle [#5544](https://github.com/fabricjs/fabric.js/pull/5544)
- Improvement: support running in a XML document [#5530](https://github.com/fabricjs/fabric.js/pull/5530)

## [2.6.0]

- Fix: avoid ie11 to throw on weird draw images [#5428](https://github.com/fabricjs/fabric.js/pull/5428)
- Fix: a rare case of invisible clipPath [#5477](https://github.com/fabricjs/fabric.js/pull/5477)
- Fix: testability of code under node when webgl is involved [#5478](https://github.com/fabricjs/fabric.js/pull/5478)
- Add: Grapeheme text wrapping for Textbox (Textbox.splitByGrapheme) [#5479](https://github.com/fabricjs/fabric.js/pull/5479)
- Add: fabric.Object.toCanvasElement [#5481](https://github.com/fabricjs/fabric.js/pull/5481)

## [2.5.0]

- Fix: textbox transform report newScaleX and newScaleY values [#5464](https://github.com/fabricjs/fabric.js/pull/5464)
- Fix: export of svg and gradient with transforms [#5456](https://github.com/fabricjs/fabric.js/pull/5456)
- Fix: detection of controls in perPixelTargetFind + cache [#5455](https://github.com/fabricjs/fabric.js/pull/5455)
- Add: added canvas.toCanvasElement method [#5452](https://github.com/fabricjs/fabric.js/pull/5452)

## [2.4.6]

- Fix: unbreak the svg export broken in 2.4.5 [#5438](https://github.com/fabricjs/fabric.js/pull/5438)

## [2.4.5]

- Fix: svg import/export for canvas+clipPath and letterspacing. [#5424](https://github.com/fabricjs/fabric.js/pull/5424)
- Fix: avoid stroke dash from group selection to leak on upper canvas [#5392](https://github.com/fabricjs/fabric.js/pull/5392)

## [2.4.4]

- Fix: add clipPath to stateful cache check. [#5384](https://github.com/fabricjs/fabric.js/pull/5384)
- Fix: restore draggability of small objects [#5379](https://github.com/fabricjs/fabric.js/pull/5379)
- Improvement: Added strokeDashOffset to objects and from SVG import. [#5398](https://github.com/fabricjs/fabric.js/pull/5398)
- Fix: do not mark objects as invisible if strokeWidth is > 0 [#5382](https://github.com/fabricjs/fabric.js/pull/5382)
- Improvement: Better gradients parsing with xlink:href [#5357](https://github.com/fabricjs/fabric.js/pull/5357)

## [2.4.3]

- Fix: Shift click and onSelect function [#5348](https://github.com/fabricjs/fabric.js/pull/5348)
- Fix: Load from Json from images with filters and resize filters [#5346](https://github.com/fabricjs/fabric.js/pull/5346)
- Fix: Remove special case of 1x1 rect [#5345](https://github.com/fabricjs/fabric.js/pull/5345)
- Fix: Group with clipPath restore [#5344](https://github.com/fabricjs/fabric.js/pull/5344)
- Fix: Fix shift + click interaction with unselectable objects [#5324](https://github.com/fabricjs/fabric.js/pull/5324)

## [2.4.2]

- Fix: Better toSVG support to enable clipPath [#5284](https://github.com/fabricjs/fabric.js/pull/5284)
- Fix: Per pixel target find and groups and sub targets [#5287](https://github.com/fabricjs/fabric.js/pull/5287)
- Fix: Object clone as Image and shadow clipping [#5308](https://github.com/fabricjs/fabric.js/pull/5308)
- Fix: IE11 loading SVG [#5307](https://github.com/fabricjs/fabric.js/pull/5307)

## [2.4.1]

- Fix: Avoid enterEditing if another object is the activeObject [#5261](https://github.com/fabricjs/fabric.js/pull/5261)
- Fix: clipPath enliving for Image fromObject [#5279](https://github.com/fabricjs/fabric.js/pull/5279)
- Fix: toDataURL and canvas clipPath [#5278](https://github.com/fabricjs/fabric.js/pull/5278)
- Fix: early return if no xml is available [#5263](https://github.com/fabricjs/fabric.js/pull/5263)
- Fix: clipPath svg parsing in nodejs [#5262](https://github.com/fabricjs/fabric.js/pull/5262)
- Fix: Avoid running selection logic on mouse up [#5259](https://github.com/fabricjs/fabric.js/pull/5259)
- Fix: fix font size parsing on SVG [#5258](https://github.com/fabricjs/fabric.js/pull/5258)
- Fix: Avoid extra renders on mouseUp/Down [#5256](https://github.com/fabricjs/fabric.js/pull/5256)

## [2.4.0]

- Add: Add clipPath support to canvas and svg import/export. Low compatibility yet.

## [2.3.6]

- Fix: Make image.class aware of naturalWidth and naturalHeight. [#5178](https://github.com/fabricjs/fabric.js/pull/5178)
- Fix: Make 2 finger events works again [#5177](https://github.com/fabricjs/fabric.js/pull/5177)
- Fix: Make Groups respect origin and correct position ( fix spray/circle brushes ) [#5176](https://github.com/fabricjs/fabric.js/pull/5176)

## [2.3.5]

- Change: make canvas.getObjects() always return a shallow copy of the array [#5162](https://github.com/fabricjs/fabric.js/pull/5162)
- Fix: Improve fabric.Pattern.toSVG to look correct on offsets and no-repeat [#5164](https://github.com/fabricjs/fabric.js/pull/5164)
- Fix: Do not enter edit in Itext if the mouseUp is relative to a group selector [#5153](https://github.com/fabricjs/fabric.js/pull/5153)
- Improvement: Do not require xlink namespace in front of href attribut for svgs ( is a SVG2 new spec, unsupported ) [#5156](https://github.com/fabricjs/fabric.js/pull/5156)
- Fix: fix resizeFilter having the wrong cached texture, also improved interaction between filters [#5165](https://github.com/fabricjs/fabric.js/pull/5165)

## [2.3.4]

- Fix: ToSVG was ignoring excludeFromExport for backgroundImage and OverlayImage. [#5075](https://github.com/fabricjs/fabric.js/pull/5075)
- Fix: ToSVG for circle with start and end angles. [#5085](https://github.com/fabricjs/fabric.js/pull/5085)
- Fix: Added callback for setPatternFill. [#5101](https://github.com/fabricjs/fabric.js/pull/5101)
- Fix: Resize filter taking in account multiple scale sources. [#5117](https://github.com/fabricjs/fabric.js/pull/5117)
- Fix: Blend image filter clean after refilter. [#5121](https://github.com/fabricjs/fabric.js/pull/5121)
- Fix: Object.toDataURL should not be influenced by zoom. [#5139](https://github.com/fabricjs/fabric.js/pull/5139)
- Improvement: requestRenderAllBound add to Canvas instance. [#5138](https://github.com/fabricjs/fabric.js/pull/5138)
- Improvement: Make path bounding cache optional and also reacheable/cleanable [#5140](https://github.com/fabricjs/fabric.js/pull/5140)
- Improvement: Make the logic of isNeutralState filters work before filtering start. [#5129](https://github.com/fabricjs/fabric.js/pull/5129)
- Improvement: Added some code to clean up some memory when canvas is disposed in nodejs. [#5142](https://github.com/fabricjs/fabric.js/pull/5142)
- Fix: Make numeric origins work with group creation. [#5143](https://github.com/fabricjs/fabric.js/pull/5143)

## [2.3.3]

- Fix: Fixed font generic names for text, measurement of zero width related characters and also trailing of cursor when zooming. [#5048](https://github.com/fabricjs/fabric.js/pull/5048)

## [2.3.2]

- Fix: justify + charspacing + textDecoration Add and improve more events for transformations and mouse interaction. [#5007](https://github.com/fabricjs/fabric.js/pull/5007) [#5009](https://github.com/fabricjs/fabric.js/pull/5009)
- Fix: Enter edit on object selected programmatically. [#5010](https://github.com/fabricjs/fabric.js/pull/5010)
- Fix: Canvas.dispose was not removing all events properly. [#5020](https://github.com/fabricjs/fabric.js/pull/5020)
- Fix: Make rgba and hsla regex work case insensitive. [#5017](https://github.com/fabricjs/fabric.js/pull/5017)
- Fix: Make group transitioning from not cached to cached work. [#5021](https://github.com/fabricjs/fabric.js/pull/5021)

## [2.3.1]

- Improve nested svg import and text positioning, spikes. [#4984](https://github.com/kangax/fabric.js/pull/4984)

## [2.3.0]

- Add and improve more events for transformations and mouse interaction [#4979](https://github.com/kangax/fabric.js/pull/4979)
- Improvement: whenever possible use cache for target transparency sampling [#4955](https://github.com/kangax/fabric.js/pull/4955)

## [2.2.4]

- Fix getPointer on touch devices [#4866](https://github.com/kangax/fabric.js/pull/4866)
- Fix issues with selectionDashArray bleeding into free drawing [#4894](https://github.com/kangax/fabric.js/pull/4894)
- Fix blur filter for nodejs [#4905](https://github.com/kangax/fabric.js/pull/4905)
- Fix Register mousemove as non passive to help touch devices [#4933](https://github.com/kangax/fabric.js/pull/4933)
- Fix modified shadow tosvg for safari compatibility [#4934](https://github.com/kangax/fabric.js/pull/4934)
- Fix shader to avoid premultiplied alpha pixel getting dirty in blend filter [#4936](https://github.com/kangax/fabric.js/pull/4936)
- Add isPartiallyOnScreen method [#4856](https://github.com/kangax/fabric.js/pull/4856)
- Fix isEqual failing on array/null or objects/null/string compare [#4949](https://github.com/kangax/fabric.js/pull/4949)
- Fix pencilBrush with alpha and with rerendering canvas [#4938](https://github.com/kangax/fabric.js/pull/4938)

## [2.2.3]

- improvement: Allow to parse quoted url string. url('#myid') [#4881](https://github.com/kangax/fabric.js/pull/4881)
- improvement: text fromSVG import char-spacing attribute [#3718](https://github.com/kangax/fabric.js/pull/3718)
- fix: text toSVG export with multiple spaces in safari [#4880](https://github.com/kangax/fabric.js/pull/4880)
- fix: setSrc reset width and height on images [#4877](https://github.com/kangax/fabric.js/pull/4877)
- improvements: Removed forced origin swap when rotating [#4878](https://github.com/kangax/fabric.js/pull/4878)
- fix: Make the background of canvas cover all SVG in toSVG export [#4852](https://github.com/kangax/fabric.js/pull/4852)
- fix: Added startAngle to cacheProperties for fabric.Circle [#4875](https://github.com/kangax/fabric.js/pull/4875)
- fix: Rerender all the content of upperCanvas if canvas gets resized [#4850](https://github.com/kangax/fabric.js/pull/4850)
- fix: Remove references to context when disposing [#4846](https://github.com/kangax/fabric.js/pull/4846)
- improvements: Added single quoting to font names in toSVG [#4840](https://github.com/kangax/fabric.js/pull/4840)
- improvements: Added reserved space to wrapLine functionality [#4841](https://github.com/kangax/fabric.js/pull/4841)

## [2.2.2]

- Fixed: Applying filters to an image will invalidate its cache [#4828](https://github.com/kangax/fabric.js/pull/4828)
- Fixed: Attempt at fix font families that requires quoting [#4831](https://github.com/kangax/fabric.js/pull/4831)
- Improvement: check upperCanvas client size for textarea position [#4827](https://github.com/kangax/fabric.js/pull/4827)
- Fixed: Attempt to fix multiple touchends [#4804](https://github.com/kangax/fabric.js/pull/4804)
- Fixed: Wrapping of textbox with charspacing [#4803](https://github.com/kangax/fabric.js/pull/4803)
- Fixed: bad calculation of empty line in text (regression from 2.2.0) [#4802](https://github.com/kangax/fabric.js/pull/4802)

## [2.2.1]

- Reworked how amd and commonJS are together in the same file.

## [2.2.0]

- Fixed: super/sub script svg export [#4780](https://github.com/kangax/fabric.js/pull/4780)
- Added: Text superScript and subScript support [#4765](https://github.com/kangax/fabric.js/pull/4765)
- Fixed: negative kerning support (Pacifico font) [#4772](https://github.com/kangax/fabric.js/pull/4772)
- Fixed: removing text on mousedown should be safe now [#4774](https://github.com/kangax/fabric.js/pull/4774)
- Improved: pass to inner functions the parameter calculate coords in isOnscreen [#4763](https://github.com/kangax/fabric.js/pull/4763)

## [2.1.0]

- Added: Added: Drag and drop event binding [#4421](https://github.com/kangax/fabric.js/pull/4421)
- Fixed: isEmptyStyle implementation for TextBox [#4762](https://github.com/kangax/fabric.js/pull/4762)

## [2.0.3]

- Fix: now sub target check can work with subclasses of fabric.Group [#4753](https://github.com/kangax/fabric.js/pull/4753)
- Improvement: PencilBrush is now compexity 1 instead of complexity N during draw [#4743](https://github.com/kangax/fabric.js/pull/4743)
- Fix the cleanStyle was not checking for the right property to exist [#4751](https://github.com/kangax/fabric.js/pull/4751)
- Fix onBeforeScaleRotate with canvas zoom [#4748](https://github.com/kangax/fabric.js/pull/4748)

## [2.0.2]

- fixed image toSVG support for crop [#4738](https://github.com/kangax/fabric.js/pull/4738)
- changed math for better rounded results [#4734](https://github.com/kangax/fabric.js/pull/4734)

## [2.0.1]

- fixed filter for blend image in WEBGL [#4706](https://github.com/kangax/fabric.js/pull/4706)
- fixed interactions between canvas toDataURL and multiplier + retina [#4705](https://github.com/kangax/fabric.js/pull/4705)
- fixed bug with originX and originY not invalidating the transform [#4703](https://github.com/kangax/fabric.js/pull/4703)
- fixed unwanted mutation on object enliving in fabric.Image [#4699](https://github.com/kangax/fabric.js/pull/4699)

## [2.0.0]

- final
  - fix dataurl and svg export on retina and rounding [#4674](https://github.com/kangax/fabric.js/pull/4674)
  - avoid error if iText is removed on mousedown [#4650](https://github.com/kangax/fabric.js/pull/4650)
  - fix calcOffset when text enter editing [#4649](https://github.com/kangax/fabric.js/pull/4649)
  - Gradient fix parsing floats [#4637](https://github.com/kangax/fabric.js/pull/4637)
  - Add CrossOrigin managment to fabric.Pattern [#4618](https://github.com/kangax/fabric.js/pull/4618)
  - Add patternTransform toObject saving [#4626](https://github.com/kangax/fabric.js/pull/4626)
  - normalize brushes render [#4613](https://github.com/kangax/fabric.js/pull/4613)
  - avoid charspacing shortcut [#4594](https://github.com/kangax/fabric.js/pull/4594)
  - Fix color toHexa() [#4579](https://github.com/kangax/fabric.js/pull/4579)
- rc3 and rc4
  - more fixes to transformMatrix memoization
  - Canvas.selectionFullyContained allows you to select objects just when full grabbed by the selections. [#4508](https://github.com/kangax/fabric.js/pull/4508)
  - Remove some ouput of blank spaces from svg in order to avoid extra colored areas [#4524](https://github.com/kangax/fabric.js/pull/4524)
  - Reinserted a performance shortcut for when there is no style at all [#4519](https://github.com/kangax/fabric.js/pull/4519)
  - Manage canvas resize during a freedrawing brush without wiping the brush [#4527](https://github.com/kangax/fabric.js/pull/4527)
  - Removed an extra closePath that was creating wrong visual on IntelIntegrated cards [#4549](https://github.com/kangax/fabric.js/pull/4549)
  - Added a method to insert and remove text from command line [#4541](https://github.com/kangax/fabric.js/pull/4541)
  - Some fixes around text styles management
  - nodejs support changes: removed specific node code in order to use standard fabricjs code in nodejs.
  - added fabric.util.getNodeCanvas that passed a JSDOM element allows you to get the node-canvas instance behind it and do what you need.
- rc2
  - Fixed a transform matrix memoize missing width/height [#4491](https://github.com/kangax/fabric.js/pull/4491)
  - Fix pattern drawing a point [#4492](https://github.com/kangax/fabric.js/pull/4492)
  - Fixed Text.removeChars [#4495](https://github.com/kangax/fabric.js/pull/4495)
  - Added back 2 node-canvas methods [#4497](https://github.com/kangax/fabric.js/pull/4497)
  - Fix a typo not restoring hoverCursor correctly.
- rc1
  - Remove node specific code [#4470](https://github.com/kangax/fabric.js/pull/4470)
  - Improved Canvas.dispose code to leak less memory [#4471](https://github.com/kangax/fabric.js/pull/4471)
  - Remove extra padding of cache when upper limited [#4467](https://github.com/kangax/fabric.js/pull/4467)
  - Solved 2 perfomances problems with textbox [#4466](https://github.com/kangax/fabric.js/pull/4466) [#4465](https://github.com/kangax/fabric.js/pull/4465)
  - Added justify-left justify-right and justify-center [#4437](https://github.com/kangax/fabric.js/pull/4437)
  - Fix Group fromObject and subTargetCheck [#4454](https://github.com/kangax/fabric.js/pull/4454)
  - Fix regression on IMG from SVG [#4450](https://github.com/kangax/fabric.js/pull/4450)
  - Remove cache dimensions together with canvas [#4453](https://github.com/kangax/fabric.js/pull/4453)
  - Fixed some fuzzyness cases for cache [#4452](https://github.com/kangax/fabric.js/pull/4452)
  - Fixed resize filter for webgl [#4426](https://github.com/kangax/fabric.js/pull/4426)
  - Stop searching target during a mouse move with a transform [#4442](https://github.com/kangax/fabric.js/pull/4442)
  - safeguard shaders for non supported precisions [#4433](https://github.com/kangax/fabric.js/pull/4433)
  - fix insert and remove style for edge cases [#4420](https://github.com/kangax/fabric.js/pull/4420)
  - Fix object.move when in active selection [#4394](https://github.com/kangax/fabric.js/pull/4394)
  - Memoize calcTransformMatrix function [#4418](https://github.com/kangax/fabric.js/pull/4418)
  - Make \_set flag object as dirty just when a real change happen[#4415](https://github.com/kangax/fabric.js/pull/4415)
  - Add browserShadowBlurConstant to adjust shadowBlur value [#4413](https://github.com/kangax/fabric.js/pull/4413)
  - Fix set element not clearing the cacheTexture. [#4410](https://github.com/kangax/fabric.js/pull/4410)
  - Multi selection key can be configured with an array of keys. [#4363](https://github.com/kangax/fabric.js/pull/4363)
  - fix fast type in text loosing some style. [#4339](https://github.com/kangax/fabric.js/pull/4339)
  - fixed division by zero with lockscaling flip.
  - added paintFirst ( paint-order with svg support ) [#4303](https://github.com/kangax/fabric.js/pull/4303)
- beta7
  - added a build flag for not attaching fabric to window [#4199](https://github.com/kangax/fabric.js/pull/4199)
  - removed .active property from objects [#4200](https://github.com/kangax/fabric.js/pull/4200)
  - Normalize Api for getSelectionStyles, setSelectionStyles [#4202](https://github.com/kangax/fabric.js/pull/4202)
  - Fix shader for convolute filter [#4207](https://github.com/kangax/fabric.js/pull/4207)
  - Better mouse support for lockscaling flip [#4225](https://github.com/kangax/fabric.js/pull/4225)
  - Fix toDataUrl getting a blank canvas [#4229](https://github.com/kangax/fabric.js/pull/4229)
  - Ouput version to json Objects [#4251](https://github.com/kangax/fabric.js/pull/4251)
  - Use backstoreOnly for toDataUrl resize [#4254](https://github.com/kangax/fabric.js/pull/4254)
  - Fix safari svg whitespace [#4294](https://github.com/kangax/fabric.js/pull/4294)
  - Fix Gradient export for paths [#4274](https://github.com/kangax/fabric.js/pull/4274)
  - Move mouseout/over in mousemove events [#4283](https://github.com/kangax/fabric.js/pull/4283)
  - Fix detection of click at the end of line [#4295](https://github.com/kangax/fabric.js/pull/4295)
  - added new event selection:updated [#4311](https://github.com/kangax/fabric.js/pull/4311)
  - Fixed free drawing path displacement [#4311](https://github.com/kangax/fabric.js/pull/4311)
  - Fixed scale equally and flipping not happening [#4313](https://github.com/kangax/fabric.js/pull/4313)
  - Select by drag makes the object fires 'selected' [#4314](https://github.com/kangax/fabric.js/pull/4314)
- beta6
  - incompat: New filter system with WEBGL.
  - incompat: New Text/IText/Textbox code. Multibyte compatible, more accurate.
  - incompat: RequestAnimationFrame is used for the automatic render calls.
  - incompat: Named setter/getter are optional now.
  - incompat: Removed PathGroup class
  - incompat: Paths cannot be restored anymore from strings [#3713](https://github.com/kangax/fabric.js/pull/3713)
  - incompat: bumped node version to 4+ and jsdom to 9. [#3717](https://github.com/kangax/fabric.js/pull/3717)
  - incompat: removed the es5 / JSON shim support [#3722](https://github.com/kangax/fabric.js/pull/3722)
  - fix/incompat: IText setSelectionStyles does not change anymore style if no selection is present [#3765](https://github.com/kangax/fabric.js/pull/3765)
  - skipOffscreen default to true
  - Text.setSelectionStyle does not change anything if there is no selection [#3765](https://github.com/kangax/fabric.js/pull/3765)
  - Switch to canvas-prebuilt as dependency. Added parameter to choose the canvas package [#3757](https://github.com/kangax/fabric.js/pull/3757)
  - improvement: renderControls can now be called on its own. Added parameter styleOverride to allow for overriding current properties [#3887](https://github.com/kangax/fabric.js/pull/3887)
  - removed hasMoved and saveCoords from Group class [#3910](https://github.com/kangax/fabric.js/pull/3910)
  - forced all fromObject and fromElement to be async, normalized api. [#3996](https://github.com/kangax/fabric.js/pull/3996)
  - improvement: added support for request animation frame in mouse events [#3997](https://github.com/kangax/fabric.js/pull/3997)
  - added dblclick support for all objects [#3998](https://github.com/kangax/fabric.js/pull/3997)
  - textbox scale as a normal object [#4052](https://github.com/kangax/fabric.js/pull/4052)
  - Removed image meetOrSlice, alignX, alignY, introduced cropX, cropY [#4055](https://github.com/kangax/fabric.js/pull/4055)
  - Added Text.cleanStyle, Text.removeStyle [#4060](https://github.com/kangax/fabric.js/pull/4060)
  - change: lockRotation will not hide the mtr control anymore. introduced notAllowedCursor for canvas. [#4064](https://github.com/kangax/fabric.js/pull/4064)
  - improvement: added 2 percentage values to fabric.util.animate. [#4068](https://github.com/kangax/fabric.js/pull/4068)
  - change: pathOffset does not get exported anymore in path.toObject, toDatalessObject export sourcePath instead of modifying path. [#4108](https://github.com/kangax/fabric.js/pull/4108)

## [1.7.19]

- Fixed the flip of images with scale equally [#4313](https://github.com/kangax/fabric.js/pull/4313)
- Improved touch detection [#4302](https://github.com/kangax/fabric.js/pull/4302)

## [1.7.18]

- Fixed doubling of subtargets for preserveObjectStacking = true [#4297](https://github.com/kangax/fabric.js/pull/4297)
- Added a dirty set to objects in group destroy.

## [1.7.17]

- Change: swapped style white-space:nowrap with attribute wrap="off" since the style rule was creating problems in browsers like ie11 and safari. [#4119](https://github.com/kangax/fabric.js/pull/4119)
- Fix: Remove an object from activeGroup if removed from canvas [#4120](https://github.com/kangax/fabric.js/pull/4120)
- Fix: avoid bringFroward, sendBackwards to swap objects in active selections [#4119](https://github.com/kangax/fabric.js/pull/4119)
- Fix: avoid disposing canvas on mouse event to throw error [#4119](https://github.com/kangax/fabric.js/pull/4119)
- Fix: make svg respect white spaces [#4119](https://github.com/kangax/fabric.js/pull/4119)
- Fix: avoid exporting bgImage and overlayImage if excludeFromExport = true [#4119](https://github.com/kangax/fabric.js/pull/4119)
- Fix: Avoid group fromObject mutating original data [#4111](https://github.com/kangax/fabric.js/pull/4111)

## [1.7.16]

- improvement: added 2 percentage values to fabric.util.animate. [#4068](https://github.com/kangax/fabric.js/pull/4068)
- Improvement: avoid multiplying identity matrices in calcTransformMatrix function
- Fix: activeGroup did not destroy correctly if a toObject was happening
- Improvement: Pass the event to object:modified when available. [#4061](https://github.com/kangax/fabric.js/pull/4061)

## [1.7.15]

- Improvement: Made iText keymap public. [#4053](https://github.com/kangax/fabric.js/pull/4053)
- Improvement: Fix a bug in updateCacheCanvas that was returning always true [#4051](https://github.com/kangax/fabric.js/pull/4051)

## [1.7.14]

- Improvement: Avoid cache canvas to resize each mouse move step. [#4037](https://github.com/kangax/fabric.js/pull/4037)
- Improvement: Make cache canvas limited in size. [#4035](https://github.com/kangax/fabric.js/pull/4035)
- Fix: Make groups and statefull cache work. [#4032](https://github.com/kangax/fabric.js/pull/4032)
- Add: Marked the hiddentextarea from itext so that custom projects can recognize it. [#4022](https://github.com/kangax/fabric.js/pull/4022)

## [1.7.13]

- Fix: Try to minimize delay in loadFroJson [#4007](https://github.com/kangax/fabric.js/pull/4007)
- Fix: allow fabric.Color to parse rgba(x,y,z,.a) without leading 0 [#4006](https://github.com/kangax/fabric.js/pull/4006)
- Allow path to execute Object.initialize, make extensions easier [#4005](https://github.com/kangax/fabric.js/pull/4005)
- Fix: properly set options from path fromDatalessObjects [#3995](https://github.com/kangax/fabric.js/pull/3995)
- Check for slice before action.slice. Avoid conflicts with heavy customized code. [#3992](https://github.com/kangax/fabric.js/pull/3992)

## [1.7.12]

- Fix: removed possible memleaks from window resize event. [#3984](https://github.com/kangax/fabric.js/pull/3984)
- Fix: restored default cursor to noTarget only. unselectable objects get the standard hovercursor. [#3953](https://github.com/kangax/fabric.js/pull/3953)
- Cache fixes: fix uncached pathGroup, removed cache creation at initialize time [#3982](https://github.com/kangax/fabric.js/pull/3982)
- Improvement: nextTarget to mouseOut and prevTarget to mouseOver [#3900](https://github.com/kangax/fabric.js/pull/3900)
- Improvement: add isClick boolean to left mouse up [#3898](https://github.com/kangax/fabric.js/pull/3898)
- Fix: can start selection on top of non selectable object [#3892](https://github.com/kangax/fabric.js/pull/3892)
- Improvement: better management of right/middle click [#3888](https://github.com/kangax/fabric.js/pull/3888)
- Fix: subTargetCheck on activeObject/activeGroup was firing too many events [#3909](https://github.com/kangax/fabric.js/pull/3909)
- Fix: After addWithUpdate or removeWithUpdate object coords must be updated. [#3911](https://github.com/kangax/fabric.js/pull/3911)

## [1.7.11]

- Hotfix: restore path-groups ability to render [#3877](https://github.com/kangax/fabric.js/pull/3877)

## [1.7.10]

- Fix: correct svg export for radial gradients [#3807](https://github.com/kangax/fabric.js/pull/3807)
- Fix: Update fireout events to export the event object [#3853](https://github.com/kangax/fabric.js/pull/3853)
- Fix: Improve callSuper to avoid infinite loops (not all of them) [#3844](https://github.com/kangax/fabric.js/pull/3844)
- Fix: avoid selectionBackgroundColor leak on toDataUrl [#3862](https://github.com/kangax/fabric.js/pull/3862)
- Fix: toDatelessObject for Group [#3863](https://github.com/kangax/fabric.js/pull/3863)
- Improvement: better caching logic for groups [#3864](https://github.com/kangax/fabric.js/pull/3864)
- Fix: correct svg gradient export for radial in polygons [#3866](https://github.com/kangax/fabric.js/pull/3866)
- Fix: First draw could be empty for some objects [#3870](https://github.com/kangax/fabric.js/pull/3870)
- Fix: Always send event data to object:selected [#3871](https://github.com/kangax/fabric.js/pull/3871)
- Improvement: reduce angle calculation error [#3872](https://github.com/kangax/fabric.js/pull/3872)

## [1.7.9]

- Fix: Avoid textarea wrapping from chrome v57+ [#3804](https://github.com/kangax/fabric.js/pull/3804)
- Fix: double click needed to move cursor when enterEditing is called programmatically [#3804](https://github.com/kangax/fabric.js/pull/3804)
- Fix: Style regression when inputing new style objects [#3804](https://github.com/kangax/fabric.js/pull/3804)
- Add: try to support crossOrigin for svg image tags [#3804](https://github.com/kangax/fabric.js/pull/3804)

## [1.7.8]

- Fix: Fix dirty flag propagation [#3782](https://github.com/kangax/fabric.js/pull/3782)
- Fix: Path parsing error in bounding boxes of curves [#3774](https://github.com/kangax/fabric.js/pull/3774)
- Add: Middle click mouse management on canvas [#3764](https://github.com/kangax/fabric.js/pull/3764)
- Add: Add parameter to detect and skip offscreen drawing [#3758](https://github.com/kangax/fabric.js/pull/3758)
- Fix: textarea loosing focus after a drag and exit from canvas [#3759](https://github.com/kangax/fabric.js/pull/3759)

## [1.7.7]

- Fix for opacity parsing in svg with nested opacities [#3747](https://github.com/kangax/fabric.js/pull/3747)
- Fix text initialization and boundingrect [#3745](https://github.com/kangax/fabric.js/pull/3745)
- Fix line bounding box [#3742](https://github.com/kangax/fabric.js/pull/3742)
- Improvement: do not pollute style object while typing if not necessary [#3743](https://github.com/kangax/fabric.js/pull/3743)
- fix for broken prototype chain when restoring a dataless object on fill an stroke [#3735](https://github.com/kangax/fabric.js/pull/3735)
- fix for deselected event not fired on mouse actions [#3716](https://github.com/kangax/fabric.js/pull/3716)
- fix for blurriness introduced on 1.7.3 [#3721](https://github.com/kangax/fabric.js/pull/3721)

## [1.7.6]

- Fix: make the cacheCanvas created on the fly if not available [#3705](https://github.com/kangax/fabric.js/pull/3705)

## [1.7.5]

- Improvement: draw textbackgroundColor in one single pass when possible @stefanhayden [#3698](https://github.com/kangax/fabric.js/pull/3698)
- Improvement: fire selection changed event just if text is editing [#3702](https://github.com/kangax/fabric.js/pull/3702)
- Improvement: Add object property 'needsItsOwnCache' [#3703](https://github.com/kangax/fabric.js/pull/3703)
- Improvement: Skip unnecessary transform if they can be detected with a single if [#3704](https://github.com/kangax/fabric.js/pull/3704)

## [1.7.4]

- Fix: Moved all the touch event to passive false so that they behave as before chrome changes [#3690](https://github.com/kangax/fabric.js/pull/3690)
- Fix: force top and left in the object representation of a path to avoid reparsing on restore [#3691](https://github.com/kangax/fabric.js/pull/3691)
- Add: Enable `deselected` event for activeObject switch. Ensure deactivateAll call exitEditing [#3689](https://github.com/kangax/fabric.js/pull/3689)
- Fix: Perform subtargetCheck also if the group is an active object and on activeGroup [#3688](https://github.com/kangax/fabric.js/pull/3688)
- Fix: Made cursor operation more precise at high canvas zoom level [#3671](https://github.com/kangax/fabric.js/pull/3671)
- Add: Made getBoundingRect available to return both absolute or standard bounding rect [#3614](https://github.com/kangax/fabric.js/pull/3614)
- Add: Introduced calcViewportBoundaries() function for fabric.StaticCanvas [#3614](https://github.com/kangax/fabric.js/pull/3614)
- Add: Introduced isOnScreen() function for fabric.Object [#3614](https://github.com/kangax/fabric.js/pull/3614)
- Subclassed Polygon from polyline [#3614](https://github.com/kangax/fabric.js/pull/3614)
- Fix: Removed reference to hovered target when target gets removed [#3657](https://github.com/kangax/fabric.js/pull/3657)
- Fix: Removed hover cursor for non selectable objects [#3643](https://github.com/kangax/fabric.js/pull/3643)
- Fix: Switch to passive event for touch move [#3643](https://github.com/kangax/fabric.js/pull/3643)
- Fix: Restart rendering of cursor after entering some text [#3643](https://github.com/kangax/fabric.js/pull/3643)
- Add: fabric.Color support toHexa() method now [#3615](https://github.com/kangax/fabric.js/pull/3615)

## [1.7.3]

- Improvement: mousewheel event is handled with target and fired also from objects. [#3612](https://github.com/kangax/fabric.js/pull/3612)
- Improvement: Pattern loads for canvas background and overlay, corrected svg pattern export [#3601](https://github.com/kangax/fabric.js/pull/3601)
- Fix: Wait for pattern loading before calling callback [#3598](https://github.com/kangax/fabric.js/pull/3598)
- Fix: add 2 extra pixels to cache canvases to avoid aliasing cut [#3596](https://github.com/kangax/fabric.js/pull/3596)
- Fix: Rerender when deselect an itext editing object [#3594](https://github.com/kangax/fabric.js/pull/3594)
- Fix: save new state of dimensionProperties at every cache clear [#3595](https://github.com/kangax/fabric.js/pull/3595)
- Improvement: Better error management in loadFromJSON [#3586](https://github.com/kangax/fabric.js/pull/3586)
- Improvement: do not reload backgroundImage as an image if is different type [#3550](https://github.com/kangax/fabric.js/pull/3550)
- Improvement: if a children element is set dirty, set the parent dirty as well. [#3564](https://github.com/kangax/fabric.js/pull/3564)

## [1.7.2]

- Fix: Textbox do not use stylemap for line wrapping [#3546](https://github.com/kangax/fabric.js/pull/3546)
- Fix: Fix for firing object:modified in macOS sierra [#3539](https://github.com/kangax/fabric.js/pull/3539)
- Fix: Itext with object caching was not refreshing selection correctly. [#3538](https://github.com/kangax/fabric.js/pull/3538)
- Fix: stateful now works again with activeGroup and dinamyc swap between stateful false/true. [#3537](https://github.com/kangax/fabric.js/pull/3537)
- Fix: includeDefaultValues was not applied to child objects of groups and path-groups. [#3497](https://github.com/kangax/fabric.js/pull/3497)
- Fix: Itext style is cloned on paste action now, allow copy of styles to be independent. [#3502](https://github.com/kangax/fabric.js/pull/3502)
- Fix: Add subclasses properties to cacheProperties. [#3490](https://github.com/kangax/fabric.js/pull/3490)
- Add: Shift and Alt key used for transformations are now dynamic. [#3479](https://github.com/kangax/fabric.js/pull/3479)
- Fix: fix to polygon and cache. Added cacheProperties for all classes [#3490](https://github.com/kangax/fabric.js/pull/3490)

## [1.7.1]

- Add: Gradients/Patterns support customAttributes in toObject method [#3477](https://github.com/kangax/fabric.js/pull/3477)
- Fix: IText/Textbox not blurring keyboard on ios 10 [#3476](https://github.com/kangax/fabric.js/pull/3476)
- Fix: Shadow on freedrawing and zoomed canvas [#3475](https://github.com/kangax/fabric.js/pull/3475)
- Fix: Fix for group returning negative scales [#3474](https://github.com/kangax/fabric.js/pull/3474)
- Fix: hotfix for textbox [#3441](https://github.com/kangax/fabric.js/pull/3441)[#3473](https://github.com/kangax/fabric.js/pull/3473)

## [1.7.0]

- Add: Object Caching [#3417](https://github.com/kangax/fabric.js/pull/3417)
- Improvement: group internal objects have coords not affected by canvas zoom [#3420](https://github.com/kangax/fabric.js/pull/3420)
- Fix: itext cursor trails on initDimension [#3436](https://github.com/kangax/fabric.js/pull/3436)
- Fix: null check on .setActive [#3435](https://github.com/kangax/fabric.js/pull/3435)
- Fix: function error in clone deep. [#3434](https://github.com/kangax/fabric.js/pull/3434)

## [1.6.7]

- Add: Snap rotation added to objects. two parameter introduced, snapAngle and snapTreshold. [#3383](https://github.com/kangax/fabric.js/pull/3383)
- Fix: Pass target to right click event. [#3381](https://github.com/kangax/fabric.js/pull/3381)
- Fix: Correct rendering of bg color for styled text and correct clearing of itext area. [#3388](https://github.com/kangax/fabric.js/pull/3388)
- Add: Fire mouse:over on the canvas when we enter the canvas from outside the element. [#3388](https://github.com/kangax/fabric.js/pull/3389)
- Fix: Fix calculation of words width with spaces and justify. [#3408](https://github.com/kangax/fabric.js/pull/3408)
- Fix: Do not export defaults properties for bg and overlay if requested. [#3415](https://github.com/kangax/fabric.js/pull/3415)
- Fix: Change export toObect to always delete default properties if requested. [#3416](https://github.com/kangax/fabric.js/pull/3416)

## [1.6.6]

- Add: Contrast and Saturate filters [#3341](https://github.com/kangax/fabric.js/pull/3341)
- Fix: Correct registering and removal of events to handle iText objects. [#3349](https://github.com/kangax/fabric.js/pull/3349)
- Fix: Corrected 2 regression of 1.6.5 (dataurl export and itext clicks)
- Fix: Corrected path boundaries calculation for Arcs ( a and A ) [#3347](https://github.com/kangax/fabric.js/pull/3347)

## [1.6.5]

- Fix: charspacing, do not get subzero with charwidth.
- Improvement: add callback support to all object cloning. [#3212](https://github.com/kangax/fabric.js/pull/3212)
- Improvement: add backgroundColor to all class [#3248](https://github.com/kangax/fabric.js/pull/3248)
- Fix: add custom properties to backgroundImage and overlayImage [#3250](https://github.com/kangax/fabric.js/pull/3250)
- Fix: Object intersection is calculated on boundingBox and boundingRect, intersection is fired if objects are overlapping [#3252](https://github.com/kangax/fabric.js/pull/3252)
- Change: Restored previous selection behaviour, added key to selection active object under overlaid target [#3254](https://github.com/kangax/fabric.js/pull/3254)
- Improvement: hasStateChanged let you find state changes of complex properties. [#3262](https://github.com/kangax/fabric.js/pull/3262)
- Fix: IText/Textbox shift click selection backward. [#3270](https://github.com/kangax/fabric.js/pull/3270)
- Revert: font family quoting was a bad idea. node-canvas stills use it. [#3276](https://github.com/kangax/fabric.js/pull/3276)
- Fix: fire mouse:over event for activeObject and activeGroup when using findTarget shourtcuts [#3285](https://github.com/kangax/fabric.js/pull/3285)
- Fix: clear method clear all properties of canvas [#3305](https://github.com/kangax/fabric.js/pull/3305)
- Fix: text area position method takes in account canvas offset [#3306](https://github.com/kangax/fabric.js/pull/3306)
- Improvement: Added event on right click and possibility to hide the context menu with a flag [3308](https://github.com/kangax/fabric.js/pull/3308)
- Fix: remove canvas reference from object when object gets removed from canvas [#3307](https://github.com/kangax/fabric.js/pull/3307)
- Improvement: use native stroke dash if available [#3309](https://github.com/kangax/fabric.js/pull/3309)
- Fix: Export correct src when exporting to svg [#3310](https://github.com/kangax/fabric.js/pull/3310)
- Fix: Stop text to go on zero dimensions [#3312](https://github.com/kangax/fabric.js/pull/3312)
- Fix: Error in dataURL with multiplier was outputting very big canvas with retina [#3314](https://github.com/kangax/fabric.js/pull/3314)
- Fix: Error in style map was not respecting style if textbox started with space [#3315](https://github.com/kangax/fabric.js/pull/3315)

## [1.6.4]

- Improvement: Ignore svg: namespace during svg import. [#3081](https://github.com/kangax/fabric.js/pull/3081)
- Improvement: Better fix for lineHeight of iText/Text [#3094](https://github.com/kangax/fabric.js/pull/3094)
- Improvement: Support for gradient with 'Infinity' coordinates [#3082](https://github.com/kangax/fabric.js/pull/3082)
- Improvement: Generally "improved" logic of targeting [#3111](https://github.com/kangax/fabric.js/pull/3111)
- Fix: Selection of active group with transparency and preserveObjectStacking true or false [#3109](https://github.com/kangax/fabric.js/pull/3109)
- Fix: pattern brush now create the same pattern seen while drawing [#3112](https://github.com/kangax/fabric.js/pull/3112)
- Fix: Allow css merge during svg import [#3114](https://github.com/kangax/fabric.js/pull/3114)
- Improvement: added numeric origins handling fomr 0 to 1. [#3121](https://github.com/kangax/fabric.js/pull/3121)
- Fix: Fix a defect with shadow of objects in a scaled group. [#3134](https://github.com/kangax/fabric.js/pull/3134)
- Improvement: Do not fire unecessary selection:changed events. [#3119](https://github.com/kangax/fabric.js/pull/3119)
- Fix: Attached hiddenTextarea to body fixes IE, thanks to @plainview. [#3137](https://github.com/kangax/fabric.js/pull/3137)
- Fix: Shift unselect activegroup on transformed canvas. [#3144](https://github.com/kangax/fabric.js/pull/3144)
- Added: ColorMatrix filter [#3139](https://github.com/kangax/fabric.js/pull/3139)
- Fix: Fix condition in wich restoring from Object could cause object overwriting [#3146](https://github.com/kangax/fabric.js/pull/3146)
- Change: cloneAsImage for Object and toDataUrl for object are not retina enabled by default. Added option to enable. [#3147](https://github.com/kangax/fabric.js/pull/3147)
- Improvement: Added textSpacing support for text/itext/textbox [#3097](https://github.com/kangax/fabric.js/pull/3097)
- Fix: Quote font family when setting the context fontstyle [#3191](https://github.com/kangax/fabric.js/pull/3191)
- Fix: use getSrc during image export, make subclassing easier, return eventually the .src property if nothing else is available [#3189](https://github.com/kangax/fabric.js/pull/3189)
- Fix: Inverted the meaning of border scale factor [#3154](https://github.com/kangax/fabric.js/pull/3154)
- Improvement: Added support for RGBA in HEX notation. [#3202](https://github.com/kangax/fabric.js/pull/3202)
- Improvement: Added object deselected event. [#3195](https://github.com/kangax/fabric.js/pull/3195)
- Fix: loadFromJson callback now gets fired after filter are applied [#3210](https://github.com/kangax/fabric.js/pull/3210)

## [1.6.3]

- Improvement: Use reviver callback for background and overlay image when doing svg export. [#2975](https://github.com/kangax/fabric.js/pull/2975)
- Improvement: Added object property excludeFromExport to avoid exporting the object to JSON or to SVG. [#2976](https://github.com/kangax/fabric.js/pull/2976)
- Improvement: Correct the calculation of text boundingbox. Improves svg import [#2992](https://github.com/kangax/fabric.js/pull/2992)
- Added: Export id property to SVG [#2993](https://github.com/kangax/fabric.js/pull/2993)
- Improvement: Call the callback on loadSvgFromURL on failed xml load with null agument [#2994](https://github.com/kangax/fabric.js/pull/2994)
- Improvement: Clear only the Itext area on contextTop during cursor animation [#2996](https://github.com/kangax/fabric.js/pull/2996)
- Added: Char widths cache has been moved to fabric level and not iText level. Added fabric.util.clearFabricCharWidthsCache(fontName) [#2995](https://github.com/kangax/fabric.js/pull/2995)
- Fix: do not set background or overlay image if the url load fails. [#3003](https://github.com/kangax/fabric.js/pull/3003)
- Fix: iText mousemove event removal, clear the correct area for Itext, stopped redrawing selection if not necessary [#3016](https://github.com/kangax/fabric.js/pull/3016)
- Fix: background image and overlay image scale and move with canvas viewportTransform, parameter available [#3019](https://github.com/kangax/fabric.js/pull/3019)
- Added: support sub targeting in groups in events [#2997](https://github.com/kangax/fabric.js/pull/2997)
- Fix: Select transparent object on mouse up because of \_maybeGroupObject [#2997](https://github.com/kangax/fabric.js/pull/2997)
- Fix: Remove reference to lastRenderedObject on canvas.remove [#3023](https://github.com/kangax/fabric.js/pull/3023)
- Fix: Wait for all objects to be loaded before deleting the properties and setting options. [#3029](https://github.com/kangax/fabric.js/pull/3029)
- Fix: Object Padding is unaffected by object transform. [#3057](https://github.com/kangax/fabric.js/pull/3057)
- Fix: Restore lastRenderedObject usage. Introduced Canvas.lastRenderedKey to retrieve the lastRendered object from down the stack [#3057](https://github.com/kangax/fabric.js/pull/3057)
- Fix: \_calcTextareaPosition correctly calculate the position considering the viewportTransform. [#3057](https://github.com/kangax/fabric.js/pull/3057)
- Fix: Fixed selectionBacgroundColor with viewport transform. [#3057](https://github.com/kangax/fabric.js/pull/3057)
- Improvement: Correctly render the cursor with viewport scaling, improved the cursor centering. [#3057](https://github.com/kangax/fabric.js/pull/3057)
- Fix: Use canvas zoom and pan when using is target transparent. [#2980](https://github.com/kangax/fabric.js/pull/2980)

## [1.6.2]

- Fix: restore canvas properties on loadFromJSON with includeProperties. [#2921](https://github.com/kangax/fabric.js/pull/2921)
- Fix: Allow hoverCursor on non selectable objects, moveCursor does not appear if the object is not moveable.
  Added object.moveCursor to specify a cursor for moving per object. [#2924](https://github.com/kangax/fabric.js/pull/2924)
- Fix: Add missing stroke.live translation, allow gradientTransform for dashed line. [#2926](https://github.com/kangax/fabric.js/pull/2926)
- Improvement: Allow customization of keys that iteract with mouse action ( multiselect key, free transform key, alternative action key, centered transform key ) [#2925](https://github.com/kangax/fabric.js/pull/2925)
- Added: Make iText fires object:modified on text change on exit editing [#2927](https://github.com/kangax/fabric.js/pull/2927)
- Added: [control customization part 1] cornerDashArray, borderDashArray. Now borderScaleFactor influences both border and controls, changed default corner size to 13 [#2932](https://github.com/kangax/fabric.js/pull/2932)
- Fix: createSVGFontFacesMarkup was failing to retrieve fonts in style [#2935](https://github.com/kangax/fabric.js/pull/2935)
- Fix: shadow not scaled with dataUrl to multiplier [#2940](https://github.com/kangax/fabric.js/pull/2940)
- Added: [control customization part 2] cornerStrokeColor. Now is possible to specify separate stroke and fill color for the controls [#2933](https://github.com/kangax/fabric.js/pull/2933)
- Fix: Itext width calculation with caching false was returning nan. [#2943](https://github.com/kangax/fabric.js/pull/2943)
- Added: [control customization part 3] Rounded corners. It is possible to specify cornerStyle for the object. 'rect' or 'circle' [#2942](https://github.com/kangax/fabric.js/pull/2942)
- Added: [control customization part 4] Selection background. It is possible to specify selectionBackgroundColor for the object. [#2950](https://github.com/kangax/fabric.js/pull/2950)
- Fix: Behaviour of image with filters with resize effects and Object to/from json [#2954](https://github.com/kangax/fabric.js/pull/2954)
- Fix: Svg export should not output color notation in rgba format [#2955](https://github.com/kangax/fabric.js/pull/2955)
- Fix: minScaleLimit rounding bug [#2964](https://github.com/kangax/fabric.js/pull/2964)
- Fix: Itext spacing in justify mode bug [#2971](https://github.com/kangax/fabric.js/pull/2971)
- Fix: Object.toDataUrl export when some window.devicepixelRatio is present (retina or browser zoom) [#2972](https://github.com/kangax/fabric.js/pull/2972)

## [1.6.1]

- Fix: image with broken element throwing error on toObject() [#2878](https://github.com/kangax/fabric.js/pull/2878)
- Fix: Warning on trying to set proprietary browser version of ctxImageSmoothingEnabled [#2880](https://github.com/kangax/fabric.js/pull/2880)
- Fix: Fixed Svg import regression on color and drawing polylines [#2887](https://github.com/kangax/fabric.js/pull/2887)
- Fix: Fixed animation ease that starts and stop at same value [#2888](https://github.com/kangax/fabric.js/pull/2888)
- Fix: Allow a not stateful canvas to fire object:modified at end of transform. [#2890](https://github.com/kangax/fabric.js/pull/2890)
- Fix: Made event handler removal safer. Removing firing events will not cause errors. [#2883](https://github.com/kangax/fabric.js/pull/2883)
- Fix: Proper handling of perPixelTargetFind and multi selections [#2894](https://github.com/kangax/fabric.js/pull/2894)
- Fix: Do not clear contextTop on drawingMode, to allow drawing over animations [#2895](https://github.com/kangax/fabric.js/pull/2895)
- Change the dependencies to optional. Allow npm to continue installing if nodecanvas installation fail.[#2901](https://github.com/kangax/fabric.js/pull/2901)
- Fix: Check again the target on mouseup [#2902](https://github.com/kangax/fabric.js/pull/2902)
- Fix: On perPixelTargetFind detect corners only if target is active [#2903](https://github.com/kangax/fabric.js/pull/2903)
- Improvement: Add canvas mouseout event listener [#2907](https://github.com/kangax/fabric.js/pull/2907)
- Improvement: Make small object draggable easier [#2907](https://github.com/kangax/fabric.js/pull/2907)
- Improvement: Use sendToBack, bringToFront, bringForward, sendBackwards for multiple selections [#2908](https://github.com/kangax/fabric.js/pull/2908)

## [1.6.0]

- Fix rendering of activeGroup objects while preserveObjectStacking is active. [ regression from [#2083](https://github.com/kangax/fabric.js/pull/2083) ]
- Fix `fabric.Path` initialize with user options [#2117](https://github.com/kangax/fabric.js/pull/2117)
- Fix sorting of objects in activeGroup during rendering [#2130](https://github.com/kangax/fabric.js/pull/2130).
- Make sure that 'object.canvas' property is always set if the object is directly or indirectly on canvas [#2141](https://github.com/kangax/fabric.js/pull/2141)
- Fix \_getTopLeftCoords function that was returning TopCenter [#2127](https://github.com/kangax/fabric.js/pull/2127)
- Fix events not being fired after resize with pinch zoom [#510](https://github.com/kangax/fabric.js/pull/510)
- Fix mouse:over, mouse:out events not receiving event object [#2146](https://github.com/kangax/fabric.js/pull/2146)
- Don't include elements from `<metadata>` during SVG parsing [#2160](https://github.com/kangax/fabric.js/pull/2160)
- Fix some iText new glitches and old bugs about style deleting and inserting, faster function for get2dCursorLocation [#2153](https://github.com/kangax/fabric.js/pull/2153)
- Change bounding box calculation, made strokewidth always considered in dimensions. Switched group stroke default to 0 strokewidth. [#2155](https://github.com/kangax/fabric.js/pull/2155)
- Fix scaling function for object with strokewidth [#2178](https://github.com/kangax/fabric.js/pull/2178)
- Fix image fromObject restoring resizeFilter [#2164](https://github.com/kangax/fabric.js/pull/2164)
- Fix double application of filter upon image init [#2164](https://github.com/kangax/fabric.js/pull/2164)
- Fix image.filter.Resize toObject and fromObject [#2164](https://github.com/kangax/fabric.js/pull/2164)
- Fix strokeWidth calculation during resize operations [#2178](https://github.com/kangax/fabric.js/pull/2178)
- Fix iText selection on upperCanvas to support transformMatrix [#2173](https://github.com/kangax/fabric.js/pull/2173)
- Removed unnecessary calls to removeShadow and restoreGlobalCompositeOperation [#2175](https://github.com/kangax/fabric.js/pull/2175)
- Fix the offset for pattern and gradients filling and stroking in text [#2183](https://github.com/kangax/fabric.js/pull/2183)
- Fix loading of stroke gradients from Object [#2182](https://github.com/kangax/fabric.js/pull/2182)
- Fix segmentation fault on node.js when image doesn't exist [#2193](https://github.com/kangax/fabric.js/pull/2193)
- Fix iText border selection when changing fontWeight [#2201](https://github.com/kangax/fabric.js/pull/2201)
- Fix calculation of object dimensions for geometry functions translation and scaling. [#2206](https://github.com/kangax/fabric.js/pull/2206)
- Fix iText cursor position on click at end of line [#2217](https://github.com/kangax/fabric.js/pull/2217)
- Fix error on parsing style string with trailing spaces [#2256](https://github.com/kangax/fabric.js/pull/2256)
- Fix delegated properties leaking on objects in a group when restoring from json [#2101](https://github.com/kangax/fabric.js/pull/2101)
- Fix cursor click position in rotated i-Text when origins different from TOPLEFT. [#2269](https://github.com/kangax/fabric.js/pull/2269)
- Fix mouse position when the canvas is in a complex style scrolling situation [#2128](https://github.com/kangax/fabric.js/pull/2128)
- Fix parser regex for not parsing svg tags attribute [#2311](https://github.com/kangax/fabric.js/pull/2311)
- Add id attribute to standard attribute parsing from SVG elements [#2317](https://github.com/kangax/fabric.js/pull/2317)
- Fix text decoration opacity [#2310](https://github.com/kangax/fabric.js/pull/2310)
- Add simple color animation utility in /src/util/animate_color.js [#2328](https://github.com/kangax/fabric.js/pull/2328)
- Fix itext paste function to check for source of copied text and strip carriage returns (\r)[#2336](https://github.com/kangax/fabric.js/pull/2336)
- Fix pattern class serialize the source using toDataURL if available [#2335](https://github.com/kangax/fabric.js/pull/2335)
- Fix imageSmoothingEnabled warning on chrome and reinit the property after setDimensions [#2337](https://github.com/kangax/fabric.js/pull/2337)
- Add ability to parse path elements with no path specified. [#2344](https://github.com/kangax/fabric.js/pull/2344)
- Fix shiftClick with activeGroup in case of normal and scaled groups [#2342](https://github.com/kangax/fabric.js/pull/2342)
- Add support for colors in shadow svg export [#2349](https://github.com/kangax/fabric.js/pull/2349)
- Add support for inner viewBoxes in svg parsing [#2345](https://github.com/kangax/fabric.js/pull/2345)
- Fix BoundingBox calculation for pathGroups that have inner transformMatrix [#2348](https://github.com/kangax/fabric.js/pull/2348)
- Fix export toObject to include transformMatrix property [#2350](https://github.com/kangax/fabric.js/pull/2350)
- Fix textbox class to supporto toSVG() and newest style fixes [#2347]
  (https://github.com/kangax/fabric.js/pull/2347)
- Fix regression on text ( textDecoration and textlinebackground ) [#2354](https://github.com/kangax/fabric.js/pull/2354)
- Add support for multi keys chars using onInput event [#2352](https://github.com/kangax/fabric.js/pull/2352)
- Fix iText and textbox entering in edit mode if clicked on a corner [#2393](https://github.com/kangax/fabric.js/pull/2393)
- Fix iText styles error when in justify align [#2370](https://github.com/kangax/fabric.js/pull/2370)
- Add support for shadow export in svg for groups, pathgroups and images. [#2364]
- Add rendering shadows for groups [#2364](https://github.com/kangax/fabric.js/pull/2364)
- Add support for parsing nested SVGs x and y attributes [#2399](https://github.com/kangax/fabric.js/pull/2399)
- Add support for gradientTransform in setGradient(fill or stroke) [#2401](https://github.com/kangax/fabric.js/pull/2401)
- Fix Error in svg parsed that was stopping on gradient color-stop missing stop attribute [#2414](https://github.com/kangax/fabric.js/pull/2414)
- toObject method return copied arrays for array like properties [#2407](https://github.com/kangax/fabric.js/pull/2407)
- Fix Set stop value of colorstop to 0 if stop attribute not present [#2414](https://github.com/kangax/fabric.js/pull/2414)
- Fix correct value of e.button for mouse left click if e.which not supported[#2453](https://github.com/kangax/fabric.js/pull/2453)
- Add check for host property in getScrollTopLeft[#2462](https://github.com/kangax/fabric.js/pull/2462)
- Fix check for object.selectable in findTarget[#2466](https://github.com/kangax/fabric.js/pull/2466)
- Fix After rendering a gesture set originX/Y to its original value[#2479](https://github.com/kangax/fabric.js/pull/2479)
- Add support for skewing objects using shift and m-controls in interactive mode, and using object.skewX/Y [#2482](https://github.com/kangax/fabric.js/pull/2482)
- Fix gradientTransform not exported in gradient toObject [#2486](https://github.com/kangax/fabric.js/pull/2486)
- Fix object.toDataUrl with multiplier [#2487](https://github.com/kangax/fabric.js/pull/2487)
  BACK INCOMPATIBILITY: removed 'allOnTop' parameter from fabric.StaticCanvas.renderAll.
- Fix mask filter, mask image is now streched on all image [#2543](https://github.com/kangax/fabric.js/pull/2543)
- Fix text onInput event to behave correctly if some text is selected [#2501](https://github.com/kangax/fabric.js/pull/2502)
- Fix object with selectable = false could be selected with shift click [#2503](https://github.com/kangax/fabric.js/pull/2503)
- Fix for mask filter when bigger or smaller image is used [#2534](https://github.com/kangax/fabric.js/pull/2534)
- Improvement: simplified renderAll logic [#2545](https://github.com/kangax/fabric.js/pull/2545)
- Improvement: Manage group transformation with skew rotate and scale [#2549](https://github.com/kangax/fabric.js/pull/2549)
- Fix: Add shadow affectStroke to shadow to Object method [#2568](https://github.com/kangax/fabric.js/pull/2568)
- Fix: Made multitouch pinch resize works with skewed object [#2625](https://github.com/kangax/fabric.js/pull/2625)
- Improvement: Added retina screen support [#2623](https://github.com/kangax/fabric.js/pull/2623)
- Change: Set default Image strokeWidth to 0 to improve image rendering [#2624](https://github.com/kangax/fabric.js/pull/2624)
- Fix: multitouch zoom gesture speed back to normal speed [#2625](https://github.com/kangax/fabric.js/pull/2625)
- Fix: fix controls rendering with retina scaling and controls above overlay [#2632](https://github.com/kangax/fabric.js/pull/2632)
- Improvements: resize SVG using viewport/viewbox. [#2642](https://github.com/kangax/fabric.js/pull/2642)
- Improvements: Svg import now supports rotate around point [#2645](https://github.com/kangax/fabric.js/pull/2645)
- Change: Opacity is no more a delegated property for group [#2656](https://github.com/kangax/fabric.js/pull/2656)
- Fix: Itext now check for editable property before initializing cursor [#2657](https://github.com/kangax/fabric.js/pull/2657)
- Fix: Better SVG export support for shadows of rotated objects [#2671](https://github.com/kangax/fabric.js/pull/2671)
- Fix: Avoid polygon polyline to change constructor point array [#2627](https://github.com/kangax/fabric.js/pull/2627)
- SVG import: support fill/stroke opacity when no fill/stroke attribute is present [#2703](https://github.com/kangax/fabric.js/pull/2703)
- Fix: remove white filter set opacity to 0 instead of 1 [#2714](https://github.com/kangax/fabric.js/pull/2714)
- Cleaning: removing unused fabric.Canvas.activeInstance [#2708](https://github.com/kangax/fabric.js/pull/2708)
- Change: remove flipping of text string when flipping object [#2719](https://github.com/kangax/fabric.js/pull/2719)
- Fix: Correct shift click on generic transformerd active groups [#2720](https://github.com/kangax/fabric.js/pull/2720)
- SVG import: parse svg with no spaces between transforms [#2738](https://github.com/kangax/fabric.js/pull/2738)
- Fix: Fallback to styleElement.text for IE9 [#2754](https://github.com/kangax/fabric.js/pull/2754)
- Fix: data url for node [#2777](https://github.com/kangax/fabric.js/pull/2777)
- Improvement: Extended font face to all text class during svg export [#2797](https://github.com/kangax/fabric.js/pull/2797)
- Fix: retina scaling dataurl and shadows. [#2806](https://github.com/kangax/fabric.js/pull/2806)
- Improvement: Better look to iText decoration shadows. [#2808](https://github.com/kangax/fabric.js/pull/2808)
- Improvement: New text shadow export to SVG. [#2827](https://github.com/kangax/fabric.js/pull/2827)
- fix: location of optimized 1x1 rects. [#2817](https://github.com/kangax/fabric.js/pull/2817)
- fix: TextBox handling of consecutive spaces. [#2852](https://github.com/kangax/fabric.js/pull/2852)
- fix: Respect shadow in svg export of flipped objects. [#2854](https://github.com/kangax/fabric.js/pull/2854)
- fix: Check presence of style for textBox in svg export. [#2853](https://github.com/kangax/fabric.js/pull/2853)
- Improvement: Added node compatibility for v4 and v5. [#2872](https://github.com/kangax/fabric.js/pull/2872)
- Fix: Canvas dispose remove the extra created elements. [#2875](https://github.com/kangax/fabric.js/pull/2875)
- IText improvements to cut-copy-paste, edit, mobile jumps and style. [#2868](https://github.com/kangax/fabric.js/pull/2868)

## [1.5.0]

**Edge**

- Added image preserve aspect ratio attributes and functionality (fabric.Image.alignY, fabric.Image.alignY, fabric.Image.meetOrSlic )
- Added ImageResizeFilters , option to resize dynamically or statically the images using a set of resize filter alghoritms.
- [BACK_INCOMPAT] `fabric.Collection#remove` doesn't return removed object -> returns `this` (chainable)

- Add "mouse:over" and "mouse:out" canvas events (and corresponding "mouseover", "mouseout" object events)
- Add support for passing options to `fabric.createCanvasForNode`

- Various iText fixes and performance improvements
- Fix `overlayImage` / `overlayColor` during selection mode
- Fix double callback in loadFromJSON when there's no objects
- Fix paths parsing when number has negative exponent
- Fix background offset in iText
- Fix style object deletion in iText
- Fix typo in `_initCanvasHandlers`
- Fix `transformMatrix` not affecting fabric.Text
- Fix `setAngle` for different originX/originY (!= 'center')
- Change default/init noise/brightness value for `fabric.Image.filters.Noise` and `fabric.Image.filters.Brightness` from 100 to 0
- Add `fabric.Canvas#imageSmoothingEnabled`
- Add `copy/paste` support for iText (uses clipboardData)

## [1.4.0]

- [BACK_INCOMPAT] JSON and Cufon are no longer included in default build

- [BACK_INCOMPAT] Change default objects' originX/originY to left/top

- [BACK_INCOMPAT] `fabric.StaticCanvas#backgroundImage` and `fabric.StaticCanvas#overlayImage` are `fabric.Image` instances. `fabric.StaticCanvas#backgroundImageOpacity`, `fabric.StaticCanvas#backgroundImageStretch`, `fabric.StaticCanvas#overlayImageLeft` and `fabric.StaticCanvas#overlayImageTop` were removed.

- [BACK_INCOMPAT] `fabric.Text#backgroundColor` is now `fabric.Object#backgroundColor`

- [BACK_INCOMPAT] Remove `fabric.Object#toGrayscale` and `fabric.Object#overlayFill` since they're too specific

- [BACK_INCOMPAT] Remove `fabric.StaticCanvas.toGrayscale` since we already have that logic in `fabric.Image.filters.Grayscale`.

- [BACK_INCOMPAT] Split `centerTransform` into the properties `centeredScaling` and `centeredRotation`. Object rotation now happens around originX/originY point UNLESS `centeredRotation=true`. Object scaling now happens non-centered UNLESS `centeredScaling=true`.

## [1.3.0]

- [BACK_INCOMPAT] Remove selectable, hasControls, hasBorders, hasRotatingPoint, transparentCorners, perPixelTargetFind from default object/json representation of objects.

- [BACK_INCOMPAT] Object rotation now happens around originX/originY point UNLESS `centerTransform=true`.

- [BACK_INCOMPAT] fabric.Text#textShadow has been removed - new fabric.Text.shadow property (type of fabric.Shadow).

- [BACK_INCOMPAT] fabric.BaseBrush shadow properties are combined into one property => fabric.BaseBrush.shadow (shadowColor, shadowBlur, shadowOffsetX, shadowOffsetY no longer exist).

- [BACK_INCOMPAT] `fabric.Path.fromObject` is now async. `fabric.Canvas#loadFromDatalessJSON` is deprecated.

## [1.2.0]

- [BACK_INCOMPAT] Make `fabric.Object#toDataURL` synchronous.

- [BACK_INCOMPAT] `fabric.Text#strokeStyle` -> `fabric.Text#stroke`, for consistency with other objects.

- [BACK_INCOMPAT] `fabric.Object.setActive(…)` -> `fabric.Object.set('active', …)`.
  `fabric.Object.isActive` is gone (use `fabric.Object.active` instead)

- [BACK_INCOMPAT] `fabric.Group#objects` -> `fabric.Group._objects`.

## [1.1.0]

- [BACK_INCOMPAT] `fabric.Text#setFontsize` becomes `fabric.Object#setFontSize`.

- [BACK_INCOMPAT] `fabric.Canvas.toDataURL` now accepts options object instead linear arguments.
  `fabric.Canvas.toDataURLWithMultiplier` is deprecated;
  use `fabric.Canvas.toDataURL({ multiplier: … })` instead

## [1.0.0]<|MERGE_RESOLUTION|>--- conflicted
+++ resolved
@@ -2,12 +2,9 @@
 
 ## [next]
 
-<<<<<<< HEAD
 - refactor(): Align gradient with class registry usage, part of #9144 [#9627](https://github.com/fabricjs/fabric.js/pull/9627)
-=======
 - refactor(): Align shadow with class registry, part of #9144 [#9626](https://github.com/fabricjs/fabric.js/pull/9626)
 - cd() Surface the minified build as standard when importing. [#9624](https://github.com/fabricjs/fabric.js/pull/9624)
->>>>>>> bfb8ccf0
 - chore(): removed unused code from Path render function [#9619](https://github.com/fabricjs/fabric.js/pull/9619)
 
 ## [6.0.0-beta18]
