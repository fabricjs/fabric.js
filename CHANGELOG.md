# Changelog

## [next]

<<<<<<< HEAD
- chore(): Rename exports that conflicts with JS/WEB api ( Object, Text, Image ). Kept backward compatibility with deprecation notice [#9172](https://github.com/fabricjs/fabric.js/pull/9172)
=======
- fix(utils) Fixes the code for the anchor point in point controls for polygons [#9178](https://github.com/fabricjs/fabric.js/pull/9178)
>>>>>>> 3efc5483
- CD(): website submodule [#9165](https://github.com/fabricjs/fabric.js/pull/9165)

## [6.0.0-beta12]

- fix(Object): border rendering with padding under group [#9161](https://github.com/fabricjs/fabric.js/pull/9161)
- fix(MultiSelection): add target from behind active selection [#8744](https://github.com/fabricjs/fabric.js/issues/8744)
- test(): fix snapshots by removing version [#9164](https://github.com/fabricjs/fabric.js/pull/9164)

## [6.0.0-beta11]

- patch(): Avoid unwanted mutation to passed objects array to Group constructor [#9151](https://github.com/fabricjs/fabric.js/pull/9151)
- patch(): ActiveSelection initialization + types [#9143](https://github.com/fabricjs/fabric.js/pull/9143)
- chore(TS): BREAKING remove canvas.interactive, added typings for canvas options [#9140](https://github.com/fabricjs/fabric.js/pull/9140)
- chore(TS): BREAKING PREVIOUS BETA mv + rename `TProps` => `TOptions` [#9139](https://github.com/fabricjs/fabric.js/pull/9139)
- test(playwright): Use embedded eval from playwright [#9133](https://github.com/fabricjs/fabric.js/pull/9133)
- chore(TS): Fix event types and .once this binding [#9119](https://github.com/fabricjs/fabric.js/pull/9130)
- docs(): rm `canvas2pdf` [#9135](https://github.com/fabricjs/fabric.js/pull/9135)
- chore(TS): export types [#9129](https://github.com/fabricjs/fabric.js/pull/9129)
- ci(e2e): support relative imports [#9108](https://github.com/fabricjs/fabric.js/pull/9108)
- chore(TS): complete type check [#9119](https://github.com/fabricjs/fabric.js/pull/9119)
- chore(TS): Add type-checking to files excluded with ts-nocheck [#9097](https://github.com/fabricjs/fabric.js/pull/9097)
- chore(TS): Add type-checking to files excluded with ts-nocheck ( Parser mostly ) [#9085](https://github.com/fabricjs/fabric.js/pull/9085)
- docs(): revise test section [#9114](https://github.com/fabricjs/fabric.js/pull/9114)
- fix(): #8344 stroke projection [#8374](https://github.com/fabricjs/fabric.js/pull/8374)
- fix(Filters) Removing type from the options passed in the constructor [#9089](https://github.com/fabricjs/fabric.js/pull/9089)
- feat(InteractiveObject): add `getActiveControl()` to expose `__corner` [#9102](https://github.com/fabricjs/fabric.js/pull/9102)
- ci(sandbox): bump next.js [#9100](https://github.com/fabricjs/fabric.js/pull/9100)
- test(playwright): add snapshots, refactor utils, coverage [#9078](https://github.com/fabricjs/fabric.js/pull/9078)
- test(Text): Add some tests for text in Jest [#9083](https://github.com/fabricjs/fabric.js/pull/9083)
- ci(): Install system deps only when necessary [#9086](https://github.com/fabricjs/fabric.js/pull/9086)
- fix(util, Path): path distance measurement fix for M cmd [#9076](https://github.com/fabricjs/fabric.js/pull/9076)
- chore(TS): Image class type checks, BREAKING change to FromURL static method [#9036](https://github.com/fabricjs/fabric.js/pull/9036)
- ci(): properly checkout head for stats [#9080](https://github.com/fabricjs/fabric.js/pull/9080)
- fix(Text): `_getFontDeclaration` wasn't considering fontFamily from the style object [#9082](https://github.com/fabricjs/fabric.js/pull/9082)
- chore(TS): Fix ITextBehaviour enterEditing type [#9075](https://github.com/fabricjs/fabric.js/pull/9075)
- chore(TS): export FabricObjectProps and GroupProps [#9025](https://github.com/fabricjs/fabric.js/pull/9025)
- chore(TS): Replace BaseFabricObject with FabricObject [#9016](https://github.com/fabricjs/fabric.js/pull/9016)
- refactor(svgImport): remove the css/gradient/clipPath global definitions [#9030](https://github.com/fabricjs/fabric.js/pull/9030)
- fix(): tweaks to type getter [#9022](https://github.com/fabricjs/fabric.js/pull/9022)
- ci() Refactor GHA actions for caching and reuse [#9029](https://github.com/fabricjs/fabric.js/pull/9029)
- ci(): install dev deps types [#9039](https://github.com/fabricjs/fabric.js/pull/9039)

## [6.0.0-beta10]

- chore(TS): Remove @ts-nocheck from Text class. [#9018](https://github.com/fabricjs/fabric.js/pull/9018)
- Fix(Textbox) minimum word width calculation across all lines [#9004](https://github.com/fabricjs/fabric.js/pull/9004)
- ci(): add Jest for the unit tests [#8919](https://github.com/fabricjs/fabric.js/pull/8919)
- ci(): Revert "invoke tests after changelog action (#8974)" [#9013](https://github.com/fabricjs/fabric.js/pull/9013)
- fix(IText): empty line selection [#9019](https://github.com/fabricjs/fabric.js/pull/9019)
- ci(): Added playwright testing [#8616](https://github.com/fabricjs/fabric.js/pull/8616)
- fix(IText): `exitEditing` should clear contextTop [#9020](https://github.com/fabricjs/fabric.js/pull/9020)
- ci(): prettier after changelog action [#9021](https://github.com/fabricjs/fabric.js/pull/9021)

## [6.0.0-beta9]

- fix(fabric): Fix the serialization and registry dependency from minification [#9009](https://github.com/fabricjs/fabric.js/pull/9009)
- chore(TS): remove troublesome `AssertKeys` TS construct [#9012](https://github.com/fabricjs/fabric.js/pull/9012)
- fix(lib): fix aligning_guideline zoom [#8998](https://github.com/fabricjs/fabric.js/pull/8998)
- fix(IText): support control interaction in text editing mode [#8995](https://github.com/fabricjs/fabric.js/pull/8995)
- fix(Textbox): `splitByGrapheme` measurements infix length bug [#8990](https://github.com/fabricjs/fabric.js/pull/8990)
- patch(Text): styles es6 minor patch [#8988](https://github.com/fabricjs/fabric.js/pull/8988)

## [6.0.0-beta8]

- BREAKING fix(IText): detect cursor from proper offsets, remove getLocalPointer from IText class [#8972](https://github.com/fabricjs/fabric.js/pull/8972)
- fix(Text): styles line break [#8973](https://github.com/fabricjs/fabric.js/pull/8973)
- fix(): regression to itext focusing from #8939 [#8970](https://github.com/fabricjs/fabric.js/pull/8970)
- ci(): warn build errors in dev mode [#8971](https://github.com/fabricjs/fabric.js/pull/8971)
- ci(): invoke tests after changelog action [#8974](https://github.com/fabricjs/fabric.js/pull/8974)
- chore(TS): Export more types [#8965](https://github.com/fabricjs/fabric.js/pull/8965)
- BREAKING: fabric.util.makeElementSelectable / fabric.util.makeElementUnselectable are removed [#8930](https://github.com/fabricjs/fabric.js/pull/8930)
- refactor(): Canvas DOM delegation to utility class [#8930](https://github.com/fabricjs/fabric.js/pull/8930)

## [6.0.0-beta7]

- feat(): Export setFilterBackend and port the texture filtering option from fabric 5, exports some extra types [#8954](https://github.com/fabricjs/fabric.js/pull/8954)
- chore(): swap commonly used string with constants [#8933](https://github.com/fabricjs/fabric.js/pull/8933)
- chore(TS): Add more text types [#8941](https://github.com/fabricjs/fabric.js/pull/8941)
- ci(): fix changelog action race condition [#8949](https://github.com/fabricjs/fabric.js/pull/8949)
- ci(): automate PR changelog [#8938](https://github.com/fabricjs/fabric.js/pull/8938)
- chore(): move canvas click handler to TextManager [#8939](https://github.com/fabricjs/fabric.js/pull/8939)
- refactor(): write less bulky code [#8943](https://github.com/fabricjs/fabric.js/pull/8943)

## [6.0.0-beta6]

- patch(): expose `Control#shouldActivate` [#8934](https://github.com/fabricjs/fabric.js/pull/8934)
- feat(Color) Improve regex for new standards, more documentation and code cleanup [#8916](https://github.com/fabricjs/fabric.js/pull/8916)
- fix(TS): extending canvas and object event types (`type` => `interface`) [#8926](https://github.com/fabricjs/fabric.js/pull/8926)
- chore(build) simple deps update [#8929](https://github.com/fabricjs/fabric.js/pull/8929)
- fix(Canvas): sync cleanup of dom elements in dispose [#8903](https://github.com/fabricjs/fabric.js/pull/8903)
- chore(TS): export util types [#8915](https://github.com/fabricjs/fabric.js/pull/8915)
- chore(TS): change enums with types [#8918](https://github.com/fabricjs/fabric.js/pull/8918)
- chore(TS): export gradient types
- chore(lint) export filter colors and brushes types [#8913](https://github.com/fabricjs/fabric.js/pull/8913)
- chore(lint) Add a rule for import type [#8907](https://github.com/fabricjs/fabric.js/pull/8907)
- fix(Object): dirty unflagging inconsistency [#8910](https://github.com/fabricjs/fabric.js/pull/8910)
- chore(TS): minor type/import fixes [#8904](https://github.com/fabricjs/fabric.js/pull/8904)
- chore(): Matrix util cleanup [#8894](https://github.com/fabricjs/fabric.js/pull/8894)
- chore(TS): pattern cleanup + export types [#8875](https://github.com/fabricjs/fabric.js/pull/8875)
- fix(): Disable offscreen check for bg and overlay when not needed [#8898](https://github.com/fabricjs/fabric.js/pull/8898)
- chore(): cleanup #8888 [#8892](https://github.com/fabricjs/fabric.js/pull/8892)
- feat(env): relative window/document, support iframe [#8897](https://github.com/fabricjs/fabric.js/pull/8897)
- docs(): add repo repro link to `bug_report.yml` [#8900](https://github.com/fabricjs/fabric.js/pull/8900)
- refactor(fabric.Line): Line position is calculated from the center between the 2 points now [#8877](https://github.com/fabricjs/fabric.js/pull/8877)
- chore(Path, Polyline): Clean up old SVG import code [#8857](https://github.com/fabricjs/fabric.js/pull/8857)

## [6.0.0-beta5]

- refactor(): SVG loading and parsing functionality are now promises or async. Callback have been removed [#8884](https://github.com/fabricjs/fabric.js/pull/8884)
- refactor(fabric.Line): Line position is calculated from the center between the 2 points now [#8877](https://github.com/fabricjs/fabric.js/pull/8877)
- bundle(): export `setEnv` for test interoperability [#8888](https://github.com/fabricjs/fabric.js/pull/8888)

## [6.0.0-beta4]

- chore(): Code cleanup and reuse of code in svg-parsing code [#8881](https://github.com/fabricjs/fabric.js/pull/8881)
- chore(TS): Parse transform attribute typing [#8878](https://github.com/fabricjs/fabric.js/pull/8878)
- chore(TS): Fix typing for DOMParser [#8871](https://github.com/fabricjs/fabric.js/pull/8871)
- fix(Path, Polyline): fix for SVG import [#8879](https://github.com/fabricjs/fabric.js/pull/8879)
- chore(TS) add types for loadSVGFromURl, parseSVGDocument, loadSVGFromString [#8869](https://github.com/fabricjs/fabric.js/pull/8869)
- chore(TS): finalize Path migration [#8438](https://github.com/fabricjs/fabric.js/pull/8438)
- fix(Path, Obect) Fix path parsing edge case for zeroed arc command and for too small canvas patterns [#8853](https://github.com/fabricjs/fabric.js/pull/8853)

## [6.0.0-beta3]

- chore(TS): Path type fixes [#8842](https://github.com/fabricjs/fabric.js/pull/8842)
- fix(TS): add types to some untyped empty arrays [#8830](https://github.com/fabricjs/fabric.js/pull/8830)
- chore(TS): Complete typings for toObject/fromObject [#8756](https://github.com/fabricjs/fabric.js/pull/8756)
- fix(): text styles edge case [#8820](https://github.com/fabricjs/fabric.js/pull/8820)
- chore(TS): Group types [#8807](https://github.com/fabricjs/fabric.js/pull/8807)
- chore(TS): Path util typings and refactoring [#8787](https://github.com/fabricjs/fabric.js/pull/8787)
- rename(): `IPoint` => `XY` [#8806](https://github.com/fabricjs/fabric.js/pull/8806)
- ci(): use sandbox apps in issue template, use the current branch when deploying an app, minors [#8803](https://github.com/fabricjs/fabric.js/pull/8803)
- perf(): optimize `perPixelTargetFind` [#8770](https://github.com/fabricjs/fabric.js/pull/8770)
- BREAKING fix(): reflect NUM_FRACTION_DIGITS to SVG path data [#8782] (https://github.com/fabricjs/fabric.js/pull/8782)
- fix(IText): layout change regression caused by #8663 (`text` was changed but layout was skipped) [#8711](https://github.com/fabricjs/fabric.js/pull/8711)
- fix(IText, Textbox): fix broken text input [#8775](https://github.com/fabricjs/fabric.js/pull/8775)
- ci(): `.codesandbox` [#8135](https://github.com/fabricjs/fabric.js/pull/8135)
- ci(): disallow circular deps [#8759](https://github.com/fabricjs/fabric.js/pull/8759)
- fix(): env WebGL import cycle [#8758](https://github.com/fabricjs/fabric.js/pull/8758)
- chore(TS): remove controls from prototype. BREAKING: controls aren't shared anymore [#8753](https://github.com/fabricjs/fabric.js/pull/8753)
- chore(TS): remove object `type` from prototype [#8714](https://github.com/fabricjs/fabric.js/pull/8714)
- chore(TS): type Object props [#8677](https://github.com/fabricjs/fabric.js/issues/8677)
- chore(TS): remove default values from filter prototypes [#8742](https://github.com/fabricjs/fabric.js/issues/8742)
- chore(TS): remove default values from Objects prototypes, ( filters in a followup ) [#8719](https://github.com/fabricjs/fabric.js/issues/8719)
- fix(Intersection): bug causing selection edge case [#8735](https://github.com/fabricjs/fabric.js/pull/8735)
- chore(TS): class interface for options/brevity [#8674](https://github.com/fabricjs/fabric.js/issues/8674)
- ci(): fix import autocomplete in dev mode #8725
- chore(): remove deprecated class util [#8731](https://github.com/fabricjs/fabric.js/pull/8731)
- lint(): fix eslint errors [#8729](https://github.com/fabricjs/fabric.js/pull/8729)
- fix(TS): `this.constructor` types [#8675](https://github.com/fabricjs/fabric.js/issues/8675)
- fix(DraggableText): drag image blur [#8712](https://github.com/fabricjs/fabric.js/pull/8712)
- ci(): Fix tests for firefox 110 update [#8710](https://github.com/fabricjs/fabric.js/pull/8710)
- chore(): index files for exports and tree shaking [#8661](https://github.com/fabricjs/fabric.js/pull/8661)
- ci(test): cleanup node config (#8694 followup) [#8707](https://github.com/fabricjs/fabric.js/issues/8707)
- fix(): BREAKING set/discard active object return value, discard active object now return false if no discard happened [#8672](https://github.com/fabricjs/fabric.js/issues/8672)
- fix(): selection logic to support nested multiselection [#8665](https://github.com/fabricjs/fabric.js/issues/8665)
- fix(test): remove bad node config [#8694](https://github.com/fabricjs/fabric.js/issues/8694)
- fix(): keep browser files as .js [#8690](https://github.com/fabricjs/fabric.js/issues/8690)
- fix(): object dispose removes canvas/event refs [#8673](https://github.com/fabricjs/fabric.js/issues/8673)
- fix(test): Textbox `fromObject` test is incorrectly trying to restore an instance [#8686](https://github.com/fabricjs/fabric.js/pull/8686)
- TS(): Moved cache properties to static properties on classes [#xxxx](https://github.com/fabricjs/fabric.js/pull/xxxx)
- refactor(): Moved cache properties to static properties on classes [#8662](https://github.com/fabricjs/fabric.js/pull/8662)
- docs(): v6 announcements [#8664](https://github.com/fabricjs/fabric.js/issues/8664)
- ci(): remove TS transformer [#8660](https://github.com/fabricjs/fabric.js/pull/8660)
- refactor(): BREAKING remove stateful mixin and functionality [#8663](https://github.com/fabricjs/fabric.js/pull/8663)
- patch(): Added WebGLProbe to env, removed isLikelyNode, added specific env dispose ( instead of cleanup JSDOM ) [#8652](https://github.com/fabricjs/fabric.js/pull/8652)
- ci(): Removed the browser publish script [#8656](https://github.com/fabricjs/fabric.js/pull/8656)
- feat(): Node entry point [#8632](https://github.com/fabricjs/fabric.js/pull/8632)
- chore(): Change import and export strategy [#8622](https://github.com/fabricjs/fabric.js/pull/8622)
- chore(): rename files to modern style [#8621](https://github.com/fabricjs/fabric.js/pull/8621)
- chore(): move and rename text & itext files and organize as folders, rename mixins [#8620](https://github.com/fabricjs/fabric.js/pull/8620)
- chore(TS): type IText, IText behavior, IText click behavior [#8610](https://github.com/fabricjs/fabric.js/pull/8610)
- BREAKING: refactor `clone(obj, true)` with `cloneDeep(obj)` and remove all `extend`, `clone` calls in favor of object spreads. [#8600](https://github.com/fabricjs/fabric.js/pull/8600)
- chore(TS): Fix some error caused by ts-nocheck removals [#8615](https://github.com/fabricjs/fabric.js/pull/8615)
- refactor(IText): extract draggable text logic to a delegate [#8598](https://github.com/fabricjs/fabric.js/pull/8598)
- chore(TS): Update StaticCanvas to remove ts-nocheck [#8606](https://github.com/fabricjs/fabric.js/pull/8606)
- chore(TS): Update filters to remove ts-nocheck and added types where missing [#8609](https://github.com/fabricjs/fabric.js/pull/8609)
- chore(TS): Intersection class, finalize TS [#8603](https://github.com/fabricjs/fabric.js/pull/8603)
- chore(TS): Update Pattern to remove ts-nocheck and added types where missing [#8605](https://github.com/fabricjs/fabric.js/pull/8605)
- chore(TS): Followup for interactivy and controls migration to TS [#8404](https://github.com/fabricjs/fabric.js/pull/8404)
- refactor(IText): Fixes Draggable Text for retina and viewport transform #8534
- chore(TS): refactor canvas init, fix `_initRetinaScaling` regression #8520
- chore(TS): remove all remaining empty declarations [#8593](https://github.com/fabricjs/fabric.js/pull/8593)
- refactor(IText): modernize IText cursor animation based on animation API changes (and fix minor regression) plus leftovers from #8547 [#8583](https://github.com/fabricjs/fabric.js/pull/8583)
- refactor(Canvas, IText): Handle cross instance text editing states to an EditingManager class [#8543](https://github.com/fabricjs/fabric.js/pull/8543)
- chore(TS): move to export, babel, new rollup, change import statement for fabric. [#8585](https://github.com/fabricjs/fabric.js/pull/8585);
- chore(TS): Add declare in front of properties that are type definitions. [#8574](https://github.com/fabricjs/fabric.js/pull/8574)
- refactor(Animation): BREAKING: Animation api reduction and semplification (byValue is removed, '+=' syntax is removed, callbacks fired 100%) [#8547](https://github.com/fabricjs/fabric.js/pull/8547)
- feat(PolyControl): modify the shape of a poly with control points [#8556](https://github.com/fabricjs/fabric.js/pull/8556)
- BREAKING: remove Object.stateful and Object.statefulCache [#8573](https://github.com/fabricjs/fabric.js/pull/8573)
- fix(IText): refactor clearing context top logic of itext to align with brush pattern, using the canvas rendering cycle in order to guard from edge cases #8560
- fix(Canvas): `_initRetinaScaling` initializaing the scaling regardless of settings in Canvas. [#8565](https://github.com/fabricjs/fabric.js/pull/8565)
- fix(Canvas): regression of canvas migration with pointer and sendPointToPlane [#8563](https://github.com/fabricjs/fabric.js/pull/8563)
- chore(TS): Use exports from files to build fabricJS, get rid of HEADER.js [#8549](https://github.com/fabricjs/fabric.js/pull/8549)
- chore(): rm `fabric.filterBackend` => `getFilterBackend` [#8487](https://github.com/fabricjs/fabric.js/pull/8487)
- chore(TS): migrate text SVG export mixin [#8486](https://github.com/fabricjs/fabric.js/pull/8486)
- refactor(TS): `animate` and `AnimationRegistry` to classes [#8297](https://github.com/fabricjs/fabric.js/pull/8297)
  BREAKING:
  - return animation instance from animate instead of a cancel function and remove `findAnimationByXXX` from `AnimationRegistry`
  - change `animateColor` signature to match `animate`, removed `colorEasing`
- fix(Object Stacking): 🔙 refactor logic to support Group 🔝
- chore(TS): migrate Group/ActiveSelection [#8455](https://github.com/fabricjs/fabric.js/pull/8455)
- chore(TS): Migrate smaller mixins to classes (dataurl and serialization ) [#8542](https://github.com/fabricjs/fabric.js/pull/8542)
- chore(TS): Convert Canvas events mixin and grouping mixin [#8519](https://github.com/fabricjs/fabric.js/pull/8519)
- chore(TS): Remove backward compatibility initialize methods [#8525](https://github.com/fabricjs/fabric.js/pull/8525/)
- chore(TS): replace getKlass utility with a registry that doesn't require full fabricJS to work [#8500](https://github.com/fabricjs/fabric.js/pull/8500)
- chore(): use context in static constructors [#8522](https://github.com/fabricjs/fabric.js/issues/8522)
- chore(TS): Convert Canvas class #8510
- chore(TS): Move object classes #8511
- chore(TS): polish text [#8489](https://github.com/fabricjs/fabric.js/pull/8489)
- chore(TS): fix import cycle, extract `groupSVGElements` [#8506](https://github.com/fabricjs/fabric.js/pull/8506)
- chore(TS): permissive `Point` typings [#8434](https://github.com/fabricjs/fabric.js/pull/8434)
- chore(TS): polish files [#8488](https://github.com/fabricjs/fabric.js/pull/8488)
- fix(TS): `EventSpec` recognition [#8497](https://github.com/fabricjs/fabric.js/pull/8497)
- chore(): rm dead code [#8493](https://github.com/fabricjs/fabric.js/pull/8493)
- fix(scaleObject): handle when scale is 0 to not bug flip [#8490](https://github.com/fabricjs/fabric.js/pull/8490)
- chore(TS): migrate StatiCanvas to TS [#8485](https://github.com/fabricjs/fabric.js/pull/8485)
- chore(): refactor `Object.__uid++` => `uid()` [#8482](https://github.com/fabricjs/fabric.js/pull/8482)
- chore(TS): migrate object mixins to TS [#8414](https://github.com/fabricjs/fabric.js/pull/8414)
- chore(TS): migrate filters [#8474](https://github.com/fabricjs/fabric.js/pull/8474)
- chore(TS): BaseBrush abstract methods [#8428](https://github.com/fabricjs/fabric.js/pull/8428)
- feat(): Add `createObjectDefaultControls` and `createTextboxDefaultControls` to create copies of control sets. [#8415](https://github.com/fabricjs/fabric.js/pull/8415)
- fix(PatternBrush): `getPatternSrc`, rm `getPatternSrcFunction` [#8468](https://github.com/fabricjs/fabric.js/pull/8468)
- chore(TS): more FabricObject typing [#8405](https://github.com/fabricjs/fabric.js/pull/8405)
- chore(TS): Observable types [#8431](https://github.com/fabricjs/fabric.js/pull/8431)
- chore(TS): migrate Group/ActiveSelection [#8455](https://github.com/fabricjs/fabric.js/pull/8455)
- fix(TS): migration error of itext key mixin (#8421) [#8457](https://github.com/fabricjs/fabric.js/pull/8457)
- chore(TS): migrate text classes/mixins [#8421](https://github.com/fabricjs/fabric.js/pull/8421)
- chore(TS): migrate Image [#8443](https://github.com/fabricjs/fabric.js/pull/8443)
- chore(TS): migrate Shadow [#8462](https://github.com/fabricjs/fabric.js/pull/8462)
- fix(Itext): show incorrect pointer position after scale changed
- chore(TS): migrate text classes/mixins [#8408](https://github.com/fabricjs/fabric.js/pull/8408)
- chore(TS): migrate Collection [#8433](https://github.com/fabricjs/fabric.js/pull/8433)
- ci(): Simplify filestats even more [#8449](https://github.com/fabricjs/fabric.js/pull/8449)
- chore(TS): migrate filter backends [#8403](https://github.com/fabricjs/fabric.js/pull/8403)
- chore(TS): migrate Text classes/mixins [#8408](https://github.com/fabricjs/fabric.js/pull/8408)
- chore(TS): migrate Path [#8412](https://github.com/fabricjs/fabric.js/pull/8412)
- ci(): remove unwanted build stats (from [#8395](https://github.com/fabricjs/fabric.js/pull/8395)) [#8416](https://github.com/fabricjs/fabric.js/pull/8416)
- chore(TS): migrate Line [#8413](https://github.com/fabricjs/fabric.js/pull/8413)
- chore(TS): migrate Polyline/Polygon [#8417](https://github.com/fabricjs/fabric.js/pull/8417)
- chore(TS): migrate Rect [#8411](https://github.com/fabricjs/fabric.js/pull/8411)
- chore(TS): migrate Ellipse [#8408](https://github.com/fabricjs/fabric.js/pull/8408)
- chore(TS): migrate Triangle to TS [#8410](https://github.com/fabricjs/fabric.js/pull/8410)
- chore(TS): migrate Circle to TS [#8406](https://github.com/fabricjs/fabric.js/pull/8406)
- chore(TS): convert Object interactivity mixin to its own class [#8401](https://github.com/fabricjs/fabric.js/pull/8401)
- chore(TS): Convert controls e6/ts [#8400](https://github.com/fabricjs/fabric.js/pull/8400)
- ci(): remove buggy changelog action in favor of `git diff` bash script + direct git how to merge `CHANGELOG.md` [#8309](https://github.com/fabricjs/fabric.js/pull/8346)
- fix(): skewing controls accuracy + successive interactions [#8380](https://github.com/fabricjs/fabric.js/pull/8380)
- chore(TS): Convert Geometry and Origin to classes/e6/ts [#8390](https://github.com/fabricjs/fabric.js/pull/8390)
- ci(): build stats report [#8395](https://github.com/fabricjs/fabric.js/pull/8395)
- chore(TS): convert object to es6 class [#8322](https://github.com/fabricjs/fabric.js/pull/8322)
- docs(): guides follow up, feature request template [#8379](https://github.com/fabricjs/fabric.js/pull/8379)
- docs(): refactor guides, bug report template [#8189](https://github.com/fabricjs/fabric.js/pull/8189)
- BREAKING fix(polyline/polygon): stroke bounding box for all line join/cap cases [#8344](https://github.com/fabricjs/fabric.js/pull/8344)
  BREAKING: `_setPositionDimensions` was removed in favor of `setDimensions`
- test(): Added 2 tests for polygon shapes and transforms with translations [#8370](https://github.com/fabricjs/fabric.js/pull/8370)
- fix(textStyles): Handle style objects with only a textBackgroundColor property in stylesToArray [#8365](https://github.com/fabricjs/fabric.js/pull/8365)
- chore(): fix typos in intersection file [#8345](https://github.com/fabricjs/fabric.js/pull/8345)
- fix(textStyles): Handle empty style object in stylesToArray [#8357](https://github.com/fabricjs/fabric.js/pull/8357)
- ci(build): safeguard concurrent unlocking [#8309](https://github.com/fabricjs/fabric.js/pull/8309)
- ci(): update stale bot [#8307](https://github.com/fabricjs/fabric.js/pull/8307)
- ci(test): await golden generation in visual tests [#8284](https://github.com/fabricjs/fabric.js/pull/8284)
- ci(): Add a pipeline check for verifying that CHANGELOG.md has been updated [#8302](https://github.com/fabricjs/fabric.js/pull/8302)
- BREAKING feat(fabric.IText) rename data-fabric-hiddentextarea to data-fabric with value textarea
- ci(): adds a lock file to the repo when build is in progress, makes local testing wait for the build to complete [#8290](https://github.com/fabricjs/fabric.js/pull/8290)
- fix(`WebGLProbe`): regression caused by [#8199](https://github.com/fabricjs/fabric.js/pull/8199), [#8301](https://github.com/fabricjs/fabric.js/pull/8301)
- fix(fabric.utils) added missing import in dom_misc [#8293](https://github.com/fabricjs/fabric.js/pull/8293)
- fix(Object): `extraParam` should not be passed to options [#8295](https://github.com/fabricjs/fabric.js/pull/8295)
- test(): add `globalCompositeOperation` tests [#8271](https://github.com/fabricjs/fabric.js/pull/8271)
- fix(): use `sendObjectToPlane` in `mergeClipPaths` [#8247](https://github.com/fabricjs/fabric.js/pull/8247)
- chore(): prettify all source code [#8276](https://github.com/fabricjs/fabric.js/pull/8276)
- chore(lint): disallow `Math.hypot`, `window`, `document` [#8277](https://github.com/fabricjs/fabric.js/pull/8277)
- ci(): Add node18 and add a check for prettier [#8275](https://github.com/fabricjs/fabric.js/pull/8275)
- ci(test): suite fixes for browser [#8176](https://github.com/fabricjs/fabric.js/pull/8176)
- ci(): install prettier [#8242](https://github.com/fabricjs/fabric.js/pull/8242)
- ci(): migrate scripts to es6 modules [#8266](https://github.com/fabricjs/fabric.js/pull/8266)
- BREAKING refactor(util): remove lang_array since there are no more use cases [#8274](https://github.com/fabricjs/fabric.js/pull/8274)
- chore(TS): migrate `Pattern` [#8255](https://github.com/fabricjs/fabric.js/pull/8255)
- ci(): add source-map-support for testing [#8248](https://github.com/fabricjs/fabric.js/pull/8248)
- ci(): file cleanup [#8254](https://github.com/fabricjs/fabric.js/pull/8254)
- ci(): fix test global error handlers [#8267](https://github.com/fabricjs/fabric.js/pull/8267)
- fix(fabric.Canvas): dispose and request animation frame scheduling fix [#8220](https://github.com/fabricjs/fabric.js/pull/8220)
- ci(test): fix golden creation from browser [#8270](https://github.com/fabricjs/fabric.js/pull/8270)
- BREAKING refactor(util): `boundingBoxFromPoints`, removed transform [#8269](https://github.com/fabricjs/fabric.js/pull/8269)
- ci(): reintroduce node 14 testing [#8232](https://github.com/fabricjs/fabric.js/pull/8232)
- chore(TS): finish converting utils [#8230](https://github.com/fabricjs/fabric.js/pull/8230)
- test(): Add extensive coverage for mergeClipPath [#8245](https://github.com/fabricjs/fabric.js/pull/8245)
- ci() Nicer names for GHA [#8235](https://github.com/fabricjs/fabric.js/pull/8235)
- Update tests.yml
- ci(): consolidate test workflows [#8227](https://github.com/fabricjs/fabric.js/pull/8227)
- chore(TS): BREAKING: `populateWithProperties` => `pick` [#8202](https://github.com/fabricjs/fabric.js/pull/8202)
- chore(TS): extract `initFilterBackend` from HEADER [#8199](https://github.com/fabricjs/fabric.js/pull/8199)
- chore(TS): extract caches from HEADER [#8198](https://github.com/fabricjs/fabric.js/pull/8198)
- Chore(TS): migrate Intersection [#8121](https://github.com/fabricjs/fabric.js/pull/8121)
- chore(TS): es6 for util/path.ts and more utils converted [#8201](https://github.com/fabricjs/fabric.js/pull/8201)
- fix(ci): report build script failure + fix missing logs [#8188](https://github.com/fabricjs/fabric.js/pull/8188)
- fix(): update window => fabric.window [#8209](https://github.com/fabricjs/fabric.js/pull/8209)
- chore(TS): extract const `reNonWord` from HEADER [#8197](https://github.com/fabricjs/fabric.js/pull/8197)
- chore(TS): extract config values in its own module [#8194](https://github.com/fabricjs/fabric.js/pull/8194)
- ci(): update code coverage action comment [#8205](https://github.com/fabricjs/fabric.js/pull/8205)
- fix(fabric.Gradient): Guard against deep mutation on svg export for color exports [#8196](https://github.com/fabricjs/fabric.js/pull/8196)
- chore(TS): migrate gradient [#8154](https://github.com/fabricjs/fabric.js/pull/8154)
- Chore(TS): Convert more utilities [#8193](https://github.com/fabricjs/fabric.js/pull/8193)
- docs(CONTRIBUTING): fix typo [#8191](https://github.com/fabricjs/fabric.js/pull/8191)
- chore(TS): move control files under `controls` folder [#8185](https://github.com/fabricjs/fabric.js/pull/8185)
- chore(TS): `ElementsParser` => `parser/ElementsParser` [#8183](https://github.com/fabricjs/fabric.js/pull/8183)
- dep(): fabric.console [#8184](https://github.com/fabricjs/fabric.js/pull/8184)
- chore(TS) convert more utils [#8180](https://github.com/fabricjs/fabric.js/pull/8180)
- chore(TS): migrate brushes [#8182](https://github.com/fabricjs/fabric.js/pull/8182)
- fix(): propagate failed exit code to the process [#8187](https://github.com/fabricjs/fabric.js/pull/8187)
- fix(): regain focus on mouse move [#8179](https://github.com/fabricjs/fabric.js/pull/8179)
- chore(TS): read fabric version from package.json
- ci(test): migrate test cmd [#8138](https://github.com/fabricjs/fabric.js/pull/8138)
- chore(TS): Move more utils to TS [#8164](https://github.com/fabricjs/fabric.js/pull/8164)
- chore(TS): more conversion of utils [#8148](https://github.com/fabricjs/fabric.js/pull/8148)
- chore(): Update package.json contributors [#8157](https://github.com/fabricjs/fabric.js/pull/8157)
- docs(contributing): rework [#8158](https://github.com/fabricjs/fabric.js/pull/8158)
- fix(): add pointer data to drop event [#8156](https://github.com/fabricjs/fabric.js/pull/8156)
- chore(TS): prepare for gradient migration [#8155](https://github.com/fabricjs/fabric.js/pull/8155)
- docs(Collection): JSDOC fix `item` return type [#8152](https://github.com/fabricjs/fabric.js/pull/8152)
- chore(ts): Convert some utils [#8123](https://github.com/fabricjs/fabric.js/pull/8123)
- chore(TS): Migrate Circle to es6/ts
- chore(TS): migrate parser [#8122](https://github.com/fabricjs/fabric.js/pull/8122)
- fix(TS): color merge conflict [#8133](https://github.com/fabricjs/fabric.js/pull/8133)
- chore(TS): migrate Point to es6 class and update references. Deprecate xxxEquals methods [#8120](https://github.com/fabricjs/fabric.js/pull/8120)
- Chore(TS) Rect to Es6, remove global scope function. [#8118](https://github.com/fabricjs/fabric.js/pull/8118)
- chore(TS): Color [#8115](https://github.com/fabricjs/fabric.js/pull/8115)
- chore(TS): prepare for Color migration [#8116](https://github.com/fabricjs/fabric.js/pull/8116)
- ci(): adapt build script to rollup [#8114](https://github.com/fabricjs/fabric.js/pull/8114)
- fix(): Delegate toJson to toObject properly and fix tests [#8111](https://github.com/fabricjs/fabric.js/pull/8111)
- chore(TS): convert file ext [#8108](https://github.com/fabricjs/fabric.js/pull/8108)
- ci(scripts) patch [#8102](https://github.com/fabricjs/fabric.js/pull/8102)
- ci(): switch the old custom build for rollup [#8013](https://github.com/fabricjs/fabric.js/pull/8013)
- feat(IText): Draggable text [#7802](https://github.com/fabricjs/fabric.js/pull/7802)
- feat(Text): condensed styles structure v6 [#8006](https://github.com/fabricjs/fabric.js/pull/8006)
- feat(): on `discardActiveObject` interrupt current transform. Also add a method to interrupt current transform programmatically [#7954](https://github.com/fabricjs/fabric.js/pull/7954)
- fix(fabric.StaticCanvas): imageSmoothing setter for node-cavas special case [#8032](https://github.com/fabricjs/fabric.js/pull/8032)
- feat(): support aborting loading resources that requires network calls (promises/requests) [#7827](https://github.com/fabricjs/fabric.js/pull/7827)
- fix(fabric.IText) wrong typeof syntax [#8023](https://github.com/fabricjs/fabric.js/pull/8023)
- ci(typescript): transformer [#8020](https://github.com/fabricjs/fabric.js/pull/8020)
- fix(canvas): clear transform event caching on resize [#8021](https://github.com/fabricjs/fabric.js/pull/8021)
- fix(fabric.Canvas): `mouseout` bug [#8011](https://github.com/fabricjs/fabric.js/pull/8011)
- refactor(object_interactivity): draw operation for borders can be overriden [#7932](https://github.com/fabricjs/fabric.js/pull/7932)
- feat(Group,canvas): remove canvas from object before firing removed event, filter insertAt for group
- tests(): fix the visual test loop to work again on fabricjs.com [#8007](https://github.com/fabricjs/fabric.js/pull/8007)
- fix(Group): 🛠️ layout, angle and origin ⚡ [#8004](https://github.com/fabricjs/fabric.js/pull/8004)
- chore(): move away from extend/clone [#8001](https://github.com/fabricjs/fabric.js/pull/8001)
- fix(Canvas): flipped viewport transform coords [#7515](https://github.com/fabricjs/fabric.js/pull/7515)
- fix(): cleanup merge conflict resolution artifact [#7956](https://github.com/fabricjs/fabric.js/pull/7956)
- fix(Group): part 2 minors changes [#7916](https://github.com/fabricjs/fabric.js/pull/7916)
- feat(fabric.Image.filter): Alpha support for Invert filter [#7933](https://github.com/fabricjs/fabric.js/pull/7933)
- fix(EraserBrush): visual trace while erasing [#7991](https://github.com/fabricjs/fabric.js/pull/7991)
- fix(Point): safeguard initialization [#7961](https://github.com/fabricjs/fabric.js/pull/7961)
- fix(Textbox): flipped `changeWidth` control behavior [#7980](https://github.com/fabricjs/fabric.js/pull/7980)
- test(): remove deleted event from test name [#7992](https://github.com/fabricjs/fabric.js/pull/7992)
- feat(observable): BREAKING return disposer instead of context for chaining [#7994](https://github.com/fabricjs/fabric.js/pull/7994)
- fix(util): `setStyle` exception [#7869](https://github.com/fabricjs/fabric.js/pull/7869)
- test(freedrawing): test enhancement [#7941](https://github.com/fabricjs/fabric.js/pull/7941)
- Cleanup README.md [#7947](https://github.com/fabricjs/fabric.js/pull/7947)
- ci() update uglifyjs [#7939](https://github.com/fabricjs/fabric.js/pull/7939)
- fix(): assigning canvas for collections [#7934](https://github.com/fabricjs/fabric.js/pull/7934)
- fix(EraserBrush): use rendered objects for pattern [#7938](https://github.com/fabricjs/fabric.js/pull/7938)
- fix(v6): 4th PR of Group Rewrite 🎛️ nested controls 😜 [#7861](https://github.com/fabricjs/fabric.js/pull/7861)
- feat(path): `getRegularPolygonPath` [#7918](https://github.com/fabricjs/fabric.js/pull/7918)
- fix(canvas export): regression caused by safegurading [#7907](https://github.com/fabricjs/fabric.js/pull/7907)
- ci(): fix build script option exclude [#7915](https://github.com/fabricjs/fabric.js/pull/7915)
- feat(Group): 2nd Patch of New Group! 🎉 [#7859](https://github.com/fabricjs/fabric.js/pull/7859)
- chore(ci): rename option [#7875](https://github.com/fabricjs/fabric.js/pull/7875)
- fix(Canvas): `dispose` race condition [#7885](https://github.com/fabricjs/fabric.js/pull/7885)
- Update funding.yml include Shachar and Steve
- feat(Group): Change group code, adapt the rest around it [#7858](https://github.com/fabricjs/fabric.js/pull/7858)
- chore(): PR template [#7857](https://github.com/fabricjs/fabric.js/pull/7857)
- fix(Canvas): safeguard canvas add [#7866](https://github.com/fabricjs/fabric.js/pull/7866)
- fix(fabric.Text): support text alignments in RTL text [#7674](https://github.com/fabricjs/fabric.js/pull/7674)
- chore(canvas): minor cleanup [#7851](https://github.com/fabricjs/fabric.js/pull/7851)
- docs(): fix typo, fix JSDOC for website, minors [#7853](https://github.com/fabricjs/fabric.js/pull/7853)
- fix(Canvas): safeguard dispose [#7775](https://github.com/fabricjs/fabric.js/pull/7775)
- fix(Polyline): safegurad \_setPositionDimensions [#7850](https://github.com/fabricjs/fabric.js/pull/7850)
- feat(ci): CLI logging and `filter` option [#7844](https://github.com/fabricjs/fabric.js/pull/7844)
- fix(itext): stop cursor on blur [#7784](https://github.com/fabricjs/fabric.js/pull/7784)
- fix(itext): `set` during text editing [#7837](https://github.com/fabricjs/fabric.js/pull/7837)
- fix(Canvas): Safeguard from multiple initialization [#7776](https://github.com/fabricjs/fabric.js/pull/7776)
- feat(): fire `contextmenu` event [#7714](https://github.com/fabricjs/fabric.js/pull/7714)
- docs(Text): add proper type for GraphemeBBox [#7834](https://github.com/fabricjs/fabric.js/pull/7834)
- chore(): create an alias for getSelectionContext as `getTopContext` [#7711](https://github.com/fabricjs/fabric.js/pull/7711)
- fix(EraserBrush): inverted erasing [#7689](https://github.com/fabricjs/fabric.js/pull/7689)
- fix(ci): CLI `debug` and `recreate` options [#7833](https://github.com/fabricjs/fabric.js/pull/7833)
- feat(ci): better cli [#7825](https://github.com/fabricjs/fabric.js/pull/7825)
- feat(fabric.util.animation): add delay option [#7805](https://github.com/fabricjs/fabric.js/pull/7805)
- chore(): Update bug report templates [#7790](https://github.com/fabricjs/fabric.js/pull/7790)
- fix(Textbox): expose methods for overrides + fix resize filckering [#7806](https://github.com/fabricjs/fabric.js/pull/7806)
- fix(fabric.Canvas): canvas export, force retina scaling >= 1
- fix(itext_key_behavior.mixin.js): typo [#7816](https://github.com/fabricjs/fabric.js/pull/7816)
- feat(): dataURL export - filter objects [#7788](https://github.com/fabricjs/fabric.js/pull/7788)
- feat(util): transform utils [#7614](https://github.com/fabricjs/fabric.js/pull/7614)
- chore/fix(v6): prerequisites for Group [#7728](https://github.com/fabricjs/fabric.js/pull/7728)
- tests() adding an extra controls test where the group are transformed [#7736](https://github.com/fabricjs/fabric.js/pull/7736)
- chore(): Group prerequisite minor refactor object_origin
- fix(): ensure scaling factor is positive for strokeUniform [#7729](https://github.com/fabricjs/fabric.js/pull/7729)
- MAJOR chore(v6): neutral prerequisites for fabric.Group rework [#7726](https://github.com/fabricjs/fabric.js/pull/7726)
- fix(): add `eraser` to Object state/cache props [#7720](https://github.com/fabricjs/fabric.js/pull/7720)
- feat(Object.isType): accept multiple `type` [#7715](https://github.com/fabricjs/fabric.js/pull/7715)
- MAJOR feat(fabric.Point): divide, scalarDivide, scalarDivideEquals [`#7716`](https://github.com/fabricjs/fabric.js/pull/7716)
- MAJOR feat(): Reuse fabric.Point logic for scaling and naming consistency [`#7710`](https://github.com/fabricjs/fabric.js/pull/7710)
- feat(Canvas#getCenter): migrate to `getCenterPoint` [`#7699`](https://github.com/fabricjs/fabric.js/pull/7699)
- MAJOR feat(fabric) remove callbacks in for Promise support [`#7657`](https://github.com/fabricjs/fabric.js/pull/7657)
- chore(): BREAKING Cleanup fabric.Point for v6 [#7709](https://github.com/fabricjs/fabric.js/pull/7709) [`7e563c7`](https://github.com/fabricjs/fabric.js/commit/7e563c72164070aafb03043643e85d06d0dee32c)

## [5.2.1]

- fix(): add `eraser` to Object state/cache props [`#7720`](https://github.com/fabricjs/fabric.js/pull/7720)

## [5.2.0]

- feat(fabric.Object): isType accepts multiple `type` [`#7715`](https://github.com/fabricjs/fabric.js/pull/7715)
- chore(): Replace deprecated String.prototype.substr() with Array.prototype.slice() [`#7696`](https://github.com/fabricjs/fabric.js/pull/7696)
- chore(): use Array.isArray instead of ie6+ workarounds [`#7718`](https://github.com/fabricjs/fabric.js/pull/7718)
- MINOR: feat(fabric.Canvas): add `getTopContext` method to expose the internal contextTop [`#7697`](https://github.com/fabricjs/fabric.js/pull/7697)
- fix(fabric.Object) Add cacheContext checks before trying to render on cache [`#7694`](https://github.com/fabricjs/fabric.js/pull/7694)
- tests(): node test suite enhancement [`#7691`](https://github.com/fabricjs/fabric.js/pull/7691)
- feat(Canvas#getCenter): migrate to `getCenterPoint` [`#7699`](https://github.com/fabricjs/fabric.js/pull/7699)
- updated package.json [`803ce95`](https://github.com/fabricjs/fabric.js/commit/803ce95878150fba9e4195804bccae9bcfe45c6d)
- tests(fabric.animation): fix test reliability [`4be0fb9`](https://github.com/fabricjs/fabric.js/commit/4be0fb9903e15db294b89030feb645e5da766740)

## [5.1.0]

- build(deps): bump node-fetch from 2.6.6 to 2.6.7 [`#7684`](https://github.com/fabricjs/fabric.js/pull/7684)
- build(deps): bump follow-redirects from 1.14.6 to 1.14.8 [`#7683`](https://github.com/fabricjs/fabric.js/pull/7683)
- build(deps): bump simple-get from 3.1.0 to 3.1.1 [`#7682`](https://github.com/fabricjs/fabric.js/pull/7682)
- build(deps): bump engine.io from 6.1.0 to 6.1.2 [`#7681`](https://github.com/fabricjs/fabric.js/pull/7681)
- fix(test): Remove expect assertion [`#7678`](https://github.com/fabricjs/fabric.js/pull/7678)
- docs(blendimage_filter.class.js) corrected mode options [`#7672`](https://github.com/fabricjs/fabric.js/pull/7672)
- chore(): Update bug_report.md [`#7659`](https://github.com/fabricjs/fabric.js/pull/7659)
- fix(util.animation): remove extra animation cancel [`#7631`](https://github.com/fabricjs/fabric.js/pull/7631)
- feat(animation): Support a list of animation values for animating matrices changes [`#7633`](https://github.com/fabricjs/fabric.js/pull/7633)
- ci(tests): windows and linux paths resolutions [`#7635`](https://github.com/fabricjs/fabric.js/pull/7635)

## [5.0.0]

- fix(fabric.Canvas): unflag contextLost after a full re-render [`#7646`](https://github.com/fabricjs/fabric.js/pull/7646)
- **BREAKING**: remove 4.x deprecated code [`#7630`](https://github.com/fabricjs/fabric.js/pull/7630)
- feat(fabric.StaticCanvas, fabric.Canvas): limit breaking changes [`#7627`](https://github.com/fabricjs/fabric.js/pull/7627)
- feat(animation): animations registry [`#7528`](https://github.com/fabricjs/fabric.js/pull/7528)
- docs(): Remove not working badges [`#7623`](https://github.com/fabricjs/fabric.js/pull/7623)
- ci(): add auto-changelog package to quickly draft a changelog [`#7615`](https://github.com/fabricjs/fabric.js/pull/7615)
- feat(fabric.EraserBrush): added `eraser` property to Object instead of attaching to `clipPath`, remove hacky `getClipPath`/`setClipPath` [#7470](https://github.com/fabricjs/fabric.js/pull/7470), see **BREAKING** comments.
- feat(fabric.EraserBrush): support `inverted` option to undo erasing [#7470](https://github.com/fabricjs/fabric.js/pull/7470)
- fix(fabric.EraserBrush): fix doubling opaic objects while erasing [#7445](https://github.com/fabricjs/fabric.js/issues/7445) [#7470](https://github.com/fabricjs/fabric.js/pull/7470)
- **BREAKING**: fabric.EraserBrush: The Eraser object is now a subclass of Group. This means that loading from JSON will break between versions.
  Use this [code](https://gist.github.com/ShaMan123/6c5c4ca2cc720a2700848a2deb6addcd) to transform your json payload to the new version.
- feat(fabric.Canvas): fire an extra mouse up for the original control of the initial target [`#7612`](https://github.com/fabricjs/fabric.js/pull/7612)
- fix(fabric.Object) bounding box display with skewY when outside group [`#7611`](https://github.com/fabricjs/fabric.js/pull/7611)
- fix(fabric.text) fix rtl/ltr performance issues [`#7610`](https://github.com/fabricjs/fabric.js/pull/7610)
- fix(event.js) Prevent dividing by 0 in for touch gestures [`#7607`](https://github.com/fabricjs/fabric.js/pull/7607)
- feat(): `drop:before` event [`#7442`](https://github.com/fabricjs/fabric.js/pull/7442)
- ci(): Add codeql analysis step [`#7588`](https://github.com/fabricjs/fabric.js/pull/7588)
- security(): update onchange to solve security issue [`#7591`](https://github.com/fabricjs/fabric.js/pull/7591)
- **BREAKING**: fix(): MAJOR prevent render canvas with quality less than 100% [`#7537`](https://github.com/fabricjs/fabric.js/pull/7537)
- docs(): fix broken link [`#7579`](https://github.com/fabricjs/fabric.js/pull/7579)
- **BREAKING**: Deps(): MAJOR update to jsdom 19 node 14 [`#7587`](https://github.com/fabricjs/fabric.js/pull/7587)
- Fix(): JSDOM transative vulnerability [`#7510`](https://github.com/fabricjs/fabric.js/pull/7510)
- fix(fabric.parser): attempt to resolve some issues with regexp [`#7520`](https://github.com/fabricjs/fabric.js/pull/7520)
- fix(fabric.IText) fix for possible error on copy paste [`#7526`](https://github.com/fabricjs/fabric.js/pull/7526)
- fix(fabric.Path): Path Distance Measurement Inconsistency [`#7511`](https://github.com/fabricjs/fabric.js/pull/7511)
- Fix(fabric.Text): Avoid reiterating measurements when width is 0 and measure also empty lines for consistency. [`#7497`](https://github.com/fabricjs/fabric.js/pull/7497)
- fix(fabric.Object): stroke bounding box [`#7478`](https://github.com/fabricjs/fabric.js/pull/7478)
- fix(fabric.StaticCanvas): error of changing read-only style field [`#7462`](https://github.com/fabricjs/fabric.js/pull/7462)
- fix(fabric.Path): setting `path` during runtime [`#7141`](https://github.com/fabricjs/fabric.js/pull/7141)
- chore() update canvas to 2.8.0 [`#7415`](https://github.com/fabricjs/fabric.js/pull/7415)
- fix(fabric.Group) realizeTransfrom should be working when called with NO parent transform [`#7413`](https://github.com/fabricjs/fabric.js/pull/7413)
- fix(fabric.Object) Fix control flip and control box [`#7412`](https://github.com/fabricjs/fabric.js/pull/7412)
- feat(fabric.Text): added pathAlign property for text on path [`#7362`](https://github.com/fabricjs/fabric.js/pull/7362)
- docs(): Create SECURITY.md [`#7405`](https://github.com/fabricjs/fabric.js/pull/7405)
- docs(): Clarify viewport transformations doc [`#7401`](https://github.com/fabricjs/fabric.js/pull/7401)
- docs(): specify default value and docs for enablePointerEvents [`#7386`](https://github.com/fabricjs/fabric.js/pull/7386)
- feat(fabric.PencilBrush): add an option to draw a straight line while pressing a key [`#7034`](https://github.com/fabricjs/fabric.js/pull/7034)

## [4.6.0]

- feat(fabric.util): added fabric.util.transformPath to add transformations to path points [#7300](https://github.com/fabricjs/fabric.js/pull/7300)
- feat(fabric.util): added fabric.util.joinPath, the opposite of fabric.util.parsePath [#7300](https://github.com/fabricjs/fabric.js/pull/7300)
- fix(fabric.util): use integers iterators [#7233](https://github.com/fabricjs/fabric.js/pull/7233)
- feat(fabric.Text) add path rendering to text on path [#7328](https://github.com/fabricjs/fabric.js/pull/7328)
- feat(fabric.iText): Add optional hiddenTextareaContainer to contain hiddenTextarea [#7314](https://github.com/fabricjs/fabric.js/pull/7314)
- fix(fabric.Text) added pathStartOffset and pathSide to props lists for object export [#7318](https://github.com/fabricjs/fabric.js/pull/7318)
- feat(animate): add imperative abort option for animations [#7275](https://github.com/fabricjs/fabric.js/pull/7275)
- fix(Fabric.text): account for fontSize in textpath cache dimensions ( to avoid clipping ) [#7298](https://github.com/fabricjs/fabric.js/pull/7298)
- feat(Observable.once): Add once event handler [#7317](https://github.com/fabricjs/fabric.js/pull/7317)
- feat(fabric.Object): Improve drawing of controls in group. [#7119](https://github.com/fabricjs/fabric.js/pull/7119)
- fix(EraserBrush): intersectsWithObject edge cases [#7290](https://github.com/fabricjs/fabric.js/pull/7290)
- fix(EraserBrush): dump canvas bg/overlay color support [#7289](https://github.com/fabricjs/fabric.js/pull/7289)
- feat(fabric.Text) added pathSide property to text on path [#7259](https://github.com/fabricjs/fabric.js/pull/7259)
- fix(EraserBrush) force fill value [#7269](https://github.com/fabricjs/fabric.js/pull/7269)
- fix(fabric.StaticCanvas) properly remove objects on canvas.clear [#6937](https://github.com/fabricjs/fabric.js/pull/6937)
- feat(fabric.EraserBrush): improved erasing:end event [#7258](https://github.com/fabricjs/fabric.js/pull/7258)
- fix(shapes): fabric.Object.\_fromObject never should return [#7201](https://github.com/fabricjs/fabric.js/pull/7201)
- feat(fabric.filters) Added vibrance filter (for increasing saturation of muted colors) [#7189](https://github.com/fabricjs/fabric.js/pull/7189)
- fix(fabric.StaticCanvas): restore canvas size when disposing [#7181](https://github.com/fabricjs/fabric.js/pull/7181)
- feat(fabric.util): added `convertPointsToSVGPath` that will convert from a list of points to a smooth curve. [#7140](https://github.com/fabricjs/fabric.js/pull/7140)
- fix(fabric.Object): fix cache invalidation issue when objects are rotating [#7183](https://github.com/fabricjs/fabric.js/pull/7183)
- fix(fabric.Canvas): rectangle selection works with changing viewport [#7088](https://github.com/fabricjs/fabric.js/pull/7088)
- feat(fabric.Text): textPath now support textAlign [#7156](https://github.com/fabricjs/fabric.js/pull/7156)
- fix(fabric.EraserBrush): test eraser intersection with objects taking into account canvas viewport transform [#7147](https://github.com/fabricjs/fabric.js/pull/7147)
- fix(fabric.Object): support `excludeFromExport` set on `clipPath` [#7148](https://github.com/fabricjs/fabric.js/pull/7148).
- fix(fabric.Group): support `excludeFromExport` set on objects [#7148](https://github.com/fabricjs/fabric.js/pull/7148).
- fix(fabric.StaticCanvas): support `excludeFromExport` set on `backgroundColor`, `overlayColor`, `clipPath` [#7148](https://github.com/fabricjs/fabric.js/pull/7148).
- fix(fabric.EraserBrush): support object resizing (needed for eraser) [#7100](https://github.com/fabricjs/fabric.js/pull/7100).
- fix(fabric.EraserBrush): support canvas resizing (overlay/background drawables) [#7100](https://github.com/fabricjs/fabric.js/pull/7100).
- fix(fabric.EraserBrush): propagate `clipPath` of group to erased objects when necessary so it is correct when ungrouping/removing from group [#7100](https://github.com/fabricjs/fabric.js/pull/7100).
- fix(fabric.EraserBrush): introduce `erasable = deep` option for `fabric.Group` [#7100](https://github.com/fabricjs/fabric.js/pull/7100).
- feat(fabric.Collection): the `contains` method now accepts a second boolean parameter `deep`, checking all descendants, `collection.contains(obj, true)` [#7139](https://github.com/fabricjs/fabric.js/pull/7139).
- fix(fabric.StaticCanvas): disposing canvas now restores canvas size and style to original state.

## [4.5.1]

- fix(fabric.Text): fixes decoration rendering when there is a single rendering for full text line [#7104](https://github.com/fabricjs/fabric.js/pull/7104)
- fix(fabric.Text): spell error which made the gradientTransform not working [#7059](https://github.com/fabricjs/fabric.js/pull/7059)
- fix(fabric.util): unwanted mutation in fabric.util.rotatePoint [#7117](https://github.com/fabricjs/fabric.js/pull/7117)
- fix(svg parser): Ensure that applyViewboxTransform returns an object and not undefined/null [#7030](https://github.com/fabricjs/fabric.js/pull/7030)
- fix(fabric.Text): support firefox with ctx.textAlign for RTL text [#7126](https://github.com/fabricjs/fabric.js/pull/7126)

## [4.5.0]

- fix(fabric.PencilBrush) decimate deleting end of a freedrawing line [#6966](https://github.com/fabricjs/fabric.js/pull/6966)
- feat(fabric.Text): Adding support for RTL languages by adding `direction` property [#7046](https://github.com/fabricjs/fabric.js/pull/7046)
- feat(fabric) Add an eraser brush as optional module [#6994](https://github.com/fabricjs/fabric.js/pull/6994)
- fix v4: 'scaling' event triggered before object position is adjusted [#6650](https://github.com/fabricjs/fabric.js/pull/6650)
- Fix(fabric.Object): CircleControls transparentCorners styling [#7015](https://github.com/fabricjs/fabric.js/pull/7015)
- Fix(svg_import): svg parsing in case it uses empty use tag or use with image href [#7044](https://github.com/fabricjs/fabric.js/pull/7044)
- fix(fabric.Shadow): `offsetX`, `offsetY` and `blur` supports float [#7019](https://github.com/fabricjs/fabric.js/pull/7019)

## [4.4.0]

- fix(fabric.Object) wrong variable name `cornerStrokeColor ` [#6981](https://github.com/fabricjs/fabric.js/pull/6981)
- fix(fabric.Text): underline color with text style ( regression from text on a path) [#6974](https://github.com/fabricjs/fabric.js/pull/6974)
- fix(fabric.Image): Cache CropX and CropY cache properties [#6924](https://github.com/fabricjs/fabric.js/pull/6924)
- fix(fabric.Canvas): Add target to each selection event [#6858](https://github.com/fabricjs/fabric.js/pull/6858)
- fix(fabric.Image): fix wrong scaling value for the y axis in renderFill [#6778](https://github.com/fabricjs/fabric.js/pull/6778)
- fix(fabric.Canvas): set isMoving on real movement only [#6856](https://github.com/fabricjs/fabric.js/pull/6856)
- fix(fabric.Group) make addWithUpdate compatible with nested groups [#6774](https://github.com/fabricjs/fabric.js/pull/6774)
- fix(Fabric.Text): Add path to text export and import [#6844](https://github.com/fabricjs/fabric.js/pull/6844)
- fix(fabric.Canvas) Remove controls check in the pixel accuracy target [#6798](https://github.com/fabricjs/fabric.js/pull/6798)
- feat(fabric.Canvas): Added activeOn 'up/down' property [#6807](https://github.com/fabricjs/fabric.js/pull/6807)
- feat(fabric.BaseBrush): limitedToCanvasSize property to brush [#6719](https://github.com/fabricjs/fabric.js/pull/6719)

## [4.3.1]

- fix(fabric.Control) implement targetHasOneFlip using shorthand [#6823](https://github.com/fabricjs/fabric.js/pull/6823)
- fix(fabric.Text) fix typo in cacheProperties preventing cache clear to work [#6775](https://github.com/fabricjs/fabric.js/pull/6775)
- fix(fabric.Canvas): Update backgroundImage and overlayImage coordinates on zoom change [#6777](https://github.com/fabricjs/fabric.js/pull/6777)
- fix(fabric.Object): add strokeuniform to object toObject output. [#6772](https://github.com/fabricjs/fabric.js/pull/6772)
- fix(fabric.Text): Improve path's angle detection for text on a path [#6755](https://github.com/fabricjs/fabric.js/pull/6755)

## [4.3.0]

- fix(fabric.Textbox): Do not let splitbygrapheme split text previously unwrapped [#6621](https://github.com/fabricjs/fabric.js/pull/6621)
- feat(fabric.controlsUtils) Move drag to actions to control handlers [#6617](https://github.com/fabricjs/fabric.js/pull/6617)
- feat(fabric.Control): Add custom control size per control. [#6562](https://github.com/fabricjs/fabric.js/pull/6562)
- fix(svg_export): svg export in path with gradient and added tests [#6654](https://github.com/fabricjs/fabric.js/pull/6654)
- fix(fabric.Text): improve compatibility with transformed gradients [#6669](https://github.com/fabricjs/fabric.js/pull/6669)
- feat(fabric.Text): Add ability to put text on paths BETA [#6543](https://github.com/fabricjs/fabric.js/pull/6543)
- fix(fabric.Canvas): rotation handle should take origin into account [#6686](https://github.com/fabricjs/fabric.js/pull/6686)
- fix(fabric.Text): Text on path, fix non linear distance of chars over path [#6671](https://github.com/fabricjs/fabric.js/pull/6671)

## [4.2.0]

- fix(fabric.utils): ISSUE-6566 Fix SVGs for special Arc lines [#6571](https://github.com/fabricjs/fabric.js/pull/6571)
- fix(fabric.Canvas): Fix mouse up target when different from action start [#6591](https://github.com/fabricjs/fabric.js/pull/6591)
- added: feat(fabric.controlsUtils): Fire resizing event for textbox width [#6545](https://github.com/fabricjs/fabric.js/pull/6545)

## [4.1.0]

- feat(Brushes): add beforePathCreated event [#6492](https://github.com/fabricjs/fabric.js/pull/6492);
- feat(fabric.Path): Change the way path is parsed and drawn. simplify path at parsing time [#6504](https://github.com/fabricjs/fabric.js/pull/6504);
- feat(fabric.Path): Simplify S and T command in C and Q. [#6507](https://github.com/fabricjs/fabric.js/pull/6507);
- fix(fabric.Textbox): ISSUE-6518 Textbox and centering scaling [#6524](https://github.com/fabricjs/fabric.js/pull/6524);
- fix(fabric.Text): Ensure the shortcut text render the passed argument and not the entire line [#6526](https://github.com/fabricjs/fabric.js/pull/6526);
- feat(fabric.util): Add a function to work with path measurements [#6525](https://github.com/fabricjs/fabric.js/pull/6525);
- fix(fabric.Image): rendering pixel outside canvas size [#6326](https://github.com/fabricjs/fabric.js/pull/6326);
- fix(fabric.controlsUtils): stabilize scaleObject function [#6540](https://github.com/fabricjs/fabric.js/pull/6540);
- fix(fabric.Object): when in groups or active groups, fix the ability to shift deselect [#6541](https://github.com/fabricjs/fabric.js/pull/6541);

## [4.0.0]

- fixed the gesture module to not break with 4.0 [#6491](https://github.com/fabricjs/fabric.js/pull/6491);
- fix(fabric.IText): copy style in non full mode when typing text [#6454](https://github.com/fabricjs/fabric.js/pull/6454);
- feat(fabric.Controls) expose the extra utils for control handling.
  Breaking: rename fabric.controlHandlers and fabric.controlRenderers to fabric.controlsUtils.

## [4.0.0-rc.1]

- fix(fabric.Canvas): ISSUE-6314 rerender in case of drag selection that select a single oobject. [#6421](https://github.com/fabricjs/fabric.js/pull/6421);
- feat(text): allow correct cursor/selection position if text is edited inside a group. [#6256](https://github.com/fabricjs/fabric.js/pull/6256);
- feat(fabric.Control): remove position option in favor of x and y [#6415](https://github.com/fabricjs/fabric.js/pull/6415);
- fix(fabric.Object) ISSUE-6340 infinite recursion on groups [#6416](https://github.com/fabricjs/fabric.js/pull/6416);
- fix(fabric.Object): geometry mixin fix partiallyOnscreen [#6402](https://github.com/fabricjs/fabric.js/pull/6402);
- fix(fabric.Image): ISSUE-6397 modify crossOrigin behaviour for setSrc [#6414](https://github.com/fabricjs/fabric.js/pull/6414);
- Breaking: fabric.Image.setCrossOrigin is gone. Having the property on the fabric.Image is misleading and brings to errors. crossOrigin is for loading/reloading only, and is mandatory to specify it each load.
- Breaking: fabric.Control constructor does not accept anymore a position object, but 2 properties, x and y.

## [4.0.0-beta.12]

- fix(fabric.IText): respect value of `cursorColor` [#6300](https://github.com/fabricjs/fabric.js/pull/6300);
- fix(fabric.Textbox): Improve splitByGrapheme and charSpacing [#6298](https://github.com/fabricjs/fabric.js/pull/6298);
- feat(controls): Reintroduce flip by scaling and lockScalingFlip [#6313](https://github.com/fabricjs/fabric.js/pull/6313);

## [4.0.0-beta.11]

- fix(itext): improved style handling for new lines [#6268](https://github.com/fabricjs/fabric.js/pull/6268)
- fix(controls): Fix flip and controls and skewY and controls. [#6278](https://github.com/fabricjs/fabric.js/pull/6278)
- fix(controls): Current position with handlers is wrong if using skew [#6267](https://github.com/fabricjs/fabric.js/pull/6267)
- breaking: setCoords has only one argument now `skipCorners` boolean. setCoords will always update aCoords, lineCoords. If skipCorners is not specified, it will alos update oCoords();
- feat(fabric.Image): Image.imageSmoothing for fabric.Image objects [#6280](https://github.com/fabricjs/fabric.js/pull/6280)
- fix(fabric.StaticCanvas): export to dataUrl and canvasElement will respect imageSmoothingEnabled [#6280](https://github.com/fabricjs/fabric.js/pull/6280)
- fix(fabric.Image): toSVG export with missing element won't crash [#6280](https://github.com/fabricjs/fabric.js/pull/6280)
- added: added fabric.util.setImageSmoothing(ctx, value);
- added svg import/export for image image-rendering attribute
- fix(svg_import): Fix some parsing logic for nested SVGs. [#6284](https://github.com/fabricjs/fabric.js/pull/6284)
- fix(fabric.Image): do not crash if image has no element [#6285](https://github.com/fabricjs/fabric.js/pull/6285)

BREAKING:

- removed 2 utils member that was not used anywhere: fabric.util.getScript, fabric.util.getElementStyle
- remove private member \_setImageSmoothing in the canvas: use fabric.util.setImageSmoothing(ctx, value);

## [4.0.0-beta.10]

- fix(controls): fix missing target in canvas event options [#6251](https://github.com/fabricjs/fabric.js/pull/6251)
- fix(controls): correct position for offsets [#6250](https://github.com/fabricjs/fabric.js/pull/6250)
- feat(utils): Added more error flag passing throughout functions [#6238](https://github.com/fabricjs/fabric.js/pull/6238)

## [4.0.0-beta.9]

- fix(controls) show offsetX/offsetY correctly. [#6236](https://github.com/fabricjs/fabric.js/pull/6236)
- fix(controls) ISSUE-6201 Restore per object setting of controls visibility [#6226](https://github.com/fabricjs/fabric.js/pull/6226)
- fix(svg_parser): ISSUE-6220 Allow to parse font declaration that start with a number [#6222](https://github.com/fabricjs/fabric.js/pull/6222)

## [4.0.0-beta.8]

- fix(IText) Stop composition events on mousedown to enable cursor position on android keyboards [#6224](https://github.com/fabricjs/fabric.js/pull/6224)
- fix(controls): Handle textbox width change properly [#6219](https://github.com/fabricjs/fabric.js/pull/6219)
- fix(controls): correctly handling the uniform scaling option [#6218](https://github.com/fabricjs/fabric.js/pull/6218)
- fix(fabric.Object): fix activeSelection toDataURL canvas restore [#6216](https://github.com/fabricjs/fabric.js/pull/6216)
- fix(svg_parsers): Add support for empty <style/> tags [#6169](https://github.com/fabricjs/fabric.js/pull/6169)
- fix(SVG_export, text): Check font faces markup for objects within groups [#6195](https://github.com/fabricjs/fabric.js/pull/6195)
- feat(animation): Extend fabric.util.animate animating colors and other properties[#6191](https://github.com/fabricjs/fabric.js/pull/6191)
- fix(svg_export): remove extra space from svg export [#6209](https://github.com/fabricjs/fabric.js/pull/6209)
- fix(svg_import): ISSUE-6170 do not try to create missing clippath [#6210](https://github.com/fabricjs/fabric.js/pull/6210)
- fix(fabric.Object) Adding existence check for this.canvas on object stacking mixins [#6207](https://github.com/fabricjs/fabric.js/pull/6207)

## [4.0.0-beta.7]

feat(controls): Added controls mouseUpHandler and mouseDownHandler [#6158](https://github.com/fabricjs/fabric.js/pull/6158)
Removal of deprecated methods / patterns. [#6111](https://github.com/fabricjs/fabric.js/pull/6111)

- removed Object.setShadow, and BaseBrush.setShadow. change `rect.setShadow(options)` to `rect.set('shadow', new fabric.Shadow(options))`
- removed Object.transformMatrix.
- removed `object:selected` event. use `selection:created`. In the callback you will still find `target` in the options, but also you will find `selected` with all the objects selected during that single event.
- removed Gradient.forObject. No alternative available.
- removed Object and canvas `clipTo`. Use Object.clipPath;
- removed Canvas.loadFromDatalessJSON, it was just an alias for `loadFromJSON`
- removed `observe`, `stopObserving`, `trigger` from observable. Keep using `on`, `off`, `fire`.
- removed the Object.set ability to take a function as a value. Was rather strange to use.
- removed Object.setGradient. Change `rect.setGradient(options)` with `rect.set('fill', new fabric.Gradient(otherOptions))`. The options format is slightly different, but keeping 2 formats does not really make sense.
- removed Object.setPatternFill. Change `rect.setPatternFill(options)` to `rect.set('fill', new fabric.Pattern(options))`;
- removed Object.setColor. Change `rect.setColor(color)` to `rect.set('fill', color)`
- removed fabric.util.customTransformMatrix. Use the replacement fabric.util.composeMatrix

## [4.0.0-beta.6]

fix(fabric.IText): exitEditing won't error on missing hiddenTextarea. [#6138](https://github.com/fabricjs/fabric.js/pull/6138)

## [4.0.0-beta.5]

fix(fabric.Object): getObjectScaling takes in account rotation of objects inside groups. [#6118](https://github.com/fabricjs/fabric.js/pull/6118)

## [4.0.0-beta.4]

fix(fabric.Group): will draw shadow will call parent method. [#6116](https://github.com/fabricjs/fabric.js/pull/6116)

## [4.0.0-beta.3]

fix(controls): control offset rendering code had extras `beginPath` that would clear all but not the last of them [#6114](https://github.com/fabricjs/fabric.js/pull/6114)

## [4.0.0-beta.2]

fix(controls): Control.getVisibility will always receive the fabric.Object argument.

## [4.0.0-beta.1]

breaking: All your old control code override will not work
breaking: `uniScaleTransform` has been renamed in `uniformScaling`, meaning changed and the default value swapped. The behaviour is unchanged, but now the description and the name match.
breaking: Object.lockUniScaling is removed. Alternatives to get the same identical functionality with less code are being evaluated.
breaking: Canvas.onBeforeScaleRotate is removed, developers need to migrate to the event `before:transform’

## [3.6.2]

- fix fabric.Object.toDataURL blurriness on images with odd pixel number [#6131](https://github.com/fabricjs/fabric.js/pull/6131)

## [3.6.1]

- fix(gradient, text): ISSUE-6014 ISSUE-6077 support percentage gradient in text [#6090](https://github.com/fabricjs/fabric.js/pull/6090)
- fix(filters): ISSUE-6072 convolution filter is off by one [#6088](https://github.com/fabricjs/fabric.js/pull/6088)
- fix(transform): Fix a bug in the skewing logic [#6082](https://github.com/fabricjs/fabric.js/pull/6088)

## [3.6.0]

- fix: ISSUE-5512 better Clippath transform parsing in SVG [#5983](https://github.com/fabricjs/fabric.js/pull/5983)
- fix: ISSUE-5984 Avoid enter editing in non selectable object [#5989](https://github.com/fabricjs/fabric.js/pull/5989)
- Tweak to object.\_setLineDash to avoid cycles when nothing in array [#6000](https://github.com/fabricjs/fabric.js/pull/6000)
- fix: ISSUE-5867 Fix the extra new line selection with empty line [#6011](https://github.com/fabricjs/fabric.js/pull/6011)
- Improvement: Use SVG Namespace for SVG Elements [#5957](https://github.com/fabricjs/fabric.js/pull/5957)
- Improvement: ISSUE-4115 - triggers in/out events for sub targets [#6013](https://github.com/fabricjs/fabric.js/pull/6013)
- Improvement: Upper canvas retina scaling [#5938](https://github.com/fabricjs/fabric.js/pull/5938)

## [3.5.1]

- Fix for textbox non defined in scaleObject [#5896](https://github.com/fabricjs/fabric.js/pull/5896)
- Fix canvas pattern as background and exports [#5973](https://github.com/fabricjs/fabric.js/pull/5973)
- Fix for type error if style is null when checking if is empty [#5971](https://github.com/fabricjs/fabric.js/pull/5971)
- Fix for load from datalessJSON for svg groups with sourcePath [#5970](https://github.com/fabricjs/fabric.js/pull/5970)

## [3.5.0]

- Deprecation: deprecated 3 method of the api that will disappear in fabric 4: setPatternFill, setColor, setShadow.
- Fix: remove line dash modification for strokeUniform [#5953](https://github.com/fabricjs/fabric.js/pull/5953)
- Improvement: ISSUE-5955 parse svg clip-path recursively [#5960](https://github.com/fabricjs/fabric.js/pull/5960)
- Fix: object.toCanvasElement of objects in groups [#5962](https://github.com/fabricjs/fabric.js/pull/5962)
- change pencil brush finalize to be in line with other brushes [#5866](https://github.com/fabricjs/fabric.js/pull/5866)

## [3.4.0]

- Support fill-opacity on gradient parsing from SVG. [#5812](https://github.com/fabricjs/fabric.js/pull/5812)
- Rewrite gradient parsing from SVG to work with more transformation and combinations of attributes. [#5836](https://github.com/fabricjs/fabric.js/pull/5836)
- Added Gradient.gradientUnits property to support percent based gradients on shapes.[#5836](https://github.com/fabricjs/fabric.js/pull/5836)
- Changed animation logic so that onComplete gets always called with the final values of the animation.[#5813](https://github.com/fabricjs/fabric.js/pull/5813)

## [3.3.0]

- Differently support multi mouse events, fix multi touch on various browser [#5785](https://github.com/fabricjs/fabric.js/pull/5785)
- Word boundary search update on grapheme clusters [#5788](https://github.com/fabricjs/fabric.js/pull/5788)
- Enable deps free version [#5786](https://github.com/fabricjs/fabric.js/pull/5786)
- Remove variables named as reserved words [#5782](https://github.com/fabricjs/fabric.js/pull/5782)

## [3.2.0]

- Fix: Better handling of upperCanvas in toCanvasElement. [#5736](https://github.com/fabricjs/fabric.js/pull/5736)
- Add: Pass raw event information to brushes [#5687](https://github.com/fabricjs/fabric.js/pull/5687)
- Deprecation: officially deprecated Object.transformMatrix [#5747](https://github.com/fabricjs/fabric.js/pull/5747)
- Fix: Fix group.toSVG regression. [#5755](https://github.com/fabricjs/fabric.js/pull/5755)
- Fix: PencilBrush regression on simple points. [#5771](https://github.com/fabricjs/fabric.js/pull/5771)

## [3.1.0]

- Fix: unbreak IE10. [#5678](https://github.com/fabricjs/fabric.js/pull/5678)
- Improvement: Support scientific notation with uppercase E. [#5731](https://github.com/fabricjs/fabric.js/pull/5731)
- Add: PencilBrush brush now support `decimate` property to remove dots that are too near to each other. [#5718](https://github.com/fabricjs/fabric.js/pull/5718)

## [3.0.0]

- Breaking: removed support for node 4 and 6. [#5356](https://github.com/fabricjs/fabric.js/pull/5356)
- Breaking: changed objectCaching meaning to disable caching only if possible. [#5566](https://github.com/fabricjs/fabric.js/pull/5566)
- Breaking: private method `_setLineStyle` can set only empty object now [#5588](https://github.com/fabricjs/fabric.js/pull/5588)
- Breaking: private method `_getLineStyle` can only return boolean now [#5588](https://github.com/fabricjs/fabric.js/pull/5588)
- Fix: splitByGrapheme can now handle cursor properly [#5588](https://github.com/fabricjs/fabric.js/pull/5588)
- Add: Added hasStroke and hasFill, helper methods for decisions on caching and for devs, change image shouldCache method [#5567](https://github.com/fabricjs/fabric.js/pull/5567)
- Fix: Canvas toObject won't throw error now if there is a clipPath [#5556](https://github.com/fabricjs/fabric.js/pull/5556)
- Add: added `nonScaling` property to shadow class [#5558](https://github.com/fabricjs/fabric.js/pull/5558)
- Fix: fixed import of Rect from SVG when has 0 dimensions. [#5582](https://github.com/fabricjs/fabric.js/pull/5582)
- Fix: Shadow offset in dataurl export with retina [#5593](https://github.com/fabricjs/fabric.js/pull/5593)
- Fix: Text can be used as clipPath in SVG export (output is not correct yet) [#5591](https://github.com/fabricjs/fabric.js/pull/5591)
- Add: Fabric.disableStyleCopyPasting to disable style transfers on copy-paste of itext [#5590](https://github.com/fabricjs/fabric.js/pull/5590)
- Fix: avoid adding quotes to fontFamily containing a coma [#5624](https://github.com/fabricjs/fabric.js/pull/5624)
- Fix: strokeUniform and cache dimensions [#5626](https://github.com/fabricjs/fabric.js/pull/5626)
- Fix: Do not call onSelect on objects that won't be part of the selection [#5632](https://github.com/fabricjs/fabric.js/pull/5632)
- Fix: fixed handling of empty lines in splitByGrapheme [#5645](https://github.com/fabricjs/fabric.js/pull/5645)
- Fix: Textbox selectable property not restored after exitEditing [#5655](https://github.com/fabricjs/fabric.js/pull/5655)
- Fix: 'before:selection:cleared' event gets target in the option passed [#5658](https://github.com/fabricjs/fabric.js/pull/5658)
- Added: enablePointerEvents options to Canvas activates pointer events [#5589](https://github.com/fabricjs/fabric.js/pull/5589)
- Fix: Polygon/Polyline/Path respect points position when initializing [#5668](https://github.com/fabricjs/fabric.js/pull/5668)
- Fix: Do not load undefine objects in group/canvas array when restoring from JSON or SVG. [#5684](https://github.com/fabricjs/fabric.js/pull/5684)
- Improvement: support for canvas background or overlay as gradient [#5684](https://github.com/fabricjs/fabric.js/pull/5684)
- Fix: properly restore clipPath when restoring from JSON [#5641](https://github.com/fabricjs/fabric.js/pull/5641)
- Fix: respect chainable attribute in observable mixin [#5606](https://github.com/fabricjs/fabric.js/pull/5606)

## [2.7.0]

- Add: strokeUniform property, avoid stroke scaling with paths [#5473](https://github.com/fabricjs/fabric.js/pull/5473)
- Fix: fix bug in image setSrc [#5502](https://github.com/fabricjs/fabric.js/pull/5502)
- Add: strokeUniform import/export svg [#5527](https://github.com/fabricjs/fabric.js/pull/5527)
- Fix: GraphemeSplit and toSvg for circle [#5544](https://github.com/fabricjs/fabric.js/pull/5544)
- Improvement: support running in a XML document [#5530](https://github.com/fabricjs/fabric.js/pull/5530)

## [2.6.0]

- Fix: avoid ie11 to throw on weird draw images [#5428](https://github.com/fabricjs/fabric.js/pull/5428)
- Fix: a rare case of invisible clipPath [#5477](https://github.com/fabricjs/fabric.js/pull/5477)
- Fix: testability of code under node when webgl is involved [#5478](https://github.com/fabricjs/fabric.js/pull/5478)
- Add: Grapeheme text wrapping for Textbox (Textbox.splitByGrapheme) [#5479](https://github.com/fabricjs/fabric.js/pull/5479)
- Add: fabric.Object.toCanvasElement [#5481](https://github.com/fabricjs/fabric.js/pull/5481)

## [2.5.0]

- Fix: textbox transform report newScaleX and newScaleY values [#5464](https://github.com/fabricjs/fabric.js/pull/5464)
- Fix: export of svg and gradient with transforms [#5456](https://github.com/fabricjs/fabric.js/pull/5456)
- Fix: detection of controls in perPixelTargetFind + cache [#5455](https://github.com/fabricjs/fabric.js/pull/5455)
- Add: added canvas.toCanvasElement method [#5452](https://github.com/fabricjs/fabric.js/pull/5452)

## [2.4.6]

- Fix: unbreak the svg export broken in 2.4.5 [#5438](https://github.com/fabricjs/fabric.js/pull/5438)

## [2.4.5]

- Fix: svg import/export for canvas+clipPath and letterspacing. [#5424](https://github.com/fabricjs/fabric.js/pull/5424)
- Fix: avoid stroke dash from group selection to leak on upper canvas [#5392](https://github.com/fabricjs/fabric.js/pull/5392)

## [2.4.4]

- Fix: add clipPath to stateful cache check. [#5384](https://github.com/fabricjs/fabric.js/pull/5384)
- Fix: restore draggability of small objects [#5379](https://github.com/fabricjs/fabric.js/pull/5379)
- Improvement: Added strokeDashOffset to objects and from SVG import. [#5398](https://github.com/fabricjs/fabric.js/pull/5398)
- Fix: do not mark objects as invisible if strokeWidth is > 0 [#5382](https://github.com/fabricjs/fabric.js/pull/5382)
- Improvement: Better gradients parsing with xlink:href [#5357](https://github.com/fabricjs/fabric.js/pull/5357)

## [2.4.3]

- Fix: Shift click and onSelect function [#5348](https://github.com/fabricjs/fabric.js/pull/5348)
- Fix: Load from Json from images with filters and resize filters [#5346](https://github.com/fabricjs/fabric.js/pull/5346)
- Fix: Remove special case of 1x1 rect [#5345](https://github.com/fabricjs/fabric.js/pull/5345)
- Fix: Group with clipPath restore [#5344](https://github.com/fabricjs/fabric.js/pull/5344)
- Fix: Fix shift + click interaction with unselectable objects [#5324](https://github.com/fabricjs/fabric.js/pull/5324)

## [2.4.2]

- Fix: Better toSVG support to enable clipPath [#5284](https://github.com/fabricjs/fabric.js/pull/5284)
- Fix: Per pixel target find and groups and sub targets [#5287](https://github.com/fabricjs/fabric.js/pull/5287)
- Fix: Object clone as Image and shadow clipping [#5308](https://github.com/fabricjs/fabric.js/pull/5308)
- Fix: IE11 loading SVG [#5307](https://github.com/fabricjs/fabric.js/pull/5307)

## [2.4.1]

- Fix: Avoid enterEditing if another object is the activeObject [#5261](https://github.com/fabricjs/fabric.js/pull/5261)
- Fix: clipPath enliving for Image fromObject [#5279](https://github.com/fabricjs/fabric.js/pull/5279)
- Fix: toDataURL and canvas clipPath [#5278](https://github.com/fabricjs/fabric.js/pull/5278)
- Fix: early return if no xml is available [#5263](https://github.com/fabricjs/fabric.js/pull/5263)
- Fix: clipPath svg parsing in nodejs [#5262](https://github.com/fabricjs/fabric.js/pull/5262)
- Fix: Avoid running selection logic on mouse up [#5259](https://github.com/fabricjs/fabric.js/pull/5259)
- Fix: fix font size parsing on SVG [#5258](https://github.com/fabricjs/fabric.js/pull/5258)
- Fix: Avoid extra renders on mouseUp/Down [#5256](https://github.com/fabricjs/fabric.js/pull/5256)

## [2.4.0]

- Add: Add clipPath support to canvas and svg import/export. Low compatibility yet.

## [2.3.6]

- Fix: Make image.class aware of naturalWidth and naturalHeight. [#5178](https://github.com/fabricjs/fabric.js/pull/5178)
- Fix: Make 2 finger events works again [#5177](https://github.com/fabricjs/fabric.js/pull/5177)
- Fix: Make Groups respect origin and correct position ( fix spray/circle brushes ) [#5176](https://github.com/fabricjs/fabric.js/pull/5176)

## [2.3.5]

- Change: make canvas.getObjects() always return a shallow copy of the array [#5162](https://github.com/fabricjs/fabric.js/pull/5162)
- Fix: Improve fabric.Pattern.toSVG to look correct on offsets and no-repeat [#5164](https://github.com/fabricjs/fabric.js/pull/5164)
- Fix: Do not enter edit in Itext if the mouseUp is relative to a group selector [#5153](https://github.com/fabricjs/fabric.js/pull/5153)
- Improvement: Do not require xlink namespace in front of href attribut for svgs ( is a SVG2 new spec, unsupported ) [#5156](https://github.com/fabricjs/fabric.js/pull/5156)
- Fix: fix resizeFilter having the wrong cached texture, also improved interaction between filters [#5165](https://github.com/fabricjs/fabric.js/pull/5165)

## [2.3.4]

- Fix: ToSVG was ignoring excludeFromExport for backgroundImage and OverlayImage. [#5075](https://github.com/fabricjs/fabric.js/pull/5075)
- Fix: ToSVG for circle with start and end angles. [#5085](https://github.com/fabricjs/fabric.js/pull/5085)
- Fix: Added callback for setPatternFill. [#5101](https://github.com/fabricjs/fabric.js/pull/5101)
- Fix: Resize filter taking in account multiple scale sources. [#5117](https://github.com/fabricjs/fabric.js/pull/5117)
- Fix: Blend image filter clean after refilter. [#5121](https://github.com/fabricjs/fabric.js/pull/5121)
- Fix: Object.toDataURL should not be influenced by zoom. [#5139](https://github.com/fabricjs/fabric.js/pull/5139)
- Improvement: requestRenderAllBound add to Canvas instance. [#5138](https://github.com/fabricjs/fabric.js/pull/5138)
- Improvement: Make path bounding cache optional and also reacheable/cleanable [#5140](https://github.com/fabricjs/fabric.js/pull/5140)
- Improvement: Make the logic of isNeutralState filters work before filtering start. [#5129](https://github.com/fabricjs/fabric.js/pull/5129)
- Improvement: Added some code to clean up some memory when canvas is disposed in nodejs. [#5142](https://github.com/fabricjs/fabric.js/pull/5142)
- Fix: Make numeric origins work with group creation. [#5143](https://github.com/fabricjs/fabric.js/pull/5143)

## [2.3.3]

- Fix: Fixed font generic names for text, measurement of zero width related characters and also trailing of cursor when zooming. [#5048](https://github.com/fabricjs/fabric.js/pull/5048)

## [2.3.2]

- Fix: justify + charspacing + textDecoration Add and improve more events for transformations and mouse interaction. [#5007](https://github.com/fabricjs/fabric.js/pull/5007) [#5009](https://github.com/fabricjs/fabric.js/pull/5009)
- Fix: Enter edit on object selected programmatically. [#5010](https://github.com/fabricjs/fabric.js/pull/5010)
- Fix: Canvas.dispose was not removing all events properly. [#5020](https://github.com/fabricjs/fabric.js/pull/5020)
- Fix: Make rgba and hsla regex work case insensitive. [#5017](https://github.com/fabricjs/fabric.js/pull/5017)
- Fix: Make group transitioning from not cached to cached work. [#5021](https://github.com/fabricjs/fabric.js/pull/5021)

## [2.3.1]

- Improve nested svg import and text positioning, spikes. [#4984](https://github.com/kangax/fabric.js/pull/4984)

## [2.3.0]

- Add and improve more events for transformations and mouse interaction [#4979](https://github.com/kangax/fabric.js/pull/4979)
- Improvement: whenever possible use cache for target transparency sampling [#4955](https://github.com/kangax/fabric.js/pull/4955)

## [2.2.4]

- Fix getPointer on touch devices [#4866](https://github.com/kangax/fabric.js/pull/4866)
- Fix issues with selectionDashArray bleeding into free drawing [#4894](https://github.com/kangax/fabric.js/pull/4894)
- Fix blur filter for nodejs [#4905](https://github.com/kangax/fabric.js/pull/4905)
- Fix Register mousemove as non passive to help touch devices [#4933](https://github.com/kangax/fabric.js/pull/4933)
- Fix modified shadow tosvg for safari compatibility [#4934](https://github.com/kangax/fabric.js/pull/4934)
- Fix shader to avoid premultiplied alpha pixel getting dirty in blend filter [#4936](https://github.com/kangax/fabric.js/pull/4936)
- Add isPartiallyOnScreen method [#4856](https://github.com/kangax/fabric.js/pull/4856)
- Fix isEqual failing on array/null or objects/null/string compare [#4949](https://github.com/kangax/fabric.js/pull/4949)
- Fix pencilBrush with alpha and with rerendering canvas [#4938](https://github.com/kangax/fabric.js/pull/4938)

## [2.2.3]

- improvement: Allow to parse quoted url string. url('#myid') [#4881](https://github.com/kangax/fabric.js/pull/4881)
- improvement: text fromSVG import char-spacing attribute [#3718](https://github.com/kangax/fabric.js/pull/3718)
- fix: text toSVG export with multiple spaces in safari [#4880](https://github.com/kangax/fabric.js/pull/4880)
- fix: setSrc reset width and height on images [#4877](https://github.com/kangax/fabric.js/pull/4877)
- improvements: Removed forced origin swap when rotating [#4878](https://github.com/kangax/fabric.js/pull/4878)
- fix: Make the background of canvas cover all SVG in toSVG export [#4852](https://github.com/kangax/fabric.js/pull/4852)
- fix: Added startAngle to cacheProperties for fabric.Circle [#4875](https://github.com/kangax/fabric.js/pull/4875)
- fix: Rerender all the content of upperCanvas if canvas gets resized [#4850](https://github.com/kangax/fabric.js/pull/4850)
- fix: Remove references to context when disposing [#4846](https://github.com/kangax/fabric.js/pull/4846)
- improvements: Added single quoting to font names in toSVG [#4840](https://github.com/kangax/fabric.js/pull/4840)
- improvements: Added reserved space to wrapLine functionality [#4841](https://github.com/kangax/fabric.js/pull/4841)

## [2.2.2]

- Fixed: Applying filters to an image will invalidate its cache [#4828](https://github.com/kangax/fabric.js/pull/4828)
- Fixed: Attempt at fix font families that requires quoting [#4831](https://github.com/kangax/fabric.js/pull/4831)
- Improvement: check upperCanvas client size for textarea position [#4827](https://github.com/kangax/fabric.js/pull/4827)
- Fixed: Attempt to fix multiple touchends [#4804](https://github.com/kangax/fabric.js/pull/4804)
- Fixed: Wrapping of textbox with charspacing [#4803](https://github.com/kangax/fabric.js/pull/4803)
- Fixed: bad calculation of empty line in text (regression from 2.2.0) [#4802](https://github.com/kangax/fabric.js/pull/4802)

## [2.2.1]

- Reworked how amd and commonJS are together in the same file.

## [2.2.0]

- Fixed: super/sub script svg export [#4780](https://github.com/kangax/fabric.js/pull/4780)
- Added: Text superScript and subScript support [#4765](https://github.com/kangax/fabric.js/pull/4765)
- Fixed: negative kerning support (Pacifico font) [#4772](https://github.com/kangax/fabric.js/pull/4772)
- Fixed: removing text on mousedown should be safe now [#4774](https://github.com/kangax/fabric.js/pull/4774)
- Improved: pass to inner functions the parameter calculate coords in isOnscreen [#4763](https://github.com/kangax/fabric.js/pull/4763)

## [2.1.0]

- Added: Added: Drag and drop event binding [#4421](https://github.com/kangax/fabric.js/pull/4421)
- Fixed: isEmptyStyle implementation for TextBox [#4762](https://github.com/kangax/fabric.js/pull/4762)

## [2.0.3]

- Fix: now sub target check can work with subclasses of fabric.Group [#4753](https://github.com/kangax/fabric.js/pull/4753)
- Improvement: PencilBrush is now compexity 1 instead of complexity N during draw [#4743](https://github.com/kangax/fabric.js/pull/4743)
- Fix the cleanStyle was not checking for the right property to exist [#4751](https://github.com/kangax/fabric.js/pull/4751)
- Fix onBeforeScaleRotate with canvas zoom [#4748](https://github.com/kangax/fabric.js/pull/4748)

## [2.0.2]

- fixed image toSVG support for crop [#4738](https://github.com/kangax/fabric.js/pull/4738)
- changed math for better rounded results [#4734](https://github.com/kangax/fabric.js/pull/4734)

## [2.0.1]

- fixed filter for blend image in WEBGL [#4706](https://github.com/kangax/fabric.js/pull/4706)
- fixed interactions between canvas toDataURL and multiplier + retina [#4705](https://github.com/kangax/fabric.js/pull/4705)
- fixed bug with originX and originY not invalidating the transform [#4703](https://github.com/kangax/fabric.js/pull/4703)
- fixed unwanted mutation on object enliving in fabric.Image [#4699](https://github.com/kangax/fabric.js/pull/4699)

## [2.0.0]

- final
  - fix dataurl and svg export on retina and rounding [#4674](https://github.com/kangax/fabric.js/pull/4674)
  - avoid error if iText is removed on mousedown [#4650](https://github.com/kangax/fabric.js/pull/4650)
  - fix calcOffset when text enter editing [#4649](https://github.com/kangax/fabric.js/pull/4649)
  - Gradient fix parsing floats [#4637](https://github.com/kangax/fabric.js/pull/4637)
  - Add CrossOrigin managment to fabric.Pattern [#4618](https://github.com/kangax/fabric.js/pull/4618)
  - Add patternTransform toObject saving [#4626](https://github.com/kangax/fabric.js/pull/4626)
  - normalize brushes render [#4613](https://github.com/kangax/fabric.js/pull/4613)
  - avoid charspacing shortcut [#4594](https://github.com/kangax/fabric.js/pull/4594)
  - Fix color toHexa() [#4579](https://github.com/kangax/fabric.js/pull/4579)
- rc3 and rc4
  - more fixes to transformMatrix memoization
  - Canvas.selectionFullyContained allows you to select objects just when full grabbed by the selections. [#4508](https://github.com/kangax/fabric.js/pull/4508)
  - Remove some ouput of blank spaces from svg in order to avoid extra colored areas [#4524](https://github.com/kangax/fabric.js/pull/4524)
  - Reinserted a performance shortcut for when there is no style at all [#4519](https://github.com/kangax/fabric.js/pull/4519)
  - Manage canvas resize during a freedrawing brush without wiping the brush [#4527](https://github.com/kangax/fabric.js/pull/4527)
  - Removed an extra closePath that was creating wrong visual on IntelIntegrated cards [#4549](https://github.com/kangax/fabric.js/pull/4549)
  - Added a method to insert and remove text from command line [#4541](https://github.com/kangax/fabric.js/pull/4541)
  - Some fixes around text styles management
  - nodejs support changes: removed specific node code in order to use standard fabricjs code in nodejs.
  - added fabric.util.getNodeCanvas that passed a JSDOM element allows you to get the node-canvas instance behind it and do what you need.
- rc2
  - Fixed a transform matrix memoize missing width/height [#4491](https://github.com/kangax/fabric.js/pull/4491)
  - Fix pattern drawing a point [#4492](https://github.com/kangax/fabric.js/pull/4492)
  - Fixed Text.removeChars [#4495](https://github.com/kangax/fabric.js/pull/4495)
  - Added back 2 node-canvas methods [#4497](https://github.com/kangax/fabric.js/pull/4497)
  - Fix a typo not restoring hoverCursor correctly.
- rc1
  - Remove node specific code [#4470](https://github.com/kangax/fabric.js/pull/4470)
  - Improved Canvas.dispose code to leak less memory [#4471](https://github.com/kangax/fabric.js/pull/4471)
  - Remove extra padding of cache when upper limited [#4467](https://github.com/kangax/fabric.js/pull/4467)
  - Solved 2 perfomances problems with textbox [#4466](https://github.com/kangax/fabric.js/pull/4466) [#4465](https://github.com/kangax/fabric.js/pull/4465)
  - Added justify-left justify-right and justify-center [#4437](https://github.com/kangax/fabric.js/pull/4437)
  - Fix Group fromObject and subTargetCheck [#4454](https://github.com/kangax/fabric.js/pull/4454)
  - Fix regression on IMG from SVG [#4450](https://github.com/kangax/fabric.js/pull/4450)
  - Remove cache dimensions together with canvas [#4453](https://github.com/kangax/fabric.js/pull/4453)
  - Fixed some fuzzyness cases for cache [#4452](https://github.com/kangax/fabric.js/pull/4452)
  - Fixed resize filter for webgl [#4426](https://github.com/kangax/fabric.js/pull/4426)
  - Stop searching target during a mouse move with a transform [#4442](https://github.com/kangax/fabric.js/pull/4442)
  - safeguard shaders for non supported precisions [#4433](https://github.com/kangax/fabric.js/pull/4433)
  - fix insert and remove style for edge cases [#4420](https://github.com/kangax/fabric.js/pull/4420)
  - Fix object.move when in active selection [#4394](https://github.com/kangax/fabric.js/pull/4394)
  - Memoize calcTransformMatrix function [#4418](https://github.com/kangax/fabric.js/pull/4418)
  - Make \_set flag object as dirty just when a real change happen[#4415](https://github.com/kangax/fabric.js/pull/4415)
  - Add browserShadowBlurConstant to adjust shadowBlur value [#4413](https://github.com/kangax/fabric.js/pull/4413)
  - Fix set element not clearing the cacheTexture. [#4410](https://github.com/kangax/fabric.js/pull/4410)
  - Multi selection key can be configured with an array of keys. [#4363](https://github.com/kangax/fabric.js/pull/4363)
  - fix fast type in text loosing some style. [#4339](https://github.com/kangax/fabric.js/pull/4339)
  - fixed division by zero with lockscaling flip.
  - added paintFirst ( paint-order with svg support ) [#4303](https://github.com/kangax/fabric.js/pull/4303)
- beta7
  - added a build flag for not attaching fabric to window [#4199](https://github.com/kangax/fabric.js/pull/4199)
  - removed .active property from objects [#4200](https://github.com/kangax/fabric.js/pull/4200)
  - Normalize Api for getSelectionStyles, setSelectionStyles [#4202](https://github.com/kangax/fabric.js/pull/4202)
  - Fix shader for convolute filter [#4207](https://github.com/kangax/fabric.js/pull/4207)
  - Better mouse support for lockscaling flip [#4225](https://github.com/kangax/fabric.js/pull/4225)
  - Fix toDataUrl getting a blank canvas [#4229](https://github.com/kangax/fabric.js/pull/4229)
  - Ouput version to json Objects [#4251](https://github.com/kangax/fabric.js/pull/4251)
  - Use backstoreOnly for toDataUrl resize [#4254](https://github.com/kangax/fabric.js/pull/4254)
  - Fix safari svg whitespace [#4294](https://github.com/kangax/fabric.js/pull/4294)
  - Fix Gradient export for paths [#4274](https://github.com/kangax/fabric.js/pull/4274)
  - Move mouseout/over in mousemove events [#4283](https://github.com/kangax/fabric.js/pull/4283)
  - Fix detection of click at the end of line [#4295](https://github.com/kangax/fabric.js/pull/4295)
  - added new event selection:updated [#4311](https://github.com/kangax/fabric.js/pull/4311)
  - Fixed free drawing path displacement [#4311](https://github.com/kangax/fabric.js/pull/4311)
  - Fixed scale equally and flipping not happening [#4313](https://github.com/kangax/fabric.js/pull/4313)
  - Select by drag makes the object fires 'selected' [#4314](https://github.com/kangax/fabric.js/pull/4314)
- beta6
  - incompat: New filter system with WEBGL.
  - incompat: New Text/IText/Textbox code. Multibyte compatible, more accurate.
  - incompat: RequestAnimationFrame is used for the automatic render calls.
  - incompat: Named setter/getter are optional now.
  - incompat: Removed PathGroup class
  - incompat: Paths cannot be restored anymore from strings [#3713](https://github.com/kangax/fabric.js/pull/3713)
  - incompat: bumped node version to 4+ and jsdom to 9. [#3717](https://github.com/kangax/fabric.js/pull/3717)
  - incompat: removed the es5 / JSON shim support [#3722](https://github.com/kangax/fabric.js/pull/3722)
  - fix/incompat: IText setSelectionStyles does not change anymore style if no selection is present [#3765](https://github.com/kangax/fabric.js/pull/3765)
  - skipOffscreen default to true
  - Text.setSelectionStyle does not change anything if there is no selection [#3765](https://github.com/kangax/fabric.js/pull/3765)
  - Switch to canvas-prebuilt as dependency. Added parameter to choose the canvas package [#3757](https://github.com/kangax/fabric.js/pull/3757)
  - improvement: renderControls can now be called on its own. Added parameter styleOverride to allow for overriding current properties [#3887](https://github.com/kangax/fabric.js/pull/3887)
  - removed hasMoved and saveCoords from Group class [#3910](https://github.com/kangax/fabric.js/pull/3910)
  - forced all fromObject and fromElement to be async, normalized api. [#3996](https://github.com/kangax/fabric.js/pull/3996)
  - improvement: added support for request animation frame in mouse events [#3997](https://github.com/kangax/fabric.js/pull/3997)
  - added dblclick support for all objects [#3998](https://github.com/kangax/fabric.js/pull/3997)
  - textbox scale as a normal object [#4052](https://github.com/kangax/fabric.js/pull/4052)
  - Removed image meetOrSlice, alignX, alignY, introduced cropX, cropY [#4055](https://github.com/kangax/fabric.js/pull/4055)
  - Added Text.cleanStyle, Text.removeStyle [#4060](https://github.com/kangax/fabric.js/pull/4060)
  - change: lockRotation will not hide the mtr control anymore. introduced notAllowedCursor for canvas. [#4064](https://github.com/kangax/fabric.js/pull/4064)
  - improvement: added 2 percentage values to fabric.util.animate. [#4068](https://github.com/kangax/fabric.js/pull/4068)
  - change: pathOffset does not get exported anymore in path.toObject, toDatalessObject export sourcePath instead of modifying path. [#4108](https://github.com/kangax/fabric.js/pull/4108)

## [1.7.19]

- Fixed the flip of images with scale equally [#4313](https://github.com/kangax/fabric.js/pull/4313)
- Improved touch detection [#4302](https://github.com/kangax/fabric.js/pull/4302)

## [1.7.18]

- Fixed doubling of subtargets for preserveObjectStacking = true [#4297](https://github.com/kangax/fabric.js/pull/4297)
- Added a dirty set to objects in group destroy.

## [1.7.17]

- Change: swapped style white-space:nowrap with attribute wrap="off" since the style rule was creating problems in browsers like ie11 and safari. [#4119](https://github.com/kangax/fabric.js/pull/4119)
- Fix: Remove an object from activeGroup if removed from canvas [#4120](https://github.com/kangax/fabric.js/pull/4120)
- Fix: avoid bringFroward, sendBackwards to swap objects in active selections [#4119](https://github.com/kangax/fabric.js/pull/4119)
- Fix: avoid disposing canvas on mouse event to throw error [#4119](https://github.com/kangax/fabric.js/pull/4119)
- Fix: make svg respect white spaces [#4119](https://github.com/kangax/fabric.js/pull/4119)
- Fix: avoid exporting bgImage and overlayImage if excludeFromExport = true [#4119](https://github.com/kangax/fabric.js/pull/4119)
- Fix: Avoid group fromObject mutating original data [#4111](https://github.com/kangax/fabric.js/pull/4111)

## [1.7.16]

- improvement: added 2 percentage values to fabric.util.animate. [#4068](https://github.com/kangax/fabric.js/pull/4068)
- Improvement: avoid multiplying identity matrices in calcTransformMatrix function
- Fix: activeGroup did not destroy correctly if a toObject was happening
- Improvement: Pass the event to object:modified when available. [#4061](https://github.com/kangax/fabric.js/pull/4061)

## [1.7.15]

- Improvement: Made iText keymap public. [#4053](https://github.com/kangax/fabric.js/pull/4053)
- Improvement: Fix a bug in updateCacheCanvas that was returning always true [#4051](https://github.com/kangax/fabric.js/pull/4051)

## [1.7.14]

- Improvement: Avoid cache canvas to resize each mouse move step. [#4037](https://github.com/kangax/fabric.js/pull/4037)
- Improvement: Make cache canvas limited in size. [#4035](https://github.com/kangax/fabric.js/pull/4035)
- Fix: Make groups and statefull cache work. [#4032](https://github.com/kangax/fabric.js/pull/4032)
- Add: Marked the hiddentextarea from itext so that custom projects can recognize it. [#4022](https://github.com/kangax/fabric.js/pull/4022)

## [1.7.13]

- Fix: Try to minimize delay in loadFroJson [#4007](https://github.com/kangax/fabric.js/pull/4007)
- Fix: allow fabric.Color to parse rgba(x,y,z,.a) without leading 0 [#4006](https://github.com/kangax/fabric.js/pull/4006)
- Allow path to execute Object.initialize, make extensions easier [#4005](https://github.com/kangax/fabric.js/pull/4005)
- Fix: properly set options from path fromDatalessObjects [#3995](https://github.com/kangax/fabric.js/pull/3995)
- Check for slice before action.slice. Avoid conflicts with heavy customized code. [#3992](https://github.com/kangax/fabric.js/pull/3992)

## [1.7.12]

- Fix: removed possible memleaks from window resize event. [#3984](https://github.com/kangax/fabric.js/pull/3984)
- Fix: restored default cursor to noTarget only. unselectable objects get the standard hovercursor. [#3953](https://github.com/kangax/fabric.js/pull/3953)
- Cache fixes: fix uncached pathGroup, removed cache creation at initialize time [#3982](https://github.com/kangax/fabric.js/pull/3982)
- Improvement: nextTarget to mouseOut and prevTarget to mouseOver [#3900](https://github.com/kangax/fabric.js/pull/3900)
- Improvement: add isClick boolean to left mouse up [#3898](https://github.com/kangax/fabric.js/pull/3898)
- Fix: can start selection on top of non selectable object [#3892](https://github.com/kangax/fabric.js/pull/3892)
- Improvement: better management of right/middle click [#3888](https://github.com/kangax/fabric.js/pull/3888)
- Fix: subTargetCheck on activeObject/activeGroup was firing too many events [#3909](https://github.com/kangax/fabric.js/pull/3909)
- Fix: After addWithUpdate or removeWithUpdate object coords must be updated. [#3911](https://github.com/kangax/fabric.js/pull/3911)

## [1.7.11]

- Hotfix: restore path-groups ability to render [#3877](https://github.com/kangax/fabric.js/pull/3877)

## [1.7.10]

- Fix: correct svg export for radial gradients [#3807](https://github.com/kangax/fabric.js/pull/3807)
- Fix: Update fireout events to export the event object [#3853](https://github.com/kangax/fabric.js/pull/3853)
- Fix: Improve callSuper to avoid infinite loops (not all of them) [#3844](https://github.com/kangax/fabric.js/pull/3844)
- Fix: avoid selectionBackgroundColor leak on toDataUrl [#3862](https://github.com/kangax/fabric.js/pull/3862)
- Fix: toDatelessObject for Group [#3863](https://github.com/kangax/fabric.js/pull/3863)
- Improvement: better caching logic for groups [#3864](https://github.com/kangax/fabric.js/pull/3864)
- Fix: correct svg gradient export for radial in polygons [#3866](https://github.com/kangax/fabric.js/pull/3866)
- Fix: First draw could be empty for some objects [#3870](https://github.com/kangax/fabric.js/pull/3870)
- Fix: Always send event data to object:selected [#3871](https://github.com/kangax/fabric.js/pull/3871)
- Improvement: reduce angle calculation error [#3872](https://github.com/kangax/fabric.js/pull/3872)

## [1.7.9]

- Fix: Avoid textarea wrapping from chrome v57+ [#3804](https://github.com/kangax/fabric.js/pull/3804)
- Fix: double click needed to move cursor when enterEditing is called programmatically [#3804](https://github.com/kangax/fabric.js/pull/3804)
- Fix: Style regression when inputing new style objects [#3804](https://github.com/kangax/fabric.js/pull/3804)
- Add: try to support crossOrigin for svg image tags [#3804](https://github.com/kangax/fabric.js/pull/3804)

## [1.7.8]

- Fix: Fix dirty flag propagation [#3782](https://github.com/kangax/fabric.js/pull/3782)
- Fix: Path parsing error in bounding boxes of curves [#3774](https://github.com/kangax/fabric.js/pull/3774)
- Add: Middle click mouse management on canvas [#3764](https://github.com/kangax/fabric.js/pull/3764)
- Add: Add parameter to detect and skip offscreen drawing [#3758](https://github.com/kangax/fabric.js/pull/3758)
- Fix: textarea loosing focus after a drag and exit from canvas [#3759](https://github.com/kangax/fabric.js/pull/3759)

## [1.7.7]

- Fix for opacity parsing in svg with nested opacities [#3747](https://github.com/kangax/fabric.js/pull/3747)
- Fix text initialization and boundingrect [#3745](https://github.com/kangax/fabric.js/pull/3745)
- Fix line bounding box [#3742](https://github.com/kangax/fabric.js/pull/3742)
- Improvement: do not pollute style object while typing if not necessary [#3743](https://github.com/kangax/fabric.js/pull/3743)
- fix for broken prototype chain when restoring a dataless object on fill an stroke [#3735](https://github.com/kangax/fabric.js/pull/3735)
- fix for deselected event not fired on mouse actions [#3716](https://github.com/kangax/fabric.js/pull/3716)
- fix for blurriness introduced on 1.7.3 [#3721](https://github.com/kangax/fabric.js/pull/3721)

## [1.7.6]

- Fix: make the cacheCanvas created on the fly if not available [#3705](https://github.com/kangax/fabric.js/pull/3705)

## [1.7.5]

- Improvement: draw textbackgroundColor in one single pass when possible @stefanhayden [#3698](https://github.com/kangax/fabric.js/pull/3698)
- Improvement: fire selection changed event just if text is editing [#3702](https://github.com/kangax/fabric.js/pull/3702)
- Improvement: Add object property 'needsItsOwnCache' [#3703](https://github.com/kangax/fabric.js/pull/3703)
- Improvement: Skip unnecessary transform if they can be detected with a single if [#3704](https://github.com/kangax/fabric.js/pull/3704)

## [1.7.4]

- Fix: Moved all the touch event to passive false so that they behave as before chrome changes [#3690](https://github.com/kangax/fabric.js/pull/3690)
- Fix: force top and left in the object representation of a path to avoid reparsing on restore [#3691](https://github.com/kangax/fabric.js/pull/3691)
- Add: Enable `deselected` event for activeObject switch. Ensure deactivateAll call exitEditing [#3689](https://github.com/kangax/fabric.js/pull/3689)
- Fix: Perform subtargetCheck also if the group is an active object and on activeGroup [#3688](https://github.com/kangax/fabric.js/pull/3688)
- Fix: Made cursor operation more precise at high canvas zoom level [#3671](https://github.com/kangax/fabric.js/pull/3671)
- Add: Made getBoundingRect available to return both absolute or standard bounding rect [#3614](https://github.com/kangax/fabric.js/pull/3614)
- Add: Introduced calcViewportBoundaries() function for fabric.StaticCanvas [#3614](https://github.com/kangax/fabric.js/pull/3614)
- Add: Introduced isOnScreen() function for fabric.Object [#3614](https://github.com/kangax/fabric.js/pull/3614)
- Subclassed Polygon from polyline [#3614](https://github.com/kangax/fabric.js/pull/3614)
- Fix: Removed reference to hovered target when target gets removed [#3657](https://github.com/kangax/fabric.js/pull/3657)
- Fix: Removed hover cursor for non selectable objects [#3643](https://github.com/kangax/fabric.js/pull/3643)
- Fix: Switch to passive event for touch move [#3643](https://github.com/kangax/fabric.js/pull/3643)
- Fix: Restart rendering of cursor after entering some text [#3643](https://github.com/kangax/fabric.js/pull/3643)
- Add: fabric.Color support toHexa() method now [#3615](https://github.com/kangax/fabric.js/pull/3615)

## [1.7.3]

- Improvement: mousewheel event is handled with target and fired also from objects. [#3612](https://github.com/kangax/fabric.js/pull/3612)
- Improvement: Pattern loads for canvas background and overlay, corrected svg pattern export [#3601](https://github.com/kangax/fabric.js/pull/3601)
- Fix: Wait for pattern loading before calling callback [#3598](https://github.com/kangax/fabric.js/pull/3598)
- Fix: add 2 extra pixels to cache canvases to avoid aliasing cut [#3596](https://github.com/kangax/fabric.js/pull/3596)
- Fix: Rerender when deselect an itext editing object [#3594](https://github.com/kangax/fabric.js/pull/3594)
- Fix: save new state of dimensionProperties at every cache clear [#3595](https://github.com/kangax/fabric.js/pull/3595)
- Improvement: Better error management in loadFromJSON [#3586](https://github.com/kangax/fabric.js/pull/3586)
- Improvement: do not reload backgroundImage as an image if is different type [#3550](https://github.com/kangax/fabric.js/pull/3550)
- Improvement: if a children element is set dirty, set the parent dirty as well. [#3564](https://github.com/kangax/fabric.js/pull/3564)

## [1.7.2]

- Fix: Textbox do not use stylemap for line wrapping [#3546](https://github.com/kangax/fabric.js/pull/3546)
- Fix: Fix for firing object:modified in macOS sierra [#3539](https://github.com/kangax/fabric.js/pull/3539)
- Fix: Itext with object caching was not refreshing selection correctly. [#3538](https://github.com/kangax/fabric.js/pull/3538)
- Fix: stateful now works again with activeGroup and dinamyc swap between stateful false/true. [#3537](https://github.com/kangax/fabric.js/pull/3537)
- Fix: includeDefaultValues was not applied to child objects of groups and path-groups. [#3497](https://github.com/kangax/fabric.js/pull/3497)
- Fix: Itext style is cloned on paste action now, allow copy of styles to be independent. [#3502](https://github.com/kangax/fabric.js/pull/3502)
- Fix: Add subclasses properties to cacheProperties. [#3490](https://github.com/kangax/fabric.js/pull/3490)
- Add: Shift and Alt key used for transformations are now dynamic. [#3479](https://github.com/kangax/fabric.js/pull/3479)
- Fix: fix to polygon and cache. Added cacheProperties for all classes [#3490](https://github.com/kangax/fabric.js/pull/3490)

## [1.7.1]

- Add: Gradients/Patterns support customAttributes in toObject method [#3477](https://github.com/kangax/fabric.js/pull/3477)
- Fix: IText/Textbox not blurring keyboard on ios 10 [#3476](https://github.com/kangax/fabric.js/pull/3476)
- Fix: Shadow on freedrawing and zoomed canvas [#3475](https://github.com/kangax/fabric.js/pull/3475)
- Fix: Fix for group returning negative scales [#3474](https://github.com/kangax/fabric.js/pull/3474)
- Fix: hotfix for textbox [#3441](https://github.com/kangax/fabric.js/pull/3441)[#3473](https://github.com/kangax/fabric.js/pull/3473)

## [1.7.0]

- Add: Object Caching [#3417](https://github.com/kangax/fabric.js/pull/3417)
- Improvement: group internal objects have coords not affected by canvas zoom [#3420](https://github.com/kangax/fabric.js/pull/3420)
- Fix: itext cursor trails on initDimension [#3436](https://github.com/kangax/fabric.js/pull/3436)
- Fix: null check on .setActive [#3435](https://github.com/kangax/fabric.js/pull/3435)
- Fix: function error in clone deep. [#3434](https://github.com/kangax/fabric.js/pull/3434)

## [1.6.7]

- Add: Snap rotation added to objects. two parameter introduced, snapAngle and snapTreshold. [#3383](https://github.com/kangax/fabric.js/pull/3383)
- Fix: Pass target to right click event. [#3381](https://github.com/kangax/fabric.js/pull/3381)
- Fix: Correct rendering of bg color for styled text and correct clearing of itext area. [#3388](https://github.com/kangax/fabric.js/pull/3388)
- Add: Fire mouse:over on the canvas when we enter the canvas from outside the element. [#3388](https://github.com/kangax/fabric.js/pull/3389)
- Fix: Fix calculation of words width with spaces and justify. [#3408](https://github.com/kangax/fabric.js/pull/3408)
- Fix: Do not export defaults properties for bg and overlay if requested. [#3415](https://github.com/kangax/fabric.js/pull/3415)
- Fix: Change export toObect to always delete default properties if requested. [#3416](https://github.com/kangax/fabric.js/pull/3416)

## [1.6.6]

- Add: Contrast and Saturate filters [#3341](https://github.com/kangax/fabric.js/pull/3341)
- Fix: Correct registering and removal of events to handle iText objects. [#3349](https://github.com/kangax/fabric.js/pull/3349)
- Fix: Corrected 2 regression of 1.6.5 (dataurl export and itext clicks)
- Fix: Corrected path boundaries calculation for Arcs ( a and A ) [#3347](https://github.com/kangax/fabric.js/pull/3347)

## [1.6.5]

- Fix: charspacing, do not get subzero with charwidth.
- Improvement: add callback support to all object cloning. [#3212](https://github.com/kangax/fabric.js/pull/3212)
- Improvement: add backgroundColor to all class [#3248](https://github.com/kangax/fabric.js/pull/3248)
- Fix: add custom properties to backgroundImage and overlayImage [#3250](https://github.com/kangax/fabric.js/pull/3250)
- Fix: Object intersection is calculated on boundingBox and boundingRect, intersection is fired if objects are overlapping [#3252](https://github.com/kangax/fabric.js/pull/3252)
- Change: Restored previous selection behaviour, added key to selection active object under overlaid target [#3254](https://github.com/kangax/fabric.js/pull/3254)
- Improvement: hasStateChanged let you find state changes of complex properties. [#3262](https://github.com/kangax/fabric.js/pull/3262)
- Fix: IText/Textbox shift click selection backward. [#3270](https://github.com/kangax/fabric.js/pull/3270)
- Revert: font family quoting was a bad idea. node-canvas stills use it. [#3276](https://github.com/kangax/fabric.js/pull/3276)
- Fix: fire mouse:over event for activeObject and activeGroup when using findTarget shourtcuts [#3285](https://github.com/kangax/fabric.js/pull/3285)
- Fix: clear method clear all properties of canvas [#3305](https://github.com/kangax/fabric.js/pull/3305)
- Fix: text area position method takes in account canvas offset [#3306](https://github.com/kangax/fabric.js/pull/3306)
- Improvement: Added event on right click and possibility to hide the context menu with a flag [3308](https://github.com/kangax/fabric.js/pull/3308)
- Fix: remove canvas reference from object when object gets removed from canvas [#3307](https://github.com/kangax/fabric.js/pull/3307)
- Improvement: use native stroke dash if available [#3309](https://github.com/kangax/fabric.js/pull/3309)
- Fix: Export correct src when exporting to svg [#3310](https://github.com/kangax/fabric.js/pull/3310)
- Fix: Stop text to go on zero dimensions [#3312](https://github.com/kangax/fabric.js/pull/3312)
- Fix: Error in dataURL with multiplier was outputting very big canvas with retina [#3314](https://github.com/kangax/fabric.js/pull/3314)
- Fix: Error in style map was not respecting style if textbox started with space [#3315](https://github.com/kangax/fabric.js/pull/3315)

## [1.6.4]

- Improvement: Ignore svg: namespace during svg import. [#3081](https://github.com/kangax/fabric.js/pull/3081)
- Improvement: Better fix for lineHeight of iText/Text [#3094](https://github.com/kangax/fabric.js/pull/3094)
- Improvement: Support for gradient with 'Infinity' coordinates [#3082](https://github.com/kangax/fabric.js/pull/3082)
- Improvement: Generally "improved" logic of targeting [#3111](https://github.com/kangax/fabric.js/pull/3111)
- Fix: Selection of active group with transparency and preserveObjectStacking true or false [#3109](https://github.com/kangax/fabric.js/pull/3109)
- Fix: pattern brush now create the same pattern seen while drawing [#3112](https://github.com/kangax/fabric.js/pull/3112)
- Fix: Allow css merge during svg import [#3114](https://github.com/kangax/fabric.js/pull/3114)
- Improvement: added numeric origins handling fomr 0 to 1. [#3121](https://github.com/kangax/fabric.js/pull/3121)
- Fix: Fix a defect with shadow of objects in a scaled group. [#3134](https://github.com/kangax/fabric.js/pull/3134)
- Improvement: Do not fire unecessary selection:changed events. [#3119](https://github.com/kangax/fabric.js/pull/3119)
- Fix: Attached hiddenTextarea to body fixes IE, thanks to @plainview. [#3137](https://github.com/kangax/fabric.js/pull/3137)
- Fix: Shift unselect activegroup on transformed canvas. [#3144](https://github.com/kangax/fabric.js/pull/3144)
- Added: ColorMatrix filter [#3139](https://github.com/kangax/fabric.js/pull/3139)
- Fix: Fix condition in wich restoring from Object could cause object overwriting [#3146](https://github.com/kangax/fabric.js/pull/3146)
- Change: cloneAsImage for Object and toDataUrl for object are not retina enabled by default. Added option to enable. [#3147](https://github.com/kangax/fabric.js/pull/3147)
- Improvement: Added textSpacing support for text/itext/textbox [#3097](https://github.com/kangax/fabric.js/pull/3097)
- Fix: Quote font family when setting the context fontstyle [#3191](https://github.com/kangax/fabric.js/pull/3191)
- Fix: use getSrc during image export, make subclassing easier, return eventually the .src property if nothing else is available [#3189](https://github.com/kangax/fabric.js/pull/3189)
- Fix: Inverted the meaning of border scale factor [#3154](https://github.com/kangax/fabric.js/pull/3154)
- Improvement: Added support for RGBA in HEX notation. [#3202](https://github.com/kangax/fabric.js/pull/3202)
- Improvement: Added object deselected event. [#3195](https://github.com/kangax/fabric.js/pull/3195)
- Fix: loadFromJson callback now gets fired after filter are applied [#3210](https://github.com/kangax/fabric.js/pull/3210)

## [1.6.3]

- Improvement: Use reviver callback for background and overlay image when doing svg export. [#2975](https://github.com/kangax/fabric.js/pull/2975)
- Improvement: Added object property excludeFromExport to avoid exporting the object to JSON or to SVG. [#2976](https://github.com/kangax/fabric.js/pull/2976)
- Improvement: Correct the calculation of text boundingbox. Improves svg import [#2992](https://github.com/kangax/fabric.js/pull/2992)
- Added: Export id property to SVG [#2993](https://github.com/kangax/fabric.js/pull/2993)
- Improvement: Call the callback on loadSvgFromURL on failed xml load with null agument [#2994](https://github.com/kangax/fabric.js/pull/2994)
- Improvement: Clear only the Itext area on contextTop during cursor animation [#2996](https://github.com/kangax/fabric.js/pull/2996)
- Added: Char widths cache has been moved to fabric level and not iText level. Added fabric.util.clearFabricCharWidthsCache(fontName) [#2995](https://github.com/kangax/fabric.js/pull/2995)
- Fix: do not set background or overlay image if the url load fails. [#3003](https://github.com/kangax/fabric.js/pull/3003)
- Fix: iText mousemove event removal, clear the correct area for Itext, stopped redrawing selection if not necessary [#3016](https://github.com/kangax/fabric.js/pull/3016)
- Fix: background image and overlay image scale and move with canvas viewportTransform, parameter available [#3019](https://github.com/kangax/fabric.js/pull/3019)
- Added: support sub targeting in groups in events [#2997](https://github.com/kangax/fabric.js/pull/2997)
- Fix: Select transparent object on mouse up because of \_maybeGroupObject [#2997](https://github.com/kangax/fabric.js/pull/2997)
- Fix: Remove reference to lastRenderedObject on canvas.remove [#3023](https://github.com/kangax/fabric.js/pull/3023)
- Fix: Wait for all objects to be loaded before deleting the properties and setting options. [#3029](https://github.com/kangax/fabric.js/pull/3029)
- Fix: Object Padding is unaffected by object transform. [#3057](https://github.com/kangax/fabric.js/pull/3057)
- Fix: Restore lastRenderedObject usage. Introduced Canvas.lastRenderedKey to retrieve the lastRendered object from down the stack [#3057](https://github.com/kangax/fabric.js/pull/3057)
- Fix: \_calcTextareaPosition correctly calculate the position considering the viewportTransform. [#3057](https://github.com/kangax/fabric.js/pull/3057)
- Fix: Fixed selectionBacgroundColor with viewport transform. [#3057](https://github.com/kangax/fabric.js/pull/3057)
- Improvement: Correctly render the cursor with viewport scaling, improved the cursor centering. [#3057](https://github.com/kangax/fabric.js/pull/3057)
- Fix: Use canvas zoom and pan when using is target transparent. [#2980](https://github.com/kangax/fabric.js/pull/2980)

## [1.6.2]

- Fix: restore canvas properties on loadFromJSON with includeProperties. [#2921](https://github.com/kangax/fabric.js/pull/2921)
- Fix: Allow hoverCursor on non selectable objects, moveCursor does not appear if the object is not moveable.
  Added object.moveCursor to specify a cursor for moving per object. [#2924](https://github.com/kangax/fabric.js/pull/2924)
- Fix: Add missing stroke.live translation, allow gradientTransform for dashed line. [#2926](https://github.com/kangax/fabric.js/pull/2926)
- Improvement: Allow customization of keys that iteract with mouse action ( multiselect key, free transform key, alternative action key, centered transform key ) [#2925](https://github.com/kangax/fabric.js/pull/2925)
- Added: Make iText fires object:modified on text change on exit editing [#2927](https://github.com/kangax/fabric.js/pull/2927)
- Added: [control customization part 1] cornerDashArray, borderDashArray. Now borderScaleFactor influences both border and controls, changed default corner size to 13 [#2932](https://github.com/kangax/fabric.js/pull/2932)
- Fix: createSVGFontFacesMarkup was failing to retrieve fonts in style [#2935](https://github.com/kangax/fabric.js/pull/2935)
- Fix: shadow not scaled with dataUrl to multiplier [#2940](https://github.com/kangax/fabric.js/pull/2940)
- Added: [control customization part 2] cornerStrokeColor. Now is possible to specify separate stroke and fill color for the controls [#2933](https://github.com/kangax/fabric.js/pull/2933)
- Fix: Itext width calculation with caching false was returning nan. [#2943](https://github.com/kangax/fabric.js/pull/2943)
- Added: [control customization part 3] Rounded corners. It is possible to specify cornerStyle for the object. 'rect' or 'circle' [#2942](https://github.com/kangax/fabric.js/pull/2942)
- Added: [control customization part 4] Selection background. It is possible to specify selectionBackgroundColor for the object. [#2950](https://github.com/kangax/fabric.js/pull/2950)
- Fix: Behaviour of image with filters with resize effects and Object to/from json [#2954](https://github.com/kangax/fabric.js/pull/2954)
- Fix: Svg export should not output color notation in rgba format [#2955](https://github.com/kangax/fabric.js/pull/2955)
- Fix: minScaleLimit rounding bug [#2964](https://github.com/kangax/fabric.js/pull/2964)
- Fix: Itext spacing in justify mode bug [#2971](https://github.com/kangax/fabric.js/pull/2971)
- Fix: Object.toDataUrl export when some window.devicepixelRatio is present (retina or browser zoom) [#2972](https://github.com/kangax/fabric.js/pull/2972)

## [1.6.1]

- Fix: image with broken element throwing error on toObject() [#2878](https://github.com/kangax/fabric.js/pull/2878)
- Fix: Warning on trying to set proprietary browser version of ctxImageSmoothingEnabled [#2880](https://github.com/kangax/fabric.js/pull/2880)
- Fix: Fixed Svg import regression on color and drawing polylines [#2887](https://github.com/kangax/fabric.js/pull/2887)
- Fix: Fixed animation ease that starts and stop at same value [#2888](https://github.com/kangax/fabric.js/pull/2888)
- Fix: Allow a not stateful canvas to fire object:modified at end of transform. [#2890](https://github.com/kangax/fabric.js/pull/2890)
- Fix: Made event handler removal safer. Removing firing events will not cause errors. [#2883](https://github.com/kangax/fabric.js/pull/2883)
- Fix: Proper handling of perPixelTargetFind and multi selections [#2894](https://github.com/kangax/fabric.js/pull/2894)
- Fix: Do not clear contextTop on drawingMode, to allow drawing over animations [#2895](https://github.com/kangax/fabric.js/pull/2895)
- Change the dependencies to optional. Allow npm to continue installing if nodecanvas installation fail.[#2901](https://github.com/kangax/fabric.js/pull/2901)
- Fix: Check again the target on mouseup [#2902](https://github.com/kangax/fabric.js/pull/2902)
- Fix: On perPixelTargetFind detect corners only if target is active [#2903](https://github.com/kangax/fabric.js/pull/2903)
- Improvement: Add canvas mouseout event listener [#2907](https://github.com/kangax/fabric.js/pull/2907)
- Improvement: Make small object draggable easier [#2907](https://github.com/kangax/fabric.js/pull/2907)
- Improvement: Use sendToBack, bringToFront, bringForward, sendBackwards for multiple selections [#2908](https://github.com/kangax/fabric.js/pull/2908)

## [1.6.0]

- Fix rendering of activeGroup objects while preserveObjectStacking is active. [ regression from [#2083](https://github.com/kangax/fabric.js/pull/2083) ]
- Fix `fabric.Path` initialize with user options [#2117](https://github.com/kangax/fabric.js/pull/2117)
- Fix sorting of objects in activeGroup during rendering [#2130](https://github.com/kangax/fabric.js/pull/2130).
- Make sure that 'object.canvas' property is always set if the object is directly or indirectly on canvas [#2141](https://github.com/kangax/fabric.js/pull/2141)
- Fix \_getTopLeftCoords function that was returning TopCenter [#2127](https://github.com/kangax/fabric.js/pull/2127)
- Fix events not being fired after resize with pinch zoom [#510](https://github.com/kangax/fabric.js/pull/510)
- Fix mouse:over, mouse:out events not receiving event object [#2146](https://github.com/kangax/fabric.js/pull/2146)
- Don't include elements from `<metadata>` during SVG parsing [#2160](https://github.com/kangax/fabric.js/pull/2160)
- Fix some iText new glitches and old bugs about style deleting and inserting, faster function for get2dCursorLocation [#2153](https://github.com/kangax/fabric.js/pull/2153)
- Change bounding box calculation, made strokewidth always considered in dimensions. Switched group stroke default to 0 strokewidth. [#2155](https://github.com/kangax/fabric.js/pull/2155)
- Fix scaling function for object with strokewidth [#2178](https://github.com/kangax/fabric.js/pull/2178)
- Fix image fromObject restoring resizeFilter [#2164](https://github.com/kangax/fabric.js/pull/2164)
- Fix double application of filter upon image init [#2164](https://github.com/kangax/fabric.js/pull/2164)
- Fix image.filter.Resize toObject and fromObject [#2164](https://github.com/kangax/fabric.js/pull/2164)
- Fix strokeWidth calculation during resize operations [#2178](https://github.com/kangax/fabric.js/pull/2178)
- Fix iText selection on upperCanvas to support transformMatrix [#2173](https://github.com/kangax/fabric.js/pull/2173)
- Removed unnecessary calls to removeShadow and restoreGlobalCompositeOperation [#2175](https://github.com/kangax/fabric.js/pull/2175)
- Fix the offset for pattern and gradients filling and stroking in text [#2183](https://github.com/kangax/fabric.js/pull/2183)
- Fix loading of stroke gradients from Object [#2182](https://github.com/kangax/fabric.js/pull/2182)
- Fix segmentation fault on node.js when image doesn't exist [#2193](https://github.com/kangax/fabric.js/pull/2193)
- Fix iText border selection when changing fontWeight [#2201](https://github.com/kangax/fabric.js/pull/2201)
- Fix calculation of object dimensions for geometry functions translation and scaling. [#2206](https://github.com/kangax/fabric.js/pull/2206)
- Fix iText cursor position on click at end of line [#2217](https://github.com/kangax/fabric.js/pull/2217)
- Fix error on parsing style string with trailing spaces [#2256](https://github.com/kangax/fabric.js/pull/2256)
- Fix delegated properties leaking on objects in a group when restoring from json [#2101](https://github.com/kangax/fabric.js/pull/2101)
- Fix cursor click position in rotated i-Text when origins different from TOPLEFT. [#2269](https://github.com/kangax/fabric.js/pull/2269)
- Fix mouse position when the canvas is in a complex style scrolling situation [#2128](https://github.com/kangax/fabric.js/pull/2128)
- Fix parser regex for not parsing svg tags attribute [#2311](https://github.com/kangax/fabric.js/pull/2311)
- Add id attribute to standard attribute parsing from SVG elements [#2317](https://github.com/kangax/fabric.js/pull/2317)
- Fix text decoration opacity [#2310](https://github.com/kangax/fabric.js/pull/2310)
- Add simple color animation utility in /src/util/animate_color.js [#2328](https://github.com/kangax/fabric.js/pull/2328)
- Fix itext paste function to check for source of copied text and strip carriage returns (\r)[#2336](https://github.com/kangax/fabric.js/pull/2336)
- Fix pattern class serialize the source using toDataURL if available [#2335](https://github.com/kangax/fabric.js/pull/2335)
- Fix imageSmoothingEnabled warning on chrome and reinit the property after setDimensions [#2337](https://github.com/kangax/fabric.js/pull/2337)
- Add ability to parse path elements with no path specified. [#2344](https://github.com/kangax/fabric.js/pull/2344)
- Fix shiftClick with activeGroup in case of normal and scaled groups [#2342](https://github.com/kangax/fabric.js/pull/2342)
- Add support for colors in shadow svg export [#2349](https://github.com/kangax/fabric.js/pull/2349)
- Add support for inner viewBoxes in svg parsing [#2345](https://github.com/kangax/fabric.js/pull/2345)
- Fix BoundingBox calculation for pathGroups that have inner transformMatrix [#2348](https://github.com/kangax/fabric.js/pull/2348)
- Fix export toObject to include transformMatrix property [#2350](https://github.com/kangax/fabric.js/pull/2350)
- Fix textbox class to supporto toSVG() and newest style fixes [#2347]
  (https://github.com/kangax/fabric.js/pull/2347)
- Fix regression on text ( textDecoration and textlinebackground ) [#2354](https://github.com/kangax/fabric.js/pull/2354)
- Add support for multi keys chars using onInput event [#2352](https://github.com/kangax/fabric.js/pull/2352)
- Fix iText and textbox entering in edit mode if clicked on a corner [#2393](https://github.com/kangax/fabric.js/pull/2393)
- Fix iText styles error when in justify align [#2370](https://github.com/kangax/fabric.js/pull/2370)
- Add support for shadow export in svg for groups, pathgroups and images. [#2364]
- Add rendering shadows for groups [#2364](https://github.com/kangax/fabric.js/pull/2364)
- Add support for parsing nested SVGs x and y attributes [#2399](https://github.com/kangax/fabric.js/pull/2399)
- Add support for gradientTransform in setGradient(fill or stroke) [#2401](https://github.com/kangax/fabric.js/pull/2401)
- Fix Error in svg parsed that was stopping on gradient color-stop missing stop attribute [#2414](https://github.com/kangax/fabric.js/pull/2414)
- toObject method return copied arrays for array like properties [#2407](https://github.com/kangax/fabric.js/pull/2407)
- Fix Set stop value of colorstop to 0 if stop attribute not present [#2414](https://github.com/kangax/fabric.js/pull/2414)
- Fix correct value of e.button for mouse left click if e.which not supported[#2453](https://github.com/kangax/fabric.js/pull/2453)
- Add check for host property in getScrollTopLeft[#2462](https://github.com/kangax/fabric.js/pull/2462)
- Fix check for object.selectable in findTarget[#2466](https://github.com/kangax/fabric.js/pull/2466)
- Fix After rendering a gesture set originX/Y to its original value[#2479](https://github.com/kangax/fabric.js/pull/2479)
- Add support for skewing objects using shift and m-controls in interactive mode, and using object.skewX/Y [#2482](https://github.com/kangax/fabric.js/pull/2482)
- Fix gradientTransform not exported in gradient toObject [#2486](https://github.com/kangax/fabric.js/pull/2486)
- Fix object.toDataUrl with multiplier [#2487](https://github.com/kangax/fabric.js/pull/2487)
  BACK INCOMPATIBILITY: removed 'allOnTop' parameter from fabric.StaticCanvas.renderAll.
- Fix mask filter, mask image is now streched on all image [#2543](https://github.com/kangax/fabric.js/pull/2543)
- Fix text onInput event to behave correctly if some text is selected [#2501](https://github.com/kangax/fabric.js/pull/2502)
- Fix object with selectable = false could be selected with shift click [#2503](https://github.com/kangax/fabric.js/pull/2503)
- Fix for mask filter when bigger or smaller image is used [#2534](https://github.com/kangax/fabric.js/pull/2534)
- Improvement: simplified renderAll logic [#2545](https://github.com/kangax/fabric.js/pull/2545)
- Improvement: Manage group transformation with skew rotate and scale [#2549](https://github.com/kangax/fabric.js/pull/2549)
- Fix: Add shadow affectStroke to shadow to Object method [#2568](https://github.com/kangax/fabric.js/pull/2568)
- Fix: Made multitouch pinch resize works with skewed object [#2625](https://github.com/kangax/fabric.js/pull/2625)
- Improvement: Added retina screen support [#2623](https://github.com/kangax/fabric.js/pull/2623)
- Change: Set default Image strokeWidth to 0 to improve image rendering [#2624](https://github.com/kangax/fabric.js/pull/2624)
- Fix: multitouch zoom gesture speed back to normal speed [#2625](https://github.com/kangax/fabric.js/pull/2625)
- Fix: fix controls rendering with retina scaling and controls above overlay [#2632](https://github.com/kangax/fabric.js/pull/2632)
- Improvements: resize SVG using viewport/viewbox. [#2642](https://github.com/kangax/fabric.js/pull/2642)
- Improvements: Svg import now supports rotate around point [#2645](https://github.com/kangax/fabric.js/pull/2645)
- Change: Opacity is no more a delegated property for group [#2656](https://github.com/kangax/fabric.js/pull/2656)
- Fix: Itext now check for editable property before initializing cursor [#2657](https://github.com/kangax/fabric.js/pull/2657)
- Fix: Better SVG export support for shadows of rotated objects [#2671](https://github.com/kangax/fabric.js/pull/2671)
- Fix: Avoid polygon polyline to change constructor point array [#2627](https://github.com/kangax/fabric.js/pull/2627)
- SVG import: support fill/stroke opacity when no fill/stroke attribute is present [#2703](https://github.com/kangax/fabric.js/pull/2703)
- Fix: remove white filter set opacity to 0 instead of 1 [#2714](https://github.com/kangax/fabric.js/pull/2714)
- Cleaning: removing unused fabric.Canvas.activeInstance [#2708](https://github.com/kangax/fabric.js/pull/2708)
- Change: remove flipping of text string when flipping object [#2719](https://github.com/kangax/fabric.js/pull/2719)
- Fix: Correct shift click on generic transformerd active groups [#2720](https://github.com/kangax/fabric.js/pull/2720)
- SVG import: parse svg with no spaces between transforms [#2738](https://github.com/kangax/fabric.js/pull/2738)
- Fix: Fallback to styleElement.text for IE9 [#2754](https://github.com/kangax/fabric.js/pull/2754)
- Fix: data url for node [#2777](https://github.com/kangax/fabric.js/pull/2777)
- Improvement: Extended font face to all text class during svg export [#2797](https://github.com/kangax/fabric.js/pull/2797)
- Fix: retina scaling dataurl and shadows. [#2806](https://github.com/kangax/fabric.js/pull/2806)
- Improvement: Better look to iText decoration shadows. [#2808](https://github.com/kangax/fabric.js/pull/2808)
- Improvement: New text shadow export to SVG. [#2827](https://github.com/kangax/fabric.js/pull/2827)
- fix: location of optimized 1x1 rects. [#2817](https://github.com/kangax/fabric.js/pull/2817)
- fix: TextBox handling of consecutive spaces. [#2852](https://github.com/kangax/fabric.js/pull/2852)
- fix: Respect shadow in svg export of flipped objects. [#2854](https://github.com/kangax/fabric.js/pull/2854)
- fix: Check presence of style for textBox in svg export. [#2853](https://github.com/kangax/fabric.js/pull/2853)
- Improvement: Added node compatibility for v4 and v5. [#2872](https://github.com/kangax/fabric.js/pull/2872)
- Fix: Canvas dispose remove the extra created elements. [#2875](https://github.com/kangax/fabric.js/pull/2875)
- IText improvements to cut-copy-paste, edit, mobile jumps and style. [#2868](https://github.com/kangax/fabric.js/pull/2868)

## [1.5.0]

**Edge**

- Added image preserve aspect ratio attributes and functionality (fabric.Image.alignY, fabric.Image.alignY, fabric.Image.meetOrSlic )
- Added ImageResizeFilters , option to resize dynamically or statically the images using a set of resize filter alghoritms.
- [BACK_INCOMPAT] `fabric.Collection#remove` doesn't return removed object -> returns `this` (chainable)

- Add "mouse:over" and "mouse:out" canvas events (and corresponding "mouseover", "mouseout" object events)
- Add support for passing options to `fabric.createCanvasForNode`

- Various iText fixes and performance improvements
- Fix `overlayImage` / `overlayColor` during selection mode
- Fix double callback in loadFromJSON when there's no objects
- Fix paths parsing when number has negative exponent
- Fix background offset in iText
- Fix style object deletion in iText
- Fix typo in `_initCanvasHandlers`
- Fix `transformMatrix` not affecting fabric.Text
- Fix `setAngle` for different originX/originY (!= 'center')
- Change default/init noise/brightness value for `fabric.Image.filters.Noise` and `fabric.Image.filters.Brightness` from 100 to 0
- Add `fabric.Canvas#imageSmoothingEnabled`
- Add `copy/paste` support for iText (uses clipboardData)

## [1.4.0]

- [BACK_INCOMPAT] JSON and Cufon are no longer included in default build

- [BACK_INCOMPAT] Change default objects' originX/originY to left/top

- [BACK_INCOMPAT] `fabric.StaticCanvas#backgroundImage` and `fabric.StaticCanvas#overlayImage` are `fabric.Image` instances. `fabric.StaticCanvas#backgroundImageOpacity`, `fabric.StaticCanvas#backgroundImageStretch`, `fabric.StaticCanvas#overlayImageLeft` and `fabric.StaticCanvas#overlayImageTop` were removed.

- [BACK_INCOMPAT] `fabric.Text#backgroundColor` is now `fabric.Object#backgroundColor`

- [BACK_INCOMPAT] Remove `fabric.Object#toGrayscale` and `fabric.Object#overlayFill` since they're too specific

- [BACK_INCOMPAT] Remove `fabric.StaticCanvas.toGrayscale` since we already have that logic in `fabric.Image.filters.Grayscale`.

- [BACK_INCOMPAT] Split `centerTransform` into the properties `centeredScaling` and `centeredRotation`. Object rotation now happens around originX/originY point UNLESS `centeredRotation=true`. Object scaling now happens non-centered UNLESS `centeredScaling=true`.

## [1.3.0]

- [BACK_INCOMPAT] Remove selectable, hasControls, hasBorders, hasRotatingPoint, transparentCorners, perPixelTargetFind from default object/json representation of objects.

- [BACK_INCOMPAT] Object rotation now happens around originX/originY point UNLESS `centerTransform=true`.

- [BACK_INCOMPAT] fabric.Text#textShadow has been removed - new fabric.Text.shadow property (type of fabric.Shadow).

- [BACK_INCOMPAT] fabric.BaseBrush shadow properties are combined into one property => fabric.BaseBrush.shadow (shadowColor, shadowBlur, shadowOffsetX, shadowOffsetY no longer exist).

- [BACK_INCOMPAT] `fabric.Path.fromObject` is now async. `fabric.Canvas#loadFromDatalessJSON` is deprecated.

## [1.2.0]

- [BACK_INCOMPAT] Make `fabric.Object#toDataURL` synchronous.

- [BACK_INCOMPAT] `fabric.Text#strokeStyle` -> `fabric.Text#stroke`, for consistency with other objects.

- [BACK_INCOMPAT] `fabric.Object.setActive(…)` -> `fabric.Object.set('active', …)`.
  `fabric.Object.isActive` is gone (use `fabric.Object.active` instead)

- [BACK_INCOMPAT] `fabric.Group#objects` -> `fabric.Group._objects`.

## [1.1.0]

- [BACK_INCOMPAT] `fabric.Text#setFontsize` becomes `fabric.Object#setFontSize`.

- [BACK_INCOMPAT] `fabric.Canvas.toDataURL` now accepts options object instead linear arguments.
  `fabric.Canvas.toDataURLWithMultiplier` is deprecated;
  use `fabric.Canvas.toDataURL({ multiplier: … })` instead

## [1.0.0]<|MERGE_RESOLUTION|>--- conflicted
+++ resolved
@@ -2,11 +2,8 @@
 
 ## [next]
 
-<<<<<<< HEAD
 - chore(): Rename exports that conflicts with JS/WEB api ( Object, Text, Image ). Kept backward compatibility with deprecation notice [#9172](https://github.com/fabricjs/fabric.js/pull/9172)
-=======
 - fix(utils) Fixes the code for the anchor point in point controls for polygons [#9178](https://github.com/fabricjs/fabric.js/pull/9178)
->>>>>>> 3efc5483
 - CD(): website submodule [#9165](https://github.com/fabricjs/fabric.js/pull/9165)
 
 ## [6.0.0-beta12]
