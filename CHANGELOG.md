--- conflicted
+++ resolved
@@ -2,11 +2,8 @@
 
 ## [next]
 
-<<<<<<< HEAD
 - cd() Surface the minified build as standard when importing. [#9624](https://github.com/fabricjs/fabric.js/pull/9624)
-=======
 - chore(): removed unused code from Path render function [#9619](https://github.com/fabricjs/fabric.js/pull/9619)
->>>>>>> 635f013e
 
 ## [6.0.0-beta18]
 
