# Changelog

## [next]

<<<<<<< HEAD
- fix(): The mouse enter and leave events of child elements will be executed twice. [10698](https://github.com/fabricjs/fabric.js/issues/10698)
=======
- chore(): Fixes to TypeDoc for compilation [#10709](https://github.com/fabricjs/fabric.js/pull/10709)
>>>>>>> 0d454dd8
- chore(): Update typescript 5.9, eslint, babel and rollup to latest [#10708](https://github.com/fabricjs/fabric.js/pull/10708)

## [7.0.0-beta1]

- refactor(): BREAKING Refactor find target [#10587](https://github.com/fabricjs/fabric.js/pull/10587)
- chore(): Reduce noise in inline docs [#10694](https://github.com/fabricjs/fabric.js/pull/10694)
- chore(): Reduce noise in unit tests [#10693](https://github.com/fabricjs/fabric.js/pull/10693)
- Fix Next.js compatibility by removing node export restriction [#10687](https://github.com/fabricjs/fabric.js/pull/10687)
- chore(): BREAKING: remove request util [#10690](https://github.com/fabricjs/fabric.js/pull/10690)
- chore(): update dev deps [#10685](https://github.com/fabricjs/fabric.js/pull/10685)
- fix(SVGParser): Corrected CSS rule parsing for multiple style tags. [#10683](https://github.com/fabricjs/fabric.js/issues/10683)
- fix(): Refactor findCornerQuadrant to fix the flip + cursor issue. [#10654](https://github.com/fabricjs/fabric.js/issues/10654)
- chore(): A simple npm-update [#10674](https://github.com/fabricjs/fabric.js/pull/10674)
- chore(): update playwright [#10657](https://github.com/fabricjs/fabric.js/pull/10657)
- refactor(): swap lodash with es-toolkit [#10651](https://github.com/fabricjs/fabric.js/pull/10651)
- chore(): update vitest [#10648](https://github.com/fabricjs/fabric.js/pull/10648)
- feat(): Add support for text decoration tickness [#10643](https://github.com/fabricjs/fabric.js/pull/10643)
- refactor(tests): introduce strict playwright typecheck and fix all type issues [#10637](https://github.com/fabricjs/fabric.js/pull/10637)
- test(Textbox): add edge cases when wrapping line [#10639](https://github.com/fabricjs/fabric.js/pull/10639)
- fix(): Fix regex to parse the viewbox attribute to be more strict [#10636](https://github.com/fabricjs/fabric.js/pull/10636)
- chore(): enable @typescript-eslint/no-unnecessary-type-arguments lint rule [#10631](https://github.com/fabricjs/fabric.js/pull/10631)
- ci(): Changelog update action syncs with pr title [#10632](https://github.com/fabricjs/fabric.js/pull/10632)
- fix(): Polygon controls util should invalidate cache [#10628](https://github.com/fabricjs/fabric.js/pull/10628)
- chore(): modernize eslint config [#10624](https://github.com/fabricjs/fabric.js/pull/10624)
- chore(): enable no-unnecessary-type-assertion lint rule [#10626](https://github.com/fabricjs/fabric.js/pull/10626)
- fix(): Remove black border in blur and also align JS with WEBGL blur filtering [#10623](https://github.com/fabricjs/fabric.js/pull/10623)
- chore(): investigate firefox flakyness in vitest [#10627](https://github.com/fabricjs/fabric.js/pull/10627)
- chore(): try to fix firefox vitest test [#10625](https://github.com/fabricjs/fabric.js/pull/10625)
- refactor(tests): use fixtures instead of calling setup in every test file [#10622](https://github.com/fabricjs/fabric.js/pull/10622)
- chore(): Remove old test suite dependencies [#10621](https://github.com/fabricjs/fabric.js/pull/10621)
- chore(): BREAKING remove exports for parseAttributes, parseStyleAttribute, parseFontDeclaration, parsePointsAttribute, parseTransformAttribute and getCSSRules [#10620](https://github.com/fabricjs/fabric.js/pull/10620)
- refactor(tests): move svg import tests from qunit to playwright [#10618](https://github.com/fabricjs/fabric.js/pull/10618)
- ci(): fix Coverage is not being reported anymore [#10617](https://github.com/fabricjs/fabric.js/pull/10617)
- refactor(tests): move free draw rendering tests from qunit to playwright [#10616](https://github.com/fabricjs/fabric.js/pull/10616)
- refactor(tests): move resize filter test cases from qunit to playwright [#10615](https://github.com/fabricjs/fabric.js/pull/10615)
- refactor(tests): move text rendering cases from qunit to playwright [#10613](https://github.com/fabricjs/fabric.js/pull/10613)
- refactor(tests): move global composite operation tests from qunit to playwright [#10610](https://github.com/fabricjs/fabric.js/pull/10610)
- refactor(tests): move group layout tests from qunit to playwright [#10609](https://github.com/fabricjs/fabric.js/pull/10609)
- refactor(tests): move generic rendering tests from qunit to playwright [#10608](https://github.com/fabricjs/fabric.js/pull/10608)
- refactor(tests): move controls rendering test cases from qunit to playwright [#10605](https://github.com/fabricjs/fabric.js/pull/10605)
- chore(tests): replace unmaintained http-server with vercels serve [#10603](https://github.com/fabricjs/fabric.js/pull/10603)
- refactor(tests): move clip path tests from qunit to playwright [#10602](https://github.com/fabricjs/fabric.js/pull/10602)
- chore(): run npm audit fix to fix a vulnerability report [#10599](https://github.com/fabricjs/fabric.js/pull/10599)
- refactor(tests): move text path tests from qunit to playwright [#10590](https://github.com/fabricjs/fabric.js/pull/10590)
- chore(): Deprecate line [#10598](https://github.com/fabricjs/fabric.js/pull/10598)
- feat(): Add support for Intl.segmenter [#10584](https://github.com/fabricjs/fabric.js/pull/10584)
- ci(): Add firefox vitest to ci [#10586](https://github.com/fabricjs/fabric.js/pull/10586)
- feat(tests): add firefox to vitest browser tests [#10571](https://github.com/fabricjs/fabric.js/pull/10571)
- refactor(tests): move to data url tests from qunit to playwright [#10581](https://github.com/fabricjs/fabric.js/pull/10581)
- chore(TS): remove @ts-nocheck in straighten.ts [#10572](https://github.com/fabricjs/fabric.js/pull/10572)
- refactor(tests): move svg export visual tests to playwright [#10575](https://github.com/fabricjs/fabric.js/pull/10575)
- ci(): Modify test run action [#10570](https://github.com/fabricjs/fabric.js/pull/10570)
- Chore() more qunit post cleanup [#10569](https://github.com/fabricjs/fabric.js/pull/10569)
- feat(tests): add chromium browser mode for unit tests [#10568](https://github.com/fabricjs/fabric.js/pull/10568)
- chore(): update playwright [#10564](https://github.com/fabricjs/fabric.js/pull/10564)
- chore(): update vitest [#10565](https://github.com/fabricjs/fabric.js/pull/10565)
- chore(tests): Remove old unit test harness [#10567](https://github.com/fabricjs/fabric.js/pull/10567)
- refactor(tests): move canvas events tests from qunit to vitest [#10563](https://github.com/fabricjs/fabric.js/pull/10563)
- refactor(tests): migrate object clip path tests to vitest [#10561](https://github.com/fabricjs/fabric.js/pull/10561)
- refactor(tests): migrate webgl tests to vitest [#10560](https://github.com/fabricjs/fabric.js/pull/10560)
- refactor(tests): migrate itext click behavior tests from qunit to vitest [#10559](https://github.com/fabricjs/fabric.js/pull/10559)
- refactor(tests): migrate object tests to vitest [#10562](https://github.com/fabricjs/fabric.js/pull/10562)
- refactor(tests): move path tests from qunit to vitest [#10552](https://github.com/fabricjs/fabric.js/pull/10552)
- refactor(tests): Migrate Env, ClassRegistry, Rect to vitest [#10557](https://github.com/fabricjs/fabric.js/pull/10557)
- refactor(tests): move textbox tests from qunit to vitest [#10556](https://github.com/fabricjs/fabric.js/pull/10556)
- refactor(tests): migrate itext tests from qunit to vitest [#10555](https://github.com/fabricjs/fabric.js/pull/10555)
- refactor(tests): move object interactivity tests from qunit to vitest [#10554](https://github.com/fabricjs/fabric.js/pull/10554)
- refactor(tests): move text tests from qunit to vitest [#10553](https://github.com/fabricjs/fabric.js/pull/10553)
- refactor(tests): migrate polygon tests from qunit to vitest [#10551](https://github.com/fabricjs/fabric.js/pull/10551)
- refactor(tests): move image filters tests from qunit to vitest [#10547](https://github.com/fabricjs/fabric.js/pull/10547)
- refactor(tests): move image tests from qunit to vitest [#10546](https://github.com/fabricjs/fabric.js/pull/10546)
- refactor(tests): move collection mixin tests from qunit to vitest - [#10544](https://github.com/fabricjs/fabric.js/pull/10544)
- refactor(tests): remove jest-snapshot package [#10543](https://github.com/fabricjs/fabric.js/pull/10543)
- refactor(tests): move control handlers tests from qunit to vitest [#10545](https://github.com/fabricjs/fabric.js/pull/10545)
- refactor(tests): move parser tests from qunit to vitest [#10542](https://github.com/fabricjs/fabric.js/pull/10542)
- refactor(tests): move intersection tests from qunit to vitest [#10541](https://github.com/fabricjs/fabric.js/pull/10541)
- refactor(tests): move Text.toSVG tests from qunit to vitest [#10540](https://github.com/fabricjs/fabric.js/pull/10540)
- refactor(tests): move object geometry tests from qunit to vitest [#10539](https://github.com/fabricjs/fabric.js/pull/10539)
- refactor(tests): move object origin tests from qunit to vitest [#10538](https://github.com/fabricjs/fabric.js/pull/10538)
- refactor(tests): move canvas dispose tests from qunit to vitest [#10536](https://github.com/fabricjs/fabric.js/pull/10536)
- chore(): BREAKING: Remove minore deprecations [#10524](https://github.com/fabricjs/fabric.js/pull/10524)
- refactor(tests): move polyline tests from qunit to vitest [#10533](https://github.com/fabricjs/fabric.js/pull/10533)
- refactor(tests): move pattern tests from qunit to vitest [#10532](https://github.com/fabricjs/fabric.js/pull/10532)
- refactor(tests): move line tests from qunit to vitest [#10531](https://github.com/fabricjs/fabric.js/pull/10531)
- refactor(tests): move ellipse tests from qunit to vitest [#10530](https://github.com/fabricjs/fabric.js/pull/10530)
- refactor(tests): move cache tests from qunit to vitest [#10529](https://github.com/fabricjs/fabric.js/pull/10529)
- refactor(tests): move brushes tests from qunit to vitest [#10528](https://github.com/fabricjs/fabric.js/pull/10528)
- refactor(tests): move StaticCanvas tests from qunit to vitest [#10521](https://github.com/fabricjs/fabric.js/pull/10521)
- ci() fix the action for build stats [#10525](https://github.com/fabricjs/fabric.js/pull/10525)
- chore(tests): Convert shadow tests from qunit to vitest [#10522](https://github.com/fabricjs/fabric.js/pull/10522)
- feat(Gradient): BREAKING: remove opacity from colorstops in live Gradient class [#9622](https://github.com/fabricjs/fabric.js/pull/9622)
- refactor(tests): move util tests from qunit to vitest [#10519](https://github.com/fabricjs/fabric.js/pull/10519)
- refactor(tests): move canvas tests from qunit to vitest [#10499](https://github.com/fabricjs/fabric.js/pull/10499)
- refactor(tests): move group tests from qunit to vitest [#10495](https://github.com/fabricjs/fabric.js/pull/10495)
- ci(): New safe worflow for build stats [#10518](https://github.com/fabricjs/fabric.js/pull/10518)
- ci(): Write a workflow that can comment coverage on the PR. [#10516](https://github.com/fabricjs/fabric.js/pull/10516)
- chore(): update typescript to 5.8 [#10514](https://github.com/fabricjs/fabric.js/pull/10514)
- ci(): Avoid failure status when the intent is to comment [#10508](https://github.com/fabricjs/fabric.js/pull/10508)
- refactor(tests): move observable tests from qunit to vitest [#10501](https://github.com/fabricjs/fabric.js/pull/10501)
- chore(): remove axios in favor of native fetch [#10500](https://github.com/fabricjs/fabric.js/pull/10500)
- ci(): Refine changelog warn action [#10505](https://github.com/fabricjs/fabric.js/pull/10505)
- ci(): Try to write an alternative action for CHANGELOG.MD [#10504](https://github.com/fabricjs/fabric.js/pull/10504)
- refactor(tests): move point tests from qunit to vitest [#10492](https://github.com/fabricjs/fabric.js/pull/10492)
- ci(): Remove system deps installation for node22, use prebuilt. [#10498](https://github.com/fabricjs/fabric.js/pull/10498)
- chore(): dependencies maintenance [#10497](https://github.com/fabricjs/fabric.js/pull/10497)
- refactor(tests): move circle tests from qunit to vitest [#10491](https://github.com/fabricjs/fabric.js/pull/10491)
- refactor(tests): migrate remaining active selection tests from qunit to vitest [#10490](https://github.com/fabricjs/fabric.js/pull/10490)
- ci(): update playwright to latest [#10496](https://github.com/fabricjs/fabric.js/pull/10496)
- chore(): BREAKING: Update browser versions and some dependencies [#10488](https://github.com/fabricjs/fabric.js/pull/10488)
- ci(): Switch from Jest to Vitest [#10420](https://github.com/fabricjs/fabric.js/pull/10420)
- chore(): BREAKING: drop node 16 support. Update canvas and jsdom [#10417](https://github.com/fabricjs/fabric.js/pull/10417)

## [6.7.1]

- fix(SVGParser): Corrected CSS rule parsing for multiple style tags. [#10688](https://github.com/fabricjs/fabric.js/issues/10683)

## [6.7.0]

- feat(Text): Add support for text decoration tickness [#10643](https://github.com/fabricjs/fabric.js/pull/10643)

## [6.6.7]

- fix(): Fix regex to parse the viewbox attribute to be more strict [#10636](https://github.com/fabricjs/fabric.js/pull/10636)

## [6.6.6]

- fix(): Polygon controls util should invalidate cache [#10628](https://github.com/fabricjs/fabric.js/pull/10628)
- fix(): Remove black border in blur and also align JS with WEBGL blur filtering [#10623](https://github.com/fabricjs/fabric.js/pull/10623)

## [6.6.5]

- feat(Text): Support for intl.segmenter in fabric.Text [#10595](https://github.com/fabricjs/fabric.js/pull/10595)

## [6.6.4]

- chore(): properly updated version number

## [6.6.3]

- docs(): Fixed JSDOCS for astro and typedoc

## [6.6.2]

- feat(IText): Allow text or container clipPath to clip the text selection or cursor [#104634](https://github.com/fabricjs/fabric.js/pull/10434)
- refactor(): Remove custom triple click logic [#10478](https://github.com/fabricjs/fabric.js/pull/10478)
- chore(): Update qunit and nyc to latest [#10468](https://github.com/fabricjs/fabric.js/pull/10468)
- fix(Fabtictext) Svg export for text on a path [#10284](https://github.com/fabricjs/fabric.js/pull/10284)
- fix(FabricImage): add href parsing fixes for #10421 [#10465](https://github.com/fabricjs/fabric.js/pull/10465)

## [6.6.1]

- fix(): FabricImage was missing cachekey when filtering [#10441](https://github.com/fabricjs/fabric.js/pull/10441)

## [6.6.0]

- feat(): Add webp to ImageFormat [#10435](https://github.com/fabricjs/fabric.js/pull/10435)
- fix(): Allow for node-canvas images to work with the FabricImage class by making classList optional. [#10412](https://github.com/fabricjs/fabric.js/pull/10412)
- fix(): Allow for brush subclassing moving some properties from private to protected. [#10416](https://github.com/fabricjs/fabric.js/pull/10416)
- feat(): Add method toBlob. [#3283](https://github.com/fabricjs/fabric.js/issues/3283)

## [6.5.4]

- docs() perf(): Reorder caching conditions for most common scenario and docs fixes. [#10366](https://github.com/fabricjs/fabric.js/pull/10366)

## [6.5.3]

- fix(ColorMatrix): Restore correct alpha for JS colorMatrix filter [#10313](https://github.com/fabricjs/fabric.js/pull/10313)

## [6.5.2]

- chore(): Reduce some verbose code [#10311](https://github.com/fabricjs/fabric.js/pull/10311)
- ci(): Test node 22 again [#10310](https://github.com/fabricjs/fabric.js/pull/10310)
- chore(TS): Try to remove all TS-ERROR directives [#10309](https://github.com/fabricjs/fabric.js/pull/10309)
- chore(): Make TS config more strict [#10308](https://github.com/fabricjs/fabric.js/pull/10308)
- fix(Color): Support uppercase keywords [#10300](https://github.com/fabricjs/fabric.js/pull/10300)
- fix(): The \_setLineDash method has additional side effects, altering the value of strokeDashArray [#10292](https://github.com/fabricjs/fabric.js/issues/10292)
- fix(): for object caching over invalidating the cache [#10294](https://github.com/fabricjs/fabric.js/pull/10294)

## [6.5.1]

- fix(TS): Add missing export for type DrawContext [#10281](https://github.com/fabricjs/fabric.js/pull/10281)
- fix(Control): Borderscalefactor should apply to controls as well [#10283](https://github.com/fabricjs/fabric.js/pull/10283)

## [6.5.0]

- fix(Canvas): Holding down Shift to select multiple shapes unexpectedly triggers the text exit event. [#10228](https://github.com/fabricjs/fabric.js/issues/10228)
- fix(): mousedown restore after touch end on dospose [#10250](https://github.com/fabricjs/fabric.js/pull/10250)
- feat(IText): expose getCursorRenderingData() function. [#10204](https://github.com/fabricjs/fabric.js/pull/10204)
- fix(Canvas): allowTouchScrolling interactions [#10078](https://github.com/fabricjs/fabric.js/pull/10078)
- update(IText): Add method enterEditingImpl/exitEditingImpl that executes the logic of enterEditing/exitEditing without events [#10187](https://github.com/fabricjs/fabric.js/issues/10187)
- fix(FabricObject): Fix clipPath blurryness with scale [#9774](https://github.com/fabricjs/fabric.js/pull/9774)

## [6.4.3]

- fix(FabricObject): Render clipPath as sharp as the object [#9774](https://github.com/fabricjs/fabric.js/pull/9774)
- fix(Controls): changeWidth can change width with decimals [#10186](https://github.com/fabricjs/fabric.js/pull/10186)
- ci(): Add some prebuilt fabric in the dist folder [#10178](https://github.com/fabricjs/fabric.js/pull/10178)
- chore(): Add more generic font families to FabricText.genericFonts [#10167](https://github.com/fabricjs/fabric.js/pull/10167)

## [6.4.2]

- Fix(): path parsing performance [#10123](https://github.com/fabricjs/fabric.js/pull/10123)

## [6.4.1]

- fix(): Package.json had wrong path to types for extensions [#10115](https://github.com/fabricjs/fabric.js/pull/10115)

## [6.4.0]

- fix(): Fix broken exports for filters that do not have a static defaults value. [#10102](https://github.com/fabricjs/fabric.js/pull/10102)
- chore(): deprecate originX, originY [#10095](https://github.com/fabricjs/fabric.js/pull/10095)
- fix(SVGImport): Allow parsing of 'id' attribute that starts with a number [#10079](https://github.com/fabricjs/fabric.js/pull/10079)
- fix(filter): pixelate filter has non square pixels in webgl (#10081)
- feat(Canvas): Avoid styling the lower canvas with absolute positioning [#10077](https://github.com/fabricjs/fabric.js/pull/10077)
- chore(TS): Add missing export type for Text events [#10076](https://github.com/fabricjs/fabric.js/pull/10076)
- chore(CI): Move test actions to Node 20 [#10073](https://github.com/fabricjs/fabric.js/pull/10073)
- feat(Object): Object serialization for common properties [#10072](https://github.com/fabricjs/fabric.js/pull/10072)
- feat(): Support easy serialization of custom properties [#10071](https://github.com/fabricjs/fabric.js/pull/10071)
- chore(): reduce class inheritance, merge some classes together. [#10070](https://github.com/fabricjs/fabric.js/pull/10070)

## [6.3.0]

- chore(): Remove over-protective cloneDeep from fromObject [#9621](https://github.com/fabricjs/fabric.js/pull/9621)
- chore(): Prettier apply the new standard configuration [#10067](https://github.com/fabricjs/fabric.js/pull/10067)
- chore(): Update dev dependencies Lint, Prettier, Jest [#10066](https://github.com/fabricjs/fabric.js/pull/10066)
- fix(): Remove unused code from aligning guidelines [#10056](https://github.com/fabricjs/fabric.js/discussions/10056)
- feat(): Add v6 aligning guidelines. [#10033](https://github.com/fabricjs/fabric.js/discussions/10033)

## [6.2.0]

- fix(SVG import): Parse use directive attribute issues [#10053](https://github.com/fabricjs/fabric.js/pull/10053)
- fix(SVG import): Fix style tag processing in use tag when reference also has a style [#10050](https://github.com/fabricjs/fabric.js/pull/10050)
- fix(SVG import): Fix path Arc parsing regression issue [#10048](https://github.com/fabricjs/fabric.js/pull/10048)
- chore(TS): Update TS to latest [#10044](https://github.com/fabricjs/fabric.js/pull/10044)
- feat(ClassRegistry): Add has method to classRegistry to allow to check if a class exists. (fixes #10001)

## [6.1.0]

- fix(): Avoid errors on restoring custom properties that pass the lazy detection of shadow,gradient,pattern and clipPath. [#10001](https://github.com/fabricjs/fabric.js/issues/10001)
- fix(): When deselecting an active selection remove its reference from hoveredTarget [#9961](https://github.com/fabricjs/fabric.js/pull/9961)
- feat(): Path controls utility [#9998](https://github.com/fabricjs/fabric.js/pull/9998)
- chore(): Removed website submodule

## [6.0.2]

- fix(TS): Type fixes and improved JSDOCS. [#9978](https://github.com/fabricjs/fabric.js/pull/9978)

## [6.0.1]

- chore(): export InteractiveFabricObject to tweak default values [#9963](https://github.com/fabricjs/fabric.js/pull/9963)
- chore(): use deconstruction and constants in place of strings to save some bytes of code [#9593](https://github.com/fabricjs/fabric.js/pull/9593)
- tests(): Start moving visual tests to playwrigth [#9481](https://github.com/fabricjs/fabric.js/pull/9481)
- fix(filters): Fix bugs in Pixelate and Blur filter [#9962](https://github.com/fabricjs/fabric.js/pull/9962)
- docs(): update README.md [#9957](https://github.com/fabricjs/fabric.js/pull/9957)

## [6.0.0]

## [6.0.0-rc4]

- chore(): update dev deps [#9944](https://github.com/fabricjs/fabric.js/pull/9944)
- chore() Remove Node 16, add Node 22 in the test suite [#9942](https://github.com/fabricjs/fabric.js/pull/9942)
- test(e2e): Activeselection default initialization E2E test [#9941](https://github.com/fabricjs/fabric.js/pull/9941)
- fix(Activeselection): Activeselection default initialization [#9940](https://github.com/fabricjs/fabric.js/pull/9940)
- feat(Color): add isUnrecognised property [#9936](https://github.com/fabricjs/fabric.js/pull/9936)

## [6.0.0-rc3]

- fix(StaticCanvas): fully clean the cache canvas to avoid leaving trailing pixels [#9779](https://github.com/fabricjs/fabric.js/pull/9779)
- perf(): Reduce some calls to setCoords() [#9795](https://github.com/fabricjs/fabric.js/pull/9795)
- chore(TS): svg reviver is optional [#9935](https://github.com/fabricjs/fabric.js/pull/9935)
- refactor(filters): Remove mainParameter, add stronger types to filters, refactor getUniformLocations [#9933](https://github.com/fabricjs/fabric.js/pull/9933)
- refactor(): remove strict parameter for ancestry. [#9918](https://github.com/fabricjs/fabric.js/pull/9918)
- feat(Color): add support for decimals and different angle types in HSL color parsing [#9915](https://github.com/fabricjs/fabric.js/pull/9915)
- fix(Controls): add support for numeric origins to changeWidth [#9909](https://github.com/fabricjs/fabric.js/pull/9909)
- fix(ActiveSelection): fixed render order so group controls are rendered over child objects [#9914](https://github.com/fabricjs/fabric.js/pull/9914)
- fix(filters): RemoveColor has missing getFragmentSource method ( typo ) [#9911](https://github.com/fabricjs/fabric.js/pull/9911)
- types(): Make event type explicit - non generic, and fix pattern fromObject type [#9907](https://github.com/fabricjs/fabric.js/pull/9907)

## [6.0.0-rc2]

- perf(): remove some runtime RegExp usages [#9802](https://github.com/fabricjs/fabric.js/pull/9802)
- fix(Canvas): Avoid exporting controls with toDataURL [#9896](https://github.com/fabricjs/fabric.js/pull/9896)
- perf(): Rework constructors to avoid the extra perf cost of current setup [#9891](https://github.com/fabricjs/fabric.js/pull/9891)
- perf(): Remove redundant matrix multiplication in multiplayTransformMatrixArray [#9893](https://github.com/fabricjs/fabric.js/pull/9893)
- test(): Convert Animation tests to jest [#9892](https://github.com/fabricjs/fabric.js/pull/9892)
- perf(ObjectGeometry): replace cache key string with array [#9887](https://github.com/fabricjs/fabric.js/pull/9887)
- docs(): Improve JSDOCs for BlendImage [#9876](https://github.com/fabricjs/fabric.js/pull/9876)
- fix(Group): Pass down the abort signal from group to objects [#9890](https://github.com/fabricjs/fabric.js/pull/9890)
- fix(util): restore old composeMatrix code for performances improvement [#9851](https://github.com/fabricjs/fabric.js/pull/9851)
- fix(Control): corner coords definition order [#9884](https://github.com/fabricjs/fabric.js/pull/9884)
- fix(Polyline): safeguard points arg from options [#9855](https://github.com/fabricjs/fabric.js/pull/9855)
- feat(IText): Adjust cursor blinking for better feedback [#9823](https://github.com/fabricjs/fabric.js/pull/9823)
- feat(FabricObject): pass `e` to `shouldStartDragging` [#9843](https://github.com/fabricjs/fabric.js/pull/9843)
- fix(Canvas): mouse move before event data [#9849](https://github.com/fabricjs/fabric.js/pull/9849)
- chore(FabricObject): pass `e` to `shouldStartDragging` [#9843](https://github.com/fabricjs/fabric.js/pull/9843)
- ci(): Add Jest coverage to the report [#9836](https://github.com/fabricjs/fabric.js/pull/9836)
- test(): Add cursor animation testing and migrate some easy one to jest [#9829](https://github.com/fabricjs/fabric.js/pull/9829)
- fix(Group, Controls): Fix interactive group actions when negative scaling is involved [#9811](https://github.com/fabricjs/fabric.js/pull/9811)
- fix(): Replace 'hasOwn' with 'in' operator in typeAssertions check [#9812](https://github.com/fabricjs/fabric.js/pull/9812)

## [6.0.0-rc1]

- fix(Canvas): Fix searchPossibleTargets for non-interactive nested targets [#9762](https://github.com/fabricjs/fabric.js/pull/9762)
- test(): Rename svg tests [#9775](https://github.com/fabricjs/fabric.js/pull/9775)
- refactor(): `_findTargetCorner` is now called `findControl` and returns the key and the control and the coordinates [#9668](https://github.com/fabricjs/fabric.js/pull/9668)
- feat(LayoutManager): Handle the case of activeSelection with objects inside different groups [#9651](https://github.com/fabricjs/fabric.js/pull/9651)

## [6.0.0-beta20]

- chore(TS): minor changes to typescript notation to be compatible with a 5.3.3 [#9725](https://github.com/fabricjs/fabric.js/pull/9725)
- fix(InteractiveObject): "borderOpacityWhenMoving" does not take effect on the child shapes within the group [#9374](https://github.com/fabricjs/fabric.js/issues/9734)
- fix(SVGParser): Consider the transformMatrix of the clipPath owner as part of the clipPath trasnformation [#9750](https://github.com/fabricjs/fabric.js/pull/9750)
- fix(): bubble dirty flag to parent [#9741](https://github.com/fabricjs/fabric.js/pull/9741)
- fix(StaticCanvas): setDimensions not requesting a render if options are not passed [#9710](https://github.com/fabricjs/fabric.js/pull/9710)
- fix(LayoutManager): wrong bounding box position when activeSelection has originX/originY that are not default left/top [#9649](https://github.com/fabricjs/fabric.js/pull/9649)
- fix(ActiveSelection): block ancestors/descendants of selected objects from being selected [#9732](https://github.com/fabricjs/fabric.js/pull/9732)
- fix(Image): typo in style property for svg export [#9717](https://github.com/fabricjs/fabric.js/pull/9717)
- ci(): Update the changelog and stats action to work from forks
- fix(Shadow): Cloning a shape with shadow throws an error[#9711](https://github.com/fabricjs/fabric.js/issues/9711)
- chore(TS): use consistent and improved types for getDefaults and ownDefaults [#9698](https://github.com/fabricjs/fabric.js/pull/9698)
- fix(SVGParser): Don't crash on nested CSS at-rules [#9707](https://github.com/fabricjs/fabric.js/pull/9707)
- perf(): measuring canvas size [#9697](https://github.com/fabricjs/fabric.js/pull/9697)
- chore(TS): Add type for options in toCanvasElement and toDataUrl [#9673](https://github.com/fabricjs/fabric.js/pull/9673)
- ci(): add source map support to node sandbox [#9686](https://github.com/fabricjs/fabric.js/pull/9686)
- fix(Canvas): Correct type mainTouchId initialization [#9684](https://github.com/fabricjs/fabric.js/pull/9684)
- feat(Circle): Add counterclockwise parameter to Circle class [#9670](https://github.com/fabricjs/fabric.js/pull/9670)

## [6.0.0-beta19]

- feat(LayoutManager): Expose objects registration [#9661](https://github.com/fabricjs/fabric.js/pull/9661)
- fix(Object): support specyfing toCanvasElement canvas [#9652](https://github.com/fabricjs/fabric.js/pull/9652)
- ci(): no `src` imports [#9657](https://github.com/fabricjs/fabric.js/pull/9657)
- fix(textStyles): Split text into graphemes correctly [#9646](https://github.com/fabricjs/fabric.js/pull/9646)
- fix(ActiveSelection): static default inheritance [#9635](https://github.com/fabricjs/fabric.js/pull/9635)
- fix(StaticCanvas): StaticCanvas setDimensions typings [#9618](https://github.com/fabricjs/fabric.js/pull/9618)
- refactor(): Align gradient with class registry usage, part of #9144 [#9627](https://github.com/fabricjs/fabric.js/pull/9627)
- refactor(): Align shadow with class registry, part of #9144 [#9626](https://github.com/fabricjs/fabric.js/pull/9626)
- cd() Surface the minified build as standard when importing. [#9624](https://github.com/fabricjs/fabric.js/pull/9624)
- chore(): removed unused code from Path render function [#9619](https://github.com/fabricjs/fabric.js/pull/9619)

## [6.0.0-beta18]

- fix(StyledText): add ability to unset style (issue #9578) [#9597](https://github.com/fabricjs/fabric.js/pull/9597)
- CD(): expose vue deployed app [#9615](https://github.com/fabricjs/fabric.js/pull/9615)
- chore(): Upgrade Rollup to 4.9.5 [#9613](https://github.com/fabricjs/fabric.js/pull/9613)
- chore(): Upgrade rollup and plugins at latest 3 [#9612](https://github.com/fabricjs/fabric.js/pull/9612)
- fix(WebGLFilterBackend) Destroy the context of queryWebgl test function, remove automatic perf checkup, make it explicit with a function [#8932](https://github.com/fabricjs/fabric.js/pull/8932)
- tests(): migrate target hit tests to jest and drag and drop test to playwright [#9333](https://github.com/fabricjs/fabric.js/pull/9333)
- fix(SVGParser): avoid crashing on SVG that use @import css feature [#9602](https://github.com/fabricjs/fabric.js/pull/9602)
- fix(): compositionEnd event handler is not registered correctly. (regression from f91362c ) [#9610](https://github.com/fabricjs/fabric.js/pull/9610)
- ci(): Add a test case from the multiple selection use case for groups [#9599](https://github.com/fabricjs/fabric.js/pull/9599)
- refactor(env): Change the way the environment and retina are initialized [#9480](https://github.com/fabricjs/fabric.js/pull/9480)
- chore(TS): fix type of modifed event that could cause unexpected behaviour in dev code [#9596](https://github.com/fabricjs/fabric.js/pull/9596)
- fix(LayoutManager): remove unnecessary check [#9591](https://github.com/fabricjs/fabric.js/pull/9591)
- fix(Text) Fix style transfer issue on a line that is not empty [#9461](https://github.com/fabricjs/fabric.js/pull/9461)
- ci(): add a vue template [#9502](https://github.com/fabricjs/fabric.js/pull/9502)
- refactor(): `getActiveControl` now returns the key, the corner and the coordinates [#9515](https://github.com/fabricjs/fabric.js/pull/9515)
- fix(Controls): forbid scaling to avoid NaN issues on scaling zero sized objects. #9475 [#9563](https://github.com/fabricjs/fabric.js/pull/9563)
- feat(LayoutManager): BREAKING remove `shouldResetTransform` handling from LayoutManager [#9581](https://github.com/fabricjs/fabric.js/pull/9581)
- refactor(): rm active selection ref [#9561](https://github.com/fabricjs/fabric.js/pull/9561)
- feat(Next.js sandbox): simpler canvas hook [#9577](https://github.com/fabricjs/fabric.js/pull/9577)
- fix(): fix modify polygon points with zero sized polygons ( particular case of axis oriented lines ) [#9575](https://github.com/fabricjs/fabric.js/pull/9575)
- fix(Polyline, Polygon): Fix wrong pathOffset for polyline with the normal bounding box calculation. [#9460](https://github.com/fabricjs/fabric.js/pull/9460)

## [6.0.0-beta17]

- refactor(): Rewrite how typeAssertion works to avoid isType and add tests for subclasses [#9570](https://github.com/fabricjs/fabric.js/pull/9570)
- fix(): perform layout on poly change + initialization object subscription [#9537](https://github.com/fabricjs/fabric.js/pull/9537)
- fix(): Addressing path cloning slowness ( partially ) [#9573](https://github.com/fabricjs/fabric.js/pull/9573)
- fix(): `exactBoundingBox` stroke calculations [#9572](https://github.com/fabricjs/fabric.js/pull/9572)
- feat(): Add save/restore ability to group LayoutManager [#9564](https://github.com/fabricjs/fabric.js/pull/9564)
- fix(): Remove unwanted set type warning [#9569](https://github.com/fabricjs/fabric.js/pull/9569)
- refactor(): Separate defaults for base fabric object vs interactive object. Also some moving around of variables [#9474](https://github.com/fabricjs/fabric.js/pull/9474)
- refactor(): Change how LayoutManager handles restoring groups [#9522](https://github.com/fabricjs/fabric.js/pull/9522)
- fix(BaseConfiguration): set `devicePixelRatio` from window [#9470](https://github.com/fabricjs/fabric.js/pull/9470)
- fix(): bubble dirty flag for group only when true [#9540](https://github.com/fabricjs/fabric.js/pull/9540)
- test() Backport a test to capture a failing text style situation [#9531](https://github.com/fabricjs/fabric.js/pull/9531)

## [6.0.0-beta16]

- fix(): block `enterEditing` after `endCurrentTransform` [#9513](https://github.com/fabricjs/fabric.js/pull/9513)
- fix(): transferring object between active selections, expose `FabricObject#parent`, rm `isActiveSelection` [#8951](https://github.com/fabricjs/fabric.js/pull/8951)
  **BREAKING beta**:
  - rm(): `getParent` => `FabricObject#parent`
- refactor(): Layout Manager [#9152](https://github.com/fabricjs/fabric.js/pull/9152)
- refactor(): transferring object between active selections, expose `FabricObject#parent`, rm `isActiveSelection` [#8951](https://github.com/fabricjs/fabric.js/pull/8951)
- refactor(): **BREAKING beta** `getParent` => `FabricObject#parent` [#8951](https://github.com/fabricjs/fabric.js/pull/8951)
- fix(): fire Poly control events [#9504](https://github.com/fabricjs/fabric.js/pull/9504)
- test(FabricObject): add a snapshot of the default values so that reordering and shuffling is verified. [#9492](https://github.com/fabricjs/fabric.js/pull/9492)
- feat(FabricObject, Canvas) BREAKING: remove calculate true/false from the api. [#9483](https://github.com/fabricjs/fabric.js/pull/9483)
- chore(): remove some Type assertions [#8950](https://github.com/fabricjs/fabric.js/pull/8950)
- chore(): expose `sendVectorToPlane` [#9479](https://github.com/fabricjs/fabric.js/pull/9479)
- feat(FabricObject, Canvas) BREAKING: remove absolute true/false from the api. [#9395](https://github.com/fabricjs/fabric.js/pull/9395)
- refactor(Canvas): BREAKING deprecate `getPointer`, add new getScenePoint and getViewportPoint methods, removed `restorePointerVpt`, extended mouse events data [#9175](https://github.com/fabricjs/fabric.js/pull/9175)
- chore(): rm isClick artifacts leftovers from #9434 [#9478](https://github.com/fabricjs/fabric.js/pull/9478)
- fix(Object): Fix detection of falsy shadows in Object.needsItsOwnCache method [#9469](https://github.com/fabricjs/fabric.js/pull/9469)
- feat(util): expose `calcPlaneRotation` [#9419](https://github.com/fabricjs/fabric.js/pull/9419)
- refactor(Canvas): BREAKING remove button from mouse events, delegate to event.button property [#9449](https://github.com/fabricjs/fabric.js/pull/9449)
- patch(Canvas): move event mouse:up:before earlier in the logic for more control [#9434](https://github.com/fabricjs/fabric.js/pull/9434)

## [6.0.0-beta15]

- Fix(SVGParser) ignore missing xlink target issue on svg parsing (#9427) [#9109](https://github.com/fabricjs/fabric.js/issues/9109)
- fix(#9172): dep export `Object`, `Text`, `Image` [#9433](https://github.com/fabricjs/fabric.js/pull/9433)

## [6.0.0-beta14]

- fix(Object): fixes centeredScaling prop type [#9401](https://github.com/fabricjs/fabric.js/pull/9401)
- CI(): fix build caching + tests when merging to master [#9404](https://github.com/fabricjs/fabric.js/pull/9404)
- chore(): export poly control utils [#9400](https://github.com/fabricjs/fabric.js/pull/9400)
- fix(Canvas): in/out event names were swapped [#9396](https://github.com/fabricjs/fabric.js/pull/9396)
- fix(Canvas): `setActiveObject` should update `canvas#_activeSelection` [#9336](https://github.com/fabricjs/fabric.js/pull/9336)
- patch(Coords): calc oCoords only with canvas ref [#9380](https://github.com/fabricjs/fabric.js/pull/9380)
- patch(Control): pass object to `calcCornerCoords` [#9376](https://github.com/fabricjs/fabric.js/pull/9376)
- fix(Canvas): invalidate `_objectsToRender` on stack change [#9387](https://github.com/fabricjs/fabric.js/pull/9387)
- ci(e2e): fix babel compiling error [#9388](https://github.com/fabricjs/fabric.js/pull/9388)
- Breaking: Remove node 14 [#9383](https://github.com/fabricjs/fabric.js/pull/9383)
- chore(): Rename exports that conflicts with JS/WEB api ( Object, Text, Image ). Kept backward compatibility with deprecation notice [#9172](https://github.com/fabricjs/fabric.js/pull/9172)
- fix(Geometry): `containsPoint` [#9372](https://github.com/fabricjs/fabric.js/pull/9372)
  **BREAKING**:
  - `Canvas#_checkTarget(point, object, pointFromViewport)` => `Canvas#_checkTarget(object, pointFromViewport)`
- fix(Canvas): avoid firing event twice when working with nested objects [#9329](https://github.com/fabricjs/fabric.js/pull/9329)
- fix(Control): `calcCornerCoords` angle + calculation [#9377](https://github.com/fabricjs/fabric.js/pull/9377)
- patch(): dep findCrossPoints in favor of `isPointInPolygon` [#9374](https://github.com/fabricjs/fabric.js/pull/9374)
- docs() enable typedocs to run again [#9356](https://github.com/fabricjs/fabric.js/pull/9356)
- chore(): cleanup logs and error messages [#9369](https://github.com/fabricjs/fabric.js/pull/9369)
- feature(Object) BREAKING: Remove lines parameter from object.containsPoint [#9375](https://github.com/fabricjs/fabric.js/pull/9375)
- patch(Control): move hit detection to shouldActivate [#9374](https://github.com/fabricjs/fabric.js/pull/9374)
- fix(Control): method binding for mouseUpHandler, mouseDownHandler, and actionHandler [#9370](https://github.com/fabricjs/fabric.js/pull/9370)
- fix(StaticCanvas): disposing animations [#9361](https://github.com/fabricjs/fabric.js/pull/9361)
- fix(IText): cursor width under group [#9341](https://github.com/fabricjs/fabric.js/pull/9341)
- TS(Canvas): constructor optional el [#9348](https://github.com/fabricjs/fabric.js/pull/9348)
- fix(Utils): fix exported svg color [#9408](https://github.com/fabricjs/fabric.js/pull/9408)

## [6.0.0-beta13]

- fix(Textbox): implemente a fix for the style shifting issues on new lines [#9197](https://github.com/fabricjs/fabric.js/pull/9197)
- Fix(Control) fix a regression in `wrap with fixed anchor`, regression from #8400 [#9326](https://github.com/fabricjs/fabric.js/pull/9326)
- test(e2e): improve test case for line shifting and style with more colors [#9327](https://github.com/fabricjs/fabric.js/pull/9327)
- test(e2e): node canvas visual tests [#9134](https://github.com/fabricjs/fabric.js/pull/9134)
- fix(ActiveSelection): make sure canvas is in charge of setting initial coords [#9322](https://github.com/fabricjs/fabric.js/pull/9322)
- test(): Migrate json control tests [#9323](https://github.com/fabricjs/fabric.js/pull/9323)
- fix() Textbox inputs with new lines, regression from #9097 [#9192](https://github.com/fabricjs/fabric.js/pull/9192)
- docs(): add link to contributing guide [#8393](https://github.com/fabricjs/fabric.js/pull/8393)
- test(e2e): Drag&Drop tests [#9112](https://github.com/fabricjs/fabric.js/pull/9112)
- fix(CanvasEvents): regression of `getPointer` usages + BREAKING: drop event data [#9186](https://github.com/fabricjs/fabric.js/pull/9186)
- feat(Object): BREAKING rm \_setOriginToCenter and \_resetOrigin unuseful methods [#9179](https://github.com/fabricjs/fabric.js/pull/9179)
- fix(ActiveSelection): reset positioning when cleared [#9088](https://github.com/fabricjs/fabric.js/pull/9088)
- ci(): generate docs [#9169](https://github.com/fabricjs/fabric.js/pull/9169)
- fix(utils) Fixes the code for the anchor point in point controls for polygons [#9178](https://github.com/fabricjs/fabric.js/pull/9178)
- CD(): website submodule [#9165](https://github.com/fabricjs/fabric.js/pull/9165)

## [6.0.0-beta12]

- fix(Object): border rendering with padding under group [#9161](https://github.com/fabricjs/fabric.js/pull/9161)
- fix(MultiSelection): add target from behind active selection [#8744](https://github.com/fabricjs/fabric.js/issues/8744)
- test(): fix snapshots by removing version [#9164](https://github.com/fabricjs/fabric.js/pull/9164)

## [6.0.0-beta11]

- patch(): Avoid unwanted mutation to passed objects array to Group constructor [#9151](https://github.com/fabricjs/fabric.js/pull/9151)
- patch(): ActiveSelection initialization + types [#9143](https://github.com/fabricjs/fabric.js/pull/9143)
- chore(TS): BREAKING remove canvas.interactive, added typings for canvas options [#9140](https://github.com/fabricjs/fabric.js/pull/9140)
- chore(TS): BREAKING PREVIOUS BETA mv + rename `TProps` => `TOptions` [#9139](https://github.com/fabricjs/fabric.js/pull/9139)
- test(playwright): Use embedded eval from playwright [#9133](https://github.com/fabricjs/fabric.js/pull/9133)
- chore(TS): Fix event types and .once this binding [#9119](https://github.com/fabricjs/fabric.js/pull/9130)
- docs(): rm `canvas2pdf` [#9135](https://github.com/fabricjs/fabric.js/pull/9135)
- chore(TS): export types [#9129](https://github.com/fabricjs/fabric.js/pull/9129)
- ci(e2e): support relative imports [#9108](https://github.com/fabricjs/fabric.js/pull/9108)
- chore(TS): complete type check [#9119](https://github.com/fabricjs/fabric.js/pull/9119)
- chore(TS): Add type-checking to files excluded with ts-nocheck [#9097](https://github.com/fabricjs/fabric.js/pull/9097)
- chore(TS): Add type-checking to files excluded with ts-nocheck ( Parser mostly ) [#9085](https://github.com/fabricjs/fabric.js/pull/9085)
- docs(): revise test section [#9114](https://github.com/fabricjs/fabric.js/pull/9114)
- fix(): #8344 stroke projection [#8374](https://github.com/fabricjs/fabric.js/pull/8374)
- fix(Filters) Removing type from the options passed in the constructor [#9089](https://github.com/fabricjs/fabric.js/pull/9089)
- feat(InteractiveObject): add `getActiveControl()` to expose `__corner` [#9102](https://github.com/fabricjs/fabric.js/pull/9102)
- ci(sandbox): bump next.js [#9100](https://github.com/fabricjs/fabric.js/pull/9100)
- test(playwright): add snapshots, refactor utils, coverage [#9078](https://github.com/fabricjs/fabric.js/pull/9078)
- test(Text): Add some tests for text in Jest [#9083](https://github.com/fabricjs/fabric.js/pull/9083)
- ci(): Install system deps only when necessary [#9086](https://github.com/fabricjs/fabric.js/pull/9086)
- fix(util, Path): path distance measurement fix for M cmd [#9076](https://github.com/fabricjs/fabric.js/pull/9076)
- chore(TS): Image class type checks, BREAKING change to FromURL static method [#9036](https://github.com/fabricjs/fabric.js/pull/9036)
- ci(): properly checkout head for stats [#9080](https://github.com/fabricjs/fabric.js/pull/9080)
- fix(Text): `_getFontDeclaration` wasn't considering fontFamily from the style object [#9082](https://github.com/fabricjs/fabric.js/pull/9082)
- chore(TS): Fix ITextBehaviour enterEditing type [#9075](https://github.com/fabricjs/fabric.js/pull/9075)
- cd(node): ban `package.json` main entry [#9068](https://github.com/fabricjs/fabric.js/pull/9068)
- chore(TS): export FabricObjectProps and GroupProps [#9025](https://github.com/fabricjs/fabric.js/pull/9025)
- chore(TS): Replace BaseFabricObject with FabricObject [#9016](https://github.com/fabricjs/fabric.js/pull/9016)
- refactor(svgImport): remove the css/gradient/clipPath global definitions [#9030](https://github.com/fabricjs/fabric.js/pull/9030)
- fix(): tweaks to type getter [#9022](https://github.com/fabricjs/fabric.js/pull/9022)
- ci() Refactor GHA actions for caching and reuse [#9029](https://github.com/fabricjs/fabric.js/pull/9029)
- ci(): install dev deps types [#9039](https://github.com/fabricjs/fabric.js/pull/9039)

## [6.0.0-beta10]

- chore(TS): Remove @ts-nocheck from Text class. [#9018](https://github.com/fabricjs/fabric.js/pull/9018)
- Fix(Textbox) minimum word width calculation across all lines [#9004](https://github.com/fabricjs/fabric.js/pull/9004)
- ci(): add Jest for the unit tests [#8919](https://github.com/fabricjs/fabric.js/pull/8919)
- ci(): Revert "invoke tests after changelog action (#8974)" [#9013](https://github.com/fabricjs/fabric.js/pull/9013)
- fix(IText): empty line selection [#9019](https://github.com/fabricjs/fabric.js/pull/9019)
- ci(): Added playwright testing [#8616](https://github.com/fabricjs/fabric.js/pull/8616)
- fix(IText): `exitEditing` should clear contextTop [#9020](https://github.com/fabricjs/fabric.js/pull/9020)
- ci(): prettier after changelog action [#9021](https://github.com/fabricjs/fabric.js/pull/9021)

## [6.0.0-beta9]

- fix(fabric): Fix the serialization and registry dependency from minification [#9009](https://github.com/fabricjs/fabric.js/pull/9009)
- chore(TS): remove troublesome `AssertKeys` TS construct [#9012](https://github.com/fabricjs/fabric.js/pull/9012)
- fix(lib): fix aligning_guideline zoom [#8998](https://github.com/fabricjs/fabric.js/pull/8998)
- fix(IText): support control interaction in text editing mode [#8995](https://github.com/fabricjs/fabric.js/pull/8995)
- fix(Textbox): `splitByGrapheme` measurements infix length bug [#8990](https://github.com/fabricjs/fabric.js/pull/8990)
- patch(Text): styles es6 minor patch [#8988](https://github.com/fabricjs/fabric.js/pull/8988)

## [6.0.0-beta8]

- BREAKING fix(IText): detect cursor from proper offsets, remove getLocalPointer from IText class [#8972](https://github.com/fabricjs/fabric.js/pull/8972)
- fix(Text): styles line break [#8973](https://github.com/fabricjs/fabric.js/pull/8973)
- fix(): regression to itext focusing from #8939 [#8970](https://github.com/fabricjs/fabric.js/pull/8970)
- ci(): warn build errors in dev mode [#8971](https://github.com/fabricjs/fabric.js/pull/8971)
- ci(): invoke tests after changelog action [#8974](https://github.com/fabricjs/fabric.js/pull/8974)
- chore(TS): Export more types [#8965](https://github.com/fabricjs/fabric.js/pull/8965)
- BREAKING: fabric.util.makeElementSelectable / fabric.util.makeElementUnselectable are removed [#8930](https://github.com/fabricjs/fabric.js/pull/8930)
- refactor(): Canvas DOM delegation to utility class [#8930](https://github.com/fabricjs/fabric.js/pull/8930)

## [6.0.0-beta7]

- feat(): Export setFilterBackend and port the texture filtering option from fabric 5, exports some extra types [#8954](https://github.com/fabricjs/fabric.js/pull/8954)
- chore(): swap commonly used string with constants [#8933](https://github.com/fabricjs/fabric.js/pull/8933)
- chore(TS): Add more text types [#8941](https://github.com/fabricjs/fabric.js/pull/8941)
- ci(): fix changelog action race condition [#8949](https://github.com/fabricjs/fabric.js/pull/8949)
- ci(): automate PR changelog [#8938](https://github.com/fabricjs/fabric.js/pull/8938)
- chore(): move canvas click handler to TextManager [#8939](https://github.com/fabricjs/fabric.js/pull/8939)
- refactor(): write less bulky code [#8943](https://github.com/fabricjs/fabric.js/pull/8943)

## [6.0.0-beta6]

- patch(): expose `Control#shouldActivate` [#8934](https://github.com/fabricjs/fabric.js/pull/8934)
- feat(Color) Improve regex for new standards, more documentation and code cleanup [#8916](https://github.com/fabricjs/fabric.js/pull/8916)
- fix(TS): extending canvas and object event types (`type` => `interface`) [#8926](https://github.com/fabricjs/fabric.js/pull/8926)
- chore(build) simple deps update [#8929](https://github.com/fabricjs/fabric.js/pull/8929)
- fix(Canvas): sync cleanup of dom elements in dispose [#8903](https://github.com/fabricjs/fabric.js/pull/8903)
- chore(TS): export util types [#8915](https://github.com/fabricjs/fabric.js/pull/8915)
- chore(TS): change enums with types [#8918](https://github.com/fabricjs/fabric.js/pull/8918)
- chore(TS): export gradient types
- chore(lint) export filter colors and brushes types [#8913](https://github.com/fabricjs/fabric.js/pull/8913)
- chore(lint) Add a rule for import type [#8907](https://github.com/fabricjs/fabric.js/pull/8907)
- fix(Object): dirty unflagging inconsistency [#8910](https://github.com/fabricjs/fabric.js/pull/8910)
- chore(TS): minor type/import fixes [#8904](https://github.com/fabricjs/fabric.js/pull/8904)
- chore(): Matrix util cleanup [#8894](https://github.com/fabricjs/fabric.js/pull/8894)
- chore(TS): pattern cleanup + export types [#8875](https://github.com/fabricjs/fabric.js/pull/8875)
- fix(): Disable offscreen check for bg and overlay when not needed [#8898](https://github.com/fabricjs/fabric.js/pull/8898)
- chore(): cleanup #8888 [#8892](https://github.com/fabricjs/fabric.js/pull/8892)
- feat(env): relative window/document, support iframe [#8897](https://github.com/fabricjs/fabric.js/pull/8897)
- docs(): add repo repro link to `bug_report.yml` [#8900](https://github.com/fabricjs/fabric.js/pull/8900)
- refactor(fabric.Line): Line position is calculated from the center between the 2 points now [#8877](https://github.com/fabricjs/fabric.js/pull/8877)
- chore(Path, Polyline): Clean up old SVG import code [#8857](https://github.com/fabricjs/fabric.js/pull/8857)

## [6.0.0-beta5]

- refactor(): SVG loading and parsing functionality are now promises or async. Callback have been removed [#8884](https://github.com/fabricjs/fabric.js/pull/8884)
- refactor(fabric.Line): Line position is calculated from the center between the 2 points now [#8877](https://github.com/fabricjs/fabric.js/pull/8877)
- bundle(): export `setEnv` for test interoperability [#8888](https://github.com/fabricjs/fabric.js/pull/8888)

## [6.0.0-beta4]

- chore(): Code cleanup and reuse of code in svg-parsing code [#8881](https://github.com/fabricjs/fabric.js/pull/8881)
- chore(TS): Parse transform attribute typing [#8878](https://github.com/fabricjs/fabric.js/pull/8878)
- chore(TS): Fix typing for DOMParser [#8871](https://github.com/fabricjs/fabric.js/pull/8871)
- fix(Path, Polyline): fix for SVG import [#8879](https://github.com/fabricjs/fabric.js/pull/8879)
- chore(TS) add types for loadSVGFromURl, parseSVGDocument, loadSVGFromString [#8869](https://github.com/fabricjs/fabric.js/pull/8869)
- chore(TS): finalize Path migration [#8438](https://github.com/fabricjs/fabric.js/pull/8438)
- fix(Path, Obect) Fix path parsing edge case for zeroed arc command and for too small canvas patterns [#8853](https://github.com/fabricjs/fabric.js/pull/8853)

## [6.0.0-beta3]

- chore(TS): Path type fixes [#8842](https://github.com/fabricjs/fabric.js/pull/8842)
- fix(TS): add types to some untyped empty arrays [#8830](https://github.com/fabricjs/fabric.js/pull/8830)
- chore(TS): Complete typings for toObject/fromObject [#8756](https://github.com/fabricjs/fabric.js/pull/8756)
- fix(): text styles edge case [#8820](https://github.com/fabricjs/fabric.js/pull/8820)
- chore(TS): Group types [#8807](https://github.com/fabricjs/fabric.js/pull/8807)
- chore(TS): Path util typings and refactoring [#8787](https://github.com/fabricjs/fabric.js/pull/8787)
- rename(): `IPoint` => `XY` [#8806](https://github.com/fabricjs/fabric.js/pull/8806)
- ci(): use sandbox apps in issue template, use the current branch when deploying an app, minors [#8803](https://github.com/fabricjs/fabric.js/pull/8803)
- perf(): optimize `perPixelTargetFind` [#8770](https://github.com/fabricjs/fabric.js/pull/8770)
- BREAKING fix(): reflect NUM_FRACTION_DIGITS to SVG path data [#8782] (https://github.com/fabricjs/fabric.js/pull/8782)
- fix(IText): layout change regression caused by #8663 (`text` was changed but layout was skipped) [#8711](https://github.com/fabricjs/fabric.js/pull/8711)
- fix(IText, Textbox): fix broken text input [#8775](https://github.com/fabricjs/fabric.js/pull/8775)
- ci(): `.codesandbox` [#8135](https://github.com/fabricjs/fabric.js/pull/8135)
- ci(): disallow circular deps [#8759](https://github.com/fabricjs/fabric.js/pull/8759)
- fix(): env WebGL import cycle [#8758](https://github.com/fabricjs/fabric.js/pull/8758)
- chore(TS): remove controls from prototype. BREAKING: controls aren't shared anymore [#8753](https://github.com/fabricjs/fabric.js/pull/8753)
- chore(TS): remove object `type` from prototype [#8714](https://github.com/fabricjs/fabric.js/pull/8714)
- chore(TS): type Object props [#8677](https://github.com/fabricjs/fabric.js/issues/8677)
- chore(TS): remove default values from filter prototypes [#8742](https://github.com/fabricjs/fabric.js/issues/8742)
- chore(TS): remove default values from Objects prototypes, ( filters in a followup ) [#8719](https://github.com/fabricjs/fabric.js/issues/8719)
- fix(Intersection): bug causing selection edge case [#8735](https://github.com/fabricjs/fabric.js/pull/8735)
- chore(TS): class interface for options/brevity [#8674](https://github.com/fabricjs/fabric.js/issues/8674)
- ci(): fix import autocomplete in dev mode #8725
- chore(): remove deprecated class util [#8731](https://github.com/fabricjs/fabric.js/pull/8731)
- lint(): fix eslint errors [#8729](https://github.com/fabricjs/fabric.js/pull/8729)
- fix(TS): `this.constructor` types [#8675](https://github.com/fabricjs/fabric.js/issues/8675)
- fix(DraggableText): drag image blur [#8712](https://github.com/fabricjs/fabric.js/pull/8712)
- ci(): Fix tests for firefox 110 update [#8710](https://github.com/fabricjs/fabric.js/pull/8710)
- chore(): index files for exports and tree shaking [#8661](https://github.com/fabricjs/fabric.js/pull/8661)
- ci(test): cleanup node config (#8694 followup) [#8707](https://github.com/fabricjs/fabric.js/issues/8707)
- fix(): BREAKING set/discard active object return value, discard active object now return false if no discard happened [#8672](https://github.com/fabricjs/fabric.js/issues/8672)
- fix(): selection logic to support nested multiselection [#8665](https://github.com/fabricjs/fabric.js/issues/8665)
- fix(test): remove bad node config [#8694](https://github.com/fabricjs/fabric.js/issues/8694)
- fix(): keep browser files as .js [#8690](https://github.com/fabricjs/fabric.js/issues/8690)
- fix(): object dispose removes canvas/event refs [#8673](https://github.com/fabricjs/fabric.js/issues/8673)
- fix(test): Textbox `fromObject` test is incorrectly trying to restore an instance [#8686](https://github.com/fabricjs/fabric.js/pull/8686)
- TS(): Moved cache properties to static properties on classes [#xxxx](https://github.com/fabricjs/fabric.js/pull/xxxx)
- refactor(): Moved cache properties to static properties on classes [#8662](https://github.com/fabricjs/fabric.js/pull/8662)
- docs(): v6 announcements [#8664](https://github.com/fabricjs/fabric.js/issues/8664)
- ci(): remove TS transformer [#8660](https://github.com/fabricjs/fabric.js/pull/8660)
- refactor(): BREAKING remove stateful mixin and functionality [#8663](https://github.com/fabricjs/fabric.js/pull/8663)
- patch(): Added WebGLProbe to env, removed isLikelyNode, added specific env dispose ( instead of cleanup JSDOM ) [#8652](https://github.com/fabricjs/fabric.js/pull/8652)
- ci(): Removed the browser publish script [#8656](https://github.com/fabricjs/fabric.js/pull/8656)
- feat(): Node entry point [#8632](https://github.com/fabricjs/fabric.js/pull/8632)
- chore(): Change import and export strategy [#8622](https://github.com/fabricjs/fabric.js/pull/8622)
- chore(): rename files to modern style [#8621](https://github.com/fabricjs/fabric.js/pull/8621)
- chore(): move and rename text & itext files and organize as folders, rename mixins [#8620](https://github.com/fabricjs/fabric.js/pull/8620)
- chore(TS): type IText, IText behavior, IText click behavior [#8610](https://github.com/fabricjs/fabric.js/pull/8610)
- BREAKING: refactor `clone(obj, true)` with `cloneDeep(obj)` and remove all `extend`, `clone` calls in favor of object spreads. [#8600](https://github.com/fabricjs/fabric.js/pull/8600)
- chore(TS): Fix some error caused by ts-nocheck removals [#8615](https://github.com/fabricjs/fabric.js/pull/8615)
- refactor(IText): extract draggable text logic to a delegate [#8598](https://github.com/fabricjs/fabric.js/pull/8598)
- chore(TS): Update StaticCanvas to remove ts-nocheck [#8606](https://github.com/fabricjs/fabric.js/pull/8606)
- chore(TS): Update filters to remove ts-nocheck and added types where missing [#8609](https://github.com/fabricjs/fabric.js/pull/8609)
- chore(TS): Intersection class, finalize TS [#8603](https://github.com/fabricjs/fabric.js/pull/8603)
- chore(TS): Update Pattern to remove ts-nocheck and added types where missing [#8605](https://github.com/fabricjs/fabric.js/pull/8605)
- chore(TS): Followup for interactivy and controls migration to TS [#8404](https://github.com/fabricjs/fabric.js/pull/8404)
- refactor(IText): Fixes Draggable Text for retina and viewport transform #8534
- chore(TS): refactor canvas init, fix `_initRetinaScaling` regression #8520
- chore(TS): remove all remaining empty declarations [#8593](https://github.com/fabricjs/fabric.js/pull/8593)
- refactor(IText): modernize IText cursor animation based on animation API changes (and fix minor regression) plus leftovers from #8547 [#8583](https://github.com/fabricjs/fabric.js/pull/8583)
- refactor(Canvas, IText): Handle cross instance text editing states to an EditingManager class [#8543](https://github.com/fabricjs/fabric.js/pull/8543)
- chore(TS): move to export, babel, new rollup, change import statement for fabric. [#8585](https://github.com/fabricjs/fabric.js/pull/8585);
- chore(TS): Add declare in front of properties that are type definitions. [#8574](https://github.com/fabricjs/fabric.js/pull/8574)
- refactor(Animation): BREAKING: Animation api reduction and semplification (byValue is removed, '+=' syntax is removed, callbacks fired 100%) [#8547](https://github.com/fabricjs/fabric.js/pull/8547)
- feat(PolyControl): modify the shape of a poly with control points [#8556](https://github.com/fabricjs/fabric.js/pull/8556)
- BREAKING: remove Object.stateful and Object.statefulCache [#8573](https://github.com/fabricjs/fabric.js/pull/8573)
- fix(IText): refactor clearing context top logic of itext to align with brush pattern, using the canvas rendering cycle in order to guard from edge cases #8560
- fix(Canvas): `_initRetinaScaling` initializaing the scaling regardless of settings in Canvas. [#8565](https://github.com/fabricjs/fabric.js/pull/8565)
- fix(Canvas): regression of canvas migration with pointer and sendPointToPlane [#8563](https://github.com/fabricjs/fabric.js/pull/8563)
- chore(TS): Use exports from files to build fabricJS, get rid of HEADER.js [#8549](https://github.com/fabricjs/fabric.js/pull/8549)
- chore(): rm `fabric.filterBackend` => `getFilterBackend` [#8487](https://github.com/fabricjs/fabric.js/pull/8487)
- chore(TS): migrate text SVG export mixin [#8486](https://github.com/fabricjs/fabric.js/pull/8486)
- refactor(TS): `animate` and `AnimationRegistry` to classes [#8297](https://github.com/fabricjs/fabric.js/pull/8297)
  BREAKING:
  - return animation instance from animate instead of a cancel function and remove `findAnimationByXXX` from `AnimationRegistry`
  - change `animateColor` signature to match `animate`, removed `colorEasing`
- fix(Object Stacking): 🔙 refactor logic to support Group 🔝
- chore(TS): migrate Group/ActiveSelection [#8455](https://github.com/fabricjs/fabric.js/pull/8455)
- chore(TS): Migrate smaller mixins to classes (dataurl and serialization ) [#8542](https://github.com/fabricjs/fabric.js/pull/8542)
- chore(TS): Convert Canvas events mixin and grouping mixin [#8519](https://github.com/fabricjs/fabric.js/pull/8519)
- chore(TS): Remove backward compatibility initialize methods [#8525](https://github.com/fabricjs/fabric.js/pull/8525/)
- chore(TS): replace getKlass utility with a registry that doesn't require full fabricJS to work [#8500](https://github.com/fabricjs/fabric.js/pull/8500)
- chore(): use context in static constructors [#8522](https://github.com/fabricjs/fabric.js/issues/8522)
- chore(TS): Convert Canvas class #8510
- chore(TS): Move object classes #8511
- chore(TS): polish text [#8489](https://github.com/fabricjs/fabric.js/pull/8489)
- chore(TS): fix import cycle, extract `groupSVGElements` [#8506](https://github.com/fabricjs/fabric.js/pull/8506)
- chore(TS): permissive `Point` typings [#8434](https://github.com/fabricjs/fabric.js/pull/8434)
- chore(TS): polish files [#8488](https://github.com/fabricjs/fabric.js/pull/8488)
- fix(TS): `EventSpec` recognition [#8497](https://github.com/fabricjs/fabric.js/pull/8497)
- chore(): rm dead code [#8493](https://github.com/fabricjs/fabric.js/pull/8493)
- fix(scaleObject): handle when scale is 0 to not bug flip [#8490](https://github.com/fabricjs/fabric.js/pull/8490)
- chore(TS): migrate StatiCanvas to TS [#8485](https://github.com/fabricjs/fabric.js/pull/8485)
- chore(): refactor `Object.__uid++` => `uid()` [#8482](https://github.com/fabricjs/fabric.js/pull/8482)
- chore(TS): migrate object mixins to TS [#8414](https://github.com/fabricjs/fabric.js/pull/8414)
- chore(TS): migrate filters [#8474](https://github.com/fabricjs/fabric.js/pull/8474)
- chore(TS): BaseBrush abstract methods [#8428](https://github.com/fabricjs/fabric.js/pull/8428)
- feat(): Add `createObjectDefaultControls` and `createTextboxDefaultControls` to create copies of control sets. [#8415](https://github.com/fabricjs/fabric.js/pull/8415)
- fix(PatternBrush): `getPatternSrc`, rm `getPatternSrcFunction` [#8468](https://github.com/fabricjs/fabric.js/pull/8468)
- chore(TS): more FabricObject typing [#8405](https://github.com/fabricjs/fabric.js/pull/8405)
- chore(TS): Observable types [#8431](https://github.com/fabricjs/fabric.js/pull/8431)
- chore(TS): migrate Group/ActiveSelection [#8455](https://github.com/fabricjs/fabric.js/pull/8455)
- fix(TS): migration error of itext key mixin (#8421) [#8457](https://github.com/fabricjs/fabric.js/pull/8457)
- chore(TS): migrate text classes/mixins [#8421](https://github.com/fabricjs/fabric.js/pull/8421)
- chore(TS): migrate Image [#8443](https://github.com/fabricjs/fabric.js/pull/8443)
- chore(TS): migrate Shadow [#8462](https://github.com/fabricjs/fabric.js/pull/8462)
- fix(Itext): show incorrect pointer position after scale changed
- chore(TS): migrate text classes/mixins [#8408](https://github.com/fabricjs/fabric.js/pull/8408)
- chore(TS): migrate Collection [#8433](https://github.com/fabricjs/fabric.js/pull/8433)
- ci(): Simplify filestats even more [#8449](https://github.com/fabricjs/fabric.js/pull/8449)
- chore(TS): migrate filter backends [#8403](https://github.com/fabricjs/fabric.js/pull/8403)
- chore(TS): migrate Text classes/mixins [#8408](https://github.com/fabricjs/fabric.js/pull/8408)
- chore(TS): migrate Path [#8412](https://github.com/fabricjs/fabric.js/pull/8412)
- ci(): remove unwanted build stats (from [#8395](https://github.com/fabricjs/fabric.js/pull/8395)) [#8416](https://github.com/fabricjs/fabric.js/pull/8416)
- chore(TS): migrate Line [#8413](https://github.com/fabricjs/fabric.js/pull/8413)
- chore(TS): migrate Polyline/Polygon [#8417](https://github.com/fabricjs/fabric.js/pull/8417)
- chore(TS): migrate Rect [#8411](https://github.com/fabricjs/fabric.js/pull/8411)
- chore(TS): migrate Ellipse [#8408](https://github.com/fabricjs/fabric.js/pull/8408)
- chore(TS): migrate Triangle to TS [#8410](https://github.com/fabricjs/fabric.js/pull/8410)
- chore(TS): migrate Circle to TS [#8406](https://github.com/fabricjs/fabric.js/pull/8406)
- chore(TS): convert Object interactivity mixin to its own class [#8401](https://github.com/fabricjs/fabric.js/pull/8401)
- chore(TS): Convert controls e6/ts [#8400](https://github.com/fabricjs/fabric.js/pull/8400)
- ci(): remove buggy changelog action in favor of `git diff` bash script + direct git how to merge `CHANGELOG.md` [#8309](https://github.com/fabricjs/fabric.js/pull/8346)
- fix(): skewing controls accuracy + successive interactions [#8380](https://github.com/fabricjs/fabric.js/pull/8380)
- chore(TS): Convert Geometry and Origin to classes/e6/ts [#8390](https://github.com/fabricjs/fabric.js/pull/8390)
- ci(): build stats report [#8395](https://github.com/fabricjs/fabric.js/pull/8395)
- chore(TS): convert object to es6 class [#8322](https://github.com/fabricjs/fabric.js/pull/8322)
- docs(): guides follow up, feature request template [#8379](https://github.com/fabricjs/fabric.js/pull/8379)
- docs(): refactor guides, bug report template [#8189](https://github.com/fabricjs/fabric.js/pull/8189)
- BREAKING fix(polyline/polygon): stroke bounding box for all line join/cap cases [#8344](https://github.com/fabricjs/fabric.js/pull/8344)
  BREAKING: `_setPositionDimensions` was removed in favor of `setDimensions`
- test(): Added 2 tests for polygon shapes and transforms with translations [#8370](https://github.com/fabricjs/fabric.js/pull/8370)
- fix(textStyles): Handle style objects with only a textBackgroundColor property in stylesToArray [#8365](https://github.com/fabricjs/fabric.js/pull/8365)
- chore(): fix typos in intersection file [#8345](https://github.com/fabricjs/fabric.js/pull/8345)
- fix(textStyles): Handle empty style object in stylesToArray [#8357](https://github.com/fabricjs/fabric.js/pull/8357)
- ci(build): safeguard concurrent unlocking [#8309](https://github.com/fabricjs/fabric.js/pull/8309)
- ci(): update stale bot [#8307](https://github.com/fabricjs/fabric.js/pull/8307)
- ci(test): await golden generation in visual tests [#8284](https://github.com/fabricjs/fabric.js/pull/8284)
- ci(): Add a pipeline check for verifying that CHANGELOG.md has been updated [#8302](https://github.com/fabricjs/fabric.js/pull/8302)
- BREAKING feat(fabric.IText) rename data-fabric-hiddentextarea to data-fabric with value textarea
- ci(): adds a lock file to the repo when build is in progress, makes local testing wait for the build to complete [#8290](https://github.com/fabricjs/fabric.js/pull/8290)
- fix(`WebGLProbe`): regression caused by [#8199](https://github.com/fabricjs/fabric.js/pull/8199), [#8301](https://github.com/fabricjs/fabric.js/pull/8301)
- fix(fabric.utils) added missing import in dom_misc [#8293](https://github.com/fabricjs/fabric.js/pull/8293)
- fix(Object): `extraParam` should not be passed to options [#8295](https://github.com/fabricjs/fabric.js/pull/8295)
- test(): add `globalCompositeOperation` tests [#8271](https://github.com/fabricjs/fabric.js/pull/8271)
- fix(): use `sendObjectToPlane` in `mergeClipPaths` [#8247](https://github.com/fabricjs/fabric.js/pull/8247)
- chore(): prettify all source code [#8276](https://github.com/fabricjs/fabric.js/pull/8276)
- chore(lint): disallow `Math.hypot`, `window`, `document` [#8277](https://github.com/fabricjs/fabric.js/pull/8277)
- ci(): Add node18 and add a check for prettier [#8275](https://github.com/fabricjs/fabric.js/pull/8275)
- ci(test): suite fixes for browser [#8176](https://github.com/fabricjs/fabric.js/pull/8176)
- ci(): install prettier [#8242](https://github.com/fabricjs/fabric.js/pull/8242)
- ci(): migrate scripts to es6 modules [#8266](https://github.com/fabricjs/fabric.js/pull/8266)
- BREAKING refactor(util): remove lang_array since there are no more use cases [#8274](https://github.com/fabricjs/fabric.js/pull/8274)
- chore(TS): migrate `Pattern` [#8255](https://github.com/fabricjs/fabric.js/pull/8255)
- ci(): add source-map-support for testing [#8248](https://github.com/fabricjs/fabric.js/pull/8248)
- ci(): file cleanup [#8254](https://github.com/fabricjs/fabric.js/pull/8254)
- ci(): fix test global error handlers [#8267](https://github.com/fabricjs/fabric.js/pull/8267)
- fix(fabric.Canvas): dispose and request animation frame scheduling fix [#8220](https://github.com/fabricjs/fabric.js/pull/8220)
- ci(test): fix golden creation from browser [#8270](https://github.com/fabricjs/fabric.js/pull/8270)
- BREAKING refactor(util): `boundingBoxFromPoints`, removed transform [#8269](https://github.com/fabricjs/fabric.js/pull/8269)
- ci(): reintroduce node 14 testing [#8232](https://github.com/fabricjs/fabric.js/pull/8232)
- chore(TS): finish converting utils [#8230](https://github.com/fabricjs/fabric.js/pull/8230)
- test(): Add extensive coverage for mergeClipPath [#8245](https://github.com/fabricjs/fabric.js/pull/8245)
- ci() Nicer names for GHA [#8235](https://github.com/fabricjs/fabric.js/pull/8235)
- Update tests.yml
- ci(): consolidate test workflows [#8227](https://github.com/fabricjs/fabric.js/pull/8227)
- chore(TS): BREAKING: `populateWithProperties` => `pick` [#8202](https://github.com/fabricjs/fabric.js/pull/8202)
- chore(TS): extract `initFilterBackend` from HEADER [#8199](https://github.com/fabricjs/fabric.js/pull/8199)
- chore(TS): extract caches from HEADER [#8198](https://github.com/fabricjs/fabric.js/pull/8198)
- Chore(TS): migrate Intersection [#8121](https://github.com/fabricjs/fabric.js/pull/8121)
- chore(TS): es6 for util/path.ts and more utils converted [#8201](https://github.com/fabricjs/fabric.js/pull/8201)
- fix(ci): report build script failure + fix missing logs [#8188](https://github.com/fabricjs/fabric.js/pull/8188)
- fix(): update window => fabric.window [#8209](https://github.com/fabricjs/fabric.js/pull/8209)
- chore(TS): extract const `reNonWord` from HEADER [#8197](https://github.com/fabricjs/fabric.js/pull/8197)
- chore(TS): extract config values in its own module [#8194](https://github.com/fabricjs/fabric.js/pull/8194)
- ci(): update code coverage action comment [#8205](https://github.com/fabricjs/fabric.js/pull/8205)
- fix(fabric.Gradient): Guard against deep mutation on svg export for color exports [#8196](https://github.com/fabricjs/fabric.js/pull/8196)
- chore(TS): migrate gradient [#8154](https://github.com/fabricjs/fabric.js/pull/8154)
- Chore(TS): Convert more utilities [#8193](https://github.com/fabricjs/fabric.js/pull/8193)
- docs(CONTRIBUTING): fix typo [#8191](https://github.com/fabricjs/fabric.js/pull/8191)
- chore(TS): move control files under `controls` folder [#8185](https://github.com/fabricjs/fabric.js/pull/8185)
- chore(TS): `ElementsParser` => `parser/ElementsParser` [#8183](https://github.com/fabricjs/fabric.js/pull/8183)
- dep(): fabric.console [#8184](https://github.com/fabricjs/fabric.js/pull/8184)
- chore(TS) convert more utils [#8180](https://github.com/fabricjs/fabric.js/pull/8180)
- chore(TS): migrate brushes [#8182](https://github.com/fabricjs/fabric.js/pull/8182)
- fix(): propagate failed exit code to the process [#8187](https://github.com/fabricjs/fabric.js/pull/8187)
- fix(): regain focus on mouse move [#8179](https://github.com/fabricjs/fabric.js/pull/8179)
- chore(TS): read fabric version from package.json
- ci(test): migrate test cmd [#8138](https://github.com/fabricjs/fabric.js/pull/8138)
- chore(TS): Move more utils to TS [#8164](https://github.com/fabricjs/fabric.js/pull/8164)
- chore(TS): more conversion of utils [#8148](https://github.com/fabricjs/fabric.js/pull/8148)
- chore(): Update package.json contributors [#8157](https://github.com/fabricjs/fabric.js/pull/8157)
- docs(contributing): rework [#8158](https://github.com/fabricjs/fabric.js/pull/8158)
- fix(): add pointer data to drop event [#8156](https://github.com/fabricjs/fabric.js/pull/8156)
- chore(TS): prepare for gradient migration [#8155](https://github.com/fabricjs/fabric.js/pull/8155)
- docs(Collection): JSDOC fix `item` return type [#8152](https://github.com/fabricjs/fabric.js/pull/8152)
- chore(ts): Convert some utils [#8123](https://github.com/fabricjs/fabric.js/pull/8123)
- chore(TS): Migrate Circle to es6/ts
- chore(TS): migrate parser [#8122](https://github.com/fabricjs/fabric.js/pull/8122)
- fix(TS): color merge conflict [#8133](https://github.com/fabricjs/fabric.js/pull/8133)
- chore(TS): migrate Point to es6 class and update references. Deprecate xxxEquals methods [#8120](https://github.com/fabricjs/fabric.js/pull/8120)
- Chore(TS) Rect to Es6, remove global scope function. [#8118](https://github.com/fabricjs/fabric.js/pull/8118)
- chore(TS): Color [#8115](https://github.com/fabricjs/fabric.js/pull/8115)
- chore(TS): prepare for Color migration [#8116](https://github.com/fabricjs/fabric.js/pull/8116)
- ci(): adapt build script to rollup [#8114](https://github.com/fabricjs/fabric.js/pull/8114)
- fix(): Delegate toJson to toObject properly and fix tests [#8111](https://github.com/fabricjs/fabric.js/pull/8111)
- chore(TS): convert file ext [#8108](https://github.com/fabricjs/fabric.js/pull/8108)
- ci(scripts) patch [#8102](https://github.com/fabricjs/fabric.js/pull/8102)
- ci(): switch the old custom build for rollup [#8013](https://github.com/fabricjs/fabric.js/pull/8013)
- feat(IText): Draggable text [#7802](https://github.com/fabricjs/fabric.js/pull/7802)
- feat(Text): condensed styles structure v6 [#8006](https://github.com/fabricjs/fabric.js/pull/8006)
- feat(): on `discardActiveObject` interrupt current transform. Also add a method to interrupt current transform programmatically [#7954](https://github.com/fabricjs/fabric.js/pull/7954)
- fix(fabric.StaticCanvas): imageSmoothing setter for node-cavas special case [#8032](https://github.com/fabricjs/fabric.js/pull/8032)
- feat(): support aborting loading resources that requires network calls (promises/requests) [#7827](https://github.com/fabricjs/fabric.js/pull/7827)
- fix(fabric.IText) wrong typeof syntax [#8023](https://github.com/fabricjs/fabric.js/pull/8023)
- ci(typescript): transformer [#8020](https://github.com/fabricjs/fabric.js/pull/8020)
- fix(canvas): clear transform event caching on resize [#8021](https://github.com/fabricjs/fabric.js/pull/8021)
- fix(fabric.Canvas): `mouseout` bug [#8011](https://github.com/fabricjs/fabric.js/pull/8011)
- refactor(object_interactivity): draw operation for borders can be overriden [#7932](https://github.com/fabricjs/fabric.js/pull/7932)
- feat(Group,canvas): remove canvas from object before firing removed event, filter insertAt for group
- tests(): fix the visual test loop to work again on fabricjs.com [#8007](https://github.com/fabricjs/fabric.js/pull/8007)
- fix(Group): 🛠️ layout, angle and origin ⚡ [#8004](https://github.com/fabricjs/fabric.js/pull/8004)
- chore(): move away from extend/clone [#8001](https://github.com/fabricjs/fabric.js/pull/8001)
- fix(Canvas): flipped viewport transform coords [#7515](https://github.com/fabricjs/fabric.js/pull/7515)
- fix(): cleanup merge conflict resolution artifact [#7956](https://github.com/fabricjs/fabric.js/pull/7956)
- fix(Group): part 2 minors changes [#7916](https://github.com/fabricjs/fabric.js/pull/7916)
- feat(fabric.Image.filter): Alpha support for Invert filter [#7933](https://github.com/fabricjs/fabric.js/pull/7933)
- fix(EraserBrush): visual trace while erasing [#7991](https://github.com/fabricjs/fabric.js/pull/7991)
- fix(Point): safeguard initialization [#7961](https://github.com/fabricjs/fabric.js/pull/7961)
- fix(Textbox): flipped `changeWidth` control behavior [#7980](https://github.com/fabricjs/fabric.js/pull/7980)
- test(): remove deleted event from test name [#7992](https://github.com/fabricjs/fabric.js/pull/7992)
- feat(observable): BREAKING return disposer instead of context for chaining [#7994](https://github.com/fabricjs/fabric.js/pull/7994)
- fix(util): `setStyle` exception [#7869](https://github.com/fabricjs/fabric.js/pull/7869)
- test(freedrawing): test enhancement [#7941](https://github.com/fabricjs/fabric.js/pull/7941)
- Cleanup README.md [#7947](https://github.com/fabricjs/fabric.js/pull/7947)
- ci() update uglifyjs [#7939](https://github.com/fabricjs/fabric.js/pull/7939)
- fix(): assigning canvas for collections [#7934](https://github.com/fabricjs/fabric.js/pull/7934)
- fix(EraserBrush): use rendered objects for pattern [#7938](https://github.com/fabricjs/fabric.js/pull/7938)
- fix(v6): 4th PR of Group Rewrite 🎛️ nested controls 😜 [#7861](https://github.com/fabricjs/fabric.js/pull/7861)
- feat(path): `getRegularPolygonPath` [#7918](https://github.com/fabricjs/fabric.js/pull/7918)
- fix(canvas export): regression caused by safegurading [#7907](https://github.com/fabricjs/fabric.js/pull/7907)
- ci(): fix build script option exclude [#7915](https://github.com/fabricjs/fabric.js/pull/7915)
- feat(Group): 2nd Patch of New Group! 🎉 [#7859](https://github.com/fabricjs/fabric.js/pull/7859)
- chore(ci): rename option [#7875](https://github.com/fabricjs/fabric.js/pull/7875)
- fix(Canvas): `dispose` race condition [#7885](https://github.com/fabricjs/fabric.js/pull/7885)
- Update funding.yml include Shachar and Steve
- feat(Group): Change group code, adapt the rest around it [#7858](https://github.com/fabricjs/fabric.js/pull/7858)
- chore(): PR template [#7857](https://github.com/fabricjs/fabric.js/pull/7857)
- fix(Canvas): safeguard canvas add [#7866](https://github.com/fabricjs/fabric.js/pull/7866)
- fix(fabric.Text): support text alignments in RTL text [#7674](https://github.com/fabricjs/fabric.js/pull/7674)
- chore(canvas): minor cleanup [#7851](https://github.com/fabricjs/fabric.js/pull/7851)
- docs(): fix typo, fix JSDOC for website, minors [#7853](https://github.com/fabricjs/fabric.js/pull/7853)
- fix(Canvas): safeguard dispose [#7775](https://github.com/fabricjs/fabric.js/pull/7775)
- fix(Polyline): safegurad \_setPositionDimensions [#7850](https://github.com/fabricjs/fabric.js/pull/7850)
- feat(ci): CLI logging and `filter` option [#7844](https://github.com/fabricjs/fabric.js/pull/7844)
- fix(itext): stop cursor on blur [#7784](https://github.com/fabricjs/fabric.js/pull/7784)
- fix(itext): `set` during text editing [#7837](https://github.com/fabricjs/fabric.js/pull/7837)
- fix(Canvas): Safeguard from multiple initialization [#7776](https://github.com/fabricjs/fabric.js/pull/7776)
- feat(): fire `contextmenu` event [#7714](https://github.com/fabricjs/fabric.js/pull/7714)
- docs(Text): add proper type for GraphemeBBox [#7834](https://github.com/fabricjs/fabric.js/pull/7834)
- chore(): create an alias for getSelectionContext as `getTopContext` [#7711](https://github.com/fabricjs/fabric.js/pull/7711)
- fix(EraserBrush): inverted erasing [#7689](https://github.com/fabricjs/fabric.js/pull/7689)
- fix(ci): CLI `debug` and `recreate` options [#7833](https://github.com/fabricjs/fabric.js/pull/7833)
- feat(ci): better cli [#7825](https://github.com/fabricjs/fabric.js/pull/7825)
- feat(fabric.util.animation): add delay option [#7805](https://github.com/fabricjs/fabric.js/pull/7805)
- chore(): Update bug report templates [#7790](https://github.com/fabricjs/fabric.js/pull/7790)
- fix(Textbox): expose methods for overrides + fix resize filckering [#7806](https://github.com/fabricjs/fabric.js/pull/7806)
- fix(fabric.Canvas): canvas export, force retina scaling >= 1
- fix(itext_key_behavior.mixin.js): typo [#7816](https://github.com/fabricjs/fabric.js/pull/7816)
- feat(): dataURL export - filter objects [#7788](https://github.com/fabricjs/fabric.js/pull/7788)
- feat(util): transform utils [#7614](https://github.com/fabricjs/fabric.js/pull/7614)
- chore/fix(v6): prerequisites for Group [#7728](https://github.com/fabricjs/fabric.js/pull/7728)
- tests() adding an extra controls test where the group are transformed [#7736](https://github.com/fabricjs/fabric.js/pull/7736)
- chore(): Group prerequisite minor refactor object_origin
- fix(): ensure scaling factor is positive for strokeUniform [#7729](https://github.com/fabricjs/fabric.js/pull/7729)
- MAJOR chore(v6): neutral prerequisites for fabric.Group rework [#7726](https://github.com/fabricjs/fabric.js/pull/7726)
- fix(): add `eraser` to Object state/cache props [#7720](https://github.com/fabricjs/fabric.js/pull/7720)
- feat(Object.isType): accept multiple `type` [#7715](https://github.com/fabricjs/fabric.js/pull/7715)
- MAJOR feat(fabric.Point): divide, scalarDivide, scalarDivideEquals [`#7716`](https://github.com/fabricjs/fabric.js/pull/7716)
- MAJOR feat(): Reuse fabric.Point logic for scaling and naming consistency [`#7710`](https://github.com/fabricjs/fabric.js/pull/7710)
- feat(Canvas#getCenter): migrate to `getCenterPoint` [`#7699`](https://github.com/fabricjs/fabric.js/pull/7699)
- MAJOR feat(fabric) remove callbacks in for Promise support [`#7657`](https://github.com/fabricjs/fabric.js/pull/7657)
- chore(): BREAKING Cleanup fabric.Point for v6 [#7709](https://github.com/fabricjs/fabric.js/pull/7709) [`7e563c7`](https://github.com/fabricjs/fabric.js/commit/7e563c72164070aafb03043643e85d06d0dee32c)

## [5.2.1]

- fix(): add `eraser` to Object state/cache props [`#7720`](https://github.com/fabricjs/fabric.js/pull/7720)

## [5.2.0]

- feat(fabric.Object): isType accepts multiple `type` [`#7715`](https://github.com/fabricjs/fabric.js/pull/7715)
- chore(): Replace deprecated String.prototype.substr() with Array.prototype.slice() [`#7696`](https://github.com/fabricjs/fabric.js/pull/7696)
- chore(): use Array.isArray instead of ie6+ workarounds [`#7718`](https://github.com/fabricjs/fabric.js/pull/7718)
- MINOR: feat(fabric.Canvas): add `getTopContext` method to expose the internal contextTop [`#7697`](https://github.com/fabricjs/fabric.js/pull/7697)
- fix(fabric.Object) Add cacheContext checks before trying to render on cache [`#7694`](https://github.com/fabricjs/fabric.js/pull/7694)
- tests(): node test suite enhancement [`#7691`](https://github.com/fabricjs/fabric.js/pull/7691)
- feat(Canvas#getCenter): migrate to `getCenterPoint` [`#7699`](https://github.com/fabricjs/fabric.js/pull/7699)
- updated package.json [`803ce95`](https://github.com/fabricjs/fabric.js/commit/803ce95878150fba9e4195804bccae9bcfe45c6d)
- tests(fabric.animation): fix test reliability [`4be0fb9`](https://github.com/fabricjs/fabric.js/commit/4be0fb9903e15db294b89030feb645e5da766740)

## [5.1.0]

- build(deps): bump node-fetch from 2.6.6 to 2.6.7 [`#7684`](https://github.com/fabricjs/fabric.js/pull/7684)
- build(deps): bump follow-redirects from 1.14.6 to 1.14.8 [`#7683`](https://github.com/fabricjs/fabric.js/pull/7683)
- build(deps): bump simple-get from 3.1.0 to 3.1.1 [`#7682`](https://github.com/fabricjs/fabric.js/pull/7682)
- build(deps): bump engine.io from 6.1.0 to 6.1.2 [`#7681`](https://github.com/fabricjs/fabric.js/pull/7681)
- fix(test): Remove expect assertion [`#7678`](https://github.com/fabricjs/fabric.js/pull/7678)
- docs(blendimage_filter.class.js) corrected mode options [`#7672`](https://github.com/fabricjs/fabric.js/pull/7672)
- chore(): Update bug_report.md [`#7659`](https://github.com/fabricjs/fabric.js/pull/7659)
- fix(util.animation): remove extra animation cancel [`#7631`](https://github.com/fabricjs/fabric.js/pull/7631)
- feat(animation): Support a list of animation values for animating matrices changes [`#7633`](https://github.com/fabricjs/fabric.js/pull/7633)
- ci(tests): windows and linux paths resolutions [`#7635`](https://github.com/fabricjs/fabric.js/pull/7635)

## [5.0.0]

- fix(fabric.Canvas): unflag contextLost after a full re-render [`#7646`](https://github.com/fabricjs/fabric.js/pull/7646)
- **BREAKING**: remove 4.x deprecated code [`#7630`](https://github.com/fabricjs/fabric.js/pull/7630)
- feat(fabric.StaticCanvas, fabric.Canvas): limit breaking changes [`#7627`](https://github.com/fabricjs/fabric.js/pull/7627)
- feat(animation): animations registry [`#7528`](https://github.com/fabricjs/fabric.js/pull/7528)
- docs(): Remove not working badges [`#7623`](https://github.com/fabricjs/fabric.js/pull/7623)
- ci(): add auto-changelog package to quickly draft a changelog [`#7615`](https://github.com/fabricjs/fabric.js/pull/7615)
- feat(fabric.EraserBrush): added `eraser` property to Object instead of attaching to `clipPath`, remove hacky `getClipPath`/`setClipPath` [#7470](https://github.com/fabricjs/fabric.js/pull/7470), see **BREAKING** comments.
- feat(fabric.EraserBrush): support `inverted` option to undo erasing [#7470](https://github.com/fabricjs/fabric.js/pull/7470)
- fix(fabric.EraserBrush): fix doubling opaic objects while erasing [#7445](https://github.com/fabricjs/fabric.js/issues/7445) [#7470](https://github.com/fabricjs/fabric.js/pull/7470)
- **BREAKING**: fabric.EraserBrush: The Eraser object is now a subclass of Group. This means that loading from JSON will break between versions.
  Use this [code](https://gist.github.com/ShaMan123/6c5c4ca2cc720a2700848a2deb6addcd) to transform your json payload to the new version.
- feat(fabric.Canvas): fire an extra mouse up for the original control of the initial target [`#7612`](https://github.com/fabricjs/fabric.js/pull/7612)
- fix(fabric.Object) bounding box display with skewY when outside group [`#7611`](https://github.com/fabricjs/fabric.js/pull/7611)
- fix(fabric.text) fix rtl/ltr performance issues [`#7610`](https://github.com/fabricjs/fabric.js/pull/7610)
- fix(event.js) Prevent dividing by 0 in for touch gestures [`#7607`](https://github.com/fabricjs/fabric.js/pull/7607)
- feat(): `drop:before` event [`#7442`](https://github.com/fabricjs/fabric.js/pull/7442)
- ci(): Add codeql analysis step [`#7588`](https://github.com/fabricjs/fabric.js/pull/7588)
- security(): update onchange to solve security issue [`#7591`](https://github.com/fabricjs/fabric.js/pull/7591)
- **BREAKING**: fix(): MAJOR prevent render canvas with quality less than 100% [`#7537`](https://github.com/fabricjs/fabric.js/pull/7537)
- docs(): fix broken link [`#7579`](https://github.com/fabricjs/fabric.js/pull/7579)
- **BREAKING**: Deps(): MAJOR update to jsdom 19 node 14 [`#7587`](https://github.com/fabricjs/fabric.js/pull/7587)
- Fix(): JSDOM transative vulnerability [`#7510`](https://github.com/fabricjs/fabric.js/pull/7510)
- fix(fabric.parser): attempt to resolve some issues with regexp [`#7520`](https://github.com/fabricjs/fabric.js/pull/7520)
- fix(fabric.IText) fix for possible error on copy paste [`#7526`](https://github.com/fabricjs/fabric.js/pull/7526)
- fix(fabric.Path): Path Distance Measurement Inconsistency [`#7511`](https://github.com/fabricjs/fabric.js/pull/7511)
- Fix(fabric.Text): Avoid reiterating measurements when width is 0 and measure also empty lines for consistency. [`#7497`](https://github.com/fabricjs/fabric.js/pull/7497)
- fix(fabric.Object): stroke bounding box [`#7478`](https://github.com/fabricjs/fabric.js/pull/7478)
- fix(fabric.StaticCanvas): error of changing read-only style field [`#7462`](https://github.com/fabricjs/fabric.js/pull/7462)
- fix(fabric.Path): setting `path` during runtime [`#7141`](https://github.com/fabricjs/fabric.js/pull/7141)
- chore() update canvas to 2.8.0 [`#7415`](https://github.com/fabricjs/fabric.js/pull/7415)
- fix(fabric.Group) realizeTransfrom should be working when called with NO parent transform [`#7413`](https://github.com/fabricjs/fabric.js/pull/7413)
- fix(fabric.Object) Fix control flip and control box [`#7412`](https://github.com/fabricjs/fabric.js/pull/7412)
- feat(fabric.Text): added pathAlign property for text on path [`#7362`](https://github.com/fabricjs/fabric.js/pull/7362)
- docs(): Create SECURITY.md [`#7405`](https://github.com/fabricjs/fabric.js/pull/7405)
- docs(): Clarify viewport transformations doc [`#7401`](https://github.com/fabricjs/fabric.js/pull/7401)
- docs(): specify default value and docs for enablePointerEvents [`#7386`](https://github.com/fabricjs/fabric.js/pull/7386)
- feat(fabric.PencilBrush): add an option to draw a straight line while pressing a key [`#7034`](https://github.com/fabricjs/fabric.js/pull/7034)

## [4.6.0]

- feat(fabric.util): added fabric.util.transformPath to add transformations to path points [#7300](https://github.com/fabricjs/fabric.js/pull/7300)
- feat(fabric.util): added fabric.util.joinPath, the opposite of fabric.util.parsePath [#7300](https://github.com/fabricjs/fabric.js/pull/7300)
- fix(fabric.util): use integers iterators [#7233](https://github.com/fabricjs/fabric.js/pull/7233)
- feat(fabric.Text) add path rendering to text on path [#7328](https://github.com/fabricjs/fabric.js/pull/7328)
- feat(fabric.iText): Add optional hiddenTextareaContainer to contain hiddenTextarea [#7314](https://github.com/fabricjs/fabric.js/pull/7314)
- fix(fabric.Text) added pathStartOffset and pathSide to props lists for object export [#7318](https://github.com/fabricjs/fabric.js/pull/7318)
- feat(animate): add imperative abort option for animations [#7275](https://github.com/fabricjs/fabric.js/pull/7275)
- fix(Fabric.text): account for fontSize in textpath cache dimensions ( to avoid clipping ) [#7298](https://github.com/fabricjs/fabric.js/pull/7298)
- feat(Observable.once): Add once event handler [#7317](https://github.com/fabricjs/fabric.js/pull/7317)
- feat(fabric.Object): Improve drawing of controls in group. [#7119](https://github.com/fabricjs/fabric.js/pull/7119)
- fix(EraserBrush): intersectsWithObject edge cases [#7290](https://github.com/fabricjs/fabric.js/pull/7290)
- fix(EraserBrush): dump canvas bg/overlay color support [#7289](https://github.com/fabricjs/fabric.js/pull/7289)
- feat(fabric.Text) added pathSide property to text on path [#7259](https://github.com/fabricjs/fabric.js/pull/7259)
- fix(EraserBrush) force fill value [#7269](https://github.com/fabricjs/fabric.js/pull/7269)
- fix(fabric.StaticCanvas) properly remove objects on canvas.clear [#6937](https://github.com/fabricjs/fabric.js/pull/6937)
- feat(fabric.EraserBrush): improved erasing:end event [#7258](https://github.com/fabricjs/fabric.js/pull/7258)
- fix(shapes): fabric.Object.\_fromObject never should return [#7201](https://github.com/fabricjs/fabric.js/pull/7201)
- feat(fabric.filters) Added vibrance filter (for increasing saturation of muted colors) [#7189](https://github.com/fabricjs/fabric.js/pull/7189)
- fix(fabric.StaticCanvas): restore canvas size when disposing [#7181](https://github.com/fabricjs/fabric.js/pull/7181)
- feat(fabric.util): added `convertPointsToSVGPath` that will convert from a list of points to a smooth curve. [#7140](https://github.com/fabricjs/fabric.js/pull/7140)
- fix(fabric.Object): fix cache invalidation issue when objects are rotating [#7183](https://github.com/fabricjs/fabric.js/pull/7183)
- fix(fabric.Canvas): rectangle selection works with changing viewport [#7088](https://github.com/fabricjs/fabric.js/pull/7088)
- feat(fabric.Text): textPath now support textAlign [#7156](https://github.com/fabricjs/fabric.js/pull/7156)
- fix(fabric.EraserBrush): test eraser intersection with objects taking into account canvas viewport transform [#7147](https://github.com/fabricjs/fabric.js/pull/7147)
- fix(fabric.Object): support `excludeFromExport` set on `clipPath` [#7148](https://github.com/fabricjs/fabric.js/pull/7148).
- fix(fabric.Group): support `excludeFromExport` set on objects [#7148](https://github.com/fabricjs/fabric.js/pull/7148).
- fix(fabric.StaticCanvas): support `excludeFromExport` set on `backgroundColor`, `overlayColor`, `clipPath` [#7148](https://github.com/fabricjs/fabric.js/pull/7148).
- fix(fabric.EraserBrush): support object resizing (needed for eraser) [#7100](https://github.com/fabricjs/fabric.js/pull/7100).
- fix(fabric.EraserBrush): support canvas resizing (overlay/background drawables) [#7100](https://github.com/fabricjs/fabric.js/pull/7100).
- fix(fabric.EraserBrush): propagate `clipPath` of group to erased objects when necessary so it is correct when ungrouping/removing from group [#7100](https://github.com/fabricjs/fabric.js/pull/7100).
- fix(fabric.EraserBrush): introduce `erasable = deep` option for `fabric.Group` [#7100](https://github.com/fabricjs/fabric.js/pull/7100).
- feat(fabric.Collection): the `contains` method now accepts a second boolean parameter `deep`, checking all descendants, `collection.contains(obj, true)` [#7139](https://github.com/fabricjs/fabric.js/pull/7139).
- fix(fabric.StaticCanvas): disposing canvas now restores canvas size and style to original state.

## [4.5.1]

- fix(fabric.Text): fixes decoration rendering when there is a single rendering for full text line [#7104](https://github.com/fabricjs/fabric.js/pull/7104)
- fix(fabric.Text): spell error which made the gradientTransform not working [#7059](https://github.com/fabricjs/fabric.js/pull/7059)
- fix(fabric.util): unwanted mutation in fabric.util.rotatePoint [#7117](https://github.com/fabricjs/fabric.js/pull/7117)
- fix(svg parser): Ensure that applyViewboxTransform returns an object and not undefined/null [#7030](https://github.com/fabricjs/fabric.js/pull/7030)
- fix(fabric.Text): support firefox with ctx.textAlign for RTL text [#7126](https://github.com/fabricjs/fabric.js/pull/7126)

## [4.5.0]

- fix(fabric.PencilBrush) decimate deleting end of a freedrawing line [#6966](https://github.com/fabricjs/fabric.js/pull/6966)
- feat(fabric.Text): Adding support for RTL languages by adding `direction` property [#7046](https://github.com/fabricjs/fabric.js/pull/7046)
- feat(fabric) Add an eraser brush as optional module [#6994](https://github.com/fabricjs/fabric.js/pull/6994)
- fix v4: 'scaling' event triggered before object position is adjusted [#6650](https://github.com/fabricjs/fabric.js/pull/6650)
- Fix(fabric.Object): CircleControls transparentCorners styling [#7015](https://github.com/fabricjs/fabric.js/pull/7015)
- Fix(svg_import): svg parsing in case it uses empty use tag or use with image href [#7044](https://github.com/fabricjs/fabric.js/pull/7044)
- fix(fabric.Shadow): `offsetX`, `offsetY` and `blur` supports float [#7019](https://github.com/fabricjs/fabric.js/pull/7019)

## [4.4.0]

- fix(fabric.Object) wrong variable name `cornerStrokeColor ` [#6981](https://github.com/fabricjs/fabric.js/pull/6981)
- fix(fabric.Text): underline color with text style ( regression from text on a path) [#6974](https://github.com/fabricjs/fabric.js/pull/6974)
- fix(fabric.Image): Cache CropX and CropY cache properties [#6924](https://github.com/fabricjs/fabric.js/pull/6924)
- fix(fabric.Canvas): Add target to each selection event [#6858](https://github.com/fabricjs/fabric.js/pull/6858)
- fix(fabric.Image): fix wrong scaling value for the y axis in renderFill [#6778](https://github.com/fabricjs/fabric.js/pull/6778)
- fix(fabric.Canvas): set isMoving on real movement only [#6856](https://github.com/fabricjs/fabric.js/pull/6856)
- fix(fabric.Group) make addWithUpdate compatible with nested groups [#6774](https://github.com/fabricjs/fabric.js/pull/6774)
- fix(Fabric.Text): Add path to text export and import [#6844](https://github.com/fabricjs/fabric.js/pull/6844)
- fix(fabric.Canvas) Remove controls check in the pixel accuracy target [#6798](https://github.com/fabricjs/fabric.js/pull/6798)
- feat(fabric.Canvas): Added activeOn 'up/down' property [#6807](https://github.com/fabricjs/fabric.js/pull/6807)
- feat(fabric.BaseBrush): limitedToCanvasSize property to brush [#6719](https://github.com/fabricjs/fabric.js/pull/6719)

## [4.3.1]

- fix(fabric.Control) implement targetHasOneFlip using shorthand [#6823](https://github.com/fabricjs/fabric.js/pull/6823)
- fix(fabric.Text) fix typo in cacheProperties preventing cache clear to work [#6775](https://github.com/fabricjs/fabric.js/pull/6775)
- fix(fabric.Canvas): Update backgroundImage and overlayImage coordinates on zoom change [#6777](https://github.com/fabricjs/fabric.js/pull/6777)
- fix(fabric.Object): add strokeuniform to object toObject output. [#6772](https://github.com/fabricjs/fabric.js/pull/6772)
- fix(fabric.Text): Improve path's angle detection for text on a path [#6755](https://github.com/fabricjs/fabric.js/pull/6755)

## [4.3.0]

- fix(fabric.Textbox): Do not let splitbygrapheme split text previously unwrapped [#6621](https://github.com/fabricjs/fabric.js/pull/6621)
- feat(fabric.controlsUtils) Move drag to actions to control handlers [#6617](https://github.com/fabricjs/fabric.js/pull/6617)
- feat(fabric.Control): Add custom control size per control. [#6562](https://github.com/fabricjs/fabric.js/pull/6562)
- fix(svg_export): svg export in path with gradient and added tests [#6654](https://github.com/fabricjs/fabric.js/pull/6654)
- fix(fabric.Text): improve compatibility with transformed gradients [#6669](https://github.com/fabricjs/fabric.js/pull/6669)
- feat(fabric.Text): Add ability to put text on paths BETA [#6543](https://github.com/fabricjs/fabric.js/pull/6543)
- fix(fabric.Canvas): rotation handle should take origin into account [#6686](https://github.com/fabricjs/fabric.js/pull/6686)
- fix(fabric.Text): Text on path, fix non linear distance of chars over path [#6671](https://github.com/fabricjs/fabric.js/pull/6671)

## [4.2.0]

- fix(fabric.utils): ISSUE-6566 Fix SVGs for special Arc lines [#6571](https://github.com/fabricjs/fabric.js/pull/6571)
- fix(fabric.Canvas): Fix mouse up target when different from action start [#6591](https://github.com/fabricjs/fabric.js/pull/6591)
- added: feat(fabric.controlsUtils): Fire resizing event for textbox width [#6545](https://github.com/fabricjs/fabric.js/pull/6545)

## [4.1.0]

- feat(Brushes): add beforePathCreated event [#6492](https://github.com/fabricjs/fabric.js/pull/6492);
- feat(fabric.Path): Change the way path is parsed and drawn. simplify path at parsing time [#6504](https://github.com/fabricjs/fabric.js/pull/6504);
- feat(fabric.Path): Simplify S and T command in C and Q. [#6507](https://github.com/fabricjs/fabric.js/pull/6507);
- fix(fabric.Textbox): ISSUE-6518 Textbox and centering scaling [#6524](https://github.com/fabricjs/fabric.js/pull/6524);
- fix(fabric.Text): Ensure the shortcut text render the passed argument and not the entire line [#6526](https://github.com/fabricjs/fabric.js/pull/6526);
- feat(fabric.util): Add a function to work with path measurements [#6525](https://github.com/fabricjs/fabric.js/pull/6525);
- fix(fabric.Image): rendering pixel outside canvas size [#6326](https://github.com/fabricjs/fabric.js/pull/6326);
- fix(fabric.controlsUtils): stabilize scaleObject function [#6540](https://github.com/fabricjs/fabric.js/pull/6540);
- fix(fabric.Object): when in groups or active groups, fix the ability to shift deselect [#6541](https://github.com/fabricjs/fabric.js/pull/6541);

## [4.0.0]

- fixed the gesture module to not break with 4.0 [#6491](https://github.com/fabricjs/fabric.js/pull/6491);
- fix(fabric.IText): copy style in non full mode when typing text [#6454](https://github.com/fabricjs/fabric.js/pull/6454);
- feat(fabric.Controls) expose the extra utils for control handling.
  Breaking: rename fabric.controlHandlers and fabric.controlRenderers to fabric.controlsUtils.

## [4.0.0-rc.1]

- fix(fabric.Canvas): ISSUE-6314 rerender in case of drag selection that select a single oobject. [#6421](https://github.com/fabricjs/fabric.js/pull/6421);
- feat(text): allow correct cursor/selection position if text is edited inside a group. [#6256](https://github.com/fabricjs/fabric.js/pull/6256);
- feat(fabric.Control): remove position option in favor of x and y [#6415](https://github.com/fabricjs/fabric.js/pull/6415);
- fix(fabric.Object) ISSUE-6340 infinite recursion on groups [#6416](https://github.com/fabricjs/fabric.js/pull/6416);
- fix(fabric.Object): geometry mixin fix partiallyOnscreen [#6402](https://github.com/fabricjs/fabric.js/pull/6402);
- fix(fabric.Image): ISSUE-6397 modify crossOrigin behaviour for setSrc [#6414](https://github.com/fabricjs/fabric.js/pull/6414);
- Breaking: fabric.Image.setCrossOrigin is gone. Having the property on the fabric.Image is misleading and brings to errors. crossOrigin is for loading/reloading only, and is mandatory to specify it each load.
- Breaking: fabric.Control constructor does not accept anymore a position object, but 2 properties, x and y.

## [4.0.0-beta.12]

- fix(fabric.IText): respect value of `cursorColor` [#6300](https://github.com/fabricjs/fabric.js/pull/6300);
- fix(fabric.Textbox): Improve splitByGrapheme and charSpacing [#6298](https://github.com/fabricjs/fabric.js/pull/6298);
- feat(controls): Reintroduce flip by scaling and lockScalingFlip [#6313](https://github.com/fabricjs/fabric.js/pull/6313);

## [4.0.0-beta.11]

- fix(itext): improved style handling for new lines [#6268](https://github.com/fabricjs/fabric.js/pull/6268)
- fix(controls): Fix flip and controls and skewY and controls. [#6278](https://github.com/fabricjs/fabric.js/pull/6278)
- fix(controls): Current position with handlers is wrong if using skew [#6267](https://github.com/fabricjs/fabric.js/pull/6267)
- breaking: setCoords has only one argument now `skipCorners` boolean. setCoords will always update aCoords, lineCoords. If skipCorners is not specified, it will alos update oCoords();
- feat(fabric.Image): Image.imageSmoothing for fabric.Image objects [#6280](https://github.com/fabricjs/fabric.js/pull/6280)
- fix(fabric.StaticCanvas): export to dataUrl and canvasElement will respect imageSmoothingEnabled [#6280](https://github.com/fabricjs/fabric.js/pull/6280)
- fix(fabric.Image): toSVG export with missing element won't crash [#6280](https://github.com/fabricjs/fabric.js/pull/6280)
- added: added fabric.util.setImageSmoothing(ctx, value);
- added svg import/export for image image-rendering attribute
- fix(svg_import): Fix some parsing logic for nested SVGs. [#6284](https://github.com/fabricjs/fabric.js/pull/6284)
- fix(fabric.Image): do not crash if image has no element [#6285](https://github.com/fabricjs/fabric.js/pull/6285)

BREAKING:

- removed 2 utils member that was not used anywhere: fabric.util.getScript, fabric.util.getElementStyle
- remove private member \_setImageSmoothing in the canvas: use fabric.util.setImageSmoothing(ctx, value);

## [4.0.0-beta.10]

- fix(controls): fix missing target in canvas event options [#6251](https://github.com/fabricjs/fabric.js/pull/6251)
- fix(controls): correct position for offsets [#6250](https://github.com/fabricjs/fabric.js/pull/6250)
- feat(utils): Added more error flag passing throughout functions [#6238](https://github.com/fabricjs/fabric.js/pull/6238)

## [4.0.0-beta.9]

- fix(controls) show offsetX/offsetY correctly. [#6236](https://github.com/fabricjs/fabric.js/pull/6236)
- fix(controls) ISSUE-6201 Restore per object setting of controls visibility [#6226](https://github.com/fabricjs/fabric.js/pull/6226)
- fix(svg_parser): ISSUE-6220 Allow to parse font declaration that start with a number [#6222](https://github.com/fabricjs/fabric.js/pull/6222)

## [4.0.0-beta.8]

- fix(IText) Stop composition events on mousedown to enable cursor position on android keyboards [#6224](https://github.com/fabricjs/fabric.js/pull/6224)
- fix(controls): Handle textbox width change properly [#6219](https://github.com/fabricjs/fabric.js/pull/6219)
- fix(controls): correctly handling the uniform scaling option [#6218](https://github.com/fabricjs/fabric.js/pull/6218)
- fix(fabric.Object): fix activeSelection toDataURL canvas restore [#6216](https://github.com/fabricjs/fabric.js/pull/6216)
- fix(svg_parsers): Add support for empty <style/> tags [#6169](https://github.com/fabricjs/fabric.js/pull/6169)
- fix(SVG_export, text): Check font faces markup for objects within groups [#6195](https://github.com/fabricjs/fabric.js/pull/6195)
- feat(animation): Extend fabric.util.animate animating colors and other properties[#6191](https://github.com/fabricjs/fabric.js/pull/6191)
- fix(svg_export): remove extra space from svg export [#6209](https://github.com/fabricjs/fabric.js/pull/6209)
- fix(svg_import): ISSUE-6170 do not try to create missing clippath [#6210](https://github.com/fabricjs/fabric.js/pull/6210)
- fix(fabric.Object) Adding existence check for this.canvas on object stacking mixins [#6207](https://github.com/fabricjs/fabric.js/pull/6207)

## [4.0.0-beta.7]

feat(controls): Added controls mouseUpHandler and mouseDownHandler [#6158](https://github.com/fabricjs/fabric.js/pull/6158)
Removal of deprecated methods / patterns. [#6111](https://github.com/fabricjs/fabric.js/pull/6111)

- removed Object.setShadow, and BaseBrush.setShadow. change `rect.setShadow(options)` to `rect.set('shadow', new fabric.Shadow(options))`
- removed Object.transformMatrix.
- removed `object:selected` event. use `selection:created`. In the callback you will still find `target` in the options, but also you will find `selected` with all the objects selected during that single event.
- removed Gradient.forObject. No alternative available.
- removed Object and canvas `clipTo`. Use Object.clipPath;
- removed Canvas.loadFromDatalessJSON, it was just an alias for `loadFromJSON`
- removed `observe`, `stopObserving`, `trigger` from observable. Keep using `on`, `off`, `fire`.
- removed the Object.set ability to take a function as a value. Was rather strange to use.
- removed Object.setGradient. Change `rect.setGradient(options)` with `rect.set('fill', new fabric.Gradient(otherOptions))`. The options format is slightly different, but keeping 2 formats does not really make sense.
- removed Object.setPatternFill. Change `rect.setPatternFill(options)` to `rect.set('fill', new fabric.Pattern(options))`;
- removed Object.setColor. Change `rect.setColor(color)` to `rect.set('fill', color)`
- removed fabric.util.customTransformMatrix. Use the replacement fabric.util.composeMatrix

## [4.0.0-beta.6]

fix(fabric.IText): exitEditing won't error on missing hiddenTextarea. [#6138](https://github.com/fabricjs/fabric.js/pull/6138)

## [4.0.0-beta.5]

fix(fabric.Object): getObjectScaling takes in account rotation of objects inside groups. [#6118](https://github.com/fabricjs/fabric.js/pull/6118)

## [4.0.0-beta.4]

fix(fabric.Group): will draw shadow will call parent method. [#6116](https://github.com/fabricjs/fabric.js/pull/6116)

## [4.0.0-beta.3]

fix(controls): control offset rendering code had extras `beginPath` that would clear all but not the last of them [#6114](https://github.com/fabricjs/fabric.js/pull/6114)

## [4.0.0-beta.2]

fix(controls): Control.getVisibility will always receive the fabric.Object argument.

## [4.0.0-beta.1]

breaking: All your old control code override will not work
breaking: `uniScaleTransform` has been renamed in `uniformScaling`, meaning changed and the default value swapped. The behaviour is unchanged, but now the description and the name match.
breaking: Object.lockUniScaling is removed. Alternatives to get the same identical functionality with less code are being evaluated.
breaking: Canvas.onBeforeScaleRotate is removed, developers need to migrate to the event `before:transform’

## [3.6.2]

- fix fabric.Object.toDataURL blurriness on images with odd pixel number [#6131](https://github.com/fabricjs/fabric.js/pull/6131)

## [3.6.1]

- fix(gradient, text): ISSUE-6014 ISSUE-6077 support percentage gradient in text [#6090](https://github.com/fabricjs/fabric.js/pull/6090)
- fix(filters): ISSUE-6072 convolution filter is off by one [#6088](https://github.com/fabricjs/fabric.js/pull/6088)
- fix(transform): Fix a bug in the skewing logic [#6082](https://github.com/fabricjs/fabric.js/pull/6088)

## [3.6.0]

- fix: ISSUE-5512 better Clippath transform parsing in SVG [#5983](https://github.com/fabricjs/fabric.js/pull/5983)
- fix: ISSUE-5984 Avoid enter editing in non selectable object [#5989](https://github.com/fabricjs/fabric.js/pull/5989)
- Tweak to object.\_setLineDash to avoid cycles when nothing in array [#6000](https://github.com/fabricjs/fabric.js/pull/6000)
- fix: ISSUE-5867 Fix the extra new line selection with empty line [#6011](https://github.com/fabricjs/fabric.js/pull/6011)
- Improvement: Use SVG Namespace for SVG Elements [#5957](https://github.com/fabricjs/fabric.js/pull/5957)
- Improvement: ISSUE-4115 - triggers in/out events for sub targets [#6013](https://github.com/fabricjs/fabric.js/pull/6013)
- Improvement: Upper canvas retina scaling [#5938](https://github.com/fabricjs/fabric.js/pull/5938)

## [3.5.1]

- Fix for textbox non defined in scaleObject [#5896](https://github.com/fabricjs/fabric.js/pull/5896)
- Fix canvas pattern as background and exports [#5973](https://github.com/fabricjs/fabric.js/pull/5973)
- Fix for type error if style is null when checking if is empty [#5971](https://github.com/fabricjs/fabric.js/pull/5971)
- Fix for load from datalessJSON for svg groups with sourcePath [#5970](https://github.com/fabricjs/fabric.js/pull/5970)

## [3.5.0]

- Deprecation: deprecated 3 method of the api that will disappear in fabric 4: setPatternFill, setColor, setShadow.
- Fix: remove line dash modification for strokeUniform [#5953](https://github.com/fabricjs/fabric.js/pull/5953)
- Improvement: ISSUE-5955 parse svg clip-path recursively [#5960](https://github.com/fabricjs/fabric.js/pull/5960)
- Fix: object.toCanvasElement of objects in groups [#5962](https://github.com/fabricjs/fabric.js/pull/5962)
- change pencil brush finalize to be in line with other brushes [#5866](https://github.com/fabricjs/fabric.js/pull/5866)

## [3.4.0]

- Support fill-opacity on gradient parsing from SVG. [#5812](https://github.com/fabricjs/fabric.js/pull/5812)
- Rewrite gradient parsing from SVG to work with more transformation and combinations of attributes. [#5836](https://github.com/fabricjs/fabric.js/pull/5836)
- Added Gradient.gradientUnits property to support percent based gradients on shapes.[#5836](https://github.com/fabricjs/fabric.js/pull/5836)
- Changed animation logic so that onComplete gets always called with the final values of the animation.[#5813](https://github.com/fabricjs/fabric.js/pull/5813)

## [3.3.0]

- Differently support multi mouse events, fix multi touch on various browser [#5785](https://github.com/fabricjs/fabric.js/pull/5785)
- Word boundary search update on grapheme clusters [#5788](https://github.com/fabricjs/fabric.js/pull/5788)
- Enable deps free version [#5786](https://github.com/fabricjs/fabric.js/pull/5786)
- Remove variables named as reserved words [#5782](https://github.com/fabricjs/fabric.js/pull/5782)

## [3.2.0]

- Fix: Better handling of upperCanvas in toCanvasElement. [#5736](https://github.com/fabricjs/fabric.js/pull/5736)
- Add: Pass raw event information to brushes [#5687](https://github.com/fabricjs/fabric.js/pull/5687)
- Deprecation: officially deprecated Object.transformMatrix [#5747](https://github.com/fabricjs/fabric.js/pull/5747)
- Fix: Fix group.toSVG regression. [#5755](https://github.com/fabricjs/fabric.js/pull/5755)
- Fix: PencilBrush regression on simple points. [#5771](https://github.com/fabricjs/fabric.js/pull/5771)

## [3.1.0]

- Fix: unbreak IE10. [#5678](https://github.com/fabricjs/fabric.js/pull/5678)
- Improvement: Support scientific notation with uppercase E. [#5731](https://github.com/fabricjs/fabric.js/pull/5731)
- Add: PencilBrush brush now support `decimate` property to remove dots that are too near to each other. [#5718](https://github.com/fabricjs/fabric.js/pull/5718)

## [3.0.0]

- Breaking: removed support for node 4 and 6. [#5356](https://github.com/fabricjs/fabric.js/pull/5356)
- Breaking: changed objectCaching meaning to disable caching only if possible. [#5566](https://github.com/fabricjs/fabric.js/pull/5566)
- Breaking: private method `_setLineStyle` can set only empty object now [#5588](https://github.com/fabricjs/fabric.js/pull/5588)
- Breaking: private method `_getLineStyle` can only return boolean now [#5588](https://github.com/fabricjs/fabric.js/pull/5588)
- Fix: splitByGrapheme can now handle cursor properly [#5588](https://github.com/fabricjs/fabric.js/pull/5588)
- Add: Added hasStroke and hasFill, helper methods for decisions on caching and for devs, change image shouldCache method [#5567](https://github.com/fabricjs/fabric.js/pull/5567)
- Fix: Canvas toObject won't throw error now if there is a clipPath [#5556](https://github.com/fabricjs/fabric.js/pull/5556)
- Add: added `nonScaling` property to shadow class [#5558](https://github.com/fabricjs/fabric.js/pull/5558)
- Fix: fixed import of Rect from SVG when has 0 dimensions. [#5582](https://github.com/fabricjs/fabric.js/pull/5582)
- Fix: Shadow offset in dataurl export with retina [#5593](https://github.com/fabricjs/fabric.js/pull/5593)
- Fix: Text can be used as clipPath in SVG export (output is not correct yet) [#5591](https://github.com/fabricjs/fabric.js/pull/5591)
- Add: Fabric.disableStyleCopyPasting to disable style transfers on copy-paste of itext [#5590](https://github.com/fabricjs/fabric.js/pull/5590)
- Fix: avoid adding quotes to fontFamily containing a coma [#5624](https://github.com/fabricjs/fabric.js/pull/5624)
- Fix: strokeUniform and cache dimensions [#5626](https://github.com/fabricjs/fabric.js/pull/5626)
- Fix: Do not call onSelect on objects that won't be part of the selection [#5632](https://github.com/fabricjs/fabric.js/pull/5632)
- Fix: fixed handling of empty lines in splitByGrapheme [#5645](https://github.com/fabricjs/fabric.js/pull/5645)
- Fix: Textbox selectable property not restored after exitEditing [#5655](https://github.com/fabricjs/fabric.js/pull/5655)
- Fix: 'before:selection:cleared' event gets target in the option passed [#5658](https://github.com/fabricjs/fabric.js/pull/5658)
- Added: enablePointerEvents options to Canvas activates pointer events [#5589](https://github.com/fabricjs/fabric.js/pull/5589)
- Fix: Polygon/Polyline/Path respect points position when initializing [#5668](https://github.com/fabricjs/fabric.js/pull/5668)
- Fix: Do not load undefine objects in group/canvas array when restoring from JSON or SVG. [#5684](https://github.com/fabricjs/fabric.js/pull/5684)
- Improvement: support for canvas background or overlay as gradient [#5684](https://github.com/fabricjs/fabric.js/pull/5684)
- Fix: properly restore clipPath when restoring from JSON [#5641](https://github.com/fabricjs/fabric.js/pull/5641)
- Fix: respect chainable attribute in observable mixin [#5606](https://github.com/fabricjs/fabric.js/pull/5606)

## [2.7.0]

- Add: strokeUniform property, avoid stroke scaling with paths [#5473](https://github.com/fabricjs/fabric.js/pull/5473)
- Fix: fix bug in image setSrc [#5502](https://github.com/fabricjs/fabric.js/pull/5502)
- Add: strokeUniform import/export svg [#5527](https://github.com/fabricjs/fabric.js/pull/5527)
- Fix: GraphemeSplit and toSvg for circle [#5544](https://github.com/fabricjs/fabric.js/pull/5544)
- Improvement: support running in a XML document [#5530](https://github.com/fabricjs/fabric.js/pull/5530)

## [2.6.0]

- Fix: avoid ie11 to throw on weird draw images [#5428](https://github.com/fabricjs/fabric.js/pull/5428)
- Fix: a rare case of invisible clipPath [#5477](https://github.com/fabricjs/fabric.js/pull/5477)
- Fix: testability of code under node when webgl is involved [#5478](https://github.com/fabricjs/fabric.js/pull/5478)
- Add: Grapeheme text wrapping for Textbox (Textbox.splitByGrapheme) [#5479](https://github.com/fabricjs/fabric.js/pull/5479)
- Add: fabric.Object.toCanvasElement [#5481](https://github.com/fabricjs/fabric.js/pull/5481)

## [2.5.0]

- Fix: textbox transform report newScaleX and newScaleY values [#5464](https://github.com/fabricjs/fabric.js/pull/5464)
- Fix: export of svg and gradient with transforms [#5456](https://github.com/fabricjs/fabric.js/pull/5456)
- Fix: detection of controls in perPixelTargetFind + cache [#5455](https://github.com/fabricjs/fabric.js/pull/5455)
- Add: added canvas.toCanvasElement method [#5452](https://github.com/fabricjs/fabric.js/pull/5452)

## [2.4.6]

- Fix: unbreak the svg export broken in 2.4.5 [#5438](https://github.com/fabricjs/fabric.js/pull/5438)

## [2.4.5]

- Fix: svg import/export for canvas+clipPath and letterspacing. [#5424](https://github.com/fabricjs/fabric.js/pull/5424)
- Fix: avoid stroke dash from group selection to leak on upper canvas [#5392](https://github.com/fabricjs/fabric.js/pull/5392)

## [2.4.4]

- Fix: add clipPath to stateful cache check. [#5384](https://github.com/fabricjs/fabric.js/pull/5384)
- Fix: restore draggability of small objects [#5379](https://github.com/fabricjs/fabric.js/pull/5379)
- Improvement: Added strokeDashOffset to objects and from SVG import. [#5398](https://github.com/fabricjs/fabric.js/pull/5398)
- Fix: do not mark objects as invisible if strokeWidth is > 0 [#5382](https://github.com/fabricjs/fabric.js/pull/5382)
- Improvement: Better gradients parsing with xlink:href [#5357](https://github.com/fabricjs/fabric.js/pull/5357)

## [2.4.3]

- Fix: Shift click and onSelect function [#5348](https://github.com/fabricjs/fabric.js/pull/5348)
- Fix: Load from Json from images with filters and resize filters [#5346](https://github.com/fabricjs/fabric.js/pull/5346)
- Fix: Remove special case of 1x1 rect [#5345](https://github.com/fabricjs/fabric.js/pull/5345)
- Fix: Group with clipPath restore [#5344](https://github.com/fabricjs/fabric.js/pull/5344)
- Fix: Fix shift + click interaction with unselectable objects [#5324](https://github.com/fabricjs/fabric.js/pull/5324)

## [2.4.2]

- Fix: Better toSVG support to enable clipPath [#5284](https://github.com/fabricjs/fabric.js/pull/5284)
- Fix: Per pixel target find and groups and sub targets [#5287](https://github.com/fabricjs/fabric.js/pull/5287)
- Fix: Object clone as Image and shadow clipping [#5308](https://github.com/fabricjs/fabric.js/pull/5308)
- Fix: IE11 loading SVG [#5307](https://github.com/fabricjs/fabric.js/pull/5307)

## [2.4.1]

- Fix: Avoid enterEditing if another object is the activeObject [#5261](https://github.com/fabricjs/fabric.js/pull/5261)
- Fix: clipPath enliving for Image fromObject [#5279](https://github.com/fabricjs/fabric.js/pull/5279)
- Fix: toDataURL and canvas clipPath [#5278](https://github.com/fabricjs/fabric.js/pull/5278)
- Fix: early return if no xml is available [#5263](https://github.com/fabricjs/fabric.js/pull/5263)
- Fix: clipPath svg parsing in nodejs [#5262](https://github.com/fabricjs/fabric.js/pull/5262)
- Fix: Avoid running selection logic on mouse up [#5259](https://github.com/fabricjs/fabric.js/pull/5259)
- Fix: fix font size parsing on SVG [#5258](https://github.com/fabricjs/fabric.js/pull/5258)
- Fix: Avoid extra renders on mouseUp/Down [#5256](https://github.com/fabricjs/fabric.js/pull/5256)

## [2.4.0]

- Add: Add clipPath support to canvas and svg import/export. Low compatibility yet.

## [2.3.6]

- Fix: Make image.class aware of naturalWidth and naturalHeight. [#5178](https://github.com/fabricjs/fabric.js/pull/5178)
- Fix: Make 2 finger events works again [#5177](https://github.com/fabricjs/fabric.js/pull/5177)
- Fix: Make Groups respect origin and correct position ( fix spray/circle brushes ) [#5176](https://github.com/fabricjs/fabric.js/pull/5176)

## [2.3.5]

- Change: make canvas.getObjects() always return a shallow copy of the array [#5162](https://github.com/fabricjs/fabric.js/pull/5162)
- Fix: Improve fabric.Pattern.toSVG to look correct on offsets and no-repeat [#5164](https://github.com/fabricjs/fabric.js/pull/5164)
- Fix: Do not enter edit in Itext if the mouseUp is relative to a group selector [#5153](https://github.com/fabricjs/fabric.js/pull/5153)
- Improvement: Do not require xlink namespace in front of href attribut for svgs ( is a SVG2 new spec, unsupported ) [#5156](https://github.com/fabricjs/fabric.js/pull/5156)
- Fix: fix resizeFilter having the wrong cached texture, also improved interaction between filters [#5165](https://github.com/fabricjs/fabric.js/pull/5165)

## [2.3.4]

- Fix: ToSVG was ignoring excludeFromExport for backgroundImage and OverlayImage. [#5075](https://github.com/fabricjs/fabric.js/pull/5075)
- Fix: ToSVG for circle with start and end angles. [#5085](https://github.com/fabricjs/fabric.js/pull/5085)
- Fix: Added callback for setPatternFill. [#5101](https://github.com/fabricjs/fabric.js/pull/5101)
- Fix: Resize filter taking in account multiple scale sources. [#5117](https://github.com/fabricjs/fabric.js/pull/5117)
- Fix: Blend image filter clean after refilter. [#5121](https://github.com/fabricjs/fabric.js/pull/5121)
- Fix: Object.toDataURL should not be influenced by zoom. [#5139](https://github.com/fabricjs/fabric.js/pull/5139)
- Improvement: requestRenderAllBound add to Canvas instance. [#5138](https://github.com/fabricjs/fabric.js/pull/5138)
- Improvement: Make path bounding cache optional and also reacheable/cleanable [#5140](https://github.com/fabricjs/fabric.js/pull/5140)
- Improvement: Make the logic of isNeutralState filters work before filtering start. [#5129](https://github.com/fabricjs/fabric.js/pull/5129)
- Improvement: Added some code to clean up some memory when canvas is disposed in nodejs. [#5142](https://github.com/fabricjs/fabric.js/pull/5142)
- Fix: Make numeric origins work with group creation. [#5143](https://github.com/fabricjs/fabric.js/pull/5143)

## [2.3.3]

- Fix: Fixed font generic names for text, measurement of zero width related characters and also trailing of cursor when zooming. [#5048](https://github.com/fabricjs/fabric.js/pull/5048)

## [2.3.2]

- Fix: justify + charspacing + textDecoration Add and improve more events for transformations and mouse interaction. [#5007](https://github.com/fabricjs/fabric.js/pull/5007) [#5009](https://github.com/fabricjs/fabric.js/pull/5009)
- Fix: Enter edit on object selected programmatically. [#5010](https://github.com/fabricjs/fabric.js/pull/5010)
- Fix: Canvas.dispose was not removing all events properly. [#5020](https://github.com/fabricjs/fabric.js/pull/5020)
- Fix: Make rgba and hsla regex work case insensitive. [#5017](https://github.com/fabricjs/fabric.js/pull/5017)
- Fix: Make group transitioning from not cached to cached work. [#5021](https://github.com/fabricjs/fabric.js/pull/5021)

## [2.3.1]

- Improve nested svg import and text positioning, spikes. [#4984](https://github.com/kangax/fabric.js/pull/4984)

## [2.3.0]

- Add and improve more events for transformations and mouse interaction [#4979](https://github.com/kangax/fabric.js/pull/4979)
- Improvement: whenever possible use cache for target transparency sampling [#4955](https://github.com/kangax/fabric.js/pull/4955)

## [2.2.4]

- Fix getPointer on touch devices [#4866](https://github.com/kangax/fabric.js/pull/4866)
- Fix issues with selectionDashArray bleeding into free drawing [#4894](https://github.com/kangax/fabric.js/pull/4894)
- Fix blur filter for nodejs [#4905](https://github.com/kangax/fabric.js/pull/4905)
- Fix Register mousemove as non passive to help touch devices [#4933](https://github.com/kangax/fabric.js/pull/4933)
- Fix modified shadow tosvg for safari compatibility [#4934](https://github.com/kangax/fabric.js/pull/4934)
- Fix shader to avoid premultiplied alpha pixel getting dirty in blend filter [#4936](https://github.com/kangax/fabric.js/pull/4936)
- Add isPartiallyOnScreen method [#4856](https://github.com/kangax/fabric.js/pull/4856)
- Fix isEqual failing on array/null or objects/null/string compare [#4949](https://github.com/kangax/fabric.js/pull/4949)
- Fix pencilBrush with alpha and with rerendering canvas [#4938](https://github.com/kangax/fabric.js/pull/4938)

## [2.2.3]

- improvement: Allow to parse quoted url string. url('#myid') [#4881](https://github.com/kangax/fabric.js/pull/4881)
- improvement: text fromSVG import char-spacing attribute [#3718](https://github.com/kangax/fabric.js/pull/3718)
- fix: text toSVG export with multiple spaces in safari [#4880](https://github.com/kangax/fabric.js/pull/4880)
- fix: setSrc reset width and height on images [#4877](https://github.com/kangax/fabric.js/pull/4877)
- improvements: Removed forced origin swap when rotating [#4878](https://github.com/kangax/fabric.js/pull/4878)
- fix: Make the background of canvas cover all SVG in toSVG export [#4852](https://github.com/kangax/fabric.js/pull/4852)
- fix: Added startAngle to cacheProperties for fabric.Circle [#4875](https://github.com/kangax/fabric.js/pull/4875)
- fix: Rerender all the content of upperCanvas if canvas gets resized [#4850](https://github.com/kangax/fabric.js/pull/4850)
- fix: Remove references to context when disposing [#4846](https://github.com/kangax/fabric.js/pull/4846)
- improvements: Added single quoting to font names in toSVG [#4840](https://github.com/kangax/fabric.js/pull/4840)
- improvements: Added reserved space to wrapLine functionality [#4841](https://github.com/kangax/fabric.js/pull/4841)

## [2.2.2]

- Fixed: Applying filters to an image will invalidate its cache [#4828](https://github.com/kangax/fabric.js/pull/4828)
- Fixed: Attempt at fix font families that requires quoting [#4831](https://github.com/kangax/fabric.js/pull/4831)
- Improvement: check upperCanvas client size for textarea position [#4827](https://github.com/kangax/fabric.js/pull/4827)
- Fixed: Attempt to fix multiple touchends [#4804](https://github.com/kangax/fabric.js/pull/4804)
- Fixed: Wrapping of textbox with charspacing [#4803](https://github.com/kangax/fabric.js/pull/4803)
- Fixed: bad calculation of empty line in text (regression from 2.2.0) [#4802](https://github.com/kangax/fabric.js/pull/4802)

## [2.2.1]

- Reworked how amd and commonJS are together in the same file.

## [2.2.0]

- Fixed: super/sub script svg export [#4780](https://github.com/kangax/fabric.js/pull/4780)
- Added: Text superScript and subScript support [#4765](https://github.com/kangax/fabric.js/pull/4765)
- Fixed: negative kerning support (Pacifico font) [#4772](https://github.com/kangax/fabric.js/pull/4772)
- Fixed: removing text on mousedown should be safe now [#4774](https://github.com/kangax/fabric.js/pull/4774)
- Improved: pass to inner functions the parameter calculate coords in isOnscreen [#4763](https://github.com/kangax/fabric.js/pull/4763)

## [2.1.0]

- Added: Added: Drag and drop event binding [#4421](https://github.com/kangax/fabric.js/pull/4421)
- Fixed: isEmptyStyle implementation for TextBox [#4762](https://github.com/kangax/fabric.js/pull/4762)

## [2.0.3]

- Fix: now sub target check can work with subclasses of fabric.Group [#4753](https://github.com/kangax/fabric.js/pull/4753)
- Improvement: PencilBrush is now compexity 1 instead of complexity N during draw [#4743](https://github.com/kangax/fabric.js/pull/4743)
- Fix the cleanStyle was not checking for the right property to exist [#4751](https://github.com/kangax/fabric.js/pull/4751)
- Fix onBeforeScaleRotate with canvas zoom [#4748](https://github.com/kangax/fabric.js/pull/4748)

## [2.0.2]

- fixed image toSVG support for crop [#4738](https://github.com/kangax/fabric.js/pull/4738)
- changed math for better rounded results [#4734](https://github.com/kangax/fabric.js/pull/4734)

## [2.0.1]

- fixed filter for blend image in WEBGL [#4706](https://github.com/kangax/fabric.js/pull/4706)
- fixed interactions between canvas toDataURL and multiplier + retina [#4705](https://github.com/kangax/fabric.js/pull/4705)
- fixed bug with originX and originY not invalidating the transform [#4703](https://github.com/kangax/fabric.js/pull/4703)
- fixed unwanted mutation on object enliving in fabric.Image [#4699](https://github.com/kangax/fabric.js/pull/4699)

## [2.0.0]

- final
  - fix dataurl and svg export on retina and rounding [#4674](https://github.com/kangax/fabric.js/pull/4674)
  - avoid error if iText is removed on mousedown [#4650](https://github.com/kangax/fabric.js/pull/4650)
  - fix calcOffset when text enter editing [#4649](https://github.com/kangax/fabric.js/pull/4649)
  - Gradient fix parsing floats [#4637](https://github.com/kangax/fabric.js/pull/4637)
  - Add CrossOrigin managment to fabric.Pattern [#4618](https://github.com/kangax/fabric.js/pull/4618)
  - Add patternTransform toObject saving [#4626](https://github.com/kangax/fabric.js/pull/4626)
  - normalize brushes render [#4613](https://github.com/kangax/fabric.js/pull/4613)
  - avoid charspacing shortcut [#4594](https://github.com/kangax/fabric.js/pull/4594)
  - Fix color toHexa() [#4579](https://github.com/kangax/fabric.js/pull/4579)
- rc3 and rc4
  - more fixes to transformMatrix memoization
  - Canvas.selectionFullyContained allows you to select objects just when full grabbed by the selections. [#4508](https://github.com/kangax/fabric.js/pull/4508)
  - Remove some ouput of blank spaces from svg in order to avoid extra colored areas [#4524](https://github.com/kangax/fabric.js/pull/4524)
  - Reinserted a performance shortcut for when there is no style at all [#4519](https://github.com/kangax/fabric.js/pull/4519)
  - Manage canvas resize during a freedrawing brush without wiping the brush [#4527](https://github.com/kangax/fabric.js/pull/4527)
  - Removed an extra closePath that was creating wrong visual on IntelIntegrated cards [#4549](https://github.com/kangax/fabric.js/pull/4549)
  - Added a method to insert and remove text from command line [#4541](https://github.com/kangax/fabric.js/pull/4541)
  - Some fixes around text styles management
  - nodejs support changes: removed specific node code in order to use standard fabricjs code in nodejs.
  - added fabric.util.getNodeCanvas that passed a JSDOM element allows you to get the node-canvas instance behind it and do what you need.
- rc2
  - Fixed a transform matrix memoize missing width/height [#4491](https://github.com/kangax/fabric.js/pull/4491)
  - Fix pattern drawing a point [#4492](https://github.com/kangax/fabric.js/pull/4492)
  - Fixed Text.removeChars [#4495](https://github.com/kangax/fabric.js/pull/4495)
  - Added back 2 node-canvas methods [#4497](https://github.com/kangax/fabric.js/pull/4497)
  - Fix a typo not restoring hoverCursor correctly.
- rc1
  - Remove node specific code [#4470](https://github.com/kangax/fabric.js/pull/4470)
  - Improved Canvas.dispose code to leak less memory [#4471](https://github.com/kangax/fabric.js/pull/4471)
  - Remove extra padding of cache when upper limited [#4467](https://github.com/kangax/fabric.js/pull/4467)
  - Solved 2 perfomances problems with textbox [#4466](https://github.com/kangax/fabric.js/pull/4466) [#4465](https://github.com/kangax/fabric.js/pull/4465)
  - Added justify-left justify-right and justify-center [#4437](https://github.com/kangax/fabric.js/pull/4437)
  - Fix Group fromObject and subTargetCheck [#4454](https://github.com/kangax/fabric.js/pull/4454)
  - Fix regression on IMG from SVG [#4450](https://github.com/kangax/fabric.js/pull/4450)
  - Remove cache dimensions together with canvas [#4453](https://github.com/kangax/fabric.js/pull/4453)
  - Fixed some fuzzyness cases for cache [#4452](https://github.com/kangax/fabric.js/pull/4452)
  - Fixed resize filter for webgl [#4426](https://github.com/kangax/fabric.js/pull/4426)
  - Stop searching target during a mouse move with a transform [#4442](https://github.com/kangax/fabric.js/pull/4442)
  - safeguard shaders for non supported precisions [#4433](https://github.com/kangax/fabric.js/pull/4433)
  - fix insert and remove style for edge cases [#4420](https://github.com/kangax/fabric.js/pull/4420)
  - Fix object.move when in active selection [#4394](https://github.com/kangax/fabric.js/pull/4394)
  - Memoize calcTransformMatrix function [#4418](https://github.com/kangax/fabric.js/pull/4418)
  - Make \_set flag object as dirty just when a real change happen[#4415](https://github.com/kangax/fabric.js/pull/4415)
  - Add browserShadowBlurConstant to adjust shadowBlur value [#4413](https://github.com/kangax/fabric.js/pull/4413)
  - Fix set element not clearing the cacheTexture. [#4410](https://github.com/kangax/fabric.js/pull/4410)
  - Multi selection key can be configured with an array of keys. [#4363](https://github.com/kangax/fabric.js/pull/4363)
  - fix fast type in text loosing some style. [#4339](https://github.com/kangax/fabric.js/pull/4339)
  - fixed division by zero with lockscaling flip.
  - added paintFirst ( paint-order with svg support ) [#4303](https://github.com/kangax/fabric.js/pull/4303)
- beta7
  - added a build flag for not attaching fabric to window [#4199](https://github.com/kangax/fabric.js/pull/4199)
  - removed .active property from objects [#4200](https://github.com/kangax/fabric.js/pull/4200)
  - Normalize Api for getSelectionStyles, setSelectionStyles [#4202](https://github.com/kangax/fabric.js/pull/4202)
  - Fix shader for convolute filter [#4207](https://github.com/kangax/fabric.js/pull/4207)
  - Better mouse support for lockscaling flip [#4225](https://github.com/kangax/fabric.js/pull/4225)
  - Fix toDataUrl getting a blank canvas [#4229](https://github.com/kangax/fabric.js/pull/4229)
  - Ouput version to json Objects [#4251](https://github.com/kangax/fabric.js/pull/4251)
  - Use backstoreOnly for toDataUrl resize [#4254](https://github.com/kangax/fabric.js/pull/4254)
  - Fix safari svg whitespace [#4294](https://github.com/kangax/fabric.js/pull/4294)
  - Fix Gradient export for paths [#4274](https://github.com/kangax/fabric.js/pull/4274)
  - Move mouseout/over in mousemove events [#4283](https://github.com/kangax/fabric.js/pull/4283)
  - Fix detection of click at the end of line [#4295](https://github.com/kangax/fabric.js/pull/4295)
  - added new event selection:updated [#4311](https://github.com/kangax/fabric.js/pull/4311)
  - Fixed free drawing path displacement [#4311](https://github.com/kangax/fabric.js/pull/4311)
  - Fixed scale equally and flipping not happening [#4313](https://github.com/kangax/fabric.js/pull/4313)
  - Select by drag makes the object fires 'selected' [#4314](https://github.com/kangax/fabric.js/pull/4314)
- beta6
  - incompat: New filter system with WEBGL.
  - incompat: New Text/IText/Textbox code. Multibyte compatible, more accurate.
  - incompat: RequestAnimationFrame is used for the automatic render calls.
  - incompat: Named setter/getter are optional now.
  - incompat: Removed PathGroup class
  - incompat: Paths cannot be restored anymore from strings [#3713](https://github.com/kangax/fabric.js/pull/3713)
  - incompat: bumped node version to 4+ and jsdom to 9. [#3717](https://github.com/kangax/fabric.js/pull/3717)
  - incompat: removed the es5 / JSON shim support [#3722](https://github.com/kangax/fabric.js/pull/3722)
  - fix/incompat: IText setSelectionStyles does not change anymore style if no selection is present [#3765](https://github.com/kangax/fabric.js/pull/3765)
  - skipOffscreen default to true
  - Text.setSelectionStyle does not change anything if there is no selection [#3765](https://github.com/kangax/fabric.js/pull/3765)
  - Switch to canvas-prebuilt as dependency. Added parameter to choose the canvas package [#3757](https://github.com/kangax/fabric.js/pull/3757)
  - improvement: renderControls can now be called on its own. Added parameter styleOverride to allow for overriding current properties [#3887](https://github.com/kangax/fabric.js/pull/3887)
  - removed hasMoved and saveCoords from Group class [#3910](https://github.com/kangax/fabric.js/pull/3910)
  - forced all fromObject and fromElement to be async, normalized api. [#3996](https://github.com/kangax/fabric.js/pull/3996)
  - improvement: added support for request animation frame in mouse events [#3997](https://github.com/kangax/fabric.js/pull/3997)
  - added dblclick support for all objects [#3998](https://github.com/kangax/fabric.js/pull/3997)
  - textbox scale as a normal object [#4052](https://github.com/kangax/fabric.js/pull/4052)
  - Removed image meetOrSlice, alignX, alignY, introduced cropX, cropY [#4055](https://github.com/kangax/fabric.js/pull/4055)
  - Added Text.cleanStyle, Text.removeStyle [#4060](https://github.com/kangax/fabric.js/pull/4060)
  - change: lockRotation will not hide the mtr control anymore. introduced notAllowedCursor for canvas. [#4064](https://github.com/kangax/fabric.js/pull/4064)
  - improvement: added 2 percentage values to fabric.util.animate. [#4068](https://github.com/kangax/fabric.js/pull/4068)
  - change: pathOffset does not get exported anymore in path.toObject, toDatalessObject export sourcePath instead of modifying path. [#4108](https://github.com/kangax/fabric.js/pull/4108)

## [1.7.19]

- Fixed the flip of images with scale equally [#4313](https://github.com/kangax/fabric.js/pull/4313)
- Improved touch detection [#4302](https://github.com/kangax/fabric.js/pull/4302)

## [1.7.18]

- Fixed doubling of subtargets for preserveObjectStacking = true [#4297](https://github.com/kangax/fabric.js/pull/4297)
- Added a dirty set to objects in group destroy.

## [1.7.17]

- Change: swapped style white-space:nowrap with attribute wrap="off" since the style rule was creating problems in browsers like ie11 and safari. [#4119](https://github.com/kangax/fabric.js/pull/4119)
- Fix: Remove an object from activeGroup if removed from canvas [#4120](https://github.com/kangax/fabric.js/pull/4120)
- Fix: avoid bringFroward, sendBackwards to swap objects in active selections [#4119](https://github.com/kangax/fabric.js/pull/4119)
- Fix: avoid disposing canvas on mouse event to throw error [#4119](https://github.com/kangax/fabric.js/pull/4119)
- Fix: make svg respect white spaces [#4119](https://github.com/kangax/fabric.js/pull/4119)
- Fix: avoid exporting bgImage and overlayImage if excludeFromExport = true [#4119](https://github.com/kangax/fabric.js/pull/4119)
- Fix: Avoid group fromObject mutating original data [#4111](https://github.com/kangax/fabric.js/pull/4111)

## [1.7.16]

- improvement: added 2 percentage values to fabric.util.animate. [#4068](https://github.com/kangax/fabric.js/pull/4068)
- Improvement: avoid multiplying identity matrices in calcTransformMatrix function
- Fix: activeGroup did not destroy correctly if a toObject was happening
- Improvement: Pass the event to object:modified when available. [#4061](https://github.com/kangax/fabric.js/pull/4061)

## [1.7.15]

- Improvement: Made iText keymap public. [#4053](https://github.com/kangax/fabric.js/pull/4053)
- Improvement: Fix a bug in updateCacheCanvas that was returning always true [#4051](https://github.com/kangax/fabric.js/pull/4051)

## [1.7.14]

- Improvement: Avoid cache canvas to resize each mouse move step. [#4037](https://github.com/kangax/fabric.js/pull/4037)
- Improvement: Make cache canvas limited in size. [#4035](https://github.com/kangax/fabric.js/pull/4035)
- Fix: Make groups and statefull cache work. [#4032](https://github.com/kangax/fabric.js/pull/4032)
- Add: Marked the hiddentextarea from itext so that custom projects can recognize it. [#4022](https://github.com/kangax/fabric.js/pull/4022)

## [1.7.13]

- Fix: Try to minimize delay in loadFroJson [#4007](https://github.com/kangax/fabric.js/pull/4007)
- Fix: allow fabric.Color to parse rgba(x,y,z,.a) without leading 0 [#4006](https://github.com/kangax/fabric.js/pull/4006)
- Allow path to execute Object.initialize, make extensions easier [#4005](https://github.com/kangax/fabric.js/pull/4005)
- Fix: properly set options from path fromDatalessObjects [#3995](https://github.com/kangax/fabric.js/pull/3995)
- Check for slice before action.slice. Avoid conflicts with heavy customized code. [#3992](https://github.com/kangax/fabric.js/pull/3992)

## [1.7.12]

- Fix: removed possible memleaks from window resize event. [#3984](https://github.com/kangax/fabric.js/pull/3984)
- Fix: restored default cursor to noTarget only. unselectable objects get the standard hovercursor. [#3953](https://github.com/kangax/fabric.js/pull/3953)
- Cache fixes: fix uncached pathGroup, removed cache creation at initialize time [#3982](https://github.com/kangax/fabric.js/pull/3982)
- Improvement: nextTarget to mouseOut and prevTarget to mouseOver [#3900](https://github.com/kangax/fabric.js/pull/3900)
- Improvement: add isClick boolean to left mouse up [#3898](https://github.com/kangax/fabric.js/pull/3898)
- Fix: can start selection on top of non selectable object [#3892](https://github.com/kangax/fabric.js/pull/3892)
- Improvement: better management of right/middle click [#3888](https://github.com/kangax/fabric.js/pull/3888)
- Fix: subTargetCheck on activeObject/activeGroup was firing too many events [#3909](https://github.com/kangax/fabric.js/pull/3909)
- Fix: After addWithUpdate or removeWithUpdate object coords must be updated. [#3911](https://github.com/kangax/fabric.js/pull/3911)

## [1.7.11]

- Hotfix: restore path-groups ability to render [#3877](https://github.com/kangax/fabric.js/pull/3877)

## [1.7.10]

- Fix: correct svg export for radial gradients [#3807](https://github.com/kangax/fabric.js/pull/3807)
- Fix: Update fireout events to export the event object [#3853](https://github.com/kangax/fabric.js/pull/3853)
- Fix: Improve callSuper to avoid infinite loops (not all of them) [#3844](https://github.com/kangax/fabric.js/pull/3844)
- Fix: avoid selectionBackgroundColor leak on toDataUrl [#3862](https://github.com/kangax/fabric.js/pull/3862)
- Fix: toDatelessObject for Group [#3863](https://github.com/kangax/fabric.js/pull/3863)
- Improvement: better caching logic for groups [#3864](https://github.com/kangax/fabric.js/pull/3864)
- Fix: correct svg gradient export for radial in polygons [#3866](https://github.com/kangax/fabric.js/pull/3866)
- Fix: First draw could be empty for some objects [#3870](https://github.com/kangax/fabric.js/pull/3870)
- Fix: Always send event data to object:selected [#3871](https://github.com/kangax/fabric.js/pull/3871)
- Improvement: reduce angle calculation error [#3872](https://github.com/kangax/fabric.js/pull/3872)

## [1.7.9]

- Fix: Avoid textarea wrapping from chrome v57+ [#3804](https://github.com/kangax/fabric.js/pull/3804)
- Fix: double click needed to move cursor when enterEditing is called programmatically [#3804](https://github.com/kangax/fabric.js/pull/3804)
- Fix: Style regression when inputing new style objects [#3804](https://github.com/kangax/fabric.js/pull/3804)
- Add: try to support crossOrigin for svg image tags [#3804](https://github.com/kangax/fabric.js/pull/3804)

## [1.7.8]

- Fix: Fix dirty flag propagation [#3782](https://github.com/kangax/fabric.js/pull/3782)
- Fix: Path parsing error in bounding boxes of curves [#3774](https://github.com/kangax/fabric.js/pull/3774)
- Add: Middle click mouse management on canvas [#3764](https://github.com/kangax/fabric.js/pull/3764)
- Add: Add parameter to detect and skip offscreen drawing [#3758](https://github.com/kangax/fabric.js/pull/3758)
- Fix: textarea loosing focus after a drag and exit from canvas [#3759](https://github.com/kangax/fabric.js/pull/3759)

## [1.7.7]

- Fix for opacity parsing in svg with nested opacities [#3747](https://github.com/kangax/fabric.js/pull/3747)
- Fix text initialization and boundingrect [#3745](https://github.com/kangax/fabric.js/pull/3745)
- Fix line bounding box [#3742](https://github.com/kangax/fabric.js/pull/3742)
- Improvement: do not pollute style object while typing if not necessary [#3743](https://github.com/kangax/fabric.js/pull/3743)
- fix for broken prototype chain when restoring a dataless object on fill an stroke [#3735](https://github.com/kangax/fabric.js/pull/3735)
- fix for deselected event not fired on mouse actions [#3716](https://github.com/kangax/fabric.js/pull/3716)
- fix for blurriness introduced on 1.7.3 [#3721](https://github.com/kangax/fabric.js/pull/3721)

## [1.7.6]

- Fix: make the cacheCanvas created on the fly if not available [#3705](https://github.com/kangax/fabric.js/pull/3705)

## [1.7.5]

- Improvement: draw textbackgroundColor in one single pass when possible @stefanhayden [#3698](https://github.com/kangax/fabric.js/pull/3698)
- Improvement: fire selection changed event just if text is editing [#3702](https://github.com/kangax/fabric.js/pull/3702)
- Improvement: Add object property 'needsItsOwnCache' [#3703](https://github.com/kangax/fabric.js/pull/3703)
- Improvement: Skip unnecessary transform if they can be detected with a single if [#3704](https://github.com/kangax/fabric.js/pull/3704)

## [1.7.4]

- Fix: Moved all the touch event to passive false so that they behave as before chrome changes [#3690](https://github.com/kangax/fabric.js/pull/3690)
- Fix: force top and left in the object representation of a path to avoid reparsing on restore [#3691](https://github.com/kangax/fabric.js/pull/3691)
- Add: Enable `deselected` event for activeObject switch. Ensure deactivateAll call exitEditing [#3689](https://github.com/kangax/fabric.js/pull/3689)
- Fix: Perform subtargetCheck also if the group is an active object and on activeGroup [#3688](https://github.com/kangax/fabric.js/pull/3688)
- Fix: Made cursor operation more precise at high canvas zoom level [#3671](https://github.com/kangax/fabric.js/pull/3671)
- Add: Made getBoundingRect available to return both absolute or standard bounding rect [#3614](https://github.com/kangax/fabric.js/pull/3614)
- Add: Introduced calcViewportBoundaries() function for fabric.StaticCanvas [#3614](https://github.com/kangax/fabric.js/pull/3614)
- Add: Introduced isOnScreen() function for fabric.Object [#3614](https://github.com/kangax/fabric.js/pull/3614)
- Subclassed Polygon from polyline [#3614](https://github.com/kangax/fabric.js/pull/3614)
- Fix: Removed reference to hovered target when target gets removed [#3657](https://github.com/kangax/fabric.js/pull/3657)
- Fix: Removed hover cursor for non selectable objects [#3643](https://github.com/kangax/fabric.js/pull/3643)
- Fix: Switch to passive event for touch move [#3643](https://github.com/kangax/fabric.js/pull/3643)
- Fix: Restart rendering of cursor after entering some text [#3643](https://github.com/kangax/fabric.js/pull/3643)
- Add: fabric.Color support toHexa() method now [#3615](https://github.com/kangax/fabric.js/pull/3615)

## [1.7.3]

- Improvement: mousewheel event is handled with target and fired also from objects. [#3612](https://github.com/kangax/fabric.js/pull/3612)
- Improvement: Pattern loads for canvas background and overlay, corrected svg pattern export [#3601](https://github.com/kangax/fabric.js/pull/3601)
- Fix: Wait for pattern loading before calling callback [#3598](https://github.com/kangax/fabric.js/pull/3598)
- Fix: add 2 extra pixels to cache canvases to avoid aliasing cut [#3596](https://github.com/kangax/fabric.js/pull/3596)
- Fix: Rerender when deselect an itext editing object [#3594](https://github.com/kangax/fabric.js/pull/3594)
- Fix: save new state of dimensionProperties at every cache clear [#3595](https://github.com/kangax/fabric.js/pull/3595)
- Improvement: Better error management in loadFromJSON [#3586](https://github.com/kangax/fabric.js/pull/3586)
- Improvement: do not reload backgroundImage as an image if is different type [#3550](https://github.com/kangax/fabric.js/pull/3550)
- Improvement: if a children element is set dirty, set the parent dirty as well. [#3564](https://github.com/kangax/fabric.js/pull/3564)

## [1.7.2]

- Fix: Textbox do not use stylemap for line wrapping [#3546](https://github.com/kangax/fabric.js/pull/3546)
- Fix: Fix for firing object:modified in macOS sierra [#3539](https://github.com/kangax/fabric.js/pull/3539)
- Fix: Itext with object caching was not refreshing selection correctly. [#3538](https://github.com/kangax/fabric.js/pull/3538)
- Fix: stateful now works again with activeGroup and dinamyc swap between stateful false/true. [#3537](https://github.com/kangax/fabric.js/pull/3537)
- Fix: includeDefaultValues was not applied to child objects of groups and path-groups. [#3497](https://github.com/kangax/fabric.js/pull/3497)
- Fix: Itext style is cloned on paste action now, allow copy of styles to be independent. [#3502](https://github.com/kangax/fabric.js/pull/3502)
- Fix: Add subclasses properties to cacheProperties. [#3490](https://github.com/kangax/fabric.js/pull/3490)
- Add: Shift and Alt key used for transformations are now dynamic. [#3479](https://github.com/kangax/fabric.js/pull/3479)
- Fix: fix to polygon and cache. Added cacheProperties for all classes [#3490](https://github.com/kangax/fabric.js/pull/3490)

## [1.7.1]

- Add: Gradients/Patterns support customAttributes in toObject method [#3477](https://github.com/kangax/fabric.js/pull/3477)
- Fix: IText/Textbox not blurring keyboard on ios 10 [#3476](https://github.com/kangax/fabric.js/pull/3476)
- Fix: Shadow on freedrawing and zoomed canvas [#3475](https://github.com/kangax/fabric.js/pull/3475)
- Fix: Fix for group returning negative scales [#3474](https://github.com/kangax/fabric.js/pull/3474)
- Fix: hotfix for textbox [#3441](https://github.com/kangax/fabric.js/pull/3441)[#3473](https://github.com/kangax/fabric.js/pull/3473)

## [1.7.0]

- Add: Object Caching [#3417](https://github.com/kangax/fabric.js/pull/3417)
- Improvement: group internal objects have coords not affected by canvas zoom [#3420](https://github.com/kangax/fabric.js/pull/3420)
- Fix: itext cursor trails on initDimension [#3436](https://github.com/kangax/fabric.js/pull/3436)
- Fix: null check on .setActive [#3435](https://github.com/kangax/fabric.js/pull/3435)
- Fix: function error in clone deep. [#3434](https://github.com/kangax/fabric.js/pull/3434)

## [1.6.7]

- Add: Snap rotation added to objects. two parameter introduced, snapAngle and snapTreshold. [#3383](https://github.com/kangax/fabric.js/pull/3383)
- Fix: Pass target to right click event. [#3381](https://github.com/kangax/fabric.js/pull/3381)
- Fix: Correct rendering of bg color for styled text and correct clearing of itext area. [#3388](https://github.com/kangax/fabric.js/pull/3388)
- Add: Fire mouse:over on the canvas when we enter the canvas from outside the element. [#3388](https://github.com/kangax/fabric.js/pull/3389)
- Fix: Fix calculation of words width with spaces and justify. [#3408](https://github.com/kangax/fabric.js/pull/3408)
- Fix: Do not export defaults properties for bg and overlay if requested. [#3415](https://github.com/kangax/fabric.js/pull/3415)
- Fix: Change export toObect to always delete default properties if requested. [#3416](https://github.com/kangax/fabric.js/pull/3416)

## [1.6.6]

- Add: Contrast and Saturate filters [#3341](https://github.com/kangax/fabric.js/pull/3341)
- Fix: Correct registering and removal of events to handle iText objects. [#3349](https://github.com/kangax/fabric.js/pull/3349)
- Fix: Corrected 2 regression of 1.6.5 (dataurl export and itext clicks)
- Fix: Corrected path boundaries calculation for Arcs ( a and A ) [#3347](https://github.com/kangax/fabric.js/pull/3347)

## [1.6.5]

- Fix: charspacing, do not get subzero with charwidth.
- Improvement: add callback support to all object cloning. [#3212](https://github.com/kangax/fabric.js/pull/3212)
- Improvement: add backgroundColor to all class [#3248](https://github.com/kangax/fabric.js/pull/3248)
- Fix: add custom properties to backgroundImage and overlayImage [#3250](https://github.com/kangax/fabric.js/pull/3250)
- Fix: Object intersection is calculated on boundingBox and boundingRect, intersection is fired if objects are overlapping [#3252](https://github.com/kangax/fabric.js/pull/3252)
- Change: Restored previous selection behaviour, added key to selection active object under overlaid target [#3254](https://github.com/kangax/fabric.js/pull/3254)
- Improvement: hasStateChanged let you find state changes of complex properties. [#3262](https://github.com/kangax/fabric.js/pull/3262)
- Fix: IText/Textbox shift click selection backward. [#3270](https://github.com/kangax/fabric.js/pull/3270)
- Revert: font family quoting was a bad idea. node-canvas stills use it. [#3276](https://github.com/kangax/fabric.js/pull/3276)
- Fix: fire mouse:over event for activeObject and activeGroup when using findTarget shourtcuts [#3285](https://github.com/kangax/fabric.js/pull/3285)
- Fix: clear method clear all properties of canvas [#3305](https://github.com/kangax/fabric.js/pull/3305)
- Fix: text area position method takes in account canvas offset [#3306](https://github.com/kangax/fabric.js/pull/3306)
- Improvement: Added event on right click and possibility to hide the context menu with a flag [3308](https://github.com/kangax/fabric.js/pull/3308)
- Fix: remove canvas reference from object when object gets removed from canvas [#3307](https://github.com/kangax/fabric.js/pull/3307)
- Improvement: use native stroke dash if available [#3309](https://github.com/kangax/fabric.js/pull/3309)
- Fix: Export correct src when exporting to svg [#3310](https://github.com/kangax/fabric.js/pull/3310)
- Fix: Stop text to go on zero dimensions [#3312](https://github.com/kangax/fabric.js/pull/3312)
- Fix: Error in dataURL with multiplier was outputting very big canvas with retina [#3314](https://github.com/kangax/fabric.js/pull/3314)
- Fix: Error in style map was not respecting style if textbox started with space [#3315](https://github.com/kangax/fabric.js/pull/3315)

## [1.6.4]

- Improvement: Ignore svg: namespace during svg import. [#3081](https://github.com/kangax/fabric.js/pull/3081)
- Improvement: Better fix for lineHeight of iText/Text [#3094](https://github.com/kangax/fabric.js/pull/3094)
- Improvement: Support for gradient with 'Infinity' coordinates [#3082](https://github.com/kangax/fabric.js/pull/3082)
- Improvement: Generally "improved" logic of targeting [#3111](https://github.com/kangax/fabric.js/pull/3111)
- Fix: Selection of active group with transparency and preserveObjectStacking true or false [#3109](https://github.com/kangax/fabric.js/pull/3109)
- Fix: pattern brush now create the same pattern seen while drawing [#3112](https://github.com/kangax/fabric.js/pull/3112)
- Fix: Allow css merge during svg import [#3114](https://github.com/kangax/fabric.js/pull/3114)
- Improvement: added numeric origins handling fomr 0 to 1. [#3121](https://github.com/kangax/fabric.js/pull/3121)
- Fix: Fix a defect with shadow of objects in a scaled group. [#3134](https://github.com/kangax/fabric.js/pull/3134)
- Improvement: Do not fire unecessary selection:changed events. [#3119](https://github.com/kangax/fabric.js/pull/3119)
- Fix: Attached hiddenTextarea to body fixes IE, thanks to @plainview. [#3137](https://github.com/kangax/fabric.js/pull/3137)
- Fix: Shift unselect activegroup on transformed canvas. [#3144](https://github.com/kangax/fabric.js/pull/3144)
- Added: ColorMatrix filter [#3139](https://github.com/kangax/fabric.js/pull/3139)
- Fix: Fix condition in wich restoring from Object could cause object overwriting [#3146](https://github.com/kangax/fabric.js/pull/3146)
- Change: cloneAsImage for Object and toDataUrl for object are not retina enabled by default. Added option to enable. [#3147](https://github.com/kangax/fabric.js/pull/3147)
- Improvement: Added textSpacing support for text/itext/textbox [#3097](https://github.com/kangax/fabric.js/pull/3097)
- Fix: Quote font family when setting the context fontstyle [#3191](https://github.com/kangax/fabric.js/pull/3191)
- Fix: use getSrc during image export, make subclassing easier, return eventually the .src property if nothing else is available [#3189](https://github.com/kangax/fabric.js/pull/3189)
- Fix: Inverted the meaning of border scale factor [#3154](https://github.com/kangax/fabric.js/pull/3154)
- Improvement: Added support for RGBA in HEX notation. [#3202](https://github.com/kangax/fabric.js/pull/3202)
- Improvement: Added object deselected event. [#3195](https://github.com/kangax/fabric.js/pull/3195)
- Fix: loadFromJson callback now gets fired after filter are applied [#3210](https://github.com/kangax/fabric.js/pull/3210)

## [1.6.3]

- Improvement: Use reviver callback for background and overlay image when doing svg export. [#2975](https://github.com/kangax/fabric.js/pull/2975)
- Improvement: Added object property excludeFromExport to avoid exporting the object to JSON or to SVG. [#2976](https://github.com/kangax/fabric.js/pull/2976)
- Improvement: Correct the calculation of text boundingbox. Improves svg import [#2992](https://github.com/kangax/fabric.js/pull/2992)
- Added: Export id property to SVG [#2993](https://github.com/kangax/fabric.js/pull/2993)
- Improvement: Call the callback on loadSvgFromURL on failed xml load with null agument [#2994](https://github.com/kangax/fabric.js/pull/2994)
- Improvement: Clear only the Itext area on contextTop during cursor animation [#2996](https://github.com/kangax/fabric.js/pull/2996)
- Added: Char widths cache has been moved to fabric level and not iText level. Added fabric.util.clearFabricCharWidthsCache(fontName) [#2995](https://github.com/kangax/fabric.js/pull/2995)
- Fix: do not set background or overlay image if the url load fails. [#3003](https://github.com/kangax/fabric.js/pull/3003)
- Fix: iText mousemove event removal, clear the correct area for Itext, stopped redrawing selection if not necessary [#3016](https://github.com/kangax/fabric.js/pull/3016)
- Fix: background image and overlay image scale and move with canvas viewportTransform, parameter available [#3019](https://github.com/kangax/fabric.js/pull/3019)
- Added: support sub targeting in groups in events [#2997](https://github.com/kangax/fabric.js/pull/2997)
- Fix: Select transparent object on mouse up because of \_maybeGroupObject [#2997](https://github.com/kangax/fabric.js/pull/2997)
- Fix: Remove reference to lastRenderedObject on canvas.remove [#3023](https://github.com/kangax/fabric.js/pull/3023)
- Fix: Wait for all objects to be loaded before deleting the properties and setting options. [#3029](https://github.com/kangax/fabric.js/pull/3029)
- Fix: Object Padding is unaffected by object transform. [#3057](https://github.com/kangax/fabric.js/pull/3057)
- Fix: Restore lastRenderedObject usage. Introduced Canvas.lastRenderedKey to retrieve the lastRendered object from down the stack [#3057](https://github.com/kangax/fabric.js/pull/3057)
- Fix: \_calcTextareaPosition correctly calculate the position considering the viewportTransform. [#3057](https://github.com/kangax/fabric.js/pull/3057)
- Fix: Fixed selectionBacgroundColor with viewport transform. [#3057](https://github.com/kangax/fabric.js/pull/3057)
- Improvement: Correctly render the cursor with viewport scaling, improved the cursor centering. [#3057](https://github.com/kangax/fabric.js/pull/3057)
- Fix: Use canvas zoom and pan when using is target transparent. [#2980](https://github.com/kangax/fabric.js/pull/2980)

## [1.6.2]

- Fix: restore canvas properties on loadFromJSON with includeProperties. [#2921](https://github.com/kangax/fabric.js/pull/2921)
- Fix: Allow hoverCursor on non selectable objects, moveCursor does not appear if the object is not moveable.
  Added object.moveCursor to specify a cursor for moving per object. [#2924](https://github.com/kangax/fabric.js/pull/2924)
- Fix: Add missing stroke.live translation, allow gradientTransform for dashed line. [#2926](https://github.com/kangax/fabric.js/pull/2926)
- Improvement: Allow customization of keys that iteract with mouse action ( multiselect key, free transform key, alternative action key, centered transform key ) [#2925](https://github.com/kangax/fabric.js/pull/2925)
- Added: Make iText fires object:modified on text change on exit editing [#2927](https://github.com/kangax/fabric.js/pull/2927)
- Added: [control customization part 1] cornerDashArray, borderDashArray. Now borderScaleFactor influences both border and controls, changed default corner size to 13 [#2932](https://github.com/kangax/fabric.js/pull/2932)
- Fix: createSVGFontFacesMarkup was failing to retrieve fonts in style [#2935](https://github.com/kangax/fabric.js/pull/2935)
- Fix: shadow not scaled with dataUrl to multiplier [#2940](https://github.com/kangax/fabric.js/pull/2940)
- Added: [control customization part 2] cornerStrokeColor. Now is possible to specify separate stroke and fill color for the controls [#2933](https://github.com/kangax/fabric.js/pull/2933)
- Fix: Itext width calculation with caching false was returning nan. [#2943](https://github.com/kangax/fabric.js/pull/2943)
- Added: [control customization part 3] Rounded corners. It is possible to specify cornerStyle for the object. 'rect' or 'circle' [#2942](https://github.com/kangax/fabric.js/pull/2942)
- Added: [control customization part 4] Selection background. It is possible to specify selectionBackgroundColor for the object. [#2950](https://github.com/kangax/fabric.js/pull/2950)
- Fix: Behaviour of image with filters with resize effects and Object to/from json [#2954](https://github.com/kangax/fabric.js/pull/2954)
- Fix: Svg export should not output color notation in rgba format [#2955](https://github.com/kangax/fabric.js/pull/2955)
- Fix: minScaleLimit rounding bug [#2964](https://github.com/kangax/fabric.js/pull/2964)
- Fix: Itext spacing in justify mode bug [#2971](https://github.com/kangax/fabric.js/pull/2971)
- Fix: Object.toDataUrl export when some window.devicepixelRatio is present (retina or browser zoom) [#2972](https://github.com/kangax/fabric.js/pull/2972)

## [1.6.1]

- Fix: image with broken element throwing error on toObject() [#2878](https://github.com/kangax/fabric.js/pull/2878)
- Fix: Warning on trying to set proprietary browser version of ctxImageSmoothingEnabled [#2880](https://github.com/kangax/fabric.js/pull/2880)
- Fix: Fixed Svg import regression on color and drawing polylines [#2887](https://github.com/kangax/fabric.js/pull/2887)
- Fix: Fixed animation ease that starts and stop at same value [#2888](https://github.com/kangax/fabric.js/pull/2888)
- Fix: Allow a not stateful canvas to fire object:modified at end of transform. [#2890](https://github.com/kangax/fabric.js/pull/2890)
- Fix: Made event handler removal safer. Removing firing events will not cause errors. [#2883](https://github.com/kangax/fabric.js/pull/2883)
- Fix: Proper handling of perPixelTargetFind and multi selections [#2894](https://github.com/kangax/fabric.js/pull/2894)
- Fix: Do not clear contextTop on drawingMode, to allow drawing over animations [#2895](https://github.com/kangax/fabric.js/pull/2895)
- Change the dependencies to optional. Allow npm to continue installing if nodecanvas installation fail.[#2901](https://github.com/kangax/fabric.js/pull/2901)
- Fix: Check again the target on mouseup [#2902](https://github.com/kangax/fabric.js/pull/2902)
- Fix: On perPixelTargetFind detect corners only if target is active [#2903](https://github.com/kangax/fabric.js/pull/2903)
- Improvement: Add canvas mouseout event listener [#2907](https://github.com/kangax/fabric.js/pull/2907)
- Improvement: Make small object draggable easier [#2907](https://github.com/kangax/fabric.js/pull/2907)
- Improvement: Use sendToBack, bringToFront, bringForward, sendBackwards for multiple selections [#2908](https://github.com/kangax/fabric.js/pull/2908)

## [1.6.0]

- Fix rendering of activeGroup objects while preserveObjectStacking is active. [ regression from [#2083](https://github.com/kangax/fabric.js/pull/2083) ]
- Fix `fabric.Path` initialize with user options [#2117](https://github.com/kangax/fabric.js/pull/2117)
- Fix sorting of objects in activeGroup during rendering [#2130](https://github.com/kangax/fabric.js/pull/2130).
- Make sure that 'object.canvas' property is always set if the object is directly or indirectly on canvas [#2141](https://github.com/kangax/fabric.js/pull/2141)
- Fix \_getTopLeftCoords function that was returning TopCenter [#2127](https://github.com/kangax/fabric.js/pull/2127)
- Fix events not being fired after resize with pinch zoom [#510](https://github.com/kangax/fabric.js/pull/510)
- Fix mouse:over, mouse:out events not receiving event object [#2146](https://github.com/kangax/fabric.js/pull/2146)
- Don't include elements from `<metadata>` during SVG parsing [#2160](https://github.com/kangax/fabric.js/pull/2160)
- Fix some iText new glitches and old bugs about style deleting and inserting, faster function for get2dCursorLocation [#2153](https://github.com/kangax/fabric.js/pull/2153)
- Change bounding box calculation, made strokewidth always considered in dimensions. Switched group stroke default to 0 strokewidth. [#2155](https://github.com/kangax/fabric.js/pull/2155)
- Fix scaling function for object with strokewidth [#2178](https://github.com/kangax/fabric.js/pull/2178)
- Fix image fromObject restoring resizeFilter [#2164](https://github.com/kangax/fabric.js/pull/2164)
- Fix double application of filter upon image init [#2164](https://github.com/kangax/fabric.js/pull/2164)
- Fix image.filter.Resize toObject and fromObject [#2164](https://github.com/kangax/fabric.js/pull/2164)
- Fix strokeWidth calculation during resize operations [#2178](https://github.com/kangax/fabric.js/pull/2178)
- Fix iText selection on upperCanvas to support transformMatrix [#2173](https://github.com/kangax/fabric.js/pull/2173)
- Removed unnecessary calls to removeShadow and restoreGlobalCompositeOperation [#2175](https://github.com/kangax/fabric.js/pull/2175)
- Fix the offset for pattern and gradients filling and stroking in text [#2183](https://github.com/kangax/fabric.js/pull/2183)
- Fix loading of stroke gradients from Object [#2182](https://github.com/kangax/fabric.js/pull/2182)
- Fix segmentation fault on node.js when image doesn't exist [#2193](https://github.com/kangax/fabric.js/pull/2193)
- Fix iText border selection when changing fontWeight [#2201](https://github.com/kangax/fabric.js/pull/2201)
- Fix calculation of object dimensions for geometry functions translation and scaling. [#2206](https://github.com/kangax/fabric.js/pull/2206)
- Fix iText cursor position on click at end of line [#2217](https://github.com/kangax/fabric.js/pull/2217)
- Fix error on parsing style string with trailing spaces [#2256](https://github.com/kangax/fabric.js/pull/2256)
- Fix delegated properties leaking on objects in a group when restoring from json [#2101](https://github.com/kangax/fabric.js/pull/2101)
- Fix cursor click position in rotated i-Text when origins different from TOPLEFT. [#2269](https://github.com/kangax/fabric.js/pull/2269)
- Fix mouse position when the canvas is in a complex style scrolling situation [#2128](https://github.com/kangax/fabric.js/pull/2128)
- Fix parser regex for not parsing svg tags attribute [#2311](https://github.com/kangax/fabric.js/pull/2311)
- Add id attribute to standard attribute parsing from SVG elements [#2317](https://github.com/kangax/fabric.js/pull/2317)
- Fix text decoration opacity [#2310](https://github.com/kangax/fabric.js/pull/2310)
- Add simple color animation utility in /src/util/animate_color.js [#2328](https://github.com/kangax/fabric.js/pull/2328)
- Fix itext paste function to check for source of copied text and strip carriage returns (\r)[#2336](https://github.com/kangax/fabric.js/pull/2336)
- Fix pattern class serialize the source using toDataURL if available [#2335](https://github.com/kangax/fabric.js/pull/2335)
- Fix imageSmoothingEnabled warning on chrome and reinit the property after setDimensions [#2337](https://github.com/kangax/fabric.js/pull/2337)
- Add ability to parse path elements with no path specified. [#2344](https://github.com/kangax/fabric.js/pull/2344)
- Fix shiftClick with activeGroup in case of normal and scaled groups [#2342](https://github.com/kangax/fabric.js/pull/2342)
- Add support for colors in shadow svg export [#2349](https://github.com/kangax/fabric.js/pull/2349)
- Add support for inner viewBoxes in svg parsing [#2345](https://github.com/kangax/fabric.js/pull/2345)
- Fix BoundingBox calculation for pathGroups that have inner transformMatrix [#2348](https://github.com/kangax/fabric.js/pull/2348)
- Fix export toObject to include transformMatrix property [#2350](https://github.com/kangax/fabric.js/pull/2350)
- Fix textbox class to supporto toSVG() and newest style fixes [#2347]
  (https://github.com/kangax/fabric.js/pull/2347)
- Fix regression on text ( textDecoration and textlinebackground ) [#2354](https://github.com/kangax/fabric.js/pull/2354)
- Add support for multi keys chars using onInput event [#2352](https://github.com/kangax/fabric.js/pull/2352)
- Fix iText and textbox entering in edit mode if clicked on a corner [#2393](https://github.com/kangax/fabric.js/pull/2393)
- Fix iText styles error when in justify align [#2370](https://github.com/kangax/fabric.js/pull/2370)
- Add support for shadow export in svg for groups, pathgroups and images. [#2364]
- Add rendering shadows for groups [#2364](https://github.com/kangax/fabric.js/pull/2364)
- Add support for parsing nested SVGs x and y attributes [#2399](https://github.com/kangax/fabric.js/pull/2399)
- Add support for gradientTransform in setGradient(fill or stroke) [#2401](https://github.com/kangax/fabric.js/pull/2401)
- Fix Error in svg parsed that was stopping on gradient color-stop missing stop attribute [#2414](https://github.com/kangax/fabric.js/pull/2414)
- toObject method return copied arrays for array like properties [#2407](https://github.com/kangax/fabric.js/pull/2407)
- Fix Set stop value of colorstop to 0 if stop attribute not present [#2414](https://github.com/kangax/fabric.js/pull/2414)
- Fix correct value of e.button for mouse left click if e.which not supported[#2453](https://github.com/kangax/fabric.js/pull/2453)
- Add check for host property in getScrollTopLeft[#2462](https://github.com/kangax/fabric.js/pull/2462)
- Fix check for object.selectable in findTarget[#2466](https://github.com/kangax/fabric.js/pull/2466)
- Fix After rendering a gesture set originX/Y to its original value[#2479](https://github.com/kangax/fabric.js/pull/2479)
- Add support for skewing objects using shift and m-controls in interactive mode, and using object.skewX/Y [#2482](https://github.com/kangax/fabric.js/pull/2482)
- Fix gradientTransform not exported in gradient toObject [#2486](https://github.com/kangax/fabric.js/pull/2486)
- Fix object.toDataUrl with multiplier [#2487](https://github.com/kangax/fabric.js/pull/2487)
  BACK INCOMPATIBILITY: removed 'allOnTop' parameter from fabric.StaticCanvas.renderAll.
- Fix mask filter, mask image is now streched on all image [#2543](https://github.com/kangax/fabric.js/pull/2543)
- Fix text onInput event to behave correctly if some text is selected [#2501](https://github.com/kangax/fabric.js/pull/2502)
- Fix object with selectable = false could be selected with shift click [#2503](https://github.com/kangax/fabric.js/pull/2503)
- Fix for mask filter when bigger or smaller image is used [#2534](https://github.com/kangax/fabric.js/pull/2534)
- Improvement: simplified renderAll logic [#2545](https://github.com/kangax/fabric.js/pull/2545)
- Improvement: Manage group transformation with skew rotate and scale [#2549](https://github.com/kangax/fabric.js/pull/2549)
- Fix: Add shadow affectStroke to shadow to Object method [#2568](https://github.com/kangax/fabric.js/pull/2568)
- Fix: Made multitouch pinch resize works with skewed object [#2625](https://github.com/kangax/fabric.js/pull/2625)
- Improvement: Added retina screen support [#2623](https://github.com/kangax/fabric.js/pull/2623)
- Change: Set default Image strokeWidth to 0 to improve image rendering [#2624](https://github.com/kangax/fabric.js/pull/2624)
- Fix: multitouch zoom gesture speed back to normal speed [#2625](https://github.com/kangax/fabric.js/pull/2625)
- Fix: fix controls rendering with retina scaling and controls above overlay [#2632](https://github.com/kangax/fabric.js/pull/2632)
- Improvements: resize SVG using viewport/viewbox. [#2642](https://github.com/kangax/fabric.js/pull/2642)
- Improvements: Svg import now supports rotate around point [#2645](https://github.com/kangax/fabric.js/pull/2645)
- Change: Opacity is no more a delegated property for group [#2656](https://github.com/kangax/fabric.js/pull/2656)
- Fix: Itext now check for editable property before initializing cursor [#2657](https://github.com/kangax/fabric.js/pull/2657)
- Fix: Better SVG export support for shadows of rotated objects [#2671](https://github.com/kangax/fabric.js/pull/2671)
- Fix: Avoid polygon polyline to change constructor point array [#2627](https://github.com/kangax/fabric.js/pull/2627)
- SVG import: support fill/stroke opacity when no fill/stroke attribute is present [#2703](https://github.com/kangax/fabric.js/pull/2703)
- Fix: remove white filter set opacity to 0 instead of 1 [#2714](https://github.com/kangax/fabric.js/pull/2714)
- Cleaning: removing unused fabric.Canvas.activeInstance [#2708](https://github.com/kangax/fabric.js/pull/2708)
- Change: remove flipping of text string when flipping object [#2719](https://github.com/kangax/fabric.js/pull/2719)
- Fix: Correct shift click on generic transformerd active groups [#2720](https://github.com/kangax/fabric.js/pull/2720)
- SVG import: parse svg with no spaces between transforms [#2738](https://github.com/kangax/fabric.js/pull/2738)
- Fix: Fallback to styleElement.text for IE9 [#2754](https://github.com/kangax/fabric.js/pull/2754)
- Fix: data url for node [#2777](https://github.com/kangax/fabric.js/pull/2777)
- Improvement: Extended font face to all text class during svg export [#2797](https://github.com/kangax/fabric.js/pull/2797)
- Fix: retina scaling dataurl and shadows. [#2806](https://github.com/kangax/fabric.js/pull/2806)
- Improvement: Better look to iText decoration shadows. [#2808](https://github.com/kangax/fabric.js/pull/2808)
- Improvement: New text shadow export to SVG. [#2827](https://github.com/kangax/fabric.js/pull/2827)
- fix: location of optimized 1x1 rects. [#2817](https://github.com/kangax/fabric.js/pull/2817)
- fix: TextBox handling of consecutive spaces. [#2852](https://github.com/kangax/fabric.js/pull/2852)
- fix: Respect shadow in svg export of flipped objects. [#2854](https://github.com/kangax/fabric.js/pull/2854)
- fix: Check presence of style for textBox in svg export. [#2853](https://github.com/kangax/fabric.js/pull/2853)
- Improvement: Added node compatibility for v4 and v5. [#2872](https://github.com/kangax/fabric.js/pull/2872)
- Fix: Canvas dispose remove the extra created elements. [#2875](https://github.com/kangax/fabric.js/pull/2875)
- IText improvements to cut-copy-paste, edit, mobile jumps and style. [#2868](https://github.com/kangax/fabric.js/pull/2868)

## [1.5.0]

**Edge**

- Added image preserve aspect ratio attributes and functionality (fabric.Image.alignY, fabric.Image.alignY, fabric.Image.meetOrSlic )
- Added ImageResizeFilters , option to resize dynamically or statically the images using a set of resize filter alghoritms.
- [BACK_INCOMPAT] `fabric.Collection#remove` doesn't return removed object -> returns `this` (chainable)

- Add "mouse:over" and "mouse:out" canvas events (and corresponding "mouseover", "mouseout" object events)
- Add support for passing options to `fabric.createCanvasForNode`

- Various iText fixes and performance improvements
- Fix `overlayImage` / `overlayColor` during selection mode
- Fix double callback in loadFromJSON when there's no objects
- Fix paths parsing when number has negative exponent
- Fix background offset in iText
- Fix style object deletion in iText
- Fix typo in `_initCanvasHandlers`
- Fix `transformMatrix` not affecting fabric.Text
- Fix `setAngle` for different originX/originY (!= 'center')
- Change default/init noise/brightness value for `fabric.Image.filters.Noise` and `fabric.Image.filters.Brightness` from 100 to 0
- Add `fabric.Canvas#imageSmoothingEnabled`
- Add `copy/paste` support for iText (uses clipboardData)

## [1.4.0]

- [BACK_INCOMPAT] JSON and Cufon are no longer included in default build

- [BACK_INCOMPAT] Change default objects' originX/originY to left/top

- [BACK_INCOMPAT] `fabric.StaticCanvas#backgroundImage` and `fabric.StaticCanvas#overlayImage` are `fabric.Image` instances. `fabric.StaticCanvas#backgroundImageOpacity`, `fabric.StaticCanvas#backgroundImageStretch`, `fabric.StaticCanvas#overlayImageLeft` and `fabric.StaticCanvas#overlayImageTop` were removed.

- [BACK_INCOMPAT] `fabric.Text#backgroundColor` is now `fabric.Object#backgroundColor`

- [BACK_INCOMPAT] Remove `fabric.Object#toGrayscale` and `fabric.Object#overlayFill` since they're too specific

- [BACK_INCOMPAT] Remove `fabric.StaticCanvas.toGrayscale` since we already have that logic in `fabric.Image.filters.Grayscale`.

- [BACK_INCOMPAT] Split `centerTransform` into the properties `centeredScaling` and `centeredRotation`. Object rotation now happens around originX/originY point UNLESS `centeredRotation=true`. Object scaling now happens non-centered UNLESS `centeredScaling=true`.

## [1.3.0]

- [BACK_INCOMPAT] Remove selectable, hasControls, hasBorders, hasRotatingPoint, transparentCorners, perPixelTargetFind from default object/json representation of objects.

- [BACK_INCOMPAT] Object rotation now happens around originX/originY point UNLESS `centerTransform=true`.

- [BACK_INCOMPAT] fabric.Text#textShadow has been removed - new fabric.Text.shadow property (type of fabric.Shadow).

- [BACK_INCOMPAT] fabric.BaseBrush shadow properties are combined into one property => fabric.BaseBrush.shadow (shadowColor, shadowBlur, shadowOffsetX, shadowOffsetY no longer exist).

- [BACK_INCOMPAT] `fabric.Path.fromObject` is now async. `fabric.Canvas#loadFromDatalessJSON` is deprecated.

## [1.2.0]

- [BACK_INCOMPAT] Make `fabric.Object#toDataURL` synchronous.

- [BACK_INCOMPAT] `fabric.Text#strokeStyle` -> `fabric.Text#stroke`, for consistency with other objects.

- [BACK_INCOMPAT] `fabric.Object.setActive(…)` -> `fabric.Object.set('active', …)`.
  `fabric.Object.isActive` is gone (use `fabric.Object.active` instead)

- [BACK_INCOMPAT] `fabric.Group#objects` -> `fabric.Group._objects`.

## [1.1.0]

- [BACK_INCOMPAT] `fabric.Text#setFontsize` becomes `fabric.Object#setFontSize`.

- [BACK_INCOMPAT] `fabric.Canvas.toDataURL` now accepts options object instead linear arguments.
  `fabric.Canvas.toDataURLWithMultiplier` is deprecated;
  use `fabric.Canvas.toDataURL({ multiplier: … })` instead

## [1.0.0]<|MERGE_RESOLUTION|>--- conflicted
+++ resolved
@@ -2,11 +2,8 @@
 
 ## [next]
 
-<<<<<<< HEAD
 - fix(): The mouse enter and leave events of child elements will be executed twice. [10698](https://github.com/fabricjs/fabric.js/issues/10698)
-=======
 - chore(): Fixes to TypeDoc for compilation [#10709](https://github.com/fabricjs/fabric.js/pull/10709)
->>>>>>> 0d454dd8
 - chore(): Update typescript 5.9, eslint, babel and rollup to latest [#10708](https://github.com/fabricjs/fabric.js/pull/10708)
 
 ## [7.0.0-beta1]
