# Changelog

## [next]

<<<<<<< HEAD
- fix(IText): cursor width under group [#9341](https://github.com/fabricjs/fabric.js/pull/9341)
=======
- TS(Canvas): constructor optional el [#9348](https://github.com/fabricjs/fabric.js/pull/9348)
>>>>>>> 95df7de9

## [6.0.0-b3]

- fix(Textbox): implemente a fix for the style shifting issues on new lines [#9197](https://github.com/fabricjs/fabric.js/pull/9197)
- Fix(Control) fix a regression in `wrap with fixed anchor`, regression from #8400 [#9326](https://github.com/fabricjs/fabric.js/pull/9326)
- test(e2e): improve test case for line shifting and style with more colors [#9327](https://github.com/fabricjs/fabric.js/pull/9327)
- test(e2e): node canvas visual tests [#9134](https://github.com/fabricjs/fabric.js/pull/9134)
- fix(ActiveSelection): make sure canvas is in charge of setting initial coords [#9322](https://github.com/fabricjs/fabric.js/pull/9322)
- test(): Migrate json control tests [#9323](https://github.com/fabricjs/fabric.js/pull/9323)
- fix() Textbox inputs with new lines, regression from #9097 [#9192](https://github.com/fabricjs/fabric.js/pull/9192)
- docs(): add link to contributing guide [#8393](https://github.com/fabricjs/fabric.js/pull/8393)
- test(e2e): Drag&Drop tests [#9112](https://github.com/fabricjs/fabric.js/pull/9112)
- fix(CanvasEvents): regression of `getPointer` usages + BREAKING: drop event data [#9186](https://github.com/fabricjs/fabric.js/pull/9186)
- feat(Object): BREAKING rm \_setOriginToCenter and \_resetOrigin unuseful methods [#9179](https://github.com/fabricjs/fabric.js/pull/9179)
- fix(ActiveSelection): reset positioning when cleared [#9088](https://github.com/fabricjs/fabric.js/pull/9088)
- ci(): generate docs [#9169](https://github.com/fabricjs/fabric.js/pull/9169)
- fix(utils) Fixes the code for the anchor point in point controls for polygons [#9178](https://github.com/fabricjs/fabric.js/pull/9178)
- CD(): website submodule [#9165](https://github.com/fabricjs/fabric.js/pull/9165)

## [6.0.0-beta12]

- fix(Object): border rendering with padding under group [#9161](https://github.com/fabricjs/fabric.js/pull/9161)
- fix(MultiSelection): add target from behind active selection [#8744](https://github.com/fabricjs/fabric.js/issues/8744)
- test(): fix snapshots by removing version [#9164](https://github.com/fabricjs/fabric.js/pull/9164)

## [6.0.0-beta11]

- patch(): Avoid unwanted mutation to passed objects array to Group constructor [#9151](https://github.com/fabricjs/fabric.js/pull/9151)
- patch(): ActiveSelection initialization + types [#9143](https://github.com/fabricjs/fabric.js/pull/9143)
- chore(TS): BREAKING remove canvas.interactive, added typings for canvas options [#9140](https://github.com/fabricjs/fabric.js/pull/9140)
- chore(TS): BREAKING PREVIOUS BETA mv + rename `TProps` => `TOptions` [#9139](https://github.com/fabricjs/fabric.js/pull/9139)
- test(playwright): Use embedded eval from playwright [#9133](https://github.com/fabricjs/fabric.js/pull/9133)
- chore(TS): Fix event types and .once this binding [#9119](https://github.com/fabricjs/fabric.js/pull/9130)
- docs(): rm `canvas2pdf` [#9135](https://github.com/fabricjs/fabric.js/pull/9135)
- chore(TS): export types [#9129](https://github.com/fabricjs/fabric.js/pull/9129)
- ci(e2e): support relative imports [#9108](https://github.com/fabricjs/fabric.js/pull/9108)
- chore(TS): complete type check [#9119](https://github.com/fabricjs/fabric.js/pull/9119)
- chore(TS): Add type-checking to files excluded with ts-nocheck [#9097](https://github.com/fabricjs/fabric.js/pull/9097)
- chore(TS): Add type-checking to files excluded with ts-nocheck ( Parser mostly ) [#9085](https://github.com/fabricjs/fabric.js/pull/9085)
- docs(): revise test section [#9114](https://github.com/fabricjs/fabric.js/pull/9114)
- fix(): #8344 stroke projection [#8374](https://github.com/fabricjs/fabric.js/pull/8374)
- fix(Filters) Removing type from the options passed in the constructor [#9089](https://github.com/fabricjs/fabric.js/pull/9089)
- feat(InteractiveObject): add `getActiveControl()` to expose `__corner` [#9102](https://github.com/fabricjs/fabric.js/pull/9102)
- ci(sandbox): bump next.js [#9100](https://github.com/fabricjs/fabric.js/pull/9100)
- test(playwright): add snapshots, refactor utils, coverage [#9078](https://github.com/fabricjs/fabric.js/pull/9078)
- test(Text): Add some tests for text in Jest [#9083](https://github.com/fabricjs/fabric.js/pull/9083)
- ci(): Install system deps only when necessary [#9086](https://github.com/fabricjs/fabric.js/pull/9086)
- fix(util, Path): path distance measurement fix for M cmd [#9076](https://github.com/fabricjs/fabric.js/pull/9076)
- chore(TS): Image class type checks, BREAKING change to FromURL static method [#9036](https://github.com/fabricjs/fabric.js/pull/9036)
- ci(): properly checkout head for stats [#9080](https://github.com/fabricjs/fabric.js/pull/9080)
- fix(Text): `_getFontDeclaration` wasn't considering fontFamily from the style object [#9082](https://github.com/fabricjs/fabric.js/pull/9082)
- chore(TS): Fix ITextBehaviour enterEditing type [#9075](https://github.com/fabricjs/fabric.js/pull/9075)
- chore(TS): export FabricObjectProps and GroupProps [#9025](https://github.com/fabricjs/fabric.js/pull/9025)
- chore(TS): Replace BaseFabricObject with FabricObject [#9016](https://github.com/fabricjs/fabric.js/pull/9016)
- refactor(svgImport): remove the css/gradient/clipPath global definitions [#9030](https://github.com/fabricjs/fabric.js/pull/9030)
- fix(): tweaks to type getter [#9022](https://github.com/fabricjs/fabric.js/pull/9022)
- ci() Refactor GHA actions for caching and reuse [#9029](https://github.com/fabricjs/fabric.js/pull/9029)
- ci(): install dev deps types [#9039](https://github.com/fabricjs/fabric.js/pull/9039)

## [6.0.0-beta10]

- chore(TS): Remove @ts-nocheck from Text class. [#9018](https://github.com/fabricjs/fabric.js/pull/9018)
- Fix(Textbox) minimum word width calculation across all lines [#9004](https://github.com/fabricjs/fabric.js/pull/9004)
- ci(): add Jest for the unit tests [#8919](https://github.com/fabricjs/fabric.js/pull/8919)
- ci(): Revert "invoke tests after changelog action (#8974)" [#9013](https://github.com/fabricjs/fabric.js/pull/9013)
- fix(IText): empty line selection [#9019](https://github.com/fabricjs/fabric.js/pull/9019)
- ci(): Added playwright testing [#8616](https://github.com/fabricjs/fabric.js/pull/8616)
- fix(IText): `exitEditing` should clear contextTop [#9020](https://github.com/fabricjs/fabric.js/pull/9020)
- ci(): prettier after changelog action [#9021](https://github.com/fabricjs/fabric.js/pull/9021)

## [6.0.0-beta9]

- fix(fabric): Fix the serialization and registry dependency from minification [#9009](https://github.com/fabricjs/fabric.js/pull/9009)
- chore(TS): remove troublesome `AssertKeys` TS construct [#9012](https://github.com/fabricjs/fabric.js/pull/9012)
- fix(lib): fix aligning_guideline zoom [#8998](https://github.com/fabricjs/fabric.js/pull/8998)
- fix(IText): support control interaction in text editing mode [#8995](https://github.com/fabricjs/fabric.js/pull/8995)
- fix(Textbox): `splitByGrapheme` measurements infix length bug [#8990](https://github.com/fabricjs/fabric.js/pull/8990)
- patch(Text): styles es6 minor patch [#8988](https://github.com/fabricjs/fabric.js/pull/8988)

## [6.0.0-beta8]

- BREAKING fix(IText): detect cursor from proper offsets, remove getLocalPointer from IText class [#8972](https://github.com/fabricjs/fabric.js/pull/8972)
- fix(Text): styles line break [#8973](https://github.com/fabricjs/fabric.js/pull/8973)
- fix(): regression to itext focusing from #8939 [#8970](https://github.com/fabricjs/fabric.js/pull/8970)
- ci(): warn build errors in dev mode [#8971](https://github.com/fabricjs/fabric.js/pull/8971)
- ci(): invoke tests after changelog action [#8974](https://github.com/fabricjs/fabric.js/pull/8974)
- chore(TS): Export more types [#8965](https://github.com/fabricjs/fabric.js/pull/8965)
- BREAKING: fabric.util.makeElementSelectable / fabric.util.makeElementUnselectable are removed [#8930](https://github.com/fabricjs/fabric.js/pull/8930)
- refactor(): Canvas DOM delegation to utility class [#8930](https://github.com/fabricjs/fabric.js/pull/8930)

## [6.0.0-beta7]

- feat(): Export setFilterBackend and port the texture filtering option from fabric 5, exports some extra types [#8954](https://github.com/fabricjs/fabric.js/pull/8954)
- chore(): swap commonly used string with constants [#8933](https://github.com/fabricjs/fabric.js/pull/8933)
- chore(TS): Add more text types [#8941](https://github.com/fabricjs/fabric.js/pull/8941)
- ci(): fix changelog action race condition [#8949](https://github.com/fabricjs/fabric.js/pull/8949)
- ci(): automate PR changelog [#8938](https://github.com/fabricjs/fabric.js/pull/8938)
- chore(): move canvas click handler to TextManager [#8939](https://github.com/fabricjs/fabric.js/pull/8939)
- refactor(): write less bulky code [#8943](https://github.com/fabricjs/fabric.js/pull/8943)

## [6.0.0-beta6]

- patch(): expose `Control#shouldActivate` [#8934](https://github.com/fabricjs/fabric.js/pull/8934)
- feat(Color) Improve regex for new standards, more documentation and code cleanup [#8916](https://github.com/fabricjs/fabric.js/pull/8916)
- fix(TS): extending canvas and object event types (`type` => `interface`) [#8926](https://github.com/fabricjs/fabric.js/pull/8926)
- chore(build) simple deps update [#8929](https://github.com/fabricjs/fabric.js/pull/8929)
- fix(Canvas): sync cleanup of dom elements in dispose [#8903](https://github.com/fabricjs/fabric.js/pull/8903)
- chore(TS): export util types [#8915](https://github.com/fabricjs/fabric.js/pull/8915)
- chore(TS): change enums with types [#8918](https://github.com/fabricjs/fabric.js/pull/8918)
- chore(TS): export gradient types
- chore(lint) export filter colors and brushes types [#8913](https://github.com/fabricjs/fabric.js/pull/8913)
- chore(lint) Add a rule for import type [#8907](https://github.com/fabricjs/fabric.js/pull/8907)
- fix(Object): dirty unflagging inconsistency [#8910](https://github.com/fabricjs/fabric.js/pull/8910)
- chore(TS): minor type/import fixes [#8904](https://github.com/fabricjs/fabric.js/pull/8904)
- chore(): Matrix util cleanup [#8894](https://github.com/fabricjs/fabric.js/pull/8894)
- chore(TS): pattern cleanup + export types [#8875](https://github.com/fabricjs/fabric.js/pull/8875)
- fix(): Disable offscreen check for bg and overlay when not needed [#8898](https://github.com/fabricjs/fabric.js/pull/8898)
- chore(): cleanup #8888 [#8892](https://github.com/fabricjs/fabric.js/pull/8892)
- feat(env): relative window/document, support iframe [#8897](https://github.com/fabricjs/fabric.js/pull/8897)
- docs(): add repo repro link to `bug_report.yml` [#8900](https://github.com/fabricjs/fabric.js/pull/8900)
- refactor(fabric.Line): Line position is calculated from the center between the 2 points now [#8877](https://github.com/fabricjs/fabric.js/pull/8877)
- chore(Path, Polyline): Clean up old SVG import code [#8857](https://github.com/fabricjs/fabric.js/pull/8857)

## [6.0.0-beta5]

- refactor(): SVG loading and parsing functionality are now promises or async. Callback have been removed [#8884](https://github.com/fabricjs/fabric.js/pull/8884)
- refactor(fabric.Line): Line position is calculated from the center between the 2 points now [#8877](https://github.com/fabricjs/fabric.js/pull/8877)
- bundle(): export `setEnv` for test interoperability [#8888](https://github.com/fabricjs/fabric.js/pull/8888)

## [6.0.0-beta4]

- chore(): Code cleanup and reuse of code in svg-parsing code [#8881](https://github.com/fabricjs/fabric.js/pull/8881)
- chore(TS): Parse transform attribute typing [#8878](https://github.com/fabricjs/fabric.js/pull/8878)
- chore(TS): Fix typing for DOMParser [#8871](https://github.com/fabricjs/fabric.js/pull/8871)
- fix(Path, Polyline): fix for SVG import [#8879](https://github.com/fabricjs/fabric.js/pull/8879)
- chore(TS) add types for loadSVGFromURl, parseSVGDocument, loadSVGFromString [#8869](https://github.com/fabricjs/fabric.js/pull/8869)
- chore(TS): finalize Path migration [#8438](https://github.com/fabricjs/fabric.js/pull/8438)
- fix(Path, Obect) Fix path parsing edge case for zeroed arc command and for too small canvas patterns [#8853](https://github.com/fabricjs/fabric.js/pull/8853)

## [6.0.0-beta3]

- chore(TS): Path type fixes [#8842](https://github.com/fabricjs/fabric.js/pull/8842)
- fix(TS): add types to some untyped empty arrays [#8830](https://github.com/fabricjs/fabric.js/pull/8830)
- chore(TS): Complete typings for toObject/fromObject [#8756](https://github.com/fabricjs/fabric.js/pull/8756)
- fix(): text styles edge case [#8820](https://github.com/fabricjs/fabric.js/pull/8820)
- chore(TS): Group types [#8807](https://github.com/fabricjs/fabric.js/pull/8807)
- chore(TS): Path util typings and refactoring [#8787](https://github.com/fabricjs/fabric.js/pull/8787)
- rename(): `IPoint` => `XY` [#8806](https://github.com/fabricjs/fabric.js/pull/8806)
- ci(): use sandbox apps in issue template, use the current branch when deploying an app, minors [#8803](https://github.com/fabricjs/fabric.js/pull/8803)
- perf(): optimize `perPixelTargetFind` [#8770](https://github.com/fabricjs/fabric.js/pull/8770)
- BREAKING fix(): reflect NUM_FRACTION_DIGITS to SVG path data [#8782] (https://github.com/fabricjs/fabric.js/pull/8782)
- fix(IText): layout change regression caused by #8663 (`text` was changed but layout was skipped) [#8711](https://github.com/fabricjs/fabric.js/pull/8711)
- fix(IText, Textbox): fix broken text input [#8775](https://github.com/fabricjs/fabric.js/pull/8775)
- ci(): `.codesandbox` [#8135](https://github.com/fabricjs/fabric.js/pull/8135)
- ci(): disallow circular deps [#8759](https://github.com/fabricjs/fabric.js/pull/8759)
- fix(): env WebGL import cycle [#8758](https://github.com/fabricjs/fabric.js/pull/8758)
- chore(TS): remove controls from prototype. BREAKING: controls aren't shared anymore [#8753](https://github.com/fabricjs/fabric.js/pull/8753)
- chore(TS): remove object `type` from prototype [#8714](https://github.com/fabricjs/fabric.js/pull/8714)
- chore(TS): type Object props [#8677](https://github.com/fabricjs/fabric.js/issues/8677)
- chore(TS): remove default values from filter prototypes [#8742](https://github.com/fabricjs/fabric.js/issues/8742)
- chore(TS): remove default values from Objects prototypes, ( filters in a followup ) [#8719](https://github.com/fabricjs/fabric.js/issues/8719)
- fix(Intersection): bug causing selection edge case [#8735](https://github.com/fabricjs/fabric.js/pull/8735)
- chore(TS): class interface for options/brevity [#8674](https://github.com/fabricjs/fabric.js/issues/8674)
- ci(): fix import autocomplete in dev mode #8725
- chore(): remove deprecated class util [#8731](https://github.com/fabricjs/fabric.js/pull/8731)
- lint(): fix eslint errors [#8729](https://github.com/fabricjs/fabric.js/pull/8729)
- fix(TS): `this.constructor` types [#8675](https://github.com/fabricjs/fabric.js/issues/8675)
- fix(DraggableText): drag image blur [#8712](https://github.com/fabricjs/fabric.js/pull/8712)
- ci(): Fix tests for firefox 110 update [#8710](https://github.com/fabricjs/fabric.js/pull/8710)
- chore(): index files for exports and tree shaking [#8661](https://github.com/fabricjs/fabric.js/pull/8661)
- ci(test): cleanup node config (#8694 followup) [#8707](https://github.com/fabricjs/fabric.js/issues/8707)
- fix(): BREAKING set/discard active object return value, discard active object now return false if no discard happened [#8672](https://github.com/fabricjs/fabric.js/issues/8672)
- fix(): selection logic to support nested multiselection [#8665](https://github.com/fabricjs/fabric.js/issues/8665)
- fix(test): remove bad node config [#8694](https://github.com/fabricjs/fabric.js/issues/8694)
- fix(): keep browser files as .js [#8690](https://github.com/fabricjs/fabric.js/issues/8690)
- fix(): object dispose removes canvas/event refs [#8673](https://github.com/fabricjs/fabric.js/issues/8673)
- fix(test): Textbox `fromObject` test is incorrectly trying to restore an instance [#8686](https://github.com/fabricjs/fabric.js/pull/8686)
- TS(): Moved cache properties to static properties on classes [#xxxx](https://github.com/fabricjs/fabric.js/pull/xxxx)
- refactor(): Moved cache properties to static properties on classes [#8662](https://github.com/fabricjs/fabric.js/pull/8662)
- docs(): v6 announcements [#8664](https://github.com/fabricjs/fabric.js/issues/8664)
- ci(): remove TS transformer [#8660](https://github.com/fabricjs/fabric.js/pull/8660)
- refactor(): BREAKING remove stateful mixin and functionality [#8663](https://github.com/fabricjs/fabric.js/pull/8663)
- patch(): Added WebGLProbe to env, removed isLikelyNode, added specific env dispose ( instead of cleanup JSDOM ) [#8652](https://github.com/fabricjs/fabric.js/pull/8652)
- ci(): Removed the browser publish script [#8656](https://github.com/fabricjs/fabric.js/pull/8656)
- feat(): Node entry point [#8632](https://github.com/fabricjs/fabric.js/pull/8632)
- chore(): Change import and export strategy [#8622](https://github.com/fabricjs/fabric.js/pull/8622)
- chore(): rename files to modern style [#8621](https://github.com/fabricjs/fabric.js/pull/8621)
- chore(): move and rename text & itext files and organize as folders, rename mixins [#8620](https://github.com/fabricjs/fabric.js/pull/8620)
- chore(TS): type IText, IText behavior, IText click behavior [#8610](https://github.com/fabricjs/fabric.js/pull/8610)
- BREAKING: refactor `clone(obj, true)` with `cloneDeep(obj)` and remove all `extend`, `clone` calls in favor of object spreads. [#8600](https://github.com/fabricjs/fabric.js/pull/8600)
- chore(TS): Fix some error caused by ts-nocheck removals [#8615](https://github.com/fabricjs/fabric.js/pull/8615)
- refactor(IText): extract draggable text logic to a delegate [#8598](https://github.com/fabricjs/fabric.js/pull/8598)
- chore(TS): Update StaticCanvas to remove ts-nocheck [#8606](https://github.com/fabricjs/fabric.js/pull/8606)
- chore(TS): Update filters to remove ts-nocheck and added types where missing [#8609](https://github.com/fabricjs/fabric.js/pull/8609)
- chore(TS): Intersection class, finalize TS [#8603](https://github.com/fabricjs/fabric.js/pull/8603)
- chore(TS): Update Pattern to remove ts-nocheck and added types where missing [#8605](https://github.com/fabricjs/fabric.js/pull/8605)
- chore(TS): Followup for interactivy and controls migration to TS [#8404](https://github.com/fabricjs/fabric.js/pull/8404)
- refactor(IText): Fixes Draggable Text for retina and viewport transform #8534
- chore(TS): refactor canvas init, fix `_initRetinaScaling` regression #8520
- chore(TS): remove all remaining empty declarations [#8593](https://github.com/fabricjs/fabric.js/pull/8593)
- refactor(IText): modernize IText cursor animation based on animation API changes (and fix minor regression) plus leftovers from #8547 [#8583](https://github.com/fabricjs/fabric.js/pull/8583)
- refactor(Canvas, IText): Handle cross instance text editing states to an EditingManager class [#8543](https://github.com/fabricjs/fabric.js/pull/8543)
- chore(TS): move to export, babel, new rollup, change import statement for fabric. [#8585](https://github.com/fabricjs/fabric.js/pull/8585);
- chore(TS): Add declare in front of properties that are type definitions. [#8574](https://github.com/fabricjs/fabric.js/pull/8574)
- refactor(Animation): BREAKING: Animation api reduction and semplification (byValue is removed, '+=' syntax is removed, callbacks fired 100%) [#8547](https://github.com/fabricjs/fabric.js/pull/8547)
- feat(PolyControl): modify the shape of a poly with control points [#8556](https://github.com/fabricjs/fabric.js/pull/8556)
- BREAKING: remove Object.stateful and Object.statefulCache [#8573](https://github.com/fabricjs/fabric.js/pull/8573)
- fix(IText): refactor clearing context top logic of itext to align with brush pattern, using the canvas rendering cycle in order to guard from edge cases #8560
- fix(Canvas): `_initRetinaScaling` initializaing the scaling regardless of settings in Canvas. [#8565](https://github.com/fabricjs/fabric.js/pull/8565)
- fix(Canvas): regression of canvas migration with pointer and sendPointToPlane [#8563](https://github.com/fabricjs/fabric.js/pull/8563)
- chore(TS): Use exports from files to build fabricJS, get rid of HEADER.js [#8549](https://github.com/fabricjs/fabric.js/pull/8549)
- chore(): rm `fabric.filterBackend` => `getFilterBackend` [#8487](https://github.com/fabricjs/fabric.js/pull/8487)
- chore(TS): migrate text SVG export mixin [#8486](https://github.com/fabricjs/fabric.js/pull/8486)
- refactor(TS): `animate` and `AnimationRegistry` to classes [#8297](https://github.com/fabricjs/fabric.js/pull/8297)
  BREAKING:
  - return animation instance from animate instead of a cancel function and remove `findAnimationByXXX` from `AnimationRegistry`
  - change `animateColor` signature to match `animate`, removed `colorEasing`
- fix(Object Stacking): 🔙 refactor logic to support Group 🔝
- chore(TS): migrate Group/ActiveSelection [#8455](https://github.com/fabricjs/fabric.js/pull/8455)
- chore(TS): Migrate smaller mixins to classes (dataurl and serialization ) [#8542](https://github.com/fabricjs/fabric.js/pull/8542)
- chore(TS): Convert Canvas events mixin and grouping mixin [#8519](https://github.com/fabricjs/fabric.js/pull/8519)
- chore(TS): Remove backward compatibility initialize methods [#8525](https://github.com/fabricjs/fabric.js/pull/8525/)
- chore(TS): replace getKlass utility with a registry that doesn't require full fabricJS to work [#8500](https://github.com/fabricjs/fabric.js/pull/8500)
- chore(): use context in static constructors [#8522](https://github.com/fabricjs/fabric.js/issues/8522)
- chore(TS): Convert Canvas class #8510
- chore(TS): Move object classes #8511
- chore(TS): polish text [#8489](https://github.com/fabricjs/fabric.js/pull/8489)
- chore(TS): fix import cycle, extract `groupSVGElements` [#8506](https://github.com/fabricjs/fabric.js/pull/8506)
- chore(TS): permissive `Point` typings [#8434](https://github.com/fabricjs/fabric.js/pull/8434)
- chore(TS): polish files [#8488](https://github.com/fabricjs/fabric.js/pull/8488)
- fix(TS): `EventSpec` recognition [#8497](https://github.com/fabricjs/fabric.js/pull/8497)
- chore(): rm dead code [#8493](https://github.com/fabricjs/fabric.js/pull/8493)
- fix(scaleObject): handle when scale is 0 to not bug flip [#8490](https://github.com/fabricjs/fabric.js/pull/8490)
- chore(TS): migrate StatiCanvas to TS [#8485](https://github.com/fabricjs/fabric.js/pull/8485)
- chore(): refactor `Object.__uid++` => `uid()` [#8482](https://github.com/fabricjs/fabric.js/pull/8482)
- chore(TS): migrate object mixins to TS [#8414](https://github.com/fabricjs/fabric.js/pull/8414)
- chore(TS): migrate filters [#8474](https://github.com/fabricjs/fabric.js/pull/8474)
- chore(TS): BaseBrush abstract methods [#8428](https://github.com/fabricjs/fabric.js/pull/8428)
- feat(): Add `createObjectDefaultControls` and `createTextboxDefaultControls` to create copies of control sets. [#8415](https://github.com/fabricjs/fabric.js/pull/8415)
- fix(PatternBrush): `getPatternSrc`, rm `getPatternSrcFunction` [#8468](https://github.com/fabricjs/fabric.js/pull/8468)
- chore(TS): more FabricObject typing [#8405](https://github.com/fabricjs/fabric.js/pull/8405)
- chore(TS): Observable types [#8431](https://github.com/fabricjs/fabric.js/pull/8431)
- chore(TS): migrate Group/ActiveSelection [#8455](https://github.com/fabricjs/fabric.js/pull/8455)
- fix(TS): migration error of itext key mixin (#8421) [#8457](https://github.com/fabricjs/fabric.js/pull/8457)
- chore(TS): migrate text classes/mixins [#8421](https://github.com/fabricjs/fabric.js/pull/8421)
- chore(TS): migrate Image [#8443](https://github.com/fabricjs/fabric.js/pull/8443)
- chore(TS): migrate Shadow [#8462](https://github.com/fabricjs/fabric.js/pull/8462)
- fix(Itext): show incorrect pointer position after scale changed
- chore(TS): migrate text classes/mixins [#8408](https://github.com/fabricjs/fabric.js/pull/8408)
- chore(TS): migrate Collection [#8433](https://github.com/fabricjs/fabric.js/pull/8433)
- ci(): Simplify filestats even more [#8449](https://github.com/fabricjs/fabric.js/pull/8449)
- chore(TS): migrate filter backends [#8403](https://github.com/fabricjs/fabric.js/pull/8403)
- chore(TS): migrate Text classes/mixins [#8408](https://github.com/fabricjs/fabric.js/pull/8408)
- chore(TS): migrate Path [#8412](https://github.com/fabricjs/fabric.js/pull/8412)
- ci(): remove unwanted build stats (from [#8395](https://github.com/fabricjs/fabric.js/pull/8395)) [#8416](https://github.com/fabricjs/fabric.js/pull/8416)
- chore(TS): migrate Line [#8413](https://github.com/fabricjs/fabric.js/pull/8413)
- chore(TS): migrate Polyline/Polygon [#8417](https://github.com/fabricjs/fabric.js/pull/8417)
- chore(TS): migrate Rect [#8411](https://github.com/fabricjs/fabric.js/pull/8411)
- chore(TS): migrate Ellipse [#8408](https://github.com/fabricjs/fabric.js/pull/8408)
- chore(TS): migrate Triangle to TS [#8410](https://github.com/fabricjs/fabric.js/pull/8410)
- chore(TS): migrate Circle to TS [#8406](https://github.com/fabricjs/fabric.js/pull/8406)
- chore(TS): convert Object interactivity mixin to its own class [#8401](https://github.com/fabricjs/fabric.js/pull/8401)
- chore(TS): Convert controls e6/ts [#8400](https://github.com/fabricjs/fabric.js/pull/8400)
- ci(): remove buggy changelog action in favor of `git diff` bash script + direct git how to merge `CHANGELOG.md` [#8309](https://github.com/fabricjs/fabric.js/pull/8346)
- fix(): skewing controls accuracy + successive interactions [#8380](https://github.com/fabricjs/fabric.js/pull/8380)
- chore(TS): Convert Geometry and Origin to classes/e6/ts [#8390](https://github.com/fabricjs/fabric.js/pull/8390)
- ci(): build stats report [#8395](https://github.com/fabricjs/fabric.js/pull/8395)
- chore(TS): convert object to es6 class [#8322](https://github.com/fabricjs/fabric.js/pull/8322)
- docs(): guides follow up, feature request template [#8379](https://github.com/fabricjs/fabric.js/pull/8379)
- docs(): refactor guides, bug report template [#8189](https://github.com/fabricjs/fabric.js/pull/8189)
- BREAKING fix(polyline/polygon): stroke bounding box for all line join/cap cases [#8344](https://github.com/fabricjs/fabric.js/pull/8344)
  BREAKING: `_setPositionDimensions` was removed in favor of `setDimensions`
- test(): Added 2 tests for polygon shapes and transforms with translations [#8370](https://github.com/fabricjs/fabric.js/pull/8370)
- fix(textStyles): Handle style objects with only a textBackgroundColor property in stylesToArray [#8365](https://github.com/fabricjs/fabric.js/pull/8365)
- chore(): fix typos in intersection file [#8345](https://github.com/fabricjs/fabric.js/pull/8345)
- fix(textStyles): Handle empty style object in stylesToArray [#8357](https://github.com/fabricjs/fabric.js/pull/8357)
- ci(build): safeguard concurrent unlocking [#8309](https://github.com/fabricjs/fabric.js/pull/8309)
- ci(): update stale bot [#8307](https://github.com/fabricjs/fabric.js/pull/8307)
- ci(test): await golden generation in visual tests [#8284](https://github.com/fabricjs/fabric.js/pull/8284)
- ci(): Add a pipeline check for verifying that CHANGELOG.md has been updated [#8302](https://github.com/fabricjs/fabric.js/pull/8302)
- BREAKING feat(fabric.IText) rename data-fabric-hiddentextarea to data-fabric with value textarea
- ci(): adds a lock file to the repo when build is in progress, makes local testing wait for the build to complete [#8290](https://github.com/fabricjs/fabric.js/pull/8290)
- fix(`WebGLProbe`): regression caused by [#8199](https://github.com/fabricjs/fabric.js/pull/8199), [#8301](https://github.com/fabricjs/fabric.js/pull/8301)
- fix(fabric.utils) added missing import in dom_misc [#8293](https://github.com/fabricjs/fabric.js/pull/8293)
- fix(Object): `extraParam` should not be passed to options [#8295](https://github.com/fabricjs/fabric.js/pull/8295)
- test(): add `globalCompositeOperation` tests [#8271](https://github.com/fabricjs/fabric.js/pull/8271)
- fix(): use `sendObjectToPlane` in `mergeClipPaths` [#8247](https://github.com/fabricjs/fabric.js/pull/8247)
- chore(): prettify all source code [#8276](https://github.com/fabricjs/fabric.js/pull/8276)
- chore(lint): disallow `Math.hypot`, `window`, `document` [#8277](https://github.com/fabricjs/fabric.js/pull/8277)
- ci(): Add node18 and add a check for prettier [#8275](https://github.com/fabricjs/fabric.js/pull/8275)
- ci(test): suite fixes for browser [#8176](https://github.com/fabricjs/fabric.js/pull/8176)
- ci(): install prettier [#8242](https://github.com/fabricjs/fabric.js/pull/8242)
- ci(): migrate scripts to es6 modules [#8266](https://github.com/fabricjs/fabric.js/pull/8266)
- BREAKING refactor(util): remove lang_array since there are no more use cases [#8274](https://github.com/fabricjs/fabric.js/pull/8274)
- chore(TS): migrate `Pattern` [#8255](https://github.com/fabricjs/fabric.js/pull/8255)
- ci(): add source-map-support for testing [#8248](https://github.com/fabricjs/fabric.js/pull/8248)
- ci(): file cleanup [#8254](https://github.com/fabricjs/fabric.js/pull/8254)
- ci(): fix test global error handlers [#8267](https://github.com/fabricjs/fabric.js/pull/8267)
- fix(fabric.Canvas): dispose and request animation frame scheduling fix [#8220](https://github.com/fabricjs/fabric.js/pull/8220)
- ci(test): fix golden creation from browser [#8270](https://github.com/fabricjs/fabric.js/pull/8270)
- BREAKING refactor(util): `boundingBoxFromPoints`, removed transform [#8269](https://github.com/fabricjs/fabric.js/pull/8269)
- ci(): reintroduce node 14 testing [#8232](https://github.com/fabricjs/fabric.js/pull/8232)
- chore(TS): finish converting utils [#8230](https://github.com/fabricjs/fabric.js/pull/8230)
- test(): Add extensive coverage for mergeClipPath [#8245](https://github.com/fabricjs/fabric.js/pull/8245)
- ci() Nicer names for GHA [#8235](https://github.com/fabricjs/fabric.js/pull/8235)
- Update tests.yml
- ci(): consolidate test workflows [#8227](https://github.com/fabricjs/fabric.js/pull/8227)
- chore(TS): BREAKING: `populateWithProperties` => `pick` [#8202](https://github.com/fabricjs/fabric.js/pull/8202)
- chore(TS): extract `initFilterBackend` from HEADER [#8199](https://github.com/fabricjs/fabric.js/pull/8199)
- chore(TS): extract caches from HEADER [#8198](https://github.com/fabricjs/fabric.js/pull/8198)
- Chore(TS): migrate Intersection [#8121](https://github.com/fabricjs/fabric.js/pull/8121)
- chore(TS): es6 for util/path.ts and more utils converted [#8201](https://github.com/fabricjs/fabric.js/pull/8201)
- fix(ci): report build script failure + fix missing logs [#8188](https://github.com/fabricjs/fabric.js/pull/8188)
- fix(): update window => fabric.window [#8209](https://github.com/fabricjs/fabric.js/pull/8209)
- chore(TS): extract const `reNonWord` from HEADER [#8197](https://github.com/fabricjs/fabric.js/pull/8197)
- chore(TS): extract config values in its own module [#8194](https://github.com/fabricjs/fabric.js/pull/8194)
- ci(): update code coverage action comment [#8205](https://github.com/fabricjs/fabric.js/pull/8205)
- fix(fabric.Gradient): Guard against deep mutation on svg export for color exports [#8196](https://github.com/fabricjs/fabric.js/pull/8196)
- chore(TS): migrate gradient [#8154](https://github.com/fabricjs/fabric.js/pull/8154)
- Chore(TS): Convert more utilities [#8193](https://github.com/fabricjs/fabric.js/pull/8193)
- docs(CONTRIBUTING): fix typo [#8191](https://github.com/fabricjs/fabric.js/pull/8191)
- chore(TS): move control files under `controls` folder [#8185](https://github.com/fabricjs/fabric.js/pull/8185)
- chore(TS): `ElementsParser` => `parser/ElementsParser` [#8183](https://github.com/fabricjs/fabric.js/pull/8183)
- dep(): fabric.console [#8184](https://github.com/fabricjs/fabric.js/pull/8184)
- chore(TS) convert more utils [#8180](https://github.com/fabricjs/fabric.js/pull/8180)
- chore(TS): migrate brushes [#8182](https://github.com/fabricjs/fabric.js/pull/8182)
- fix(): propagate failed exit code to the process [#8187](https://github.com/fabricjs/fabric.js/pull/8187)
- fix(): regain focus on mouse move [#8179](https://github.com/fabricjs/fabric.js/pull/8179)
- chore(TS): read fabric version from package.json
- ci(test): migrate test cmd [#8138](https://github.com/fabricjs/fabric.js/pull/8138)
- chore(TS): Move more utils to TS [#8164](https://github.com/fabricjs/fabric.js/pull/8164)
- chore(TS): more conversion of utils [#8148](https://github.com/fabricjs/fabric.js/pull/8148)
- chore(): Update package.json contributors [#8157](https://github.com/fabricjs/fabric.js/pull/8157)
- docs(contributing): rework [#8158](https://github.com/fabricjs/fabric.js/pull/8158)
- fix(): add pointer data to drop event [#8156](https://github.com/fabricjs/fabric.js/pull/8156)
- chore(TS): prepare for gradient migration [#8155](https://github.com/fabricjs/fabric.js/pull/8155)
- docs(Collection): JSDOC fix `item` return type [#8152](https://github.com/fabricjs/fabric.js/pull/8152)
- chore(ts): Convert some utils [#8123](https://github.com/fabricjs/fabric.js/pull/8123)
- chore(TS): Migrate Circle to es6/ts
- chore(TS): migrate parser [#8122](https://github.com/fabricjs/fabric.js/pull/8122)
- fix(TS): color merge conflict [#8133](https://github.com/fabricjs/fabric.js/pull/8133)
- chore(TS): migrate Point to es6 class and update references. Deprecate xxxEquals methods [#8120](https://github.com/fabricjs/fabric.js/pull/8120)
- Chore(TS) Rect to Es6, remove global scope function. [#8118](https://github.com/fabricjs/fabric.js/pull/8118)
- chore(TS): Color [#8115](https://github.com/fabricjs/fabric.js/pull/8115)
- chore(TS): prepare for Color migration [#8116](https://github.com/fabricjs/fabric.js/pull/8116)
- ci(): adapt build script to rollup [#8114](https://github.com/fabricjs/fabric.js/pull/8114)
- fix(): Delegate toJson to toObject properly and fix tests [#8111](https://github.com/fabricjs/fabric.js/pull/8111)
- chore(TS): convert file ext [#8108](https://github.com/fabricjs/fabric.js/pull/8108)
- ci(scripts) patch [#8102](https://github.com/fabricjs/fabric.js/pull/8102)
- ci(): switch the old custom build for rollup [#8013](https://github.com/fabricjs/fabric.js/pull/8013)
- feat(IText): Draggable text [#7802](https://github.com/fabricjs/fabric.js/pull/7802)
- feat(Text): condensed styles structure v6 [#8006](https://github.com/fabricjs/fabric.js/pull/8006)
- feat(): on `discardActiveObject` interrupt current transform. Also add a method to interrupt current transform programmatically [#7954](https://github.com/fabricjs/fabric.js/pull/7954)
- fix(fabric.StaticCanvas): imageSmoothing setter for node-cavas special case [#8032](https://github.com/fabricjs/fabric.js/pull/8032)
- feat(): support aborting loading resources that requires network calls (promises/requests) [#7827](https://github.com/fabricjs/fabric.js/pull/7827)
- fix(fabric.IText) wrong typeof syntax [#8023](https://github.com/fabricjs/fabric.js/pull/8023)
- ci(typescript): transformer [#8020](https://github.com/fabricjs/fabric.js/pull/8020)
- fix(canvas): clear transform event caching on resize [#8021](https://github.com/fabricjs/fabric.js/pull/8021)
- fix(fabric.Canvas): `mouseout` bug [#8011](https://github.com/fabricjs/fabric.js/pull/8011)
- refactor(object_interactivity): draw operation for borders can be overriden [#7932](https://github.com/fabricjs/fabric.js/pull/7932)
- feat(Group,canvas): remove canvas from object before firing removed event, filter insertAt for group
- tests(): fix the visual test loop to work again on fabricjs.com [#8007](https://github.com/fabricjs/fabric.js/pull/8007)
- fix(Group): 🛠️ layout, angle and origin ⚡ [#8004](https://github.com/fabricjs/fabric.js/pull/8004)
- chore(): move away from extend/clone [#8001](https://github.com/fabricjs/fabric.js/pull/8001)
- fix(Canvas): flipped viewport transform coords [#7515](https://github.com/fabricjs/fabric.js/pull/7515)
- fix(): cleanup merge conflict resolution artifact [#7956](https://github.com/fabricjs/fabric.js/pull/7956)
- fix(Group): part 2 minors changes [#7916](https://github.com/fabricjs/fabric.js/pull/7916)
- feat(fabric.Image.filter): Alpha support for Invert filter [#7933](https://github.com/fabricjs/fabric.js/pull/7933)
- fix(EraserBrush): visual trace while erasing [#7991](https://github.com/fabricjs/fabric.js/pull/7991)
- fix(Point): safeguard initialization [#7961](https://github.com/fabricjs/fabric.js/pull/7961)
- fix(Textbox): flipped `changeWidth` control behavior [#7980](https://github.com/fabricjs/fabric.js/pull/7980)
- test(): remove deleted event from test name [#7992](https://github.com/fabricjs/fabric.js/pull/7992)
- feat(observable): BREAKING return disposer instead of context for chaining [#7994](https://github.com/fabricjs/fabric.js/pull/7994)
- fix(util): `setStyle` exception [#7869](https://github.com/fabricjs/fabric.js/pull/7869)
- test(freedrawing): test enhancement [#7941](https://github.com/fabricjs/fabric.js/pull/7941)
- Cleanup README.md [#7947](https://github.com/fabricjs/fabric.js/pull/7947)
- ci() update uglifyjs [#7939](https://github.com/fabricjs/fabric.js/pull/7939)
- fix(): assigning canvas for collections [#7934](https://github.com/fabricjs/fabric.js/pull/7934)
- fix(EraserBrush): use rendered objects for pattern [#7938](https://github.com/fabricjs/fabric.js/pull/7938)
- fix(v6): 4th PR of Group Rewrite 🎛️ nested controls 😜 [#7861](https://github.com/fabricjs/fabric.js/pull/7861)
- feat(path): `getRegularPolygonPath` [#7918](https://github.com/fabricjs/fabric.js/pull/7918)
- fix(canvas export): regression caused by safegurading [#7907](https://github.com/fabricjs/fabric.js/pull/7907)
- ci(): fix build script option exclude [#7915](https://github.com/fabricjs/fabric.js/pull/7915)
- feat(Group): 2nd Patch of New Group! 🎉 [#7859](https://github.com/fabricjs/fabric.js/pull/7859)
- chore(ci): rename option [#7875](https://github.com/fabricjs/fabric.js/pull/7875)
- fix(Canvas): `dispose` race condition [#7885](https://github.com/fabricjs/fabric.js/pull/7885)
- Update funding.yml include Shachar and Steve
- feat(Group): Change group code, adapt the rest around it [#7858](https://github.com/fabricjs/fabric.js/pull/7858)
- chore(): PR template [#7857](https://github.com/fabricjs/fabric.js/pull/7857)
- fix(Canvas): safeguard canvas add [#7866](https://github.com/fabricjs/fabric.js/pull/7866)
- fix(fabric.Text): support text alignments in RTL text [#7674](https://github.com/fabricjs/fabric.js/pull/7674)
- chore(canvas): minor cleanup [#7851](https://github.com/fabricjs/fabric.js/pull/7851)
- docs(): fix typo, fix JSDOC for website, minors [#7853](https://github.com/fabricjs/fabric.js/pull/7853)
- fix(Canvas): safeguard dispose [#7775](https://github.com/fabricjs/fabric.js/pull/7775)
- fix(Polyline): safegurad \_setPositionDimensions [#7850](https://github.com/fabricjs/fabric.js/pull/7850)
- feat(ci): CLI logging and `filter` option [#7844](https://github.com/fabricjs/fabric.js/pull/7844)
- fix(itext): stop cursor on blur [#7784](https://github.com/fabricjs/fabric.js/pull/7784)
- fix(itext): `set` during text editing [#7837](https://github.com/fabricjs/fabric.js/pull/7837)
- fix(Canvas): Safeguard from multiple initialization [#7776](https://github.com/fabricjs/fabric.js/pull/7776)
- feat(): fire `contextmenu` event [#7714](https://github.com/fabricjs/fabric.js/pull/7714)
- docs(Text): add proper type for GraphemeBBox [#7834](https://github.com/fabricjs/fabric.js/pull/7834)
- chore(): create an alias for getSelectionContext as `getTopContext` [#7711](https://github.com/fabricjs/fabric.js/pull/7711)
- fix(EraserBrush): inverted erasing [#7689](https://github.com/fabricjs/fabric.js/pull/7689)
- fix(ci): CLI `debug` and `recreate` options [#7833](https://github.com/fabricjs/fabric.js/pull/7833)
- feat(ci): better cli [#7825](https://github.com/fabricjs/fabric.js/pull/7825)
- feat(fabric.util.animation): add delay option [#7805](https://github.com/fabricjs/fabric.js/pull/7805)
- chore(): Update bug report templates [#7790](https://github.com/fabricjs/fabric.js/pull/7790)
- fix(Textbox): expose methods for overrides + fix resize filckering [#7806](https://github.com/fabricjs/fabric.js/pull/7806)
- fix(fabric.Canvas): canvas export, force retina scaling >= 1
- fix(itext_key_behavior.mixin.js): typo [#7816](https://github.com/fabricjs/fabric.js/pull/7816)
- feat(): dataURL export - filter objects [#7788](https://github.com/fabricjs/fabric.js/pull/7788)
- feat(util): transform utils [#7614](https://github.com/fabricjs/fabric.js/pull/7614)
- chore/fix(v6): prerequisites for Group [#7728](https://github.com/fabricjs/fabric.js/pull/7728)
- tests() adding an extra controls test where the group are transformed [#7736](https://github.com/fabricjs/fabric.js/pull/7736)
- chore(): Group prerequisite minor refactor object_origin
- fix(): ensure scaling factor is positive for strokeUniform [#7729](https://github.com/fabricjs/fabric.js/pull/7729)
- MAJOR chore(v6): neutral prerequisites for fabric.Group rework [#7726](https://github.com/fabricjs/fabric.js/pull/7726)
- fix(): add `eraser` to Object state/cache props [#7720](https://github.com/fabricjs/fabric.js/pull/7720)
- feat(Object.isType): accept multiple `type` [#7715](https://github.com/fabricjs/fabric.js/pull/7715)
- MAJOR feat(fabric.Point): divide, scalarDivide, scalarDivideEquals [`#7716`](https://github.com/fabricjs/fabric.js/pull/7716)
- MAJOR feat(): Reuse fabric.Point logic for scaling and naming consistency [`#7710`](https://github.com/fabricjs/fabric.js/pull/7710)
- feat(Canvas#getCenter): migrate to `getCenterPoint` [`#7699`](https://github.com/fabricjs/fabric.js/pull/7699)
- MAJOR feat(fabric) remove callbacks in for Promise support [`#7657`](https://github.com/fabricjs/fabric.js/pull/7657)
- chore(): BREAKING Cleanup fabric.Point for v6 [#7709](https://github.com/fabricjs/fabric.js/pull/7709) [`7e563c7`](https://github.com/fabricjs/fabric.js/commit/7e563c72164070aafb03043643e85d06d0dee32c)

## [5.2.1]

- fix(): add `eraser` to Object state/cache props [`#7720`](https://github.com/fabricjs/fabric.js/pull/7720)

## [5.2.0]

- feat(fabric.Object): isType accepts multiple `type` [`#7715`](https://github.com/fabricjs/fabric.js/pull/7715)
- chore(): Replace deprecated String.prototype.substr() with Array.prototype.slice() [`#7696`](https://github.com/fabricjs/fabric.js/pull/7696)
- chore(): use Array.isArray instead of ie6+ workarounds [`#7718`](https://github.com/fabricjs/fabric.js/pull/7718)
- MINOR: feat(fabric.Canvas): add `getTopContext` method to expose the internal contextTop [`#7697`](https://github.com/fabricjs/fabric.js/pull/7697)
- fix(fabric.Object) Add cacheContext checks before trying to render on cache [`#7694`](https://github.com/fabricjs/fabric.js/pull/7694)
- tests(): node test suite enhancement [`#7691`](https://github.com/fabricjs/fabric.js/pull/7691)
- feat(Canvas#getCenter): migrate to `getCenterPoint` [`#7699`](https://github.com/fabricjs/fabric.js/pull/7699)
- updated package.json [`803ce95`](https://github.com/fabricjs/fabric.js/commit/803ce95878150fba9e4195804bccae9bcfe45c6d)
- tests(fabric.animation): fix test reliability [`4be0fb9`](https://github.com/fabricjs/fabric.js/commit/4be0fb9903e15db294b89030feb645e5da766740)

## [5.1.0]

- build(deps): bump node-fetch from 2.6.6 to 2.6.7 [`#7684`](https://github.com/fabricjs/fabric.js/pull/7684)
- build(deps): bump follow-redirects from 1.14.6 to 1.14.8 [`#7683`](https://github.com/fabricjs/fabric.js/pull/7683)
- build(deps): bump simple-get from 3.1.0 to 3.1.1 [`#7682`](https://github.com/fabricjs/fabric.js/pull/7682)
- build(deps): bump engine.io from 6.1.0 to 6.1.2 [`#7681`](https://github.com/fabricjs/fabric.js/pull/7681)
- fix(test): Remove expect assertion [`#7678`](https://github.com/fabricjs/fabric.js/pull/7678)
- docs(blendimage_filter.class.js) corrected mode options [`#7672`](https://github.com/fabricjs/fabric.js/pull/7672)
- chore(): Update bug_report.md [`#7659`](https://github.com/fabricjs/fabric.js/pull/7659)
- fix(util.animation): remove extra animation cancel [`#7631`](https://github.com/fabricjs/fabric.js/pull/7631)
- feat(animation): Support a list of animation values for animating matrices changes [`#7633`](https://github.com/fabricjs/fabric.js/pull/7633)
- ci(tests): windows and linux paths resolutions [`#7635`](https://github.com/fabricjs/fabric.js/pull/7635)

## [5.0.0]

- fix(fabric.Canvas): unflag contextLost after a full re-render [`#7646`](https://github.com/fabricjs/fabric.js/pull/7646)
- **BREAKING**: remove 4.x deprecated code [`#7630`](https://github.com/fabricjs/fabric.js/pull/7630)
- feat(fabric.StaticCanvas, fabric.Canvas): limit breaking changes [`#7627`](https://github.com/fabricjs/fabric.js/pull/7627)
- feat(animation): animations registry [`#7528`](https://github.com/fabricjs/fabric.js/pull/7528)
- docs(): Remove not working badges [`#7623`](https://github.com/fabricjs/fabric.js/pull/7623)
- ci(): add auto-changelog package to quickly draft a changelog [`#7615`](https://github.com/fabricjs/fabric.js/pull/7615)
- feat(fabric.EraserBrush): added `eraser` property to Object instead of attaching to `clipPath`, remove hacky `getClipPath`/`setClipPath` [#7470](https://github.com/fabricjs/fabric.js/pull/7470), see **BREAKING** comments.
- feat(fabric.EraserBrush): support `inverted` option to undo erasing [#7470](https://github.com/fabricjs/fabric.js/pull/7470)
- fix(fabric.EraserBrush): fix doubling opaic objects while erasing [#7445](https://github.com/fabricjs/fabric.js/issues/7445) [#7470](https://github.com/fabricjs/fabric.js/pull/7470)
- **BREAKING**: fabric.EraserBrush: The Eraser object is now a subclass of Group. This means that loading from JSON will break between versions.
  Use this [code](https://gist.github.com/ShaMan123/6c5c4ca2cc720a2700848a2deb6addcd) to transform your json payload to the new version.
- feat(fabric.Canvas): fire an extra mouse up for the original control of the initial target [`#7612`](https://github.com/fabricjs/fabric.js/pull/7612)
- fix(fabric.Object) bounding box display with skewY when outside group [`#7611`](https://github.com/fabricjs/fabric.js/pull/7611)
- fix(fabric.text) fix rtl/ltr performance issues [`#7610`](https://github.com/fabricjs/fabric.js/pull/7610)
- fix(event.js) Prevent dividing by 0 in for touch gestures [`#7607`](https://github.com/fabricjs/fabric.js/pull/7607)
- feat(): `drop:before` event [`#7442`](https://github.com/fabricjs/fabric.js/pull/7442)
- ci(): Add codeql analysis step [`#7588`](https://github.com/fabricjs/fabric.js/pull/7588)
- security(): update onchange to solve security issue [`#7591`](https://github.com/fabricjs/fabric.js/pull/7591)
- **BREAKING**: fix(): MAJOR prevent render canvas with quality less than 100% [`#7537`](https://github.com/fabricjs/fabric.js/pull/7537)
- docs(): fix broken link [`#7579`](https://github.com/fabricjs/fabric.js/pull/7579)
- **BREAKING**: Deps(): MAJOR update to jsdom 19 node 14 [`#7587`](https://github.com/fabricjs/fabric.js/pull/7587)
- Fix(): JSDOM transative vulnerability [`#7510`](https://github.com/fabricjs/fabric.js/pull/7510)
- fix(fabric.parser): attempt to resolve some issues with regexp [`#7520`](https://github.com/fabricjs/fabric.js/pull/7520)
- fix(fabric.IText) fix for possible error on copy paste [`#7526`](https://github.com/fabricjs/fabric.js/pull/7526)
- fix(fabric.Path): Path Distance Measurement Inconsistency [`#7511`](https://github.com/fabricjs/fabric.js/pull/7511)
- Fix(fabric.Text): Avoid reiterating measurements when width is 0 and measure also empty lines for consistency. [`#7497`](https://github.com/fabricjs/fabric.js/pull/7497)
- fix(fabric.Object): stroke bounding box [`#7478`](https://github.com/fabricjs/fabric.js/pull/7478)
- fix(fabric.StaticCanvas): error of changing read-only style field [`#7462`](https://github.com/fabricjs/fabric.js/pull/7462)
- fix(fabric.Path): setting `path` during runtime [`#7141`](https://github.com/fabricjs/fabric.js/pull/7141)
- chore() update canvas to 2.8.0 [`#7415`](https://github.com/fabricjs/fabric.js/pull/7415)
- fix(fabric.Group) realizeTransfrom should be working when called with NO parent transform [`#7413`](https://github.com/fabricjs/fabric.js/pull/7413)
- fix(fabric.Object) Fix control flip and control box [`#7412`](https://github.com/fabricjs/fabric.js/pull/7412)
- feat(fabric.Text): added pathAlign property for text on path [`#7362`](https://github.com/fabricjs/fabric.js/pull/7362)
- docs(): Create SECURITY.md [`#7405`](https://github.com/fabricjs/fabric.js/pull/7405)
- docs(): Clarify viewport transformations doc [`#7401`](https://github.com/fabricjs/fabric.js/pull/7401)
- docs(): specify default value and docs for enablePointerEvents [`#7386`](https://github.com/fabricjs/fabric.js/pull/7386)
- feat(fabric.PencilBrush): add an option to draw a straight line while pressing a key [`#7034`](https://github.com/fabricjs/fabric.js/pull/7034)

## [4.6.0]

- feat(fabric.util): added fabric.util.transformPath to add transformations to path points [#7300](https://github.com/fabricjs/fabric.js/pull/7300)
- feat(fabric.util): added fabric.util.joinPath, the opposite of fabric.util.parsePath [#7300](https://github.com/fabricjs/fabric.js/pull/7300)
- fix(fabric.util): use integers iterators [#7233](https://github.com/fabricjs/fabric.js/pull/7233)
- feat(fabric.Text) add path rendering to text on path [#7328](https://github.com/fabricjs/fabric.js/pull/7328)
- feat(fabric.iText): Add optional hiddenTextareaContainer to contain hiddenTextarea [#7314](https://github.com/fabricjs/fabric.js/pull/7314)
- fix(fabric.Text) added pathStartOffset and pathSide to props lists for object export [#7318](https://github.com/fabricjs/fabric.js/pull/7318)
- feat(animate): add imperative abort option for animations [#7275](https://github.com/fabricjs/fabric.js/pull/7275)
- fix(Fabric.text): account for fontSize in textpath cache dimensions ( to avoid clipping ) [#7298](https://github.com/fabricjs/fabric.js/pull/7298)
- feat(Observable.once): Add once event handler [#7317](https://github.com/fabricjs/fabric.js/pull/7317)
- feat(fabric.Object): Improve drawing of controls in group. [#7119](https://github.com/fabricjs/fabric.js/pull/7119)
- fix(EraserBrush): intersectsWithObject edge cases [#7290](https://github.com/fabricjs/fabric.js/pull/7290)
- fix(EraserBrush): dump canvas bg/overlay color support [#7289](https://github.com/fabricjs/fabric.js/pull/7289)
- feat(fabric.Text) added pathSide property to text on path [#7259](https://github.com/fabricjs/fabric.js/pull/7259)
- fix(EraserBrush) force fill value [#7269](https://github.com/fabricjs/fabric.js/pull/7269)
- fix(fabric.StaticCanvas) properly remove objects on canvas.clear [#6937](https://github.com/fabricjs/fabric.js/pull/6937)
- feat(fabric.EraserBrush): improved erasing:end event [#7258](https://github.com/fabricjs/fabric.js/pull/7258)
- fix(shapes): fabric.Object.\_fromObject never should return [#7201](https://github.com/fabricjs/fabric.js/pull/7201)
- feat(fabric.filters) Added vibrance filter (for increasing saturation of muted colors) [#7189](https://github.com/fabricjs/fabric.js/pull/7189)
- fix(fabric.StaticCanvas): restore canvas size when disposing [#7181](https://github.com/fabricjs/fabric.js/pull/7181)
- feat(fabric.util): added `convertPointsToSVGPath` that will convert from a list of points to a smooth curve. [#7140](https://github.com/fabricjs/fabric.js/pull/7140)
- fix(fabric.Object): fix cache invalidation issue when objects are rotating [#7183](https://github.com/fabricjs/fabric.js/pull/7183)
- fix(fabric.Canvas): rectangle selection works with changing viewport [#7088](https://github.com/fabricjs/fabric.js/pull/7088)
- feat(fabric.Text): textPath now support textAlign [#7156](https://github.com/fabricjs/fabric.js/pull/7156)
- fix(fabric.EraserBrush): test eraser intersection with objects taking into account canvas viewport transform [#7147](https://github.com/fabricjs/fabric.js/pull/7147)
- fix(fabric.Object): support `excludeFromExport` set on `clipPath` [#7148](https://github.com/fabricjs/fabric.js/pull/7148).
- fix(fabric.Group): support `excludeFromExport` set on objects [#7148](https://github.com/fabricjs/fabric.js/pull/7148).
- fix(fabric.StaticCanvas): support `excludeFromExport` set on `backgroundColor`, `overlayColor`, `clipPath` [#7148](https://github.com/fabricjs/fabric.js/pull/7148).
- fix(fabric.EraserBrush): support object resizing (needed for eraser) [#7100](https://github.com/fabricjs/fabric.js/pull/7100).
- fix(fabric.EraserBrush): support canvas resizing (overlay/background drawables) [#7100](https://github.com/fabricjs/fabric.js/pull/7100).
- fix(fabric.EraserBrush): propagate `clipPath` of group to erased objects when necessary so it is correct when ungrouping/removing from group [#7100](https://github.com/fabricjs/fabric.js/pull/7100).
- fix(fabric.EraserBrush): introduce `erasable = deep` option for `fabric.Group` [#7100](https://github.com/fabricjs/fabric.js/pull/7100).
- feat(fabric.Collection): the `contains` method now accepts a second boolean parameter `deep`, checking all descendants, `collection.contains(obj, true)` [#7139](https://github.com/fabricjs/fabric.js/pull/7139).
- fix(fabric.StaticCanvas): disposing canvas now restores canvas size and style to original state.

## [4.5.1]

- fix(fabric.Text): fixes decoration rendering when there is a single rendering for full text line [#7104](https://github.com/fabricjs/fabric.js/pull/7104)
- fix(fabric.Text): spell error which made the gradientTransform not working [#7059](https://github.com/fabricjs/fabric.js/pull/7059)
- fix(fabric.util): unwanted mutation in fabric.util.rotatePoint [#7117](https://github.com/fabricjs/fabric.js/pull/7117)
- fix(svg parser): Ensure that applyViewboxTransform returns an object and not undefined/null [#7030](https://github.com/fabricjs/fabric.js/pull/7030)
- fix(fabric.Text): support firefox with ctx.textAlign for RTL text [#7126](https://github.com/fabricjs/fabric.js/pull/7126)

## [4.5.0]

- fix(fabric.PencilBrush) decimate deleting end of a freedrawing line [#6966](https://github.com/fabricjs/fabric.js/pull/6966)
- feat(fabric.Text): Adding support for RTL languages by adding `direction` property [#7046](https://github.com/fabricjs/fabric.js/pull/7046)
- feat(fabric) Add an eraser brush as optional module [#6994](https://github.com/fabricjs/fabric.js/pull/6994)
- fix v4: 'scaling' event triggered before object position is adjusted [#6650](https://github.com/fabricjs/fabric.js/pull/6650)
- Fix(fabric.Object): CircleControls transparentCorners styling [#7015](https://github.com/fabricjs/fabric.js/pull/7015)
- Fix(svg_import): svg parsing in case it uses empty use tag or use with image href [#7044](https://github.com/fabricjs/fabric.js/pull/7044)
- fix(fabric.Shadow): `offsetX`, `offsetY` and `blur` supports float [#7019](https://github.com/fabricjs/fabric.js/pull/7019)

## [4.4.0]

- fix(fabric.Object) wrong variable name `cornerStrokeColor ` [#6981](https://github.com/fabricjs/fabric.js/pull/6981)
- fix(fabric.Text): underline color with text style ( regression from text on a path) [#6974](https://github.com/fabricjs/fabric.js/pull/6974)
- fix(fabric.Image): Cache CropX and CropY cache properties [#6924](https://github.com/fabricjs/fabric.js/pull/6924)
- fix(fabric.Canvas): Add target to each selection event [#6858](https://github.com/fabricjs/fabric.js/pull/6858)
- fix(fabric.Image): fix wrong scaling value for the y axis in renderFill [#6778](https://github.com/fabricjs/fabric.js/pull/6778)
- fix(fabric.Canvas): set isMoving on real movement only [#6856](https://github.com/fabricjs/fabric.js/pull/6856)
- fix(fabric.Group) make addWithUpdate compatible with nested groups [#6774](https://github.com/fabricjs/fabric.js/pull/6774)
- fix(Fabric.Text): Add path to text export and import [#6844](https://github.com/fabricjs/fabric.js/pull/6844)
- fix(fabric.Canvas) Remove controls check in the pixel accuracy target [#6798](https://github.com/fabricjs/fabric.js/pull/6798)
- feat(fabric.Canvas): Added activeOn 'up/down' property [#6807](https://github.com/fabricjs/fabric.js/pull/6807)
- feat(fabric.BaseBrush): limitedToCanvasSize property to brush [#6719](https://github.com/fabricjs/fabric.js/pull/6719)

## [4.3.1]

- fix(fabric.Control) implement targetHasOneFlip using shorthand [#6823](https://github.com/fabricjs/fabric.js/pull/6823)
- fix(fabric.Text) fix typo in cacheProperties preventing cache clear to work [#6775](https://github.com/fabricjs/fabric.js/pull/6775)
- fix(fabric.Canvas): Update backgroundImage and overlayImage coordinates on zoom change [#6777](https://github.com/fabricjs/fabric.js/pull/6777)
- fix(fabric.Object): add strokeuniform to object toObject output. [#6772](https://github.com/fabricjs/fabric.js/pull/6772)
- fix(fabric.Text): Improve path's angle detection for text on a path [#6755](https://github.com/fabricjs/fabric.js/pull/6755)

## [4.3.0]

- fix(fabric.Textbox): Do not let splitbygrapheme split text previously unwrapped [#6621](https://github.com/fabricjs/fabric.js/pull/6621)
- feat(fabric.controlsUtils) Move drag to actions to control handlers [#6617](https://github.com/fabricjs/fabric.js/pull/6617)
- feat(fabric.Control): Add custom control size per control. [#6562](https://github.com/fabricjs/fabric.js/pull/6562)
- fix(svg_export): svg export in path with gradient and added tests [#6654](https://github.com/fabricjs/fabric.js/pull/6654)
- fix(fabric.Text): improve compatibility with transformed gradients [#6669](https://github.com/fabricjs/fabric.js/pull/6669)
- feat(fabric.Text): Add ability to put text on paths BETA [#6543](https://github.com/fabricjs/fabric.js/pull/6543)
- fix(fabric.Canvas): rotation handle should take origin into account [#6686](https://github.com/fabricjs/fabric.js/pull/6686)
- fix(fabric.Text): Text on path, fix non linear distance of chars over path [#6671](https://github.com/fabricjs/fabric.js/pull/6671)

## [4.2.0]

- fix(fabric.utils): ISSUE-6566 Fix SVGs for special Arc lines [#6571](https://github.com/fabricjs/fabric.js/pull/6571)
- fix(fabric.Canvas): Fix mouse up target when different from action start [#6591](https://github.com/fabricjs/fabric.js/pull/6591)
- added: feat(fabric.controlsUtils): Fire resizing event for textbox width [#6545](https://github.com/fabricjs/fabric.js/pull/6545)

## [4.1.0]

- feat(Brushes): add beforePathCreated event [#6492](https://github.com/fabricjs/fabric.js/pull/6492);
- feat(fabric.Path): Change the way path is parsed and drawn. simplify path at parsing time [#6504](https://github.com/fabricjs/fabric.js/pull/6504);
- feat(fabric.Path): Simplify S and T command in C and Q. [#6507](https://github.com/fabricjs/fabric.js/pull/6507);
- fix(fabric.Textbox): ISSUE-6518 Textbox and centering scaling [#6524](https://github.com/fabricjs/fabric.js/pull/6524);
- fix(fabric.Text): Ensure the shortcut text render the passed argument and not the entire line [#6526](https://github.com/fabricjs/fabric.js/pull/6526);
- feat(fabric.util): Add a function to work with path measurements [#6525](https://github.com/fabricjs/fabric.js/pull/6525);
- fix(fabric.Image): rendering pixel outside canvas size [#6326](https://github.com/fabricjs/fabric.js/pull/6326);
- fix(fabric.controlsUtils): stabilize scaleObject function [#6540](https://github.com/fabricjs/fabric.js/pull/6540);
- fix(fabric.Object): when in groups or active groups, fix the ability to shift deselect [#6541](https://github.com/fabricjs/fabric.js/pull/6541);

## [4.0.0]

- fixed the gesture module to not break with 4.0 [#6491](https://github.com/fabricjs/fabric.js/pull/6491);
- fix(fabric.IText): copy style in non full mode when typing text [#6454](https://github.com/fabricjs/fabric.js/pull/6454);
- feat(fabric.Controls) expose the extra utils for control handling.
  Breaking: rename fabric.controlHandlers and fabric.controlRenderers to fabric.controlsUtils.

## [4.0.0-rc.1]

- fix(fabric.Canvas): ISSUE-6314 rerender in case of drag selection that select a single oobject. [#6421](https://github.com/fabricjs/fabric.js/pull/6421);
- feat(text): allow correct cursor/selection position if text is edited inside a group. [#6256](https://github.com/fabricjs/fabric.js/pull/6256);
- feat(fabric.Control): remove position option in favor of x and y [#6415](https://github.com/fabricjs/fabric.js/pull/6415);
- fix(fabric.Object) ISSUE-6340 infinite recursion on groups [#6416](https://github.com/fabricjs/fabric.js/pull/6416);
- fix(fabric.Object): geometry mixin fix partiallyOnscreen [#6402](https://github.com/fabricjs/fabric.js/pull/6402);
- fix(fabric.Image): ISSUE-6397 modify crossOrigin behaviour for setSrc [#6414](https://github.com/fabricjs/fabric.js/pull/6414);
- Breaking: fabric.Image.setCrossOrigin is gone. Having the property on the fabric.Image is misleading and brings to errors. crossOrigin is for loading/reloading only, and is mandatory to specify it each load.
- Breaking: fabric.Control constructor does not accept anymore a position object, but 2 properties, x and y.

## [4.0.0-beta.12]

- fix(fabric.IText): respect value of `cursorColor` [#6300](https://github.com/fabricjs/fabric.js/pull/6300);
- fix(fabric.Textbox): Improve splitByGrapheme and charSpacing [#6298](https://github.com/fabricjs/fabric.js/pull/6298);
- feat(controls): Reintroduce flip by scaling and lockScalingFlip [#6313](https://github.com/fabricjs/fabric.js/pull/6313);

## [4.0.0-beta.11]

- fix(itext): improved style handling for new lines [#6268](https://github.com/fabricjs/fabric.js/pull/6268)
- fix(controls): Fix flip and controls and skewY and controls. [#6278](https://github.com/fabricjs/fabric.js/pull/6278)
- fix(controls): Current position with handlers is wrong if using skew [#6267](https://github.com/fabricjs/fabric.js/pull/6267)
- breaking: setCoords has only one argument now `skipCorners` boolean. setCoords will always update aCoords, lineCoords. If skipCorners is not specified, it will alos update oCoords();
- feat(fabric.Image): Image.imageSmoothing for fabric.Image objects [#6280](https://github.com/fabricjs/fabric.js/pull/6280)
- fix(fabric.StaticCanvas): export to dataUrl and canvasElement will respect imageSmoothingEnabled [#6280](https://github.com/fabricjs/fabric.js/pull/6280)
- fix(fabric.Image): toSVG export with missing element won't crash [#6280](https://github.com/fabricjs/fabric.js/pull/6280)
- added: added fabric.util.setImageSmoothing(ctx, value);
- added svg import/export for image image-rendering attribute
- fix(svg_import): Fix some parsing logic for nested SVGs. [#6284](https://github.com/fabricjs/fabric.js/pull/6284)
- fix(fabric.Image): do not crash if image has no element [#6285](https://github.com/fabricjs/fabric.js/pull/6285)

BREAKING:

- removed 2 utils member that was not used anywhere: fabric.util.getScript, fabric.util.getElementStyle
- remove private member \_setImageSmoothing in the canvas: use fabric.util.setImageSmoothing(ctx, value);

## [4.0.0-beta.10]

- fix(controls): fix missing target in canvas event options [#6251](https://github.com/fabricjs/fabric.js/pull/6251)
- fix(controls): correct position for offsets [#6250](https://github.com/fabricjs/fabric.js/pull/6250)
- feat(utils): Added more error flag passing throughout functions [#6238](https://github.com/fabricjs/fabric.js/pull/6238)

## [4.0.0-beta.9]

- fix(controls) show offsetX/offsetY correctly. [#6236](https://github.com/fabricjs/fabric.js/pull/6236)
- fix(controls) ISSUE-6201 Restore per object setting of controls visibility [#6226](https://github.com/fabricjs/fabric.js/pull/6226)
- fix(svg_parser): ISSUE-6220 Allow to parse font declaration that start with a number [#6222](https://github.com/fabricjs/fabric.js/pull/6222)

## [4.0.0-beta.8]

- fix(IText) Stop composition events on mousedown to enable cursor position on android keyboards [#6224](https://github.com/fabricjs/fabric.js/pull/6224)
- fix(controls): Handle textbox width change properly [#6219](https://github.com/fabricjs/fabric.js/pull/6219)
- fix(controls): correctly handling the uniform scaling option [#6218](https://github.com/fabricjs/fabric.js/pull/6218)
- fix(fabric.Object): fix activeSelection toDataURL canvas restore [#6216](https://github.com/fabricjs/fabric.js/pull/6216)
- fix(svg_parsers): Add support for empty <style/> tags [#6169](https://github.com/fabricjs/fabric.js/pull/6169)
- fix(SVG_export, text): Check font faces markup for objects within groups [#6195](https://github.com/fabricjs/fabric.js/pull/6195)
- feat(animation): Extend fabric.util.animate animating colors and other properties[#6191](https://github.com/fabricjs/fabric.js/pull/6191)
- fix(svg_export): remove extra space from svg export [#6209](https://github.com/fabricjs/fabric.js/pull/6209)
- fix(svg_import): ISSUE-6170 do not try to create missing clippath [#6210](https://github.com/fabricjs/fabric.js/pull/6210)
- fix(fabric.Object) Adding existence check for this.canvas on object stacking mixins [#6207](https://github.com/fabricjs/fabric.js/pull/6207)

## [4.0.0-beta.7]

feat(controls): Added controls mouseUpHandler and mouseDownHandler [#6158](https://github.com/fabricjs/fabric.js/pull/6158)
Removal of deprecated methods / patterns. [#6111](https://github.com/fabricjs/fabric.js/pull/6111)

- removed Object.setShadow, and BaseBrush.setShadow. change `rect.setShadow(options)` to `rect.set('shadow', new fabric.Shadow(options))`
- removed Object.transformMatrix.
- removed `object:selected` event. use `selection:created`. In the callback you will still find `target` in the options, but also you will find `selected` with all the objects selected during that single event.
- removed Gradient.forObject. No alternative available.
- removed Object and canvas `clipTo`. Use Object.clipPath;
- removed Canvas.loadFromDatalessJSON, it was just an alias for `loadFromJSON`
- removed `observe`, `stopObserving`, `trigger` from observable. Keep using `on`, `off`, `fire`.
- removed the Object.set ability to take a function as a value. Was rather strange to use.
- removed Object.setGradient. Change `rect.setGradient(options)` with `rect.set('fill', new fabric.Gradient(otherOptions))`. The options format is slightly different, but keeping 2 formats does not really make sense.
- removed Object.setPatternFill. Change `rect.setPatternFill(options)` to `rect.set('fill', new fabric.Pattern(options))`;
- removed Object.setColor. Change `rect.setColor(color)` to `rect.set('fill', color)`
- removed fabric.util.customTransformMatrix. Use the replacement fabric.util.composeMatrix

## [4.0.0-beta.6]

fix(fabric.IText): exitEditing won't error on missing hiddenTextarea. [#6138](https://github.com/fabricjs/fabric.js/pull/6138)

## [4.0.0-beta.5]

fix(fabric.Object): getObjectScaling takes in account rotation of objects inside groups. [#6118](https://github.com/fabricjs/fabric.js/pull/6118)

## [4.0.0-beta.4]

fix(fabric.Group): will draw shadow will call parent method. [#6116](https://github.com/fabricjs/fabric.js/pull/6116)

## [4.0.0-beta.3]

fix(controls): control offset rendering code had extras `beginPath` that would clear all but not the last of them [#6114](https://github.com/fabricjs/fabric.js/pull/6114)

## [4.0.0-beta.2]

fix(controls): Control.getVisibility will always receive the fabric.Object argument.

## [4.0.0-beta.1]

breaking: All your old control code override will not work
breaking: `uniScaleTransform` has been renamed in `uniformScaling`, meaning changed and the default value swapped. The behaviour is unchanged, but now the description and the name match.
breaking: Object.lockUniScaling is removed. Alternatives to get the same identical functionality with less code are being evaluated.
breaking: Canvas.onBeforeScaleRotate is removed, developers need to migrate to the event `before:transform’

## [3.6.2]

- fix fabric.Object.toDataURL blurriness on images with odd pixel number [#6131](https://github.com/fabricjs/fabric.js/pull/6131)

## [3.6.1]

- fix(gradient, text): ISSUE-6014 ISSUE-6077 support percentage gradient in text [#6090](https://github.com/fabricjs/fabric.js/pull/6090)
- fix(filters): ISSUE-6072 convolution filter is off by one [#6088](https://github.com/fabricjs/fabric.js/pull/6088)
- fix(transform): Fix a bug in the skewing logic [#6082](https://github.com/fabricjs/fabric.js/pull/6088)

## [3.6.0]

- fix: ISSUE-5512 better Clippath transform parsing in SVG [#5983](https://github.com/fabricjs/fabric.js/pull/5983)
- fix: ISSUE-5984 Avoid enter editing in non selectable object [#5989](https://github.com/fabricjs/fabric.js/pull/5989)
- Tweak to object.\_setLineDash to avoid cycles when nothing in array [#6000](https://github.com/fabricjs/fabric.js/pull/6000)
- fix: ISSUE-5867 Fix the extra new line selection with empty line [#6011](https://github.com/fabricjs/fabric.js/pull/6011)
- Improvement: Use SVG Namespace for SVG Elements [#5957](https://github.com/fabricjs/fabric.js/pull/5957)
- Improvement: ISSUE-4115 - triggers in/out events for sub targets [#6013](https://github.com/fabricjs/fabric.js/pull/6013)
- Improvement: Upper canvas retina scaling [#5938](https://github.com/fabricjs/fabric.js/pull/5938)

## [3.5.1]

- Fix for textbox non defined in scaleObject [#5896](https://github.com/fabricjs/fabric.js/pull/5896)
- Fix canvas pattern as background and exports [#5973](https://github.com/fabricjs/fabric.js/pull/5973)
- Fix for type error if style is null when checking if is empty [#5971](https://github.com/fabricjs/fabric.js/pull/5971)
- Fix for load from datalessJSON for svg groups with sourcePath [#5970](https://github.com/fabricjs/fabric.js/pull/5970)

## [3.5.0]

- Deprecation: deprecated 3 method of the api that will disappear in fabric 4: setPatternFill, setColor, setShadow.
- Fix: remove line dash modification for strokeUniform [#5953](https://github.com/fabricjs/fabric.js/pull/5953)
- Improvement: ISSUE-5955 parse svg clip-path recursively [#5960](https://github.com/fabricjs/fabric.js/pull/5960)
- Fix: object.toCanvasElement of objects in groups [#5962](https://github.com/fabricjs/fabric.js/pull/5962)
- change pencil brush finalize to be in line with other brushes [#5866](https://github.com/fabricjs/fabric.js/pull/5866)

## [3.4.0]

- Support fill-opacity on gradient parsing from SVG. [#5812](https://github.com/fabricjs/fabric.js/pull/5812)
- Rewrite gradient parsing from SVG to work with more transformation and combinations of attributes. [#5836](https://github.com/fabricjs/fabric.js/pull/5836)
- Added Gradient.gradientUnits property to support percent based gradients on shapes.[#5836](https://github.com/fabricjs/fabric.js/pull/5836)
- Changed animation logic so that onComplete gets always called with the final values of the animation.[#5813](https://github.com/fabricjs/fabric.js/pull/5813)

## [3.3.0]

- Differently support multi mouse events, fix multi touch on various browser [#5785](https://github.com/fabricjs/fabric.js/pull/5785)
- Word boundary search update on grapheme clusters [#5788](https://github.com/fabricjs/fabric.js/pull/5788)
- Enable deps free version [#5786](https://github.com/fabricjs/fabric.js/pull/5786)
- Remove variables named as reserved words [#5782](https://github.com/fabricjs/fabric.js/pull/5782)

## [3.2.0]

- Fix: Better handling of upperCanvas in toCanvasElement. [#5736](https://github.com/fabricjs/fabric.js/pull/5736)
- Add: Pass raw event information to brushes [#5687](https://github.com/fabricjs/fabric.js/pull/5687)
- Deprecation: officially deprecated Object.transformMatrix [#5747](https://github.com/fabricjs/fabric.js/pull/5747)
- Fix: Fix group.toSVG regression. [#5755](https://github.com/fabricjs/fabric.js/pull/5755)
- Fix: PencilBrush regression on simple points. [#5771](https://github.com/fabricjs/fabric.js/pull/5771)

## [3.1.0]

- Fix: unbreak IE10. [#5678](https://github.com/fabricjs/fabric.js/pull/5678)
- Improvement: Support scientific notation with uppercase E. [#5731](https://github.com/fabricjs/fabric.js/pull/5731)
- Add: PencilBrush brush now support `decimate` property to remove dots that are too near to each other. [#5718](https://github.com/fabricjs/fabric.js/pull/5718)

## [3.0.0]

- Breaking: removed support for node 4 and 6. [#5356](https://github.com/fabricjs/fabric.js/pull/5356)
- Breaking: changed objectCaching meaning to disable caching only if possible. [#5566](https://github.com/fabricjs/fabric.js/pull/5566)
- Breaking: private method `_setLineStyle` can set only empty object now [#5588](https://github.com/fabricjs/fabric.js/pull/5588)
- Breaking: private method `_getLineStyle` can only return boolean now [#5588](https://github.com/fabricjs/fabric.js/pull/5588)
- Fix: splitByGrapheme can now handle cursor properly [#5588](https://github.com/fabricjs/fabric.js/pull/5588)
- Add: Added hasStroke and hasFill, helper methods for decisions on caching and for devs, change image shouldCache method [#5567](https://github.com/fabricjs/fabric.js/pull/5567)
- Fix: Canvas toObject won't throw error now if there is a clipPath [#5556](https://github.com/fabricjs/fabric.js/pull/5556)
- Add: added `nonScaling` property to shadow class [#5558](https://github.com/fabricjs/fabric.js/pull/5558)
- Fix: fixed import of Rect from SVG when has 0 dimensions. [#5582](https://github.com/fabricjs/fabric.js/pull/5582)
- Fix: Shadow offset in dataurl export with retina [#5593](https://github.com/fabricjs/fabric.js/pull/5593)
- Fix: Text can be used as clipPath in SVG export (output is not correct yet) [#5591](https://github.com/fabricjs/fabric.js/pull/5591)
- Add: Fabric.disableStyleCopyPasting to disable style transfers on copy-paste of itext [#5590](https://github.com/fabricjs/fabric.js/pull/5590)
- Fix: avoid adding quotes to fontFamily containing a coma [#5624](https://github.com/fabricjs/fabric.js/pull/5624)
- Fix: strokeUniform and cache dimensions [#5626](https://github.com/fabricjs/fabric.js/pull/5626)
- Fix: Do not call onSelect on objects that won't be part of the selection [#5632](https://github.com/fabricjs/fabric.js/pull/5632)
- Fix: fixed handling of empty lines in splitByGrapheme [#5645](https://github.com/fabricjs/fabric.js/pull/5645)
- Fix: Textbox selectable property not restored after exitEditing [#5655](https://github.com/fabricjs/fabric.js/pull/5655)
- Fix: 'before:selection:cleared' event gets target in the option passed [#5658](https://github.com/fabricjs/fabric.js/pull/5658)
- Added: enablePointerEvents options to Canvas activates pointer events [#5589](https://github.com/fabricjs/fabric.js/pull/5589)
- Fix: Polygon/Polyline/Path respect points position when initializing [#5668](https://github.com/fabricjs/fabric.js/pull/5668)
- Fix: Do not load undefine objects in group/canvas array when restoring from JSON or SVG. [#5684](https://github.com/fabricjs/fabric.js/pull/5684)
- Improvement: support for canvas background or overlay as gradient [#5684](https://github.com/fabricjs/fabric.js/pull/5684)
- Fix: properly restore clipPath when restoring from JSON [#5641](https://github.com/fabricjs/fabric.js/pull/5641)
- Fix: respect chainable attribute in observable mixin [#5606](https://github.com/fabricjs/fabric.js/pull/5606)

## [2.7.0]

- Add: strokeUniform property, avoid stroke scaling with paths [#5473](https://github.com/fabricjs/fabric.js/pull/5473)
- Fix: fix bug in image setSrc [#5502](https://github.com/fabricjs/fabric.js/pull/5502)
- Add: strokeUniform import/export svg [#5527](https://github.com/fabricjs/fabric.js/pull/5527)
- Fix: GraphemeSplit and toSvg for circle [#5544](https://github.com/fabricjs/fabric.js/pull/5544)
- Improvement: support running in a XML document [#5530](https://github.com/fabricjs/fabric.js/pull/5530)

## [2.6.0]

- Fix: avoid ie11 to throw on weird draw images [#5428](https://github.com/fabricjs/fabric.js/pull/5428)
- Fix: a rare case of invisible clipPath [#5477](https://github.com/fabricjs/fabric.js/pull/5477)
- Fix: testability of code under node when webgl is involved [#5478](https://github.com/fabricjs/fabric.js/pull/5478)
- Add: Grapeheme text wrapping for Textbox (Textbox.splitByGrapheme) [#5479](https://github.com/fabricjs/fabric.js/pull/5479)
- Add: fabric.Object.toCanvasElement [#5481](https://github.com/fabricjs/fabric.js/pull/5481)

## [2.5.0]

- Fix: textbox transform report newScaleX and newScaleY values [#5464](https://github.com/fabricjs/fabric.js/pull/5464)
- Fix: export of svg and gradient with transforms [#5456](https://github.com/fabricjs/fabric.js/pull/5456)
- Fix: detection of controls in perPixelTargetFind + cache [#5455](https://github.com/fabricjs/fabric.js/pull/5455)
- Add: added canvas.toCanvasElement method [#5452](https://github.com/fabricjs/fabric.js/pull/5452)

## [2.4.6]

- Fix: unbreak the svg export broken in 2.4.5 [#5438](https://github.com/fabricjs/fabric.js/pull/5438)

## [2.4.5]

- Fix: svg import/export for canvas+clipPath and letterspacing. [#5424](https://github.com/fabricjs/fabric.js/pull/5424)
- Fix: avoid stroke dash from group selection to leak on upper canvas [#5392](https://github.com/fabricjs/fabric.js/pull/5392)

## [2.4.4]

- Fix: add clipPath to stateful cache check. [#5384](https://github.com/fabricjs/fabric.js/pull/5384)
- Fix: restore draggability of small objects [#5379](https://github.com/fabricjs/fabric.js/pull/5379)
- Improvement: Added strokeDashOffset to objects and from SVG import. [#5398](https://github.com/fabricjs/fabric.js/pull/5398)
- Fix: do not mark objects as invisible if strokeWidth is > 0 [#5382](https://github.com/fabricjs/fabric.js/pull/5382)
- Improvement: Better gradients parsing with xlink:href [#5357](https://github.com/fabricjs/fabric.js/pull/5357)

## [2.4.3]

- Fix: Shift click and onSelect function [#5348](https://github.com/fabricjs/fabric.js/pull/5348)
- Fix: Load from Json from images with filters and resize filters [#5346](https://github.com/fabricjs/fabric.js/pull/5346)
- Fix: Remove special case of 1x1 rect [#5345](https://github.com/fabricjs/fabric.js/pull/5345)
- Fix: Group with clipPath restore [#5344](https://github.com/fabricjs/fabric.js/pull/5344)
- Fix: Fix shift + click interaction with unselectable objects [#5324](https://github.com/fabricjs/fabric.js/pull/5324)

## [2.4.2]

- Fix: Better toSVG support to enable clipPath [#5284](https://github.com/fabricjs/fabric.js/pull/5284)
- Fix: Per pixel target find and groups and sub targets [#5287](https://github.com/fabricjs/fabric.js/pull/5287)
- Fix: Object clone as Image and shadow clipping [#5308](https://github.com/fabricjs/fabric.js/pull/5308)
- Fix: IE11 loading SVG [#5307](https://github.com/fabricjs/fabric.js/pull/5307)

## [2.4.1]

- Fix: Avoid enterEditing if another object is the activeObject [#5261](https://github.com/fabricjs/fabric.js/pull/5261)
- Fix: clipPath enliving for Image fromObject [#5279](https://github.com/fabricjs/fabric.js/pull/5279)
- Fix: toDataURL and canvas clipPath [#5278](https://github.com/fabricjs/fabric.js/pull/5278)
- Fix: early return if no xml is available [#5263](https://github.com/fabricjs/fabric.js/pull/5263)
- Fix: clipPath svg parsing in nodejs [#5262](https://github.com/fabricjs/fabric.js/pull/5262)
- Fix: Avoid running selection logic on mouse up [#5259](https://github.com/fabricjs/fabric.js/pull/5259)
- Fix: fix font size parsing on SVG [#5258](https://github.com/fabricjs/fabric.js/pull/5258)
- Fix: Avoid extra renders on mouseUp/Down [#5256](https://github.com/fabricjs/fabric.js/pull/5256)

## [2.4.0]

- Add: Add clipPath support to canvas and svg import/export. Low compatibility yet.

## [2.3.6]

- Fix: Make image.class aware of naturalWidth and naturalHeight. [#5178](https://github.com/fabricjs/fabric.js/pull/5178)
- Fix: Make 2 finger events works again [#5177](https://github.com/fabricjs/fabric.js/pull/5177)
- Fix: Make Groups respect origin and correct position ( fix spray/circle brushes ) [#5176](https://github.com/fabricjs/fabric.js/pull/5176)

## [2.3.5]

- Change: make canvas.getObjects() always return a shallow copy of the array [#5162](https://github.com/fabricjs/fabric.js/pull/5162)
- Fix: Improve fabric.Pattern.toSVG to look correct on offsets and no-repeat [#5164](https://github.com/fabricjs/fabric.js/pull/5164)
- Fix: Do not enter edit in Itext if the mouseUp is relative to a group selector [#5153](https://github.com/fabricjs/fabric.js/pull/5153)
- Improvement: Do not require xlink namespace in front of href attribut for svgs ( is a SVG2 new spec, unsupported ) [#5156](https://github.com/fabricjs/fabric.js/pull/5156)
- Fix: fix resizeFilter having the wrong cached texture, also improved interaction between filters [#5165](https://github.com/fabricjs/fabric.js/pull/5165)

## [2.3.4]

- Fix: ToSVG was ignoring excludeFromExport for backgroundImage and OverlayImage. [#5075](https://github.com/fabricjs/fabric.js/pull/5075)
- Fix: ToSVG for circle with start and end angles. [#5085](https://github.com/fabricjs/fabric.js/pull/5085)
- Fix: Added callback for setPatternFill. [#5101](https://github.com/fabricjs/fabric.js/pull/5101)
- Fix: Resize filter taking in account multiple scale sources. [#5117](https://github.com/fabricjs/fabric.js/pull/5117)
- Fix: Blend image filter clean after refilter. [#5121](https://github.com/fabricjs/fabric.js/pull/5121)
- Fix: Object.toDataURL should not be influenced by zoom. [#5139](https://github.com/fabricjs/fabric.js/pull/5139)
- Improvement: requestRenderAllBound add to Canvas instance. [#5138](https://github.com/fabricjs/fabric.js/pull/5138)
- Improvement: Make path bounding cache optional and also reacheable/cleanable [#5140](https://github.com/fabricjs/fabric.js/pull/5140)
- Improvement: Make the logic of isNeutralState filters work before filtering start. [#5129](https://github.com/fabricjs/fabric.js/pull/5129)
- Improvement: Added some code to clean up some memory when canvas is disposed in nodejs. [#5142](https://github.com/fabricjs/fabric.js/pull/5142)
- Fix: Make numeric origins work with group creation. [#5143](https://github.com/fabricjs/fabric.js/pull/5143)

## [2.3.3]

- Fix: Fixed font generic names for text, measurement of zero width related characters and also trailing of cursor when zooming. [#5048](https://github.com/fabricjs/fabric.js/pull/5048)

## [2.3.2]

- Fix: justify + charspacing + textDecoration Add and improve more events for transformations and mouse interaction. [#5007](https://github.com/fabricjs/fabric.js/pull/5007) [#5009](https://github.com/fabricjs/fabric.js/pull/5009)
- Fix: Enter edit on object selected programmatically. [#5010](https://github.com/fabricjs/fabric.js/pull/5010)
- Fix: Canvas.dispose was not removing all events properly. [#5020](https://github.com/fabricjs/fabric.js/pull/5020)
- Fix: Make rgba and hsla regex work case insensitive. [#5017](https://github.com/fabricjs/fabric.js/pull/5017)
- Fix: Make group transitioning from not cached to cached work. [#5021](https://github.com/fabricjs/fabric.js/pull/5021)

## [2.3.1]

- Improve nested svg import and text positioning, spikes. [#4984](https://github.com/kangax/fabric.js/pull/4984)

## [2.3.0]

- Add and improve more events for transformations and mouse interaction [#4979](https://github.com/kangax/fabric.js/pull/4979)
- Improvement: whenever possible use cache for target transparency sampling [#4955](https://github.com/kangax/fabric.js/pull/4955)

## [2.2.4]

- Fix getPointer on touch devices [#4866](https://github.com/kangax/fabric.js/pull/4866)
- Fix issues with selectionDashArray bleeding into free drawing [#4894](https://github.com/kangax/fabric.js/pull/4894)
- Fix blur filter for nodejs [#4905](https://github.com/kangax/fabric.js/pull/4905)
- Fix Register mousemove as non passive to help touch devices [#4933](https://github.com/kangax/fabric.js/pull/4933)
- Fix modified shadow tosvg for safari compatibility [#4934](https://github.com/kangax/fabric.js/pull/4934)
- Fix shader to avoid premultiplied alpha pixel getting dirty in blend filter [#4936](https://github.com/kangax/fabric.js/pull/4936)
- Add isPartiallyOnScreen method [#4856](https://github.com/kangax/fabric.js/pull/4856)
- Fix isEqual failing on array/null or objects/null/string compare [#4949](https://github.com/kangax/fabric.js/pull/4949)
- Fix pencilBrush with alpha and with rerendering canvas [#4938](https://github.com/kangax/fabric.js/pull/4938)

## [2.2.3]

- improvement: Allow to parse quoted url string. url('#myid') [#4881](https://github.com/kangax/fabric.js/pull/4881)
- improvement: text fromSVG import char-spacing attribute [#3718](https://github.com/kangax/fabric.js/pull/3718)
- fix: text toSVG export with multiple spaces in safari [#4880](https://github.com/kangax/fabric.js/pull/4880)
- fix: setSrc reset width and height on images [#4877](https://github.com/kangax/fabric.js/pull/4877)
- improvements: Removed forced origin swap when rotating [#4878](https://github.com/kangax/fabric.js/pull/4878)
- fix: Make the background of canvas cover all SVG in toSVG export [#4852](https://github.com/kangax/fabric.js/pull/4852)
- fix: Added startAngle to cacheProperties for fabric.Circle [#4875](https://github.com/kangax/fabric.js/pull/4875)
- fix: Rerender all the content of upperCanvas if canvas gets resized [#4850](https://github.com/kangax/fabric.js/pull/4850)
- fix: Remove references to context when disposing [#4846](https://github.com/kangax/fabric.js/pull/4846)
- improvements: Added single quoting to font names in toSVG [#4840](https://github.com/kangax/fabric.js/pull/4840)
- improvements: Added reserved space to wrapLine functionality [#4841](https://github.com/kangax/fabric.js/pull/4841)

## [2.2.2]

- Fixed: Applying filters to an image will invalidate its cache [#4828](https://github.com/kangax/fabric.js/pull/4828)
- Fixed: Attempt at fix font families that requires quoting [#4831](https://github.com/kangax/fabric.js/pull/4831)
- Improvement: check upperCanvas client size for textarea position [#4827](https://github.com/kangax/fabric.js/pull/4827)
- Fixed: Attempt to fix multiple touchends [#4804](https://github.com/kangax/fabric.js/pull/4804)
- Fixed: Wrapping of textbox with charspacing [#4803](https://github.com/kangax/fabric.js/pull/4803)
- Fixed: bad calculation of empty line in text (regression from 2.2.0) [#4802](https://github.com/kangax/fabric.js/pull/4802)

## [2.2.1]

- Reworked how amd and commonJS are together in the same file.

## [2.2.0]

- Fixed: super/sub script svg export [#4780](https://github.com/kangax/fabric.js/pull/4780)
- Added: Text superScript and subScript support [#4765](https://github.com/kangax/fabric.js/pull/4765)
- Fixed: negative kerning support (Pacifico font) [#4772](https://github.com/kangax/fabric.js/pull/4772)
- Fixed: removing text on mousedown should be safe now [#4774](https://github.com/kangax/fabric.js/pull/4774)
- Improved: pass to inner functions the parameter calculate coords in isOnscreen [#4763](https://github.com/kangax/fabric.js/pull/4763)

## [2.1.0]

- Added: Added: Drag and drop event binding [#4421](https://github.com/kangax/fabric.js/pull/4421)
- Fixed: isEmptyStyle implementation for TextBox [#4762](https://github.com/kangax/fabric.js/pull/4762)

## [2.0.3]

- Fix: now sub target check can work with subclasses of fabric.Group [#4753](https://github.com/kangax/fabric.js/pull/4753)
- Improvement: PencilBrush is now compexity 1 instead of complexity N during draw [#4743](https://github.com/kangax/fabric.js/pull/4743)
- Fix the cleanStyle was not checking for the right property to exist [#4751](https://github.com/kangax/fabric.js/pull/4751)
- Fix onBeforeScaleRotate with canvas zoom [#4748](https://github.com/kangax/fabric.js/pull/4748)

## [2.0.2]

- fixed image toSVG support for crop [#4738](https://github.com/kangax/fabric.js/pull/4738)
- changed math for better rounded results [#4734](https://github.com/kangax/fabric.js/pull/4734)

## [2.0.1]

- fixed filter for blend image in WEBGL [#4706](https://github.com/kangax/fabric.js/pull/4706)
- fixed interactions between canvas toDataURL and multiplier + retina [#4705](https://github.com/kangax/fabric.js/pull/4705)
- fixed bug with originX and originY not invalidating the transform [#4703](https://github.com/kangax/fabric.js/pull/4703)
- fixed unwanted mutation on object enliving in fabric.Image [#4699](https://github.com/kangax/fabric.js/pull/4699)

## [2.0.0]

- final
  - fix dataurl and svg export on retina and rounding [#4674](https://github.com/kangax/fabric.js/pull/4674)
  - avoid error if iText is removed on mousedown [#4650](https://github.com/kangax/fabric.js/pull/4650)
  - fix calcOffset when text enter editing [#4649](https://github.com/kangax/fabric.js/pull/4649)
  - Gradient fix parsing floats [#4637](https://github.com/kangax/fabric.js/pull/4637)
  - Add CrossOrigin managment to fabric.Pattern [#4618](https://github.com/kangax/fabric.js/pull/4618)
  - Add patternTransform toObject saving [#4626](https://github.com/kangax/fabric.js/pull/4626)
  - normalize brushes render [#4613](https://github.com/kangax/fabric.js/pull/4613)
  - avoid charspacing shortcut [#4594](https://github.com/kangax/fabric.js/pull/4594)
  - Fix color toHexa() [#4579](https://github.com/kangax/fabric.js/pull/4579)
- rc3 and rc4
  - more fixes to transformMatrix memoization
  - Canvas.selectionFullyContained allows you to select objects just when full grabbed by the selections. [#4508](https://github.com/kangax/fabric.js/pull/4508)
  - Remove some ouput of blank spaces from svg in order to avoid extra colored areas [#4524](https://github.com/kangax/fabric.js/pull/4524)
  - Reinserted a performance shortcut for when there is no style at all [#4519](https://github.com/kangax/fabric.js/pull/4519)
  - Manage canvas resize during a freedrawing brush without wiping the brush [#4527](https://github.com/kangax/fabric.js/pull/4527)
  - Removed an extra closePath that was creating wrong visual on IntelIntegrated cards [#4549](https://github.com/kangax/fabric.js/pull/4549)
  - Added a method to insert and remove text from command line [#4541](https://github.com/kangax/fabric.js/pull/4541)
  - Some fixes around text styles management
  - nodejs support changes: removed specific node code in order to use standard fabricjs code in nodejs.
  - added fabric.util.getNodeCanvas that passed a JSDOM element allows you to get the node-canvas instance behind it and do what you need.
- rc2
  - Fixed a transform matrix memoize missing width/height [#4491](https://github.com/kangax/fabric.js/pull/4491)
  - Fix pattern drawing a point [#4492](https://github.com/kangax/fabric.js/pull/4492)
  - Fixed Text.removeChars [#4495](https://github.com/kangax/fabric.js/pull/4495)
  - Added back 2 node-canvas methods [#4497](https://github.com/kangax/fabric.js/pull/4497)
  - Fix a typo not restoring hoverCursor correctly.
- rc1
  - Remove node specific code [#4470](https://github.com/kangax/fabric.js/pull/4470)
  - Improved Canvas.dispose code to leak less memory [#4471](https://github.com/kangax/fabric.js/pull/4471)
  - Remove extra padding of cache when upper limited [#4467](https://github.com/kangax/fabric.js/pull/4467)
  - Solved 2 perfomances problems with textbox [#4466](https://github.com/kangax/fabric.js/pull/4466) [#4465](https://github.com/kangax/fabric.js/pull/4465)
  - Added justify-left justify-right and justify-center [#4437](https://github.com/kangax/fabric.js/pull/4437)
  - Fix Group fromObject and subTargetCheck [#4454](https://github.com/kangax/fabric.js/pull/4454)
  - Fix regression on IMG from SVG [#4450](https://github.com/kangax/fabric.js/pull/4450)
  - Remove cache dimensions together with canvas [#4453](https://github.com/kangax/fabric.js/pull/4453)
  - Fixed some fuzzyness cases for cache [#4452](https://github.com/kangax/fabric.js/pull/4452)
  - Fixed resize filter for webgl [#4426](https://github.com/kangax/fabric.js/pull/4426)
  - Stop searching target during a mouse move with a transform [#4442](https://github.com/kangax/fabric.js/pull/4442)
  - safeguard shaders for non supported precisions [#4433](https://github.com/kangax/fabric.js/pull/4433)
  - fix insert and remove style for edge cases [#4420](https://github.com/kangax/fabric.js/pull/4420)
  - Fix object.move when in active selection [#4394](https://github.com/kangax/fabric.js/pull/4394)
  - Memoize calcTransformMatrix function [#4418](https://github.com/kangax/fabric.js/pull/4418)
  - Make \_set flag object as dirty just when a real change happen[#4415](https://github.com/kangax/fabric.js/pull/4415)
  - Add browserShadowBlurConstant to adjust shadowBlur value [#4413](https://github.com/kangax/fabric.js/pull/4413)
  - Fix set element not clearing the cacheTexture. [#4410](https://github.com/kangax/fabric.js/pull/4410)
  - Multi selection key can be configured with an array of keys. [#4363](https://github.com/kangax/fabric.js/pull/4363)
  - fix fast type in text loosing some style. [#4339](https://github.com/kangax/fabric.js/pull/4339)
  - fixed division by zero with lockscaling flip.
  - added paintFirst ( paint-order with svg support ) [#4303](https://github.com/kangax/fabric.js/pull/4303)
- beta7
  - added a build flag for not attaching fabric to window [#4199](https://github.com/kangax/fabric.js/pull/4199)
  - removed .active property from objects [#4200](https://github.com/kangax/fabric.js/pull/4200)
  - Normalize Api for getSelectionStyles, setSelectionStyles [#4202](https://github.com/kangax/fabric.js/pull/4202)
  - Fix shader for convolute filter [#4207](https://github.com/kangax/fabric.js/pull/4207)
  - Better mouse support for lockscaling flip [#4225](https://github.com/kangax/fabric.js/pull/4225)
  - Fix toDataUrl getting a blank canvas [#4229](https://github.com/kangax/fabric.js/pull/4229)
  - Ouput version to json Objects [#4251](https://github.com/kangax/fabric.js/pull/4251)
  - Use backstoreOnly for toDataUrl resize [#4254](https://github.com/kangax/fabric.js/pull/4254)
  - Fix safari svg whitespace [#4294](https://github.com/kangax/fabric.js/pull/4294)
  - Fix Gradient export for paths [#4274](https://github.com/kangax/fabric.js/pull/4274)
  - Move mouseout/over in mousemove events [#4283](https://github.com/kangax/fabric.js/pull/4283)
  - Fix detection of click at the end of line [#4295](https://github.com/kangax/fabric.js/pull/4295)
  - added new event selection:updated [#4311](https://github.com/kangax/fabric.js/pull/4311)
  - Fixed free drawing path displacement [#4311](https://github.com/kangax/fabric.js/pull/4311)
  - Fixed scale equally and flipping not happening [#4313](https://github.com/kangax/fabric.js/pull/4313)
  - Select by drag makes the object fires 'selected' [#4314](https://github.com/kangax/fabric.js/pull/4314)
- beta6
  - incompat: New filter system with WEBGL.
  - incompat: New Text/IText/Textbox code. Multibyte compatible, more accurate.
  - incompat: RequestAnimationFrame is used for the automatic render calls.
  - incompat: Named setter/getter are optional now.
  - incompat: Removed PathGroup class
  - incompat: Paths cannot be restored anymore from strings [#3713](https://github.com/kangax/fabric.js/pull/3713)
  - incompat: bumped node version to 4+ and jsdom to 9. [#3717](https://github.com/kangax/fabric.js/pull/3717)
  - incompat: removed the es5 / JSON shim support [#3722](https://github.com/kangax/fabric.js/pull/3722)
  - fix/incompat: IText setSelectionStyles does not change anymore style if no selection is present [#3765](https://github.com/kangax/fabric.js/pull/3765)
  - skipOffscreen default to true
  - Text.setSelectionStyle does not change anything if there is no selection [#3765](https://github.com/kangax/fabric.js/pull/3765)
  - Switch to canvas-prebuilt as dependency. Added parameter to choose the canvas package [#3757](https://github.com/kangax/fabric.js/pull/3757)
  - improvement: renderControls can now be called on its own. Added parameter styleOverride to allow for overriding current properties [#3887](https://github.com/kangax/fabric.js/pull/3887)
  - removed hasMoved and saveCoords from Group class [#3910](https://github.com/kangax/fabric.js/pull/3910)
  - forced all fromObject and fromElement to be async, normalized api. [#3996](https://github.com/kangax/fabric.js/pull/3996)
  - improvement: added support for request animation frame in mouse events [#3997](https://github.com/kangax/fabric.js/pull/3997)
  - added dblclick support for all objects [#3998](https://github.com/kangax/fabric.js/pull/3997)
  - textbox scale as a normal object [#4052](https://github.com/kangax/fabric.js/pull/4052)
  - Removed image meetOrSlice, alignX, alignY, introduced cropX, cropY [#4055](https://github.com/kangax/fabric.js/pull/4055)
  - Added Text.cleanStyle, Text.removeStyle [#4060](https://github.com/kangax/fabric.js/pull/4060)
  - change: lockRotation will not hide the mtr control anymore. introduced notAllowedCursor for canvas. [#4064](https://github.com/kangax/fabric.js/pull/4064)
  - improvement: added 2 percentage values to fabric.util.animate. [#4068](https://github.com/kangax/fabric.js/pull/4068)
  - change: pathOffset does not get exported anymore in path.toObject, toDatalessObject export sourcePath instead of modifying path. [#4108](https://github.com/kangax/fabric.js/pull/4108)

## [1.7.19]

- Fixed the flip of images with scale equally [#4313](https://github.com/kangax/fabric.js/pull/4313)
- Improved touch detection [#4302](https://github.com/kangax/fabric.js/pull/4302)

## [1.7.18]

- Fixed doubling of subtargets for preserveObjectStacking = true [#4297](https://github.com/kangax/fabric.js/pull/4297)
- Added a dirty set to objects in group destroy.

## [1.7.17]

- Change: swapped style white-space:nowrap with attribute wrap="off" since the style rule was creating problems in browsers like ie11 and safari. [#4119](https://github.com/kangax/fabric.js/pull/4119)
- Fix: Remove an object from activeGroup if removed from canvas [#4120](https://github.com/kangax/fabric.js/pull/4120)
- Fix: avoid bringFroward, sendBackwards to swap objects in active selections [#4119](https://github.com/kangax/fabric.js/pull/4119)
- Fix: avoid disposing canvas on mouse event to throw error [#4119](https://github.com/kangax/fabric.js/pull/4119)
- Fix: make svg respect white spaces [#4119](https://github.com/kangax/fabric.js/pull/4119)
- Fix: avoid exporting bgImage and overlayImage if excludeFromExport = true [#4119](https://github.com/kangax/fabric.js/pull/4119)
- Fix: Avoid group fromObject mutating original data [#4111](https://github.com/kangax/fabric.js/pull/4111)

## [1.7.16]

- improvement: added 2 percentage values to fabric.util.animate. [#4068](https://github.com/kangax/fabric.js/pull/4068)
- Improvement: avoid multiplying identity matrices in calcTransformMatrix function
- Fix: activeGroup did not destroy correctly if a toObject was happening
- Improvement: Pass the event to object:modified when available. [#4061](https://github.com/kangax/fabric.js/pull/4061)

## [1.7.15]

- Improvement: Made iText keymap public. [#4053](https://github.com/kangax/fabric.js/pull/4053)
- Improvement: Fix a bug in updateCacheCanvas that was returning always true [#4051](https://github.com/kangax/fabric.js/pull/4051)

## [1.7.14]

- Improvement: Avoid cache canvas to resize each mouse move step. [#4037](https://github.com/kangax/fabric.js/pull/4037)
- Improvement: Make cache canvas limited in size. [#4035](https://github.com/kangax/fabric.js/pull/4035)
- Fix: Make groups and statefull cache work. [#4032](https://github.com/kangax/fabric.js/pull/4032)
- Add: Marked the hiddentextarea from itext so that custom projects can recognize it. [#4022](https://github.com/kangax/fabric.js/pull/4022)

## [1.7.13]

- Fix: Try to minimize delay in loadFroJson [#4007](https://github.com/kangax/fabric.js/pull/4007)
- Fix: allow fabric.Color to parse rgba(x,y,z,.a) without leading 0 [#4006](https://github.com/kangax/fabric.js/pull/4006)
- Allow path to execute Object.initialize, make extensions easier [#4005](https://github.com/kangax/fabric.js/pull/4005)
- Fix: properly set options from path fromDatalessObjects [#3995](https://github.com/kangax/fabric.js/pull/3995)
- Check for slice before action.slice. Avoid conflicts with heavy customized code. [#3992](https://github.com/kangax/fabric.js/pull/3992)

## [1.7.12]

- Fix: removed possible memleaks from window resize event. [#3984](https://github.com/kangax/fabric.js/pull/3984)
- Fix: restored default cursor to noTarget only. unselectable objects get the standard hovercursor. [#3953](https://github.com/kangax/fabric.js/pull/3953)
- Cache fixes: fix uncached pathGroup, removed cache creation at initialize time [#3982](https://github.com/kangax/fabric.js/pull/3982)
- Improvement: nextTarget to mouseOut and prevTarget to mouseOver [#3900](https://github.com/kangax/fabric.js/pull/3900)
- Improvement: add isClick boolean to left mouse up [#3898](https://github.com/kangax/fabric.js/pull/3898)
- Fix: can start selection on top of non selectable object [#3892](https://github.com/kangax/fabric.js/pull/3892)
- Improvement: better management of right/middle click [#3888](https://github.com/kangax/fabric.js/pull/3888)
- Fix: subTargetCheck on activeObject/activeGroup was firing too many events [#3909](https://github.com/kangax/fabric.js/pull/3909)
- Fix: After addWithUpdate or removeWithUpdate object coords must be updated. [#3911](https://github.com/kangax/fabric.js/pull/3911)

## [1.7.11]

- Hotfix: restore path-groups ability to render [#3877](https://github.com/kangax/fabric.js/pull/3877)

## [1.7.10]

- Fix: correct svg export for radial gradients [#3807](https://github.com/kangax/fabric.js/pull/3807)
- Fix: Update fireout events to export the event object [#3853](https://github.com/kangax/fabric.js/pull/3853)
- Fix: Improve callSuper to avoid infinite loops (not all of them) [#3844](https://github.com/kangax/fabric.js/pull/3844)
- Fix: avoid selectionBackgroundColor leak on toDataUrl [#3862](https://github.com/kangax/fabric.js/pull/3862)
- Fix: toDatelessObject for Group [#3863](https://github.com/kangax/fabric.js/pull/3863)
- Improvement: better caching logic for groups [#3864](https://github.com/kangax/fabric.js/pull/3864)
- Fix: correct svg gradient export for radial in polygons [#3866](https://github.com/kangax/fabric.js/pull/3866)
- Fix: First draw could be empty for some objects [#3870](https://github.com/kangax/fabric.js/pull/3870)
- Fix: Always send event data to object:selected [#3871](https://github.com/kangax/fabric.js/pull/3871)
- Improvement: reduce angle calculation error [#3872](https://github.com/kangax/fabric.js/pull/3872)

## [1.7.9]

- Fix: Avoid textarea wrapping from chrome v57+ [#3804](https://github.com/kangax/fabric.js/pull/3804)
- Fix: double click needed to move cursor when enterEditing is called programmatically [#3804](https://github.com/kangax/fabric.js/pull/3804)
- Fix: Style regression when inputing new style objects [#3804](https://github.com/kangax/fabric.js/pull/3804)
- Add: try to support crossOrigin for svg image tags [#3804](https://github.com/kangax/fabric.js/pull/3804)

## [1.7.8]

- Fix: Fix dirty flag propagation [#3782](https://github.com/kangax/fabric.js/pull/3782)
- Fix: Path parsing error in bounding boxes of curves [#3774](https://github.com/kangax/fabric.js/pull/3774)
- Add: Middle click mouse management on canvas [#3764](https://github.com/kangax/fabric.js/pull/3764)
- Add: Add parameter to detect and skip offscreen drawing [#3758](https://github.com/kangax/fabric.js/pull/3758)
- Fix: textarea loosing focus after a drag and exit from canvas [#3759](https://github.com/kangax/fabric.js/pull/3759)

## [1.7.7]

- Fix for opacity parsing in svg with nested opacities [#3747](https://github.com/kangax/fabric.js/pull/3747)
- Fix text initialization and boundingrect [#3745](https://github.com/kangax/fabric.js/pull/3745)
- Fix line bounding box [#3742](https://github.com/kangax/fabric.js/pull/3742)
- Improvement: do not pollute style object while typing if not necessary [#3743](https://github.com/kangax/fabric.js/pull/3743)
- fix for broken prototype chain when restoring a dataless object on fill an stroke [#3735](https://github.com/kangax/fabric.js/pull/3735)
- fix for deselected event not fired on mouse actions [#3716](https://github.com/kangax/fabric.js/pull/3716)
- fix for blurriness introduced on 1.7.3 [#3721](https://github.com/kangax/fabric.js/pull/3721)

## [1.7.6]

- Fix: make the cacheCanvas created on the fly if not available [#3705](https://github.com/kangax/fabric.js/pull/3705)

## [1.7.5]

- Improvement: draw textbackgroundColor in one single pass when possible @stefanhayden [#3698](https://github.com/kangax/fabric.js/pull/3698)
- Improvement: fire selection changed event just if text is editing [#3702](https://github.com/kangax/fabric.js/pull/3702)
- Improvement: Add object property 'needsItsOwnCache' [#3703](https://github.com/kangax/fabric.js/pull/3703)
- Improvement: Skip unnecessary transform if they can be detected with a single if [#3704](https://github.com/kangax/fabric.js/pull/3704)

## [1.7.4]

- Fix: Moved all the touch event to passive false so that they behave as before chrome changes [#3690](https://github.com/kangax/fabric.js/pull/3690)
- Fix: force top and left in the object representation of a path to avoid reparsing on restore [#3691](https://github.com/kangax/fabric.js/pull/3691)
- Add: Enable `deselected` event for activeObject switch. Ensure deactivateAll call exitEditing [#3689](https://github.com/kangax/fabric.js/pull/3689)
- Fix: Perform subtargetCheck also if the group is an active object and on activeGroup [#3688](https://github.com/kangax/fabric.js/pull/3688)
- Fix: Made cursor operation more precise at high canvas zoom level [#3671](https://github.com/kangax/fabric.js/pull/3671)
- Add: Made getBoundingRect available to return both absolute or standard bounding rect [#3614](https://github.com/kangax/fabric.js/pull/3614)
- Add: Introduced calcViewportBoundaries() function for fabric.StaticCanvas [#3614](https://github.com/kangax/fabric.js/pull/3614)
- Add: Introduced isOnScreen() function for fabric.Object [#3614](https://github.com/kangax/fabric.js/pull/3614)
- Subclassed Polygon from polyline [#3614](https://github.com/kangax/fabric.js/pull/3614)
- Fix: Removed reference to hovered target when target gets removed [#3657](https://github.com/kangax/fabric.js/pull/3657)
- Fix: Removed hover cursor for non selectable objects [#3643](https://github.com/kangax/fabric.js/pull/3643)
- Fix: Switch to passive event for touch move [#3643](https://github.com/kangax/fabric.js/pull/3643)
- Fix: Restart rendering of cursor after entering some text [#3643](https://github.com/kangax/fabric.js/pull/3643)
- Add: fabric.Color support toHexa() method now [#3615](https://github.com/kangax/fabric.js/pull/3615)

## [1.7.3]

- Improvement: mousewheel event is handled with target and fired also from objects. [#3612](https://github.com/kangax/fabric.js/pull/3612)
- Improvement: Pattern loads for canvas background and overlay, corrected svg pattern export [#3601](https://github.com/kangax/fabric.js/pull/3601)
- Fix: Wait for pattern loading before calling callback [#3598](https://github.com/kangax/fabric.js/pull/3598)
- Fix: add 2 extra pixels to cache canvases to avoid aliasing cut [#3596](https://github.com/kangax/fabric.js/pull/3596)
- Fix: Rerender when deselect an itext editing object [#3594](https://github.com/kangax/fabric.js/pull/3594)
- Fix: save new state of dimensionProperties at every cache clear [#3595](https://github.com/kangax/fabric.js/pull/3595)
- Improvement: Better error management in loadFromJSON [#3586](https://github.com/kangax/fabric.js/pull/3586)
- Improvement: do not reload backgroundImage as an image if is different type [#3550](https://github.com/kangax/fabric.js/pull/3550)
- Improvement: if a children element is set dirty, set the parent dirty as well. [#3564](https://github.com/kangax/fabric.js/pull/3564)

## [1.7.2]

- Fix: Textbox do not use stylemap for line wrapping [#3546](https://github.com/kangax/fabric.js/pull/3546)
- Fix: Fix for firing object:modified in macOS sierra [#3539](https://github.com/kangax/fabric.js/pull/3539)
- Fix: Itext with object caching was not refreshing selection correctly. [#3538](https://github.com/kangax/fabric.js/pull/3538)
- Fix: stateful now works again with activeGroup and dinamyc swap between stateful false/true. [#3537](https://github.com/kangax/fabric.js/pull/3537)
- Fix: includeDefaultValues was not applied to child objects of groups and path-groups. [#3497](https://github.com/kangax/fabric.js/pull/3497)
- Fix: Itext style is cloned on paste action now, allow copy of styles to be independent. [#3502](https://github.com/kangax/fabric.js/pull/3502)
- Fix: Add subclasses properties to cacheProperties. [#3490](https://github.com/kangax/fabric.js/pull/3490)
- Add: Shift and Alt key used for transformations are now dynamic. [#3479](https://github.com/kangax/fabric.js/pull/3479)
- Fix: fix to polygon and cache. Added cacheProperties for all classes [#3490](https://github.com/kangax/fabric.js/pull/3490)

## [1.7.1]

- Add: Gradients/Patterns support customAttributes in toObject method [#3477](https://github.com/kangax/fabric.js/pull/3477)
- Fix: IText/Textbox not blurring keyboard on ios 10 [#3476](https://github.com/kangax/fabric.js/pull/3476)
- Fix: Shadow on freedrawing and zoomed canvas [#3475](https://github.com/kangax/fabric.js/pull/3475)
- Fix: Fix for group returning negative scales [#3474](https://github.com/kangax/fabric.js/pull/3474)
- Fix: hotfix for textbox [#3441](https://github.com/kangax/fabric.js/pull/3441)[#3473](https://github.com/kangax/fabric.js/pull/3473)

## [1.7.0]

- Add: Object Caching [#3417](https://github.com/kangax/fabric.js/pull/3417)
- Improvement: group internal objects have coords not affected by canvas zoom [#3420](https://github.com/kangax/fabric.js/pull/3420)
- Fix: itext cursor trails on initDimension [#3436](https://github.com/kangax/fabric.js/pull/3436)
- Fix: null check on .setActive [#3435](https://github.com/kangax/fabric.js/pull/3435)
- Fix: function error in clone deep. [#3434](https://github.com/kangax/fabric.js/pull/3434)

## [1.6.7]

- Add: Snap rotation added to objects. two parameter introduced, snapAngle and snapTreshold. [#3383](https://github.com/kangax/fabric.js/pull/3383)
- Fix: Pass target to right click event. [#3381](https://github.com/kangax/fabric.js/pull/3381)
- Fix: Correct rendering of bg color for styled text and correct clearing of itext area. [#3388](https://github.com/kangax/fabric.js/pull/3388)
- Add: Fire mouse:over on the canvas when we enter the canvas from outside the element. [#3388](https://github.com/kangax/fabric.js/pull/3389)
- Fix: Fix calculation of words width with spaces and justify. [#3408](https://github.com/kangax/fabric.js/pull/3408)
- Fix: Do not export defaults properties for bg and overlay if requested. [#3415](https://github.com/kangax/fabric.js/pull/3415)
- Fix: Change export toObect to always delete default properties if requested. [#3416](https://github.com/kangax/fabric.js/pull/3416)

## [1.6.6]

- Add: Contrast and Saturate filters [#3341](https://github.com/kangax/fabric.js/pull/3341)
- Fix: Correct registering and removal of events to handle iText objects. [#3349](https://github.com/kangax/fabric.js/pull/3349)
- Fix: Corrected 2 regression of 1.6.5 (dataurl export and itext clicks)
- Fix: Corrected path boundaries calculation for Arcs ( a and A ) [#3347](https://github.com/kangax/fabric.js/pull/3347)

## [1.6.5]

- Fix: charspacing, do not get subzero with charwidth.
- Improvement: add callback support to all object cloning. [#3212](https://github.com/kangax/fabric.js/pull/3212)
- Improvement: add backgroundColor to all class [#3248](https://github.com/kangax/fabric.js/pull/3248)
- Fix: add custom properties to backgroundImage and overlayImage [#3250](https://github.com/kangax/fabric.js/pull/3250)
- Fix: Object intersection is calculated on boundingBox and boundingRect, intersection is fired if objects are overlapping [#3252](https://github.com/kangax/fabric.js/pull/3252)
- Change: Restored previous selection behaviour, added key to selection active object under overlaid target [#3254](https://github.com/kangax/fabric.js/pull/3254)
- Improvement: hasStateChanged let you find state changes of complex properties. [#3262](https://github.com/kangax/fabric.js/pull/3262)
- Fix: IText/Textbox shift click selection backward. [#3270](https://github.com/kangax/fabric.js/pull/3270)
- Revert: font family quoting was a bad idea. node-canvas stills use it. [#3276](https://github.com/kangax/fabric.js/pull/3276)
- Fix: fire mouse:over event for activeObject and activeGroup when using findTarget shourtcuts [#3285](https://github.com/kangax/fabric.js/pull/3285)
- Fix: clear method clear all properties of canvas [#3305](https://github.com/kangax/fabric.js/pull/3305)
- Fix: text area position method takes in account canvas offset [#3306](https://github.com/kangax/fabric.js/pull/3306)
- Improvement: Added event on right click and possibility to hide the context menu with a flag [3308](https://github.com/kangax/fabric.js/pull/3308)
- Fix: remove canvas reference from object when object gets removed from canvas [#3307](https://github.com/kangax/fabric.js/pull/3307)
- Improvement: use native stroke dash if available [#3309](https://github.com/kangax/fabric.js/pull/3309)
- Fix: Export correct src when exporting to svg [#3310](https://github.com/kangax/fabric.js/pull/3310)
- Fix: Stop text to go on zero dimensions [#3312](https://github.com/kangax/fabric.js/pull/3312)
- Fix: Error in dataURL with multiplier was outputting very big canvas with retina [#3314](https://github.com/kangax/fabric.js/pull/3314)
- Fix: Error in style map was not respecting style if textbox started with space [#3315](https://github.com/kangax/fabric.js/pull/3315)

## [1.6.4]

- Improvement: Ignore svg: namespace during svg import. [#3081](https://github.com/kangax/fabric.js/pull/3081)
- Improvement: Better fix for lineHeight of iText/Text [#3094](https://github.com/kangax/fabric.js/pull/3094)
- Improvement: Support for gradient with 'Infinity' coordinates [#3082](https://github.com/kangax/fabric.js/pull/3082)
- Improvement: Generally "improved" logic of targeting [#3111](https://github.com/kangax/fabric.js/pull/3111)
- Fix: Selection of active group with transparency and preserveObjectStacking true or false [#3109](https://github.com/kangax/fabric.js/pull/3109)
- Fix: pattern brush now create the same pattern seen while drawing [#3112](https://github.com/kangax/fabric.js/pull/3112)
- Fix: Allow css merge during svg import [#3114](https://github.com/kangax/fabric.js/pull/3114)
- Improvement: added numeric origins handling fomr 0 to 1. [#3121](https://github.com/kangax/fabric.js/pull/3121)
- Fix: Fix a defect with shadow of objects in a scaled group. [#3134](https://github.com/kangax/fabric.js/pull/3134)
- Improvement: Do not fire unecessary selection:changed events. [#3119](https://github.com/kangax/fabric.js/pull/3119)
- Fix: Attached hiddenTextarea to body fixes IE, thanks to @plainview. [#3137](https://github.com/kangax/fabric.js/pull/3137)
- Fix: Shift unselect activegroup on transformed canvas. [#3144](https://github.com/kangax/fabric.js/pull/3144)
- Added: ColorMatrix filter [#3139](https://github.com/kangax/fabric.js/pull/3139)
- Fix: Fix condition in wich restoring from Object could cause object overwriting [#3146](https://github.com/kangax/fabric.js/pull/3146)
- Change: cloneAsImage for Object and toDataUrl for object are not retina enabled by default. Added option to enable. [#3147](https://github.com/kangax/fabric.js/pull/3147)
- Improvement: Added textSpacing support for text/itext/textbox [#3097](https://github.com/kangax/fabric.js/pull/3097)
- Fix: Quote font family when setting the context fontstyle [#3191](https://github.com/kangax/fabric.js/pull/3191)
- Fix: use getSrc during image export, make subclassing easier, return eventually the .src property if nothing else is available [#3189](https://github.com/kangax/fabric.js/pull/3189)
- Fix: Inverted the meaning of border scale factor [#3154](https://github.com/kangax/fabric.js/pull/3154)
- Improvement: Added support for RGBA in HEX notation. [#3202](https://github.com/kangax/fabric.js/pull/3202)
- Improvement: Added object deselected event. [#3195](https://github.com/kangax/fabric.js/pull/3195)
- Fix: loadFromJson callback now gets fired after filter are applied [#3210](https://github.com/kangax/fabric.js/pull/3210)

## [1.6.3]

- Improvement: Use reviver callback for background and overlay image when doing svg export. [#2975](https://github.com/kangax/fabric.js/pull/2975)
- Improvement: Added object property excludeFromExport to avoid exporting the object to JSON or to SVG. [#2976](https://github.com/kangax/fabric.js/pull/2976)
- Improvement: Correct the calculation of text boundingbox. Improves svg import [#2992](https://github.com/kangax/fabric.js/pull/2992)
- Added: Export id property to SVG [#2993](https://github.com/kangax/fabric.js/pull/2993)
- Improvement: Call the callback on loadSvgFromURL on failed xml load with null agument [#2994](https://github.com/kangax/fabric.js/pull/2994)
- Improvement: Clear only the Itext area on contextTop during cursor animation [#2996](https://github.com/kangax/fabric.js/pull/2996)
- Added: Char widths cache has been moved to fabric level and not iText level. Added fabric.util.clearFabricCharWidthsCache(fontName) [#2995](https://github.com/kangax/fabric.js/pull/2995)
- Fix: do not set background or overlay image if the url load fails. [#3003](https://github.com/kangax/fabric.js/pull/3003)
- Fix: iText mousemove event removal, clear the correct area for Itext, stopped redrawing selection if not necessary [#3016](https://github.com/kangax/fabric.js/pull/3016)
- Fix: background image and overlay image scale and move with canvas viewportTransform, parameter available [#3019](https://github.com/kangax/fabric.js/pull/3019)
- Added: support sub targeting in groups in events [#2997](https://github.com/kangax/fabric.js/pull/2997)
- Fix: Select transparent object on mouse up because of \_maybeGroupObject [#2997](https://github.com/kangax/fabric.js/pull/2997)
- Fix: Remove reference to lastRenderedObject on canvas.remove [#3023](https://github.com/kangax/fabric.js/pull/3023)
- Fix: Wait for all objects to be loaded before deleting the properties and setting options. [#3029](https://github.com/kangax/fabric.js/pull/3029)
- Fix: Object Padding is unaffected by object transform. [#3057](https://github.com/kangax/fabric.js/pull/3057)
- Fix: Restore lastRenderedObject usage. Introduced Canvas.lastRenderedKey to retrieve the lastRendered object from down the stack [#3057](https://github.com/kangax/fabric.js/pull/3057)
- Fix: \_calcTextareaPosition correctly calculate the position considering the viewportTransform. [#3057](https://github.com/kangax/fabric.js/pull/3057)
- Fix: Fixed selectionBacgroundColor with viewport transform. [#3057](https://github.com/kangax/fabric.js/pull/3057)
- Improvement: Correctly render the cursor with viewport scaling, improved the cursor centering. [#3057](https://github.com/kangax/fabric.js/pull/3057)
- Fix: Use canvas zoom and pan when using is target transparent. [#2980](https://github.com/kangax/fabric.js/pull/2980)

## [1.6.2]

- Fix: restore canvas properties on loadFromJSON with includeProperties. [#2921](https://github.com/kangax/fabric.js/pull/2921)
- Fix: Allow hoverCursor on non selectable objects, moveCursor does not appear if the object is not moveable.
  Added object.moveCursor to specify a cursor for moving per object. [#2924](https://github.com/kangax/fabric.js/pull/2924)
- Fix: Add missing stroke.live translation, allow gradientTransform for dashed line. [#2926](https://github.com/kangax/fabric.js/pull/2926)
- Improvement: Allow customization of keys that iteract with mouse action ( multiselect key, free transform key, alternative action key, centered transform key ) [#2925](https://github.com/kangax/fabric.js/pull/2925)
- Added: Make iText fires object:modified on text change on exit editing [#2927](https://github.com/kangax/fabric.js/pull/2927)
- Added: [control customization part 1] cornerDashArray, borderDashArray. Now borderScaleFactor influences both border and controls, changed default corner size to 13 [#2932](https://github.com/kangax/fabric.js/pull/2932)
- Fix: createSVGFontFacesMarkup was failing to retrieve fonts in style [#2935](https://github.com/kangax/fabric.js/pull/2935)
- Fix: shadow not scaled with dataUrl to multiplier [#2940](https://github.com/kangax/fabric.js/pull/2940)
- Added: [control customization part 2] cornerStrokeColor. Now is possible to specify separate stroke and fill color for the controls [#2933](https://github.com/kangax/fabric.js/pull/2933)
- Fix: Itext width calculation with caching false was returning nan. [#2943](https://github.com/kangax/fabric.js/pull/2943)
- Added: [control customization part 3] Rounded corners. It is possible to specify cornerStyle for the object. 'rect' or 'circle' [#2942](https://github.com/kangax/fabric.js/pull/2942)
- Added: [control customization part 4] Selection background. It is possible to specify selectionBackgroundColor for the object. [#2950](https://github.com/kangax/fabric.js/pull/2950)
- Fix: Behaviour of image with filters with resize effects and Object to/from json [#2954](https://github.com/kangax/fabric.js/pull/2954)
- Fix: Svg export should not output color notation in rgba format [#2955](https://github.com/kangax/fabric.js/pull/2955)
- Fix: minScaleLimit rounding bug [#2964](https://github.com/kangax/fabric.js/pull/2964)
- Fix: Itext spacing in justify mode bug [#2971](https://github.com/kangax/fabric.js/pull/2971)
- Fix: Object.toDataUrl export when some window.devicepixelRatio is present (retina or browser zoom) [#2972](https://github.com/kangax/fabric.js/pull/2972)

## [1.6.1]

- Fix: image with broken element throwing error on toObject() [#2878](https://github.com/kangax/fabric.js/pull/2878)
- Fix: Warning on trying to set proprietary browser version of ctxImageSmoothingEnabled [#2880](https://github.com/kangax/fabric.js/pull/2880)
- Fix: Fixed Svg import regression on color and drawing polylines [#2887](https://github.com/kangax/fabric.js/pull/2887)
- Fix: Fixed animation ease that starts and stop at same value [#2888](https://github.com/kangax/fabric.js/pull/2888)
- Fix: Allow a not stateful canvas to fire object:modified at end of transform. [#2890](https://github.com/kangax/fabric.js/pull/2890)
- Fix: Made event handler removal safer. Removing firing events will not cause errors. [#2883](https://github.com/kangax/fabric.js/pull/2883)
- Fix: Proper handling of perPixelTargetFind and multi selections [#2894](https://github.com/kangax/fabric.js/pull/2894)
- Fix: Do not clear contextTop on drawingMode, to allow drawing over animations [#2895](https://github.com/kangax/fabric.js/pull/2895)
- Change the dependencies to optional. Allow npm to continue installing if nodecanvas installation fail.[#2901](https://github.com/kangax/fabric.js/pull/2901)
- Fix: Check again the target on mouseup [#2902](https://github.com/kangax/fabric.js/pull/2902)
- Fix: On perPixelTargetFind detect corners only if target is active [#2903](https://github.com/kangax/fabric.js/pull/2903)
- Improvement: Add canvas mouseout event listener [#2907](https://github.com/kangax/fabric.js/pull/2907)
- Improvement: Make small object draggable easier [#2907](https://github.com/kangax/fabric.js/pull/2907)
- Improvement: Use sendToBack, bringToFront, bringForward, sendBackwards for multiple selections [#2908](https://github.com/kangax/fabric.js/pull/2908)

## [1.6.0]

- Fix rendering of activeGroup objects while preserveObjectStacking is active. [ regression from [#2083](https://github.com/kangax/fabric.js/pull/2083) ]
- Fix `fabric.Path` initialize with user options [#2117](https://github.com/kangax/fabric.js/pull/2117)
- Fix sorting of objects in activeGroup during rendering [#2130](https://github.com/kangax/fabric.js/pull/2130).
- Make sure that 'object.canvas' property is always set if the object is directly or indirectly on canvas [#2141](https://github.com/kangax/fabric.js/pull/2141)
- Fix \_getTopLeftCoords function that was returning TopCenter [#2127](https://github.com/kangax/fabric.js/pull/2127)
- Fix events not being fired after resize with pinch zoom [#510](https://github.com/kangax/fabric.js/pull/510)
- Fix mouse:over, mouse:out events not receiving event object [#2146](https://github.com/kangax/fabric.js/pull/2146)
- Don't include elements from `<metadata>` during SVG parsing [#2160](https://github.com/kangax/fabric.js/pull/2160)
- Fix some iText new glitches and old bugs about style deleting and inserting, faster function for get2dCursorLocation [#2153](https://github.com/kangax/fabric.js/pull/2153)
- Change bounding box calculation, made strokewidth always considered in dimensions. Switched group stroke default to 0 strokewidth. [#2155](https://github.com/kangax/fabric.js/pull/2155)
- Fix scaling function for object with strokewidth [#2178](https://github.com/kangax/fabric.js/pull/2178)
- Fix image fromObject restoring resizeFilter [#2164](https://github.com/kangax/fabric.js/pull/2164)
- Fix double application of filter upon image init [#2164](https://github.com/kangax/fabric.js/pull/2164)
- Fix image.filter.Resize toObject and fromObject [#2164](https://github.com/kangax/fabric.js/pull/2164)
- Fix strokeWidth calculation during resize operations [#2178](https://github.com/kangax/fabric.js/pull/2178)
- Fix iText selection on upperCanvas to support transformMatrix [#2173](https://github.com/kangax/fabric.js/pull/2173)
- Removed unnecessary calls to removeShadow and restoreGlobalCompositeOperation [#2175](https://github.com/kangax/fabric.js/pull/2175)
- Fix the offset for pattern and gradients filling and stroking in text [#2183](https://github.com/kangax/fabric.js/pull/2183)
- Fix loading of stroke gradients from Object [#2182](https://github.com/kangax/fabric.js/pull/2182)
- Fix segmentation fault on node.js when image doesn't exist [#2193](https://github.com/kangax/fabric.js/pull/2193)
- Fix iText border selection when changing fontWeight [#2201](https://github.com/kangax/fabric.js/pull/2201)
- Fix calculation of object dimensions for geometry functions translation and scaling. [#2206](https://github.com/kangax/fabric.js/pull/2206)
- Fix iText cursor position on click at end of line [#2217](https://github.com/kangax/fabric.js/pull/2217)
- Fix error on parsing style string with trailing spaces [#2256](https://github.com/kangax/fabric.js/pull/2256)
- Fix delegated properties leaking on objects in a group when restoring from json [#2101](https://github.com/kangax/fabric.js/pull/2101)
- Fix cursor click position in rotated i-Text when origins different from TOPLEFT. [#2269](https://github.com/kangax/fabric.js/pull/2269)
- Fix mouse position when the canvas is in a complex style scrolling situation [#2128](https://github.com/kangax/fabric.js/pull/2128)
- Fix parser regex for not parsing svg tags attribute [#2311](https://github.com/kangax/fabric.js/pull/2311)
- Add id attribute to standard attribute parsing from SVG elements [#2317](https://github.com/kangax/fabric.js/pull/2317)
- Fix text decoration opacity [#2310](https://github.com/kangax/fabric.js/pull/2310)
- Add simple color animation utility in /src/util/animate_color.js [#2328](https://github.com/kangax/fabric.js/pull/2328)
- Fix itext paste function to check for source of copied text and strip carriage returns (\r)[#2336](https://github.com/kangax/fabric.js/pull/2336)
- Fix pattern class serialize the source using toDataURL if available [#2335](https://github.com/kangax/fabric.js/pull/2335)
- Fix imageSmoothingEnabled warning on chrome and reinit the property after setDimensions [#2337](https://github.com/kangax/fabric.js/pull/2337)
- Add ability to parse path elements with no path specified. [#2344](https://github.com/kangax/fabric.js/pull/2344)
- Fix shiftClick with activeGroup in case of normal and scaled groups [#2342](https://github.com/kangax/fabric.js/pull/2342)
- Add support for colors in shadow svg export [#2349](https://github.com/kangax/fabric.js/pull/2349)
- Add support for inner viewBoxes in svg parsing [#2345](https://github.com/kangax/fabric.js/pull/2345)
- Fix BoundingBox calculation for pathGroups that have inner transformMatrix [#2348](https://github.com/kangax/fabric.js/pull/2348)
- Fix export toObject to include transformMatrix property [#2350](https://github.com/kangax/fabric.js/pull/2350)
- Fix textbox class to supporto toSVG() and newest style fixes [#2347]
  (https://github.com/kangax/fabric.js/pull/2347)
- Fix regression on text ( textDecoration and textlinebackground ) [#2354](https://github.com/kangax/fabric.js/pull/2354)
- Add support for multi keys chars using onInput event [#2352](https://github.com/kangax/fabric.js/pull/2352)
- Fix iText and textbox entering in edit mode if clicked on a corner [#2393](https://github.com/kangax/fabric.js/pull/2393)
- Fix iText styles error when in justify align [#2370](https://github.com/kangax/fabric.js/pull/2370)
- Add support for shadow export in svg for groups, pathgroups and images. [#2364]
- Add rendering shadows for groups [#2364](https://github.com/kangax/fabric.js/pull/2364)
- Add support for parsing nested SVGs x and y attributes [#2399](https://github.com/kangax/fabric.js/pull/2399)
- Add support for gradientTransform in setGradient(fill or stroke) [#2401](https://github.com/kangax/fabric.js/pull/2401)
- Fix Error in svg parsed that was stopping on gradient color-stop missing stop attribute [#2414](https://github.com/kangax/fabric.js/pull/2414)
- toObject method return copied arrays for array like properties [#2407](https://github.com/kangax/fabric.js/pull/2407)
- Fix Set stop value of colorstop to 0 if stop attribute not present [#2414](https://github.com/kangax/fabric.js/pull/2414)
- Fix correct value of e.button for mouse left click if e.which not supported[#2453](https://github.com/kangax/fabric.js/pull/2453)
- Add check for host property in getScrollTopLeft[#2462](https://github.com/kangax/fabric.js/pull/2462)
- Fix check for object.selectable in findTarget[#2466](https://github.com/kangax/fabric.js/pull/2466)
- Fix After rendering a gesture set originX/Y to its original value[#2479](https://github.com/kangax/fabric.js/pull/2479)
- Add support for skewing objects using shift and m-controls in interactive mode, and using object.skewX/Y [#2482](https://github.com/kangax/fabric.js/pull/2482)
- Fix gradientTransform not exported in gradient toObject [#2486](https://github.com/kangax/fabric.js/pull/2486)
- Fix object.toDataUrl with multiplier [#2487](https://github.com/kangax/fabric.js/pull/2487)
  BACK INCOMPATIBILITY: removed 'allOnTop' parameter from fabric.StaticCanvas.renderAll.
- Fix mask filter, mask image is now streched on all image [#2543](https://github.com/kangax/fabric.js/pull/2543)
- Fix text onInput event to behave correctly if some text is selected [#2501](https://github.com/kangax/fabric.js/pull/2502)
- Fix object with selectable = false could be selected with shift click [#2503](https://github.com/kangax/fabric.js/pull/2503)
- Fix for mask filter when bigger or smaller image is used [#2534](https://github.com/kangax/fabric.js/pull/2534)
- Improvement: simplified renderAll logic [#2545](https://github.com/kangax/fabric.js/pull/2545)
- Improvement: Manage group transformation with skew rotate and scale [#2549](https://github.com/kangax/fabric.js/pull/2549)
- Fix: Add shadow affectStroke to shadow to Object method [#2568](https://github.com/kangax/fabric.js/pull/2568)
- Fix: Made multitouch pinch resize works with skewed object [#2625](https://github.com/kangax/fabric.js/pull/2625)
- Improvement: Added retina screen support [#2623](https://github.com/kangax/fabric.js/pull/2623)
- Change: Set default Image strokeWidth to 0 to improve image rendering [#2624](https://github.com/kangax/fabric.js/pull/2624)
- Fix: multitouch zoom gesture speed back to normal speed [#2625](https://github.com/kangax/fabric.js/pull/2625)
- Fix: fix controls rendering with retina scaling and controls above overlay [#2632](https://github.com/kangax/fabric.js/pull/2632)
- Improvements: resize SVG using viewport/viewbox. [#2642](https://github.com/kangax/fabric.js/pull/2642)
- Improvements: Svg import now supports rotate around point [#2645](https://github.com/kangax/fabric.js/pull/2645)
- Change: Opacity is no more a delegated property for group [#2656](https://github.com/kangax/fabric.js/pull/2656)
- Fix: Itext now check for editable property before initializing cursor [#2657](https://github.com/kangax/fabric.js/pull/2657)
- Fix: Better SVG export support for shadows of rotated objects [#2671](https://github.com/kangax/fabric.js/pull/2671)
- Fix: Avoid polygon polyline to change constructor point array [#2627](https://github.com/kangax/fabric.js/pull/2627)
- SVG import: support fill/stroke opacity when no fill/stroke attribute is present [#2703](https://github.com/kangax/fabric.js/pull/2703)
- Fix: remove white filter set opacity to 0 instead of 1 [#2714](https://github.com/kangax/fabric.js/pull/2714)
- Cleaning: removing unused fabric.Canvas.activeInstance [#2708](https://github.com/kangax/fabric.js/pull/2708)
- Change: remove flipping of text string when flipping object [#2719](https://github.com/kangax/fabric.js/pull/2719)
- Fix: Correct shift click on generic transformerd active groups [#2720](https://github.com/kangax/fabric.js/pull/2720)
- SVG import: parse svg with no spaces between transforms [#2738](https://github.com/kangax/fabric.js/pull/2738)
- Fix: Fallback to styleElement.text for IE9 [#2754](https://github.com/kangax/fabric.js/pull/2754)
- Fix: data url for node [#2777](https://github.com/kangax/fabric.js/pull/2777)
- Improvement: Extended font face to all text class during svg export [#2797](https://github.com/kangax/fabric.js/pull/2797)
- Fix: retina scaling dataurl and shadows. [#2806](https://github.com/kangax/fabric.js/pull/2806)
- Improvement: Better look to iText decoration shadows. [#2808](https://github.com/kangax/fabric.js/pull/2808)
- Improvement: New text shadow export to SVG. [#2827](https://github.com/kangax/fabric.js/pull/2827)
- fix: location of optimized 1x1 rects. [#2817](https://github.com/kangax/fabric.js/pull/2817)
- fix: TextBox handling of consecutive spaces. [#2852](https://github.com/kangax/fabric.js/pull/2852)
- fix: Respect shadow in svg export of flipped objects. [#2854](https://github.com/kangax/fabric.js/pull/2854)
- fix: Check presence of style for textBox in svg export. [#2853](https://github.com/kangax/fabric.js/pull/2853)
- Improvement: Added node compatibility for v4 and v5. [#2872](https://github.com/kangax/fabric.js/pull/2872)
- Fix: Canvas dispose remove the extra created elements. [#2875](https://github.com/kangax/fabric.js/pull/2875)
- IText improvements to cut-copy-paste, edit, mobile jumps and style. [#2868](https://github.com/kangax/fabric.js/pull/2868)

## [1.5.0]

**Edge**

- Added image preserve aspect ratio attributes and functionality (fabric.Image.alignY, fabric.Image.alignY, fabric.Image.meetOrSlic )
- Added ImageResizeFilters , option to resize dynamically or statically the images using a set of resize filter alghoritms.
- [BACK_INCOMPAT] `fabric.Collection#remove` doesn't return removed object -> returns `this` (chainable)

- Add "mouse:over" and "mouse:out" canvas events (and corresponding "mouseover", "mouseout" object events)
- Add support for passing options to `fabric.createCanvasForNode`

- Various iText fixes and performance improvements
- Fix `overlayImage` / `overlayColor` during selection mode
- Fix double callback in loadFromJSON when there's no objects
- Fix paths parsing when number has negative exponent
- Fix background offset in iText
- Fix style object deletion in iText
- Fix typo in `_initCanvasHandlers`
- Fix `transformMatrix` not affecting fabric.Text
- Fix `setAngle` for different originX/originY (!= 'center')
- Change default/init noise/brightness value for `fabric.Image.filters.Noise` and `fabric.Image.filters.Brightness` from 100 to 0
- Add `fabric.Canvas#imageSmoothingEnabled`
- Add `copy/paste` support for iText (uses clipboardData)

## [1.4.0]

- [BACK_INCOMPAT] JSON and Cufon are no longer included in default build

- [BACK_INCOMPAT] Change default objects' originX/originY to left/top

- [BACK_INCOMPAT] `fabric.StaticCanvas#backgroundImage` and `fabric.StaticCanvas#overlayImage` are `fabric.Image` instances. `fabric.StaticCanvas#backgroundImageOpacity`, `fabric.StaticCanvas#backgroundImageStretch`, `fabric.StaticCanvas#overlayImageLeft` and `fabric.StaticCanvas#overlayImageTop` were removed.

- [BACK_INCOMPAT] `fabric.Text#backgroundColor` is now `fabric.Object#backgroundColor`

- [BACK_INCOMPAT] Remove `fabric.Object#toGrayscale` and `fabric.Object#overlayFill` since they're too specific

- [BACK_INCOMPAT] Remove `fabric.StaticCanvas.toGrayscale` since we already have that logic in `fabric.Image.filters.Grayscale`.

- [BACK_INCOMPAT] Split `centerTransform` into the properties `centeredScaling` and `centeredRotation`. Object rotation now happens around originX/originY point UNLESS `centeredRotation=true`. Object scaling now happens non-centered UNLESS `centeredScaling=true`.

## [1.3.0]

- [BACK_INCOMPAT] Remove selectable, hasControls, hasBorders, hasRotatingPoint, transparentCorners, perPixelTargetFind from default object/json representation of objects.

- [BACK_INCOMPAT] Object rotation now happens around originX/originY point UNLESS `centerTransform=true`.

- [BACK_INCOMPAT] fabric.Text#textShadow has been removed - new fabric.Text.shadow property (type of fabric.Shadow).

- [BACK_INCOMPAT] fabric.BaseBrush shadow properties are combined into one property => fabric.BaseBrush.shadow (shadowColor, shadowBlur, shadowOffsetX, shadowOffsetY no longer exist).

- [BACK_INCOMPAT] `fabric.Path.fromObject` is now async. `fabric.Canvas#loadFromDatalessJSON` is deprecated.

## [1.2.0]

- [BACK_INCOMPAT] Make `fabric.Object#toDataURL` synchronous.

- [BACK_INCOMPAT] `fabric.Text#strokeStyle` -> `fabric.Text#stroke`, for consistency with other objects.

- [BACK_INCOMPAT] `fabric.Object.setActive(…)` -> `fabric.Object.set('active', …)`.
  `fabric.Object.isActive` is gone (use `fabric.Object.active` instead)

- [BACK_INCOMPAT] `fabric.Group#objects` -> `fabric.Group._objects`.

## [1.1.0]

- [BACK_INCOMPAT] `fabric.Text#setFontsize` becomes `fabric.Object#setFontSize`.

- [BACK_INCOMPAT] `fabric.Canvas.toDataURL` now accepts options object instead linear arguments.
  `fabric.Canvas.toDataURLWithMultiplier` is deprecated;
  use `fabric.Canvas.toDataURL({ multiplier: … })` instead

## [1.0.0]<|MERGE_RESOLUTION|>--- conflicted
+++ resolved
@@ -2,13 +2,10 @@
 
 ## [next]
 
-<<<<<<< HEAD
 - fix(IText): cursor width under group [#9341](https://github.com/fabricjs/fabric.js/pull/9341)
-=======
 - TS(Canvas): constructor optional el [#9348](https://github.com/fabricjs/fabric.js/pull/9348)
->>>>>>> 95df7de9
-
-## [6.0.0-b3]
+
+## [6.0.0-b13]
 
 - fix(Textbox): implemente a fix for the style shifting issues on new lines [#9197](https://github.com/fabricjs/fabric.js/pull/9197)
 - Fix(Control) fix a regression in `wrap with fixed anchor`, regression from #8400 [#9326](https://github.com/fabricjs/fabric.js/pull/9326)
