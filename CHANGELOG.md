--- conflicted
+++ resolved
@@ -2,12 +2,9 @@
 
 ## [next]
 
-<<<<<<< HEAD
 - ci(): remove buggy changelog action in favor of `git diff` bash script + direct git how to merge `CHANGELOG.md` [#8309](https://github.com/fabricjs/fabric.js/pull/8346)
-=======
 - chore(TS): convert object to es6 class [#8322](https://github.com/fabricjs/fabric.js/pull/8322)
 - docs(): guides follow up, feature request template [#8379](https://github.com/fabricjs/fabric.js/pull/8379)
->>>>>>> 8235106d
 - docs(): refactor guides, bug report template [#8189](https://github.com/fabricjs/fabric.js/pull/8189)
 - BREAKING fix(polyline/polygon): stroke bounding box for all line join/cap cases [#8344](https://github.com/fabricjs/fabric.js/pull/8344)
   BREAKING: `_setPositionDimensions` was removed in favor of `setDimensions`
