# Changelog

## [next]

<<<<<<< HEAD
- chore(Path, Polyline): Clean up old SVG import code [#8857](https://github.com/fabricjs/fabric.js/pull/8857)
=======
## [6.0.0-beta5]

- bundle(): export `setEnv` for JEST interoperability [#8888](https://github.com/fabricjs/fabric.js/pull/8888)
>>>>>>> 84e132e5

## [6.0.0-beta4]

- chore(): Code cleanup and reuse of code in svg-parsing code [#8881](https://github.com/fabricjs/fabric.js/pull/8881)
- chore(TS): Parse transform attribute typing [#8878](https://github.com/fabricjs/fabric.js/pull/8878)
- chore(TS): Fix typing for DOMParser [#8871](https://github.com/fabricjs/fabric.js/pull/8871)
- fix(Path, Polyline): fix for SVG import [#8879](https://github.com/fabricjs/fabric.js/pull/8879)
- chore(TS) add types for loadSVGFromURl, parseSVGDocument, loadSVGFromString [#8869](https://github.com/fabricjs/fabric.js/pull/8869)
- chore(TS): finalize Path migration [#8438](https://github.com/fabricjs/fabric.js/pull/8438)
- fix(Path, Obect) Fix path parsing edge case for zeroed arc command and for too small canvas patterns [#8853](https://github.com/fabricjs/fabric.js/pull/8853)

## [6.0.0-beta3]

- chore(TS): Path type fixes [#8842](https://github.com/fabricjs/fabric.js/pull/8842)
- fix(TS): add types to some untyped empty arrays [#8830](https://github.com/fabricjs/fabric.js/pull/8830)
- chore(TS): Complete typings for toObject/fromObject [#8756](https://github.com/fabricjs/fabric.js/pull/8756)
- fix(): text styles edge case [#8820](https://github.com/fabricjs/fabric.js/pull/8820)
- chore(TS): Group types [#8807](https://github.com/fabricjs/fabric.js/pull/8807)
- chore(TS): Path util typings and refactoring [#8787](https://github.com/fabricjs/fabric.js/pull/8787)
- rename(): `IPoint` => `XY` [#8806](https://github.com/fabricjs/fabric.js/pull/8806)
- ci(): use sandbox apps in issue template, use the current branch when deploying an app, minors [#8803](https://github.com/fabricjs/fabric.js/pull/8803)
- perf(): optimize `perPixelTargetFind` [#8770](https://github.com/fabricjs/fabric.js/pull/8770)
- BREAKING fix(): reflect NUM_FRACTION_DIGITS to SVG path data [#8782] (https://github.com/fabricjs/fabric.js/pull/8782)
- fix(IText): layout change regression caused by #8663 (`text` was changed but layout was skipped) [#8711](https://github.com/fabricjs/fabric.js/pull/8711)
- fix(IText, Textbox): fix broken text input [#8775](https://github.com/fabricjs/fabric.js/pull/8775)
- ci(): `.codesandbox` [#8135](https://github.com/fabricjs/fabric.js/pull/8135)
- ci(): disallow circular deps [#8759](https://github.com/fabricjs/fabric.js/pull/8759)
- fix(): env WebGL import cycle [#8758](https://github.com/fabricjs/fabric.js/pull/8758)
- chore(TS): remove controls from prototype. BREAKING: controls aren't shared anymore [#8753](https://github.com/fabricjs/fabric.js/pull/8753)
- chore(TS): remove object `type` from prototype [#8714](https://github.com/fabricjs/fabric.js/pull/8714)
- chore(TS): type Object props [#8677](https://github.com/fabricjs/fabric.js/issues/8677)
- chore(TS): remove default values from filter prototypes [#8742](https://github.com/fabricjs/fabric.js/issues/8742)
- chore(TS): remove default values from Objects prototypes, ( filters in a followup ) [#8719](https://github.com/fabricjs/fabric.js/issues/8719)
- fix(Intersection): bug causing selection edge case [#8735](https://github.com/fabricjs/fabric.js/pull/8735)
- chore(TS): class interface for options/brevity [#8674](https://github.com/fabricjs/fabric.js/issues/8674)
- ci(): fix import autocomplete in dev mode #8725
- chore(): remove deprecated class util [#8731](https://github.com/fabricjs/fabric.js/pull/8731)
- lint(): fix eslint errors [#8729](https://github.com/fabricjs/fabric.js/pull/8729)
- fix(TS): `this.constructor` types [#8675](https://github.com/fabricjs/fabric.js/issues/8675)
- fix(DraggableText): drag image blur [#8712](https://github.com/fabricjs/fabric.js/pull/8712)
- ci(): Fix tests for firefox 110 update [#8710](https://github.com/fabricjs/fabric.js/pull/8710)
- chore(): index files for exports and tree shaking [#8661](https://github.com/fabricjs/fabric.js/pull/8661)
- ci(test): cleanup node config (#8694 followup) [#8707](https://github.com/fabricjs/fabric.js/issues/8707)
- fix(): BREAKING set/discard active object return value, discard active object now return false if no discard happened [#8672](https://github.com/fabricjs/fabric.js/issues/8672)
- fix(): selection logic to support nested multiselection [#8665](https://github.com/fabricjs/fabric.js/issues/8665)
- fix(test): remove bad node config [#8694](https://github.com/fabricjs/fabric.js/issues/8694)
- fix(): keep browser files as .js [#8690](https://github.com/fabricjs/fabric.js/issues/8690)
- fix(): object dispose removes canvas/event refs [#8673](https://github.com/fabricjs/fabric.js/issues/8673)
- fix(test): Textbox `fromObject` test is incorrectly trying to restore an instance [#8686](https://github.com/fabricjs/fabric.js/pull/8686)
- TS(): Moved cache properties to static properties on classes [#xxxx](https://github.com/fabricjs/fabric.js/pull/xxxx)
- refactor(): Moved cache properties to static properties on classes [#8662](https://github.com/fabricjs/fabric.js/pull/8662)
- docs(): v6 announcements [#8664](https://github.com/fabricjs/fabric.js/issues/8664)
- ci(): remove TS transformer [#8660](https://github.com/fabricjs/fabric.js/pull/8660)
- refactor(): BREAKING remove stateful mixin and functionality [#8663](https://github.com/fabricjs/fabric.js/pull/8663)
- patch(): Added WebGLProbe to env, removed isLikelyNode, added specific env dispose ( instead of cleanup JSDOM ) [#8652](https://github.com/fabricjs/fabric.js/pull/8652)
- ci(): Removed the browser publish script [#8656](https://github.com/fabricjs/fabric.js/pull/8656)
- feat(): Node entry point [#8632](https://github.com/fabricjs/fabric.js/pull/8632)
- chore(): Change import and export strategy [#8622](https://github.com/fabricjs/fabric.js/pull/8622)
- chore(): rename files to modern style [#8621](https://github.com/fabricjs/fabric.js/pull/8621)
- chore(): move and rename text & itext files and organize as folders, rename mixins [#8620](https://github.com/fabricjs/fabric.js/pull/8620)
- chore(TS): type IText, IText behavior, IText click behavior [#8610](https://github.com/fabricjs/fabric.js/pull/8610)
- BREAKING: refactor `clone(obj, true)` with `cloneDeep(obj)` and remove all `extend`, `clone` calls in favor of object spreads. [#8600](https://github.com/fabricjs/fabric.js/pull/8600)
- chore(TS): Fix some error caused by ts-nocheck removals [#8615](https://github.com/fabricjs/fabric.js/pull/8615)
- refactor(IText): extract draggable text logic to a delegate [#8598](https://github.com/fabricjs/fabric.js/pull/8598)
- chore(TS): Update StaticCanvas to remove ts-nocheck [#8606](https://github.com/fabricjs/fabric.js/pull/8606)
- chore(TS): Update filters to remove ts-nocheck and added types where missing [#8609](https://github.com/fabricjs/fabric.js/pull/8609)
- chore(TS): Intersection class, finalize TS [#8603](https://github.com/fabricjs/fabric.js/pull/8603)
- chore(TS): Update Pattern to remove ts-nocheck and added types where missing [#8605](https://github.com/fabricjs/fabric.js/pull/8605)
- chore(TS): Followup for interactivy and controls migration to TS [#8404](https://github.com/fabricjs/fabric.js/pull/8404)
- refactor(IText): Fixes Draggable Text for retina and viewport transform #8534
- chore(TS): refactor canvas init, fix `_initRetinaScaling` regression #8520
- chore(TS): remove all remaining empty declarations [#8593](https://github.com/fabricjs/fabric.js/pull/8593)
- refactor(IText): modernize IText cursor animation based on animation API changes (and fix minor regression) plus leftovers from #8547 [#8583](https://github.com/fabricjs/fabric.js/pull/8583)
- refactor(Canvas, IText): Handle cross instance text editing states to an EditingManager class [#8543](https://github.com/fabricjs/fabric.js/pull/8543)
- chore(TS): move to export, babel, new rollup, change import statement for fabric. [#8585](https://github.com/fabricjs/fabric.js/pull/8585);
- chore(TS): Add declare in front of properties that are type definitions. [#8574](https://github.com/fabricjs/fabric.js/pull/8574)
- refactor(Animation): BREAKING: Animation api reduction and semplification (byValue is removed, '+=' syntax is removed, callbacks fired 100%) [#8547](https://github.com/fabricjs/fabric.js/pull/8547)
- feat(PolyControl): modify the shape of a poly with control points [#8556](https://github.com/fabricjs/fabric.js/pull/8556)
- BREAKING: remove Object.stateful and Object.statefulCache [#8573](https://github.com/fabricjs/fabric.js/pull/8573)
- fix(IText): refactor clearing context top logic of itext to align with brush pattern, using the canvas rendering cycle in order to guard from edge cases #8560
- fix(Canvas): `_initRetinaScaling` initializaing the scaling regardless of settings in Canvas. [#8565](https://github.com/fabricjs/fabric.js/pull/8565)
- fix(Canvas): regression of canvas migration with pointer and sendPointToPlane [#8563](https://github.com/fabricjs/fabric.js/pull/8563)
- chore(TS): Use exports from files to build fabricJS, get rid of HEADER.js [#8549](https://github.com/fabricjs/fabric.js/pull/8549)
- chore(): rm `fabric.filterBackend` => `getFilterBackend` [#8487](https://github.com/fabricjs/fabric.js/pull/8487)
- chore(TS): migrate text SVG export mixin [#8486](https://github.com/fabricjs/fabric.js/pull/8486)
- refactor(TS): `animate` and `AnimationRegistry` to classes [#8297](https://github.com/fabricjs/fabric.js/pull/8297)
  BREAKING:
  - return animation instance from animate instead of a cancel function and remove `findAnimationByXXX` from `AnimationRegistry`
  - change `animateColor` signature to match `animate`, removed `colorEasing`
- fix(Object Stacking): 🔙 refactor logic to support Group 🔝
- chore(TS): migrate Group/ActiveSelection [#8455](https://github.com/fabricjs/fabric.js/pull/8455)
- chore(TS): Migrate smaller mixins to classes (dataurl and serialization ) [#8542](https://github.com/fabricjs/fabric.js/pull/8542)
- chore(TS): Convert Canvas events mixin and grouping mixin [#8519](https://github.com/fabricjs/fabric.js/pull/8519)
- chore(TS): Remove backward compatibility initialize methods [#8525](https://github.com/fabricjs/fabric.js/pull/8525/)
- chore(TS): replace getKlass utility with a registry that doesn't require full fabricJS to work [#8500](https://github.com/fabricjs/fabric.js/pull/8500)
- chore(): use context in static constructors [#8522](https://github.com/fabricjs/fabric.js/issues/8522)
- chore(TS): Convert Canvas class #8510
- chore(TS): Move object classes #8511
- chore(TS): polish text [#8489](https://github.com/fabricjs/fabric.js/pull/8489)
- chore(TS): fix import cycle, extract `groupSVGElements` [#8506](https://github.com/fabricjs/fabric.js/pull/8506)
- chore(TS): permissive `Point` typings [#8434](https://github.com/fabricjs/fabric.js/pull/8434)
- chore(TS): polish files [#8488](https://github.com/fabricjs/fabric.js/pull/8488)
- fix(TS): `EventSpec` recognition [#8497](https://github.com/fabricjs/fabric.js/pull/8497)
- chore(): rm dead code [#8493](https://github.com/fabricjs/fabric.js/pull/8493)
- fix(scaleObject): handle when scale is 0 to not bug flip [#8490](https://github.com/fabricjs/fabric.js/pull/8490)
- chore(TS): migrate StatiCanvas to TS [#8485](https://github.com/fabricjs/fabric.js/pull/8485)
- chore(): refactor `Object.__uid++` => `uid()` [#8482](https://github.com/fabricjs/fabric.js/pull/8482)
- chore(TS): migrate object mixins to TS [#8414](https://github.com/fabricjs/fabric.js/pull/8414)
- chore(TS): migrate filters [#8474](https://github.com/fabricjs/fabric.js/pull/8474)
- chore(TS): BaseBrush abstract methods [#8428](https://github.com/fabricjs/fabric.js/pull/8428)
- feat(): Add `createObjectDefaultControls` and `createTextboxDefaultControls` to create copies of control sets. [#8415](https://github.com/fabricjs/fabric.js/pull/8415)
- fix(PatternBrush): `getPatternSrc`, rm `getPatternSrcFunction` [#8468](https://github.com/fabricjs/fabric.js/pull/8468)
- chore(TS): more FabricObject typing [#8405](https://github.com/fabricjs/fabric.js/pull/8405)
- chore(TS): Observable types [#8431](https://github.com/fabricjs/fabric.js/pull/8431)
- chore(TS): migrate Group/ActiveSelection [#8455](https://github.com/fabricjs/fabric.js/pull/8455)
- fix(TS): migration error of itext key mixin (#8421) [#8457](https://github.com/fabricjs/fabric.js/pull/8457)
- chore(TS): migrate text classes/mixins [#8421](https://github.com/fabricjs/fabric.js/pull/8421)
- chore(TS): migrate Image [#8443](https://github.com/fabricjs/fabric.js/pull/8443)
- chore(TS): migrate Shadow [#8462](https://github.com/fabricjs/fabric.js/pull/8462)
- fix(Itext): show incorrect pointer position after scale changed
- chore(TS): migrate text classes/mixins [#8408](https://github.com/fabricjs/fabric.js/pull/8408)
- chore(TS): migrate Collection [#8433](https://github.com/fabricjs/fabric.js/pull/8433)
- ci(): Simplify filestats even more [#8449](https://github.com/fabricjs/fabric.js/pull/8449)
- chore(TS): migrate filter backends [#8403](https://github.com/fabricjs/fabric.js/pull/8403)
- chore(TS): migrate Text classes/mixins [#8408](https://github.com/fabricjs/fabric.js/pull/8408)
- chore(TS): migrate Path [#8412](https://github.com/fabricjs/fabric.js/pull/8412)
- ci(): remove unwanted build stats (from [#8395](https://github.com/fabricjs/fabric.js/pull/8395)) [#8416](https://github.com/fabricjs/fabric.js/pull/8416)
- chore(TS): migrate Line [#8413](https://github.com/fabricjs/fabric.js/pull/8413)
- chore(TS): migrate Polyline/Polygon [#8417](https://github.com/fabricjs/fabric.js/pull/8417)
- chore(TS): migrate Rect [#8411](https://github.com/fabricjs/fabric.js/pull/8411)
- chore(TS): migrate Ellipse [#8408](https://github.com/fabricjs/fabric.js/pull/8408)
- chore(TS): migrate Triangle to TS [#8410](https://github.com/fabricjs/fabric.js/pull/8410)
- chore(TS): migrate Circle to TS [#8406](https://github.com/fabricjs/fabric.js/pull/8406)
- chore(TS): convert Object interactivity mixin to its own class [#8401](https://github.com/fabricjs/fabric.js/pull/8401)
- chore(TS): Convert controls e6/ts [#8400](https://github.com/fabricjs/fabric.js/pull/8400)
- ci(): remove buggy changelog action in favor of `git diff` bash script + direct git how to merge `CHANGELOG.md` [#8309](https://github.com/fabricjs/fabric.js/pull/8346)
- fix(): skewing controls accuracy + successive interactions [#8380](https://github.com/fabricjs/fabric.js/pull/8380)
- chore(TS): Convert Geometry and Origin to classes/e6/ts [#8390](https://github.com/fabricjs/fabric.js/pull/8390)
- ci(): build stats report [#8395](https://github.com/fabricjs/fabric.js/pull/8395)
- chore(TS): convert object to es6 class [#8322](https://github.com/fabricjs/fabric.js/pull/8322)
- docs(): guides follow up, feature request template [#8379](https://github.com/fabricjs/fabric.js/pull/8379)
- docs(): refactor guides, bug report template [#8189](https://github.com/fabricjs/fabric.js/pull/8189)
- BREAKING fix(polyline/polygon): stroke bounding box for all line join/cap cases [#8344](https://github.com/fabricjs/fabric.js/pull/8344)
  BREAKING: `_setPositionDimensions` was removed in favor of `setDimensions`
- test(): Added 2 tests for polygon shapes and transforms with translations [#8370](https://github.com/fabricjs/fabric.js/pull/8370)
- fix(textStyles): Handle style objects with only a textBackgroundColor property in stylesToArray [#8365](https://github.com/fabricjs/fabric.js/pull/8365)
- chore(): fix typos in intersection file [#8345](https://github.com/fabricjs/fabric.js/pull/8345)
- fix(textStyles): Handle empty style object in stylesToArray [#8357](https://github.com/fabricjs/fabric.js/pull/8357)
- ci(build): safeguard concurrent unlocking [#8309](https://github.com/fabricjs/fabric.js/pull/8309)
- ci(): update stale bot [#8307](https://github.com/fabricjs/fabric.js/pull/8307)
- ci(test): await golden generation in visual tests [#8284](https://github.com/fabricjs/fabric.js/pull/8284)
- ci(): Add a pipeline check for verifying that CHANGELOG.md has been updated [#8302](https://github.com/fabricjs/fabric.js/pull/8302)
- BREAKING feat(fabric.IText) rename data-fabric-hiddentextarea to data-fabric with value textarea
- ci(): adds a lock file to the repo when build is in progress, makes local testing wait for the build to complete [#8290](https://github.com/fabricjs/fabric.js/pull/8290)
- fix(`WebGLProbe`): regression caused by [#8199](https://github.com/fabricjs/fabric.js/pull/8199), [#8301](https://github.com/fabricjs/fabric.js/pull/8301)
- fix(fabric.utils) added missing import in dom_misc [#8293](https://github.com/fabricjs/fabric.js/pull/8293)
- fix(Object): `extraParam` should not be passed to options [#8295](https://github.com/fabricjs/fabric.js/pull/8295)
- test(): add `globalCompositeOperation` tests [#8271](https://github.com/fabricjs/fabric.js/pull/8271)
- fix(): use `sendObjectToPlane` in `mergeClipPaths` [#8247](https://github.com/fabricjs/fabric.js/pull/8247)
- chore(): prettify all source code [#8276](https://github.com/fabricjs/fabric.js/pull/8276)
- chore(lint): disallow `Math.hypot`, `window`, `document` [#8277](https://github.com/fabricjs/fabric.js/pull/8277)
- ci(): Add node18 and add a check for prettier [#8275](https://github.com/fabricjs/fabric.js/pull/8275)
- ci(test): suite fixes for browser [#8176](https://github.com/fabricjs/fabric.js/pull/8176)
- ci(): install prettier [#8242](https://github.com/fabricjs/fabric.js/pull/8242)
- ci(): migrate scripts to es6 modules [#8266](https://github.com/fabricjs/fabric.js/pull/8266)
- BREAKING refactor(util): remove lang_array since there are no more use cases [#8274](https://github.com/fabricjs/fabric.js/pull/8274)
- chore(TS): migrate `Pattern` [#8255](https://github.com/fabricjs/fabric.js/pull/8255)
- ci(): add source-map-support for testing [#8248](https://github.com/fabricjs/fabric.js/pull/8248)
- ci(): file cleanup [#8254](https://github.com/fabricjs/fabric.js/pull/8254)
- ci(): fix test global error handlers [#8267](https://github.com/fabricjs/fabric.js/pull/8267)
- fix(fabric.Canvas): dispose and request animation frame scheduling fix [#8220](https://github.com/fabricjs/fabric.js/pull/8220)
- ci(test): fix golden creation from browser [#8270](https://github.com/fabricjs/fabric.js/pull/8270)
- BREAKING refactor(util): `boundingBoxFromPoints`, removed transform [#8269](https://github.com/fabricjs/fabric.js/pull/8269)
- ci(): reintroduce node 14 testing [#8232](https://github.com/fabricjs/fabric.js/pull/8232)
- chore(TS): finish converting utils [#8230](https://github.com/fabricjs/fabric.js/pull/8230)
- test(): Add extensive coverage for mergeClipPath [#8245](https://github.com/fabricjs/fabric.js/pull/8245)
- ci() Nicer names for GHA [#8235](https://github.com/fabricjs/fabric.js/pull/8235)
- Update tests.yml
- ci(): consolidate test workflows [#8227](https://github.com/fabricjs/fabric.js/pull/8227)
- chore(TS): BREAKING: `populateWithProperties` => `pick` [#8202](https://github.com/fabricjs/fabric.js/pull/8202)
- chore(TS): extract `initFilterBackend` from HEADER [#8199](https://github.com/fabricjs/fabric.js/pull/8199)
- chore(TS): extract caches from HEADER [#8198](https://github.com/fabricjs/fabric.js/pull/8198)
- Chore(TS): migrate Intersection [#8121](https://github.com/fabricjs/fabric.js/pull/8121)
- chore(TS): es6 for util/path.ts and more utils converted [#8201](https://github.com/fabricjs/fabric.js/pull/8201)
- fix(ci): report build script failure + fix missing logs [#8188](https://github.com/fabricjs/fabric.js/pull/8188)
- fix(): update window => fabric.window [#8209](https://github.com/fabricjs/fabric.js/pull/8209)
- chore(TS): extract const `reNonWord` from HEADER [#8197](https://github.com/fabricjs/fabric.js/pull/8197)
- chore(TS): extract config values in its own module [#8194](https://github.com/fabricjs/fabric.js/pull/8194)
- ci(): update code coverage action comment [#8205](https://github.com/fabricjs/fabric.js/pull/8205)
- fix(fabric.Gradient): Guard against deep mutation on svg export for color exports [#8196](https://github.com/fabricjs/fabric.js/pull/8196)
- chore(TS): migrate gradient [#8154](https://github.com/fabricjs/fabric.js/pull/8154)
- Chore(TS): Convert more utilities [#8193](https://github.com/fabricjs/fabric.js/pull/8193)
- docs(CONTRIBUTING): fix typo [#8191](https://github.com/fabricjs/fabric.js/pull/8191)
- chore(TS): move control files under `controls` folder [#8185](https://github.com/fabricjs/fabric.js/pull/8185)
- chore(TS): `ElementsParser` => `parser/ElementsParser` [#8183](https://github.com/fabricjs/fabric.js/pull/8183)
- dep(): fabric.console [#8184](https://github.com/fabricjs/fabric.js/pull/8184)
- chore(TS) convert more utils [#8180](https://github.com/fabricjs/fabric.js/pull/8180)
- chore(TS): migrate brushes [#8182](https://github.com/fabricjs/fabric.js/pull/8182)
- fix(): propagate failed exit code to the process [#8187](https://github.com/fabricjs/fabric.js/pull/8187)
- fix(): regain focus on mouse move [#8179](https://github.com/fabricjs/fabric.js/pull/8179)
- chore(TS): read fabric version from package.json
- ci(test): migrate test cmd [#8138](https://github.com/fabricjs/fabric.js/pull/8138)
- chore(TS): Move more utils to TS [#8164](https://github.com/fabricjs/fabric.js/pull/8164)
- chore(TS): more conversion of utils [#8148](https://github.com/fabricjs/fabric.js/pull/8148)
- chore(): Update package.json contributors [#8157](https://github.com/fabricjs/fabric.js/pull/8157)
- docs(contributing): rework [#8158](https://github.com/fabricjs/fabric.js/pull/8158)
- fix(): add pointer data to drop event [#8156](https://github.com/fabricjs/fabric.js/pull/8156)
- chore(TS): prepare for gradient migration [#8155](https://github.com/fabricjs/fabric.js/pull/8155)
- docs(Collection): JSDOC fix `item` return type [#8152](https://github.com/fabricjs/fabric.js/pull/8152)
- chore(ts): Convert some utils [#8123](https://github.com/fabricjs/fabric.js/pull/8123)
- chore(TS): Migrate Circle to es6/ts
- chore(TS): migrate parser [#8122](https://github.com/fabricjs/fabric.js/pull/8122)
- fix(TS): color merge conflict [#8133](https://github.com/fabricjs/fabric.js/pull/8133)
- chore(TS): migrate Point to es6 class and update references. Deprecate xxxEquals methods [#8120](https://github.com/fabricjs/fabric.js/pull/8120)
- Chore(TS) Rect to Es6, remove global scope function. [#8118](https://github.com/fabricjs/fabric.js/pull/8118)
- chore(TS): Color [#8115](https://github.com/fabricjs/fabric.js/pull/8115)
- chore(TS): prepare for Color migration [#8116](https://github.com/fabricjs/fabric.js/pull/8116)
- ci(): adapt build script to rollup [#8114](https://github.com/fabricjs/fabric.js/pull/8114)
- fix(): Delegate toJson to toObject properly and fix tests [#8111](https://github.com/fabricjs/fabric.js/pull/8111)
- chore(TS): convert file ext [#8108](https://github.com/fabricjs/fabric.js/pull/8108)
- ci(scripts) patch [#8102](https://github.com/fabricjs/fabric.js/pull/8102)
- ci(): switch the old custom build for rollup [#8013](https://github.com/fabricjs/fabric.js/pull/8013)
- feat(IText): Draggable text [#7802](https://github.com/fabricjs/fabric.js/pull/7802)
- feat(Text): condensed styles structure v6 [#8006](https://github.com/fabricjs/fabric.js/pull/8006)
- feat(): on `discardActiveObject` interrupt current transform. Also add a method to interrupt current transform programmatically [#7954](https://github.com/fabricjs/fabric.js/pull/7954)
- fix(fabric.StaticCanvas): imageSmoothing setter for node-cavas special case [#8032](https://github.com/fabricjs/fabric.js/pull/8032)
- feat(): support aborting loading resources that requires network calls (promises/requests) [#7827](https://github.com/fabricjs/fabric.js/pull/7827)
- fix(fabric.IText) wrong typeof syntax [#8023](https://github.com/fabricjs/fabric.js/pull/8023)
- ci(typescript): transformer [#8020](https://github.com/fabricjs/fabric.js/pull/8020)
- fix(canvas): clear transform event caching on resize [#8021](https://github.com/fabricjs/fabric.js/pull/8021)
- fix(fabric.Canvas): `mouseout` bug [#8011](https://github.com/fabricjs/fabric.js/pull/8011)
- refactor(object_interactivity): draw operation for borders can be overriden [#7932](https://github.com/fabricjs/fabric.js/pull/7932)
- feat(Group,canvas): remove canvas from object before firing removed event, filter insertAt for group
- tests(): fix the visual test loop to work again on fabricjs.com [#8007](https://github.com/fabricjs/fabric.js/pull/8007)
- fix(Group): 🛠️ layout, angle and origin ⚡ [#8004](https://github.com/fabricjs/fabric.js/pull/8004)
- chore(): move away from extend/clone [#8001](https://github.com/fabricjs/fabric.js/pull/8001)
- fix(Canvas): flipped viewport transform coords [#7515](https://github.com/fabricjs/fabric.js/pull/7515)
- fix(): cleanup merge conflict resolution artifact [#7956](https://github.com/fabricjs/fabric.js/pull/7956)
- fix(Group): part 2 minors changes [#7916](https://github.com/fabricjs/fabric.js/pull/7916)
- feat(fabric.Image.filter): Alpha support for Invert filter [#7933](https://github.com/fabricjs/fabric.js/pull/7933)
- fix(EraserBrush): visual trace while erasing [#7991](https://github.com/fabricjs/fabric.js/pull/7991)
- fix(Point): safeguard initialization [#7961](https://github.com/fabricjs/fabric.js/pull/7961)
- fix(Textbox): flipped `changeWidth` control behavior [#7980](https://github.com/fabricjs/fabric.js/pull/7980)
- test(): remove deleted event from test name [#7992](https://github.com/fabricjs/fabric.js/pull/7992)
- feat(observable): BREAKING return disposer instead of context for chaining [#7994](https://github.com/fabricjs/fabric.js/pull/7994)
- fix(util): `setStyle` exception [#7869](https://github.com/fabricjs/fabric.js/pull/7869)
- test(freedrawing): test enhancement [#7941](https://github.com/fabricjs/fabric.js/pull/7941)
- Cleanup README.md [#7947](https://github.com/fabricjs/fabric.js/pull/7947)
- ci() update uglifyjs [#7939](https://github.com/fabricjs/fabric.js/pull/7939)
- fix(): assigning canvas for collections [#7934](https://github.com/fabricjs/fabric.js/pull/7934)
- fix(EraserBrush): use rendered objects for pattern [#7938](https://github.com/fabricjs/fabric.js/pull/7938)
- fix(v6): 4th PR of Group Rewrite 🎛️ nested controls 😜 [#7861](https://github.com/fabricjs/fabric.js/pull/7861)
- feat(path): `getRegularPolygonPath` [#7918](https://github.com/fabricjs/fabric.js/pull/7918)
- fix(canvas export): regression caused by safegurading [#7907](https://github.com/fabricjs/fabric.js/pull/7907)
- ci(): fix build script option exclude [#7915](https://github.com/fabricjs/fabric.js/pull/7915)
- feat(Group): 2nd Patch of New Group! 🎉 [#7859](https://github.com/fabricjs/fabric.js/pull/7859)
- chore(ci): rename option [#7875](https://github.com/fabricjs/fabric.js/pull/7875)
- fix(Canvas): `dispose` race condition [#7885](https://github.com/fabricjs/fabric.js/pull/7885)
- Update funding.yml include Shachar and Steve
- feat(Group): Change group code, adapt the rest around it [#7858](https://github.com/fabricjs/fabric.js/pull/7858)
- chore(): PR template [#7857](https://github.com/fabricjs/fabric.js/pull/7857)
- fix(Canvas): safeguard canvas add [#7866](https://github.com/fabricjs/fabric.js/pull/7866)
- fix(fabric.Text): support text alignments in RTL text [#7674](https://github.com/fabricjs/fabric.js/pull/7674)
- chore(canvas): minor cleanup [#7851](https://github.com/fabricjs/fabric.js/pull/7851)
- docs(): fix typo, fix JSDOC for website, minors [#7853](https://github.com/fabricjs/fabric.js/pull/7853)
- fix(Canvas): safeguard dispose [#7775](https://github.com/fabricjs/fabric.js/pull/7775)
- fix(Polyline): safegurad \_setPositionDimensions [#7850](https://github.com/fabricjs/fabric.js/pull/7850)
- feat(ci): CLI logging and `filter` option [#7844](https://github.com/fabricjs/fabric.js/pull/7844)
- fix(itext): stop cursor on blur [#7784](https://github.com/fabricjs/fabric.js/pull/7784)
- fix(itext): `set` during text editing [#7837](https://github.com/fabricjs/fabric.js/pull/7837)
- fix(Canvas): Safeguard from multiple initialization [#7776](https://github.com/fabricjs/fabric.js/pull/7776)
- feat(): fire `contextmenu` event [#7714](https://github.com/fabricjs/fabric.js/pull/7714)
- docs(Text): add proper type for GraphemeBBox [#7834](https://github.com/fabricjs/fabric.js/pull/7834)
- chore(): create an alias for getSelectionContext as `getTopContext` [#7711](https://github.com/fabricjs/fabric.js/pull/7711)
- fix(EraserBrush): inverted erasing [#7689](https://github.com/fabricjs/fabric.js/pull/7689)
- fix(ci): CLI `debug` and `recreate` options [#7833](https://github.com/fabricjs/fabric.js/pull/7833)
- feat(ci): better cli [#7825](https://github.com/fabricjs/fabric.js/pull/7825)
- feat(fabric.util.animation): add delay option [#7805](https://github.com/fabricjs/fabric.js/pull/7805)
- chore(): Update bug report templates [#7790](https://github.com/fabricjs/fabric.js/pull/7790)
- fix(Textbox): expose methods for overrides + fix resize filckering [#7806](https://github.com/fabricjs/fabric.js/pull/7806)
- fix(fabric.Canvas): canvas export, force retina scaling >= 1
- fix(itext_key_behavior.mixin.js): typo [#7816](https://github.com/fabricjs/fabric.js/pull/7816)
- feat(): dataURL export - filter objects [#7788](https://github.com/fabricjs/fabric.js/pull/7788)
- feat(util): transform utils [#7614](https://github.com/fabricjs/fabric.js/pull/7614)
- chore/fix(v6): prerequisites for Group [#7728](https://github.com/fabricjs/fabric.js/pull/7728)
- tests() adding an extra controls test where the group are transformed [#7736](https://github.com/fabricjs/fabric.js/pull/7736)
- chore(): Group prerequisite minor refactor object_origin
- fix(): ensure scaling factor is positive for strokeUniform [#7729](https://github.com/fabricjs/fabric.js/pull/7729)
- MAJOR chore(v6): neutral prerequisites for fabric.Group rework [#7726](https://github.com/fabricjs/fabric.js/pull/7726)
- fix(): add `eraser` to Object state/cache props [#7720](https://github.com/fabricjs/fabric.js/pull/7720)
- feat(Object.isType): accept multiple `type` [#7715](https://github.com/fabricjs/fabric.js/pull/7715)
- MAJOR feat(fabric.Point): divide, scalarDivide, scalarDivideEquals [`#7716`](https://github.com/fabricjs/fabric.js/pull/7716)
- MAJOR feat(): Reuse fabric.Point logic for scaling and naming consistency [`#7710`](https://github.com/fabricjs/fabric.js/pull/7710)
- feat(Canvas#getCenter): migrate to `getCenterPoint` [`#7699`](https://github.com/fabricjs/fabric.js/pull/7699)
- MAJOR feat(fabric) remove callbacks in for Promise support [`#7657`](https://github.com/fabricjs/fabric.js/pull/7657)
- chore(): BREAKING Cleanup fabric.Point for v6 [#7709](https://github.com/fabricjs/fabric.js/pull/7709) [`7e563c7`](https://github.com/fabricjs/fabric.js/commit/7e563c72164070aafb03043643e85d06d0dee32c)

## [5.2.1]

- fix(): add `eraser` to Object state/cache props [`#7720`](https://github.com/fabricjs/fabric.js/pull/7720)

## [5.2.0]

- feat(fabric.Object): isType accepts multiple `type` [`#7715`](https://github.com/fabricjs/fabric.js/pull/7715)
- chore(): Replace deprecated String.prototype.substr() with Array.prototype.slice() [`#7696`](https://github.com/fabricjs/fabric.js/pull/7696)
- chore(): use Array.isArray instead of ie6+ workarounds [`#7718`](https://github.com/fabricjs/fabric.js/pull/7718)
- MINOR: feat(fabric.Canvas): add `getTopContext` method to expose the internal contextTop [`#7697`](https://github.com/fabricjs/fabric.js/pull/7697)
- fix(fabric.Object) Add cacheContext checks before trying to render on cache [`#7694`](https://github.com/fabricjs/fabric.js/pull/7694)
- tests(): node test suite enhancement [`#7691`](https://github.com/fabricjs/fabric.js/pull/7691)
- feat(Canvas#getCenter): migrate to `getCenterPoint` [`#7699`](https://github.com/fabricjs/fabric.js/pull/7699)
- updated package.json [`803ce95`](https://github.com/fabricjs/fabric.js/commit/803ce95878150fba9e4195804bccae9bcfe45c6d)
- tests(fabric.animation): fix test reliability [`4be0fb9`](https://github.com/fabricjs/fabric.js/commit/4be0fb9903e15db294b89030feb645e5da766740)

## [5.1.0]

- build(deps): bump node-fetch from 2.6.6 to 2.6.7 [`#7684`](https://github.com/fabricjs/fabric.js/pull/7684)
- build(deps): bump follow-redirects from 1.14.6 to 1.14.8 [`#7683`](https://github.com/fabricjs/fabric.js/pull/7683)
- build(deps): bump simple-get from 3.1.0 to 3.1.1 [`#7682`](https://github.com/fabricjs/fabric.js/pull/7682)
- build(deps): bump engine.io from 6.1.0 to 6.1.2 [`#7681`](https://github.com/fabricjs/fabric.js/pull/7681)
- fix(test): Remove expect assertion [`#7678`](https://github.com/fabricjs/fabric.js/pull/7678)
- docs(blendimage_filter.class.js) corrected mode options [`#7672`](https://github.com/fabricjs/fabric.js/pull/7672)
- chore(): Update bug_report.md [`#7659`](https://github.com/fabricjs/fabric.js/pull/7659)
- fix(util.animation): remove extra animation cancel [`#7631`](https://github.com/fabricjs/fabric.js/pull/7631)
- feat(animation): Support a list of animation values for animating matrices changes [`#7633`](https://github.com/fabricjs/fabric.js/pull/7633)
- ci(tests): windows and linux paths resolutions [`#7635`](https://github.com/fabricjs/fabric.js/pull/7635)

## [5.0.0]

- fix(fabric.Canvas): unflag contextLost after a full re-render [`#7646`](https://github.com/fabricjs/fabric.js/pull/7646)
- **BREAKING**: remove 4.x deprecated code [`#7630`](https://github.com/fabricjs/fabric.js/pull/7630)
- feat(fabric.StaticCanvas, fabric.Canvas): limit breaking changes [`#7627`](https://github.com/fabricjs/fabric.js/pull/7627)
- feat(animation): animations registry [`#7528`](https://github.com/fabricjs/fabric.js/pull/7528)
- docs(): Remove not working badges [`#7623`](https://github.com/fabricjs/fabric.js/pull/7623)
- ci(): add auto-changelog package to quickly draft a changelog [`#7615`](https://github.com/fabricjs/fabric.js/pull/7615)
- feat(fabric.EraserBrush): added `eraser` property to Object instead of attaching to `clipPath`, remove hacky `getClipPath`/`setClipPath` [#7470](https://github.com/fabricjs/fabric.js/pull/7470), see **BREAKING** comments.
- feat(fabric.EraserBrush): support `inverted` option to undo erasing [#7470](https://github.com/fabricjs/fabric.js/pull/7470)
- fix(fabric.EraserBrush): fix doubling opaic objects while erasing [#7445](https://github.com/fabricjs/fabric.js/issues/7445) [#7470](https://github.com/fabricjs/fabric.js/pull/7470)
- **BREAKING**: fabric.EraserBrush: The Eraser object is now a subclass of Group. This means that loading from JSON will break between versions.
  Use this [code](https://gist.github.com/ShaMan123/6c5c4ca2cc720a2700848a2deb6addcd) to transform your json payload to the new version.
- feat(fabric.Canvas): fire an extra mouse up for the original control of the initial target [`#7612`](https://github.com/fabricjs/fabric.js/pull/7612)
- fix(fabric.Object) bounding box display with skewY when outside group [`#7611`](https://github.com/fabricjs/fabric.js/pull/7611)
- fix(fabric.text) fix rtl/ltr performance issues [`#7610`](https://github.com/fabricjs/fabric.js/pull/7610)
- fix(event.js) Prevent dividing by 0 in for touch gestures [`#7607`](https://github.com/fabricjs/fabric.js/pull/7607)
- feat(): `drop:before` event [`#7442`](https://github.com/fabricjs/fabric.js/pull/7442)
- ci(): Add codeql analysis step [`#7588`](https://github.com/fabricjs/fabric.js/pull/7588)
- security(): update onchange to solve security issue [`#7591`](https://github.com/fabricjs/fabric.js/pull/7591)
- **BREAKING**: fix(): MAJOR prevent render canvas with quality less than 100% [`#7537`](https://github.com/fabricjs/fabric.js/pull/7537)
- docs(): fix broken link [`#7579`](https://github.com/fabricjs/fabric.js/pull/7579)
- **BREAKING**: Deps(): MAJOR update to jsdom 19 node 14 [`#7587`](https://github.com/fabricjs/fabric.js/pull/7587)
- Fix(): JSDOM transative vulnerability [`#7510`](https://github.com/fabricjs/fabric.js/pull/7510)
- fix(fabric.parser): attempt to resolve some issues with regexp [`#7520`](https://github.com/fabricjs/fabric.js/pull/7520)
- fix(fabric.IText) fix for possible error on copy paste [`#7526`](https://github.com/fabricjs/fabric.js/pull/7526)
- fix(fabric.Path): Path Distance Measurement Inconsistency [`#7511`](https://github.com/fabricjs/fabric.js/pull/7511)
- Fix(fabric.Text): Avoid reiterating measurements when width is 0 and measure also empty lines for consistency. [`#7497`](https://github.com/fabricjs/fabric.js/pull/7497)
- fix(fabric.Object): stroke bounding box [`#7478`](https://github.com/fabricjs/fabric.js/pull/7478)
- fix(fabric.StaticCanvas): error of changing read-only style field [`#7462`](https://github.com/fabricjs/fabric.js/pull/7462)
- fix(fabric.Path): setting `path` during runtime [`#7141`](https://github.com/fabricjs/fabric.js/pull/7141)
- chore() update canvas to 2.8.0 [`#7415`](https://github.com/fabricjs/fabric.js/pull/7415)
- fix(fabric.Group) realizeTransfrom should be working when called with NO parent transform [`#7413`](https://github.com/fabricjs/fabric.js/pull/7413)
- fix(fabric.Object) Fix control flip and control box [`#7412`](https://github.com/fabricjs/fabric.js/pull/7412)
- feat(fabric.Text): added pathAlign property for text on path [`#7362`](https://github.com/fabricjs/fabric.js/pull/7362)
- docs(): Create SECURITY.md [`#7405`](https://github.com/fabricjs/fabric.js/pull/7405)
- docs(): Clarify viewport transformations doc [`#7401`](https://github.com/fabricjs/fabric.js/pull/7401)
- docs(): specify default value and docs for enablePointerEvents [`#7386`](https://github.com/fabricjs/fabric.js/pull/7386)
- feat(fabric.PencilBrush): add an option to draw a straight line while pressing a key [`#7034`](https://github.com/fabricjs/fabric.js/pull/7034)

## [4.6.0]

- feat(fabric.util): added fabric.util.transformPath to add transformations to path points [#7300](https://github.com/fabricjs/fabric.js/pull/7300)
- feat(fabric.util): added fabric.util.joinPath, the opposite of fabric.util.parsePath [#7300](https://github.com/fabricjs/fabric.js/pull/7300)
- fix(fabric.util): use integers iterators [#7233](https://github.com/fabricjs/fabric.js/pull/7233)
- feat(fabric.Text) add path rendering to text on path [#7328](https://github.com/fabricjs/fabric.js/pull/7328)
- feat(fabric.iText): Add optional hiddenTextareaContainer to contain hiddenTextarea [#7314](https://github.com/fabricjs/fabric.js/pull/7314)
- fix(fabric.Text) added pathStartOffset and pathSide to props lists for object export [#7318](https://github.com/fabricjs/fabric.js/pull/7318)
- feat(animate): add imperative abort option for animations [#7275](https://github.com/fabricjs/fabric.js/pull/7275)
- fix(Fabric.text): account for fontSize in textpath cache dimensions ( to avoid clipping ) [#7298](https://github.com/fabricjs/fabric.js/pull/7298)
- feat(Observable.once): Add once event handler [#7317](https://github.com/fabricjs/fabric.js/pull/7317)
- feat(fabric.Object): Improve drawing of controls in group. [#7119](https://github.com/fabricjs/fabric.js/pull/7119)
- fix(EraserBrush): intersectsWithObject edge cases [#7290](https://github.com/fabricjs/fabric.js/pull/7290)
- fix(EraserBrush): dump canvas bg/overlay color support [#7289](https://github.com/fabricjs/fabric.js/pull/7289)
- feat(fabric.Text) added pathSide property to text on path [#7259](https://github.com/fabricjs/fabric.js/pull/7259)
- fix(EraserBrush) force fill value [#7269](https://github.com/fabricjs/fabric.js/pull/7269)
- fix(fabric.StaticCanvas) properly remove objects on canvas.clear [#6937](https://github.com/fabricjs/fabric.js/pull/6937)
- feat(fabric.EraserBrush): improved erasing:end event [#7258](https://github.com/fabricjs/fabric.js/pull/7258)
- fix(shapes): fabric.Object.\_fromObject never should return [#7201](https://github.com/fabricjs/fabric.js/pull/7201)
- feat(fabric.filters) Added vibrance filter (for increasing saturation of muted colors) [#7189](https://github.com/fabricjs/fabric.js/pull/7189)
- fix(fabric.StaticCanvas): restore canvas size when disposing [#7181](https://github.com/fabricjs/fabric.js/pull/7181)
- feat(fabric.util): added `convertPointsToSVGPath` that will convert from a list of points to a smooth curve. [#7140](https://github.com/fabricjs/fabric.js/pull/7140)
- fix(fabric.Object): fix cache invalidation issue when objects are rotating [#7183](https://github.com/fabricjs/fabric.js/pull/7183)
- fix(fabric.Canvas): rectangle selection works with changing viewport [#7088](https://github.com/fabricjs/fabric.js/pull/7088)
- feat(fabric.Text): textPath now support textAlign [#7156](https://github.com/fabricjs/fabric.js/pull/7156)
- fix(fabric.EraserBrush): test eraser intersection with objects taking into account canvas viewport transform [#7147](https://github.com/fabricjs/fabric.js/pull/7147)
- fix(fabric.Object): support `excludeFromExport` set on `clipPath` [#7148](https://github.com/fabricjs/fabric.js/pull/7148).
- fix(fabric.Group): support `excludeFromExport` set on objects [#7148](https://github.com/fabricjs/fabric.js/pull/7148).
- fix(fabric.StaticCanvas): support `excludeFromExport` set on `backgroundColor`, `overlayColor`, `clipPath` [#7148](https://github.com/fabricjs/fabric.js/pull/7148).
- fix(fabric.EraserBrush): support object resizing (needed for eraser) [#7100](https://github.com/fabricjs/fabric.js/pull/7100).
- fix(fabric.EraserBrush): support canvas resizing (overlay/background drawables) [#7100](https://github.com/fabricjs/fabric.js/pull/7100).
- fix(fabric.EraserBrush): propagate `clipPath` of group to erased objects when necessary so it is correct when ungrouping/removing from group [#7100](https://github.com/fabricjs/fabric.js/pull/7100).
- fix(fabric.EraserBrush): introduce `erasable = deep` option for `fabric.Group` [#7100](https://github.com/fabricjs/fabric.js/pull/7100).
- feat(fabric.Collection): the `contains` method now accepts a second boolean parameter `deep`, checking all descendants, `collection.contains(obj, true)` [#7139](https://github.com/fabricjs/fabric.js/pull/7139).
- fix(fabric.StaticCanvas): disposing canvas now restores canvas size and style to original state.

## [4.5.1]

- fix(fabric.Text): fixes decoration rendering when there is a single rendering for full text line [#7104](https://github.com/fabricjs/fabric.js/pull/7104)
- fix(fabric.Text): spell error which made the gradientTransform not working [#7059](https://github.com/fabricjs/fabric.js/pull/7059)
- fix(fabric.util): unwanted mutation in fabric.util.rotatePoint [#7117](https://github.com/fabricjs/fabric.js/pull/7117)
- fix(svg parser): Ensure that applyViewboxTransform returns an object and not undefined/null [#7030](https://github.com/fabricjs/fabric.js/pull/7030)
- fix(fabric.Text): support firefox with ctx.textAlign for RTL text [#7126](https://github.com/fabricjs/fabric.js/pull/7126)

## [4.5.0]

- fix(fabric.PencilBrush) decimate deleting end of a freedrawing line [#6966](https://github.com/fabricjs/fabric.js/pull/6966)
- feat(fabric.Text): Adding support for RTL languages by adding `direction` property [#7046](https://github.com/fabricjs/fabric.js/pull/7046)
- feat(fabric) Add an eraser brush as optional module [#6994](https://github.com/fabricjs/fabric.js/pull/6994)
- fix v4: 'scaling' event triggered before object position is adjusted [#6650](https://github.com/fabricjs/fabric.js/pull/6650)
- Fix(fabric.Object): CircleControls transparentCorners styling [#7015](https://github.com/fabricjs/fabric.js/pull/7015)
- Fix(svg_import): svg parsing in case it uses empty use tag or use with image href [#7044](https://github.com/fabricjs/fabric.js/pull/7044)
- fix(fabric.Shadow): `offsetX`, `offsetY` and `blur` supports float [#7019](https://github.com/fabricjs/fabric.js/pull/7019)

## [4.4.0]

- fix(fabric.Object) wrong variable name `cornerStrokeColor ` [#6981](https://github.com/fabricjs/fabric.js/pull/6981)
- fix(fabric.Text): underline color with text style ( regression from text on a path) [#6974](https://github.com/fabricjs/fabric.js/pull/6974)
- fix(fabric.Image): Cache CropX and CropY cache properties [#6924](https://github.com/fabricjs/fabric.js/pull/6924)
- fix(fabric.Canvas): Add target to each selection event [#6858](https://github.com/fabricjs/fabric.js/pull/6858)
- fix(fabric.Image): fix wrong scaling value for the y axis in renderFill [#6778](https://github.com/fabricjs/fabric.js/pull/6778)
- fix(fabric.Canvas): set isMoving on real movement only [#6856](https://github.com/fabricjs/fabric.js/pull/6856)
- fix(fabric.Group) make addWithUpdate compatible with nested groups [#6774](https://github.com/fabricjs/fabric.js/pull/6774)
- fix(Fabric.Text): Add path to text export and import [#6844](https://github.com/fabricjs/fabric.js/pull/6844)
- fix(fabric.Canvas) Remove controls check in the pixel accuracy target [#6798](https://github.com/fabricjs/fabric.js/pull/6798)
- feat(fabric.Canvas): Added activeOn 'up/down' property [#6807](https://github.com/fabricjs/fabric.js/pull/6807)
- feat(fabric.BaseBrush): limitedToCanvasSize property to brush [#6719](https://github.com/fabricjs/fabric.js/pull/6719)

## [4.3.1]

- fix(fabric.Control) implement targetHasOneFlip using shorthand [#6823](https://github.com/fabricjs/fabric.js/pull/6823)
- fix(fabric.Text) fix typo in cacheProperties preventing cache clear to work [#6775](https://github.com/fabricjs/fabric.js/pull/6775)
- fix(fabric.Canvas): Update backgroundImage and overlayImage coordinates on zoom change [#6777](https://github.com/fabricjs/fabric.js/pull/6777)
- fix(fabric.Object): add strokeuniform to object toObject output. [#6772](https://github.com/fabricjs/fabric.js/pull/6772)
- fix(fabric.Text): Improve path's angle detection for text on a path [#6755](https://github.com/fabricjs/fabric.js/pull/6755)

## [4.3.0]

- fix(fabric.Textbox): Do not let splitbygrapheme split text previously unwrapped [#6621](https://github.com/fabricjs/fabric.js/pull/6621)
- feat(fabric.controlsUtils) Move drag to actions to control handlers [#6617](https://github.com/fabricjs/fabric.js/pull/6617)
- feat(fabric.Control): Add custom control size per control. [#6562](https://github.com/fabricjs/fabric.js/pull/6562)
- fix(svg_export): svg export in path with gradient and added tests [#6654](https://github.com/fabricjs/fabric.js/pull/6654)
- fix(fabric.Text): improve compatibility with transformed gradients [#6669](https://github.com/fabricjs/fabric.js/pull/6669)
- feat(fabric.Text): Add ability to put text on paths BETA [#6543](https://github.com/fabricjs/fabric.js/pull/6543)
- fix(fabric.Canvas): rotation handle should take origin into account [#6686](https://github.com/fabricjs/fabric.js/pull/6686)
- fix(fabric.Text): Text on path, fix non linear distance of chars over path [#6671](https://github.com/fabricjs/fabric.js/pull/6671)

## [4.2.0]

- fix(fabric.utils): ISSUE-6566 Fix SVGs for special Arc lines [#6571](https://github.com/fabricjs/fabric.js/pull/6571)
- fix(fabric.Canvas): Fix mouse up target when different from action start [#6591](https://github.com/fabricjs/fabric.js/pull/6591)
- added: feat(fabric.controlsUtils): Fire resizing event for textbox width [#6545](https://github.com/fabricjs/fabric.js/pull/6545)

## [4.1.0]

- feat(Brushes): add beforePathCreated event [#6492](https://github.com/fabricjs/fabric.js/pull/6492);
- feat(fabric.Path): Change the way path is parsed and drawn. simplify path at parsing time [#6504](https://github.com/fabricjs/fabric.js/pull/6504);
- feat(fabric.Path): Simplify S and T command in C and Q. [#6507](https://github.com/fabricjs/fabric.js/pull/6507);
- fix(fabric.Textbox): ISSUE-6518 Textbox and centering scaling [#6524](https://github.com/fabricjs/fabric.js/pull/6524);
- fix(fabric.Text): Ensure the shortcut text render the passed argument and not the entire line [#6526](https://github.com/fabricjs/fabric.js/pull/6526);
- feat(fabric.util): Add a function to work with path measurements [#6525](https://github.com/fabricjs/fabric.js/pull/6525);
- fix(fabric.Image): rendering pixel outside canvas size [#6326](https://github.com/fabricjs/fabric.js/pull/6326);
- fix(fabric.controlsUtils): stabilize scaleObject function [#6540](https://github.com/fabricjs/fabric.js/pull/6540);
- fix(fabric.Object): when in groups or active groups, fix the ability to shift deselect [#6541](https://github.com/fabricjs/fabric.js/pull/6541);

## [4.0.0]

- fixed the gesture module to not break with 4.0 [#6491](https://github.com/fabricjs/fabric.js/pull/6491);
- fix(fabric.IText): copy style in non full mode when typing text [#6454](https://github.com/fabricjs/fabric.js/pull/6454);
- feat(fabric.Controls) expose the extra utils for control handling.
  Breaking: rename fabric.controlHandlers and fabric.controlRenderers to fabric.controlsUtils.

## [4.0.0-rc.1]

- fix(fabric.Canvas): ISSUE-6314 rerender in case of drag selection that select a single oobject. [#6421](https://github.com/fabricjs/fabric.js/pull/6421);
- feat(text): allow correct cursor/selection position if text is edited inside a group. [#6256](https://github.com/fabricjs/fabric.js/pull/6256);
- feat(fabric.Control): remove position option in favor of x and y [#6415](https://github.com/fabricjs/fabric.js/pull/6415);
- fix(fabric.Object) ISSUE-6340 infinite recursion on groups [#6416](https://github.com/fabricjs/fabric.js/pull/6416);
- fix(fabric.Object): geometry mixin fix partiallyOnscreen [#6402](https://github.com/fabricjs/fabric.js/pull/6402);
- fix(fabric.Image): ISSUE-6397 modify crossOrigin behaviour for setSrc [#6414](https://github.com/fabricjs/fabric.js/pull/6414);
- Breaking: fabric.Image.setCrossOrigin is gone. Having the property on the fabric.Image is misleading and brings to errors. crossOrigin is for loading/reloading only, and is mandatory to specify it each load.
- Breaking: fabric.Control constructor does not accept anymore a position object, but 2 properties, x and y.

## [4.0.0-beta.12]

- fix(fabric.IText): respect value of `cursorColor` [#6300](https://github.com/fabricjs/fabric.js/pull/6300);
- fix(fabric.Textbox): Improve splitByGrapheme and charSpacing [#6298](https://github.com/fabricjs/fabric.js/pull/6298);
- feat(controls): Reintroduce flip by scaling and lockScalingFlip [#6313](https://github.com/fabricjs/fabric.js/pull/6313);

## [4.0.0-beta.11]

- fix(itext): improved style handling for new lines [#6268](https://github.com/fabricjs/fabric.js/pull/6268)
- fix(controls): Fix flip and controls and skewY and controls. [#6278](https://github.com/fabricjs/fabric.js/pull/6278)
- fix(controls): Current position with handlers is wrong if using skew [#6267](https://github.com/fabricjs/fabric.js/pull/6267)
- breaking: setCoords has only one argument now `skipCorners` boolean. setCoords will always update aCoords, lineCoords. If skipCorners is not specified, it will alos update oCoords();
- feat(fabric.Image): Image.imageSmoothing for fabric.Image objects [#6280](https://github.com/fabricjs/fabric.js/pull/6280)
- fix(fabric.StaticCanvas): export to dataUrl and canvasElement will respect imageSmoothingEnabled [#6280](https://github.com/fabricjs/fabric.js/pull/6280)
- fix(fabric.Image): toSVG export with missing element won't crash [#6280](https://github.com/fabricjs/fabric.js/pull/6280)
- added: added fabric.util.setImageSmoothing(ctx, value);
- added svg import/export for image image-rendering attribute
- fix(svg_import): Fix some parsing logic for nested SVGs. [#6284](https://github.com/fabricjs/fabric.js/pull/6284)
- fix(fabric.Image): do not crash if image has no element [#6285](https://github.com/fabricjs/fabric.js/pull/6285)

BREAKING:

- removed 2 utils member that was not used anywhere: fabric.util.getScript, fabric.util.getElementStyle
- remove private member \_setImageSmoothing in the canvas: use fabric.util.setImageSmoothing(ctx, value);

## [4.0.0-beta.10]

- fix(controls): fix missing target in canvas event options [#6251](https://github.com/fabricjs/fabric.js/pull/6251)
- fix(controls): correct position for offsets [#6250](https://github.com/fabricjs/fabric.js/pull/6250)
- feat(utils): Added more error flag passing throughout functions [#6238](https://github.com/fabricjs/fabric.js/pull/6238)

## [4.0.0-beta.9]

- fix(controls) show offsetX/offsetY correctly. [#6236](https://github.com/fabricjs/fabric.js/pull/6236)
- fix(controls) ISSUE-6201 Restore per object setting of controls visibility [#6226](https://github.com/fabricjs/fabric.js/pull/6226)
- fix(svg_parser): ISSUE-6220 Allow to parse font declaration that start with a number [#6222](https://github.com/fabricjs/fabric.js/pull/6222)

## [4.0.0-beta.8]

- fix(IText) Stop composition events on mousedown to enable cursor position on android keyboards [#6224](https://github.com/fabricjs/fabric.js/pull/6224)
- fix(controls): Handle textbox width change properly [#6219](https://github.com/fabricjs/fabric.js/pull/6219)
- fix(controls): correctly handling the uniform scaling option [#6218](https://github.com/fabricjs/fabric.js/pull/6218)
- fix(fabric.Object): fix activeSelection toDataURL canvas restore [#6216](https://github.com/fabricjs/fabric.js/pull/6216)
- fix(svg_parsers): Add support for empty <style/> tags [#6169](https://github.com/fabricjs/fabric.js/pull/6169)
- fix(SVG_export, text): Check font faces markup for objects within groups [#6195](https://github.com/fabricjs/fabric.js/pull/6195)
- feat(animation): Extend fabric.util.animate animating colors and other properties[#6191](https://github.com/fabricjs/fabric.js/pull/6191)
- fix(svg_export): remove extra space from svg export [#6209](https://github.com/fabricjs/fabric.js/pull/6209)
- fix(svg_import): ISSUE-6170 do not try to create missing clippath [#6210](https://github.com/fabricjs/fabric.js/pull/6210)
- fix(fabric.Object) Adding existence check for this.canvas on object stacking mixins [#6207](https://github.com/fabricjs/fabric.js/pull/6207)

## [4.0.0-beta.7]

feat(controls): Added controls mouseUpHandler and mouseDownHandler [#6158](https://github.com/fabricjs/fabric.js/pull/6158)
Removal of deprecated methods / patterns. [#6111](https://github.com/fabricjs/fabric.js/pull/6111)

- removed Object.setShadow, and BaseBrush.setShadow. change `rect.setShadow(options)` to `rect.set('shadow', new fabric.Shadow(options))`
- removed Object.transformMatrix.
- removed `object:selected` event. use `selection:created`. In the callback you will still find `target` in the options, but also you will find `selected` with all the objects selected during that single event.
- removed Gradient.forObject. No alternative available.
- removed Object and canvas `clipTo`. Use Object.clipPath;
- removed Canvas.loadFromDatalessJSON, it was just an alias for `loadFromJSON`
- removed `observe`, `stopObserving`, `trigger` from observable. Keep using `on`, `off`, `fire`.
- removed the Object.set ability to take a function as a value. Was rather strange to use.
- removed Object.setGradient. Change `rect.setGradient(options)` with `rect.set('fill', new fabric.Gradient(otherOptions))`. The options format is slightly different, but keeping 2 formats does not really make sense.
- removed Object.setPatternFill. Change `rect.setPatternFill(options)` to `rect.set('fill', new fabric.Pattern(options))`;
- removed Object.setColor. Change `rect.setColor(color)` to `rect.set('fill', color)`
- removed fabric.util.customTransformMatrix. Use the replacement fabric.util.composeMatrix

## [4.0.0-beta.6]

fix(fabric.IText): exitEditing won't error on missing hiddenTextarea. [#6138](https://github.com/fabricjs/fabric.js/pull/6138)

## [4.0.0-beta.5]

fix(fabric.Object): getObjectScaling takes in account rotation of objects inside groups. [#6118](https://github.com/fabricjs/fabric.js/pull/6118)

## [4.0.0-beta.4]

fix(fabric.Group): will draw shadow will call parent method. [#6116](https://github.com/fabricjs/fabric.js/pull/6116)

## [4.0.0-beta.3]

fix(controls): control offset rendering code had extras `beginPath` that would clear all but not the last of them [#6114](https://github.com/fabricjs/fabric.js/pull/6114)

## [4.0.0-beta.2]

fix(controls): Control.getVisibility will always receive the fabric.Object argument.

## [4.0.0-beta.1]

breaking: All your old control code override will not work
breaking: `uniScaleTransform` has been renamed in `uniformScaling`, meaning changed and the default value swapped. The behaviour is unchanged, but now the description and the name match.
breaking: Object.lockUniScaling is removed. Alternatives to get the same identical functionality with less code are being evaluated.
breaking: Canvas.onBeforeScaleRotate is removed, developers need to migrate to the event `before:transform’

## [3.6.2]

- fix fabric.Object.toDataURL blurriness on images with odd pixel number [#6131](https://github.com/fabricjs/fabric.js/pull/6131)

## [3.6.1]

- fix(gradient, text): ISSUE-6014 ISSUE-6077 support percentage gradient in text [#6090](https://github.com/fabricjs/fabric.js/pull/6090)
- fix(filters): ISSUE-6072 convolution filter is off by one [#6088](https://github.com/fabricjs/fabric.js/pull/6088)
- fix(transform): Fix a bug in the skewing logic [#6082](https://github.com/fabricjs/fabric.js/pull/6088)

## [3.6.0]

- fix: ISSUE-5512 better Clippath transform parsing in SVG [#5983](https://github.com/fabricjs/fabric.js/pull/5983)
- fix: ISSUE-5984 Avoid enter editing in non selectable object [#5989](https://github.com/fabricjs/fabric.js/pull/5989)
- Tweak to object.\_setLineDash to avoid cycles when nothing in array [#6000](https://github.com/fabricjs/fabric.js/pull/6000)
- fix: ISSUE-5867 Fix the extra new line selection with empty line [#6011](https://github.com/fabricjs/fabric.js/pull/6011)
- Improvement: Use SVG Namespace for SVG Elements [#5957](https://github.com/fabricjs/fabric.js/pull/5957)
- Improvement: ISSUE-4115 - triggers in/out events for sub targets [#6013](https://github.com/fabricjs/fabric.js/pull/6013)
- Improvement: Upper canvas retina scaling [#5938](https://github.com/fabricjs/fabric.js/pull/5938)

## [3.5.1]

- Fix for textbox non defined in scaleObject [#5896](https://github.com/fabricjs/fabric.js/pull/5896)
- Fix canvas pattern as background and exports [#5973](https://github.com/fabricjs/fabric.js/pull/5973)
- Fix for type error if style is null when checking if is empty [#5971](https://github.com/fabricjs/fabric.js/pull/5971)
- Fix for load from datalessJSON for svg groups with sourcePath [#5970](https://github.com/fabricjs/fabric.js/pull/5970)

## [3.5.0]

- Deprecation: deprecated 3 method of the api that will disappear in fabric 4: setPatternFill, setColor, setShadow.
- Fix: remove line dash modification for strokeUniform [#5953](https://github.com/fabricjs/fabric.js/pull/5953)
- Improvement: ISSUE-5955 parse svg clip-path recursively [#5960](https://github.com/fabricjs/fabric.js/pull/5960)
- Fix: object.toCanvasElement of objects in groups [#5962](https://github.com/fabricjs/fabric.js/pull/5962)
- change pencil brush finalize to be in line with other brushes [#5866](https://github.com/fabricjs/fabric.js/pull/5866)

## [3.4.0]

- Support fill-opacity on gradient parsing from SVG. [#5812](https://github.com/fabricjs/fabric.js/pull/5812)
- Rewrite gradient parsing from SVG to work with more transformation and combinations of attributes. [#5836](https://github.com/fabricjs/fabric.js/pull/5836)
- Added Gradient.gradientUnits property to support percent based gradients on shapes.[#5836](https://github.com/fabricjs/fabric.js/pull/5836)
- Changed animation logic so that onComplete gets always called with the final values of the animation.[#5813](https://github.com/fabricjs/fabric.js/pull/5813)

## [3.3.0]

- Differently support multi mouse events, fix multi touch on various browser [#5785](https://github.com/fabricjs/fabric.js/pull/5785)
- Word boundary search update on grapheme clusters [#5788](https://github.com/fabricjs/fabric.js/pull/5788)
- Enable deps free version [#5786](https://github.com/fabricjs/fabric.js/pull/5786)
- Remove variables named as reserved words [#5782](https://github.com/fabricjs/fabric.js/pull/5782)

## [3.2.0]

- Fix: Better handling of upperCanvas in toCanvasElement. [#5736](https://github.com/fabricjs/fabric.js/pull/5736)
- Add: Pass raw event information to brushes [#5687](https://github.com/fabricjs/fabric.js/pull/5687)
- Deprecation: officially deprecated Object.transformMatrix [#5747](https://github.com/fabricjs/fabric.js/pull/5747)
- Fix: Fix group.toSVG regression. [#5755](https://github.com/fabricjs/fabric.js/pull/5755)
- Fix: PencilBrush regression on simple points. [#5771](https://github.com/fabricjs/fabric.js/pull/5771)

## [3.1.0]

- Fix: unbreak IE10. [#5678](https://github.com/fabricjs/fabric.js/pull/5678)
- Improvement: Support scientific notation with uppercase E. [#5731](https://github.com/fabricjs/fabric.js/pull/5731)
- Add: PencilBrush brush now support `decimate` property to remove dots that are too near to each other. [#5718](https://github.com/fabricjs/fabric.js/pull/5718)

## [3.0.0]

- Breaking: removed support for node 4 and 6. [#5356](https://github.com/fabricjs/fabric.js/pull/5356)
- Breaking: changed objectCaching meaning to disable caching only if possible. [#5566](https://github.com/fabricjs/fabric.js/pull/5566)
- Breaking: private method `_setLineStyle` can set only empty object now [#5588](https://github.com/fabricjs/fabric.js/pull/5588)
- Breaking: private method `_getLineStyle` can only return boolean now [#5588](https://github.com/fabricjs/fabric.js/pull/5588)
- Fix: splitByGrapheme can now handle cursor properly [#5588](https://github.com/fabricjs/fabric.js/pull/5588)
- Add: Added hasStroke and hasFill, helper methods for decisions on caching and for devs, change image shouldCache method [#5567](https://github.com/fabricjs/fabric.js/pull/5567)
- Fix: Canvas toObject won't throw error now if there is a clipPath [#5556](https://github.com/fabricjs/fabric.js/pull/5556)
- Add: added `nonScaling` property to shadow class [#5558](https://github.com/fabricjs/fabric.js/pull/5558)
- Fix: fixed import of Rect from SVG when has 0 dimensions. [#5582](https://github.com/fabricjs/fabric.js/pull/5582)
- Fix: Shadow offset in dataurl export with retina [#5593](https://github.com/fabricjs/fabric.js/pull/5593)
- Fix: Text can be used as clipPath in SVG export (output is not correct yet) [#5591](https://github.com/fabricjs/fabric.js/pull/5591)
- Add: Fabric.disableStyleCopyPasting to disable style transfers on copy-paste of itext [#5590](https://github.com/fabricjs/fabric.js/pull/5590)
- Fix: avoid adding quotes to fontFamily containing a coma [#5624](https://github.com/fabricjs/fabric.js/pull/5624)
- Fix: strokeUniform and cache dimensions [#5626](https://github.com/fabricjs/fabric.js/pull/5626)
- Fix: Do not call onSelect on objects that won't be part of the selection [#5632](https://github.com/fabricjs/fabric.js/pull/5632)
- Fix: fixed handling of empty lines in splitByGrapheme [#5645](https://github.com/fabricjs/fabric.js/pull/5645)
- Fix: Textbox selectable property not restored after exitEditing [#5655](https://github.com/fabricjs/fabric.js/pull/5655)
- Fix: 'before:selection:cleared' event gets target in the option passed [#5658](https://github.com/fabricjs/fabric.js/pull/5658)
- Added: enablePointerEvents options to Canvas activates pointer events [#5589](https://github.com/fabricjs/fabric.js/pull/5589)
- Fix: Polygon/Polyline/Path respect points position when initializing [#5668](https://github.com/fabricjs/fabric.js/pull/5668)
- Fix: Do not load undefine objects in group/canvas array when restoring from JSON or SVG. [#5684](https://github.com/fabricjs/fabric.js/pull/5684)
- Improvement: support for canvas background or overlay as gradient [#5684](https://github.com/fabricjs/fabric.js/pull/5684)
- Fix: properly restore clipPath when restoring from JSON [#5641](https://github.com/fabricjs/fabric.js/pull/5641)
- Fix: respect chainable attribute in observable mixin [#5606](https://github.com/fabricjs/fabric.js/pull/5606)

## [2.7.0]

- Add: strokeUniform property, avoid stroke scaling with paths [#5473](https://github.com/fabricjs/fabric.js/pull/5473)
- Fix: fix bug in image setSrc [#5502](https://github.com/fabricjs/fabric.js/pull/5502)
- Add: strokeUniform import/export svg [#5527](https://github.com/fabricjs/fabric.js/pull/5527)
- Fix: GraphemeSplit and toSvg for circle [#5544](https://github.com/fabricjs/fabric.js/pull/5544)
- Improvement: support running in a XML document [#5530](https://github.com/fabricjs/fabric.js/pull/5530)

## [2.6.0]

- Fix: avoid ie11 to throw on weird draw images [#5428](https://github.com/fabricjs/fabric.js/pull/5428)
- Fix: a rare case of invisible clipPath [#5477](https://github.com/fabricjs/fabric.js/pull/5477)
- Fix: testability of code under node when webgl is involved [#5478](https://github.com/fabricjs/fabric.js/pull/5478)
- Add: Grapeheme text wrapping for Textbox (Textbox.splitByGrapheme) [#5479](https://github.com/fabricjs/fabric.js/pull/5479)
- Add: fabric.Object.toCanvasElement [#5481](https://github.com/fabricjs/fabric.js/pull/5481)

## [2.5.0]

- Fix: textbox transform report newScaleX and newScaleY values [#5464](https://github.com/fabricjs/fabric.js/pull/5464)
- Fix: export of svg and gradient with transforms [#5456](https://github.com/fabricjs/fabric.js/pull/5456)
- Fix: detection of controls in perPixelTargetFind + cache [#5455](https://github.com/fabricjs/fabric.js/pull/5455)
- Add: added canvas.toCanvasElement method [#5452](https://github.com/fabricjs/fabric.js/pull/5452)

## [2.4.6]

- Fix: unbreak the svg export broken in 2.4.5 [#5438](https://github.com/fabricjs/fabric.js/pull/5438)

## [2.4.5]

- Fix: svg import/export for canvas+clipPath and letterspacing. [#5424](https://github.com/fabricjs/fabric.js/pull/5424)
- Fix: avoid stroke dash from group selection to leak on upper canvas [#5392](https://github.com/fabricjs/fabric.js/pull/5392)

## [2.4.4]

- Fix: add clipPath to stateful cache check. [#5384](https://github.com/fabricjs/fabric.js/pull/5384)
- Fix: restore draggability of small objects [#5379](https://github.com/fabricjs/fabric.js/pull/5379)
- Improvement: Added strokeDashOffset to objects and from SVG import. [#5398](https://github.com/fabricjs/fabric.js/pull/5398)
- Fix: do not mark objects as invisible if strokeWidth is > 0 [#5382](https://github.com/fabricjs/fabric.js/pull/5382)
- Improvement: Better gradients parsing with xlink:href [#5357](https://github.com/fabricjs/fabric.js/pull/5357)

## [2.4.3]

- Fix: Shift click and onSelect function [#5348](https://github.com/fabricjs/fabric.js/pull/5348)
- Fix: Load from Json from images with filters and resize filters [#5346](https://github.com/fabricjs/fabric.js/pull/5346)
- Fix: Remove special case of 1x1 rect [#5345](https://github.com/fabricjs/fabric.js/pull/5345)
- Fix: Group with clipPath restore [#5344](https://github.com/fabricjs/fabric.js/pull/5344)
- Fix: Fix shift + click interaction with unselectable objects [#5324](https://github.com/fabricjs/fabric.js/pull/5324)

## [2.4.2]

- Fix: Better toSVG support to enable clipPath [#5284](https://github.com/fabricjs/fabric.js/pull/5284)
- Fix: Per pixel target find and groups and sub targets [#5287](https://github.com/fabricjs/fabric.js/pull/5287)
- Fix: Object clone as Image and shadow clipping [#5308](https://github.com/fabricjs/fabric.js/pull/5308)
- Fix: IE11 loading SVG [#5307](https://github.com/fabricjs/fabric.js/pull/5307)

## [2.4.1]

- Fix: Avoid enterEditing if another object is the activeObject [#5261](https://github.com/fabricjs/fabric.js/pull/5261)
- Fix: clipPath enliving for Image fromObject [#5279](https://github.com/fabricjs/fabric.js/pull/5279)
- Fix: toDataURL and canvas clipPath [#5278](https://github.com/fabricjs/fabric.js/pull/5278)
- Fix: early return if no xml is available [#5263](https://github.com/fabricjs/fabric.js/pull/5263)
- Fix: clipPath svg parsing in nodejs [#5262](https://github.com/fabricjs/fabric.js/pull/5262)
- Fix: Avoid running selection logic on mouse up [#5259](https://github.com/fabricjs/fabric.js/pull/5259)
- Fix: fix font size parsing on SVG [#5258](https://github.com/fabricjs/fabric.js/pull/5258)
- Fix: Avoid extra renders on mouseUp/Down [#5256](https://github.com/fabricjs/fabric.js/pull/5256)

## [2.4.0]

- Add: Add clipPath support to canvas and svg import/export. Low compatibility yet.

## [2.3.6]

- Fix: Make image.class aware of naturalWidth and naturalHeight. [#5178](https://github.com/fabricjs/fabric.js/pull/5178)
- Fix: Make 2 finger events works again [#5177](https://github.com/fabricjs/fabric.js/pull/5177)
- Fix: Make Groups respect origin and correct position ( fix spray/circle brushes ) [#5176](https://github.com/fabricjs/fabric.js/pull/5176)

## [2.3.5]

- Change: make canvas.getObjects() always return a shallow copy of the array [#5162](https://github.com/fabricjs/fabric.js/pull/5162)
- Fix: Improve fabric.Pattern.toSVG to look correct on offsets and no-repeat [#5164](https://github.com/fabricjs/fabric.js/pull/5164)
- Fix: Do not enter edit in Itext if the mouseUp is relative to a group selector [#5153](https://github.com/fabricjs/fabric.js/pull/5153)
- Improvement: Do not require xlink namespace in front of href attribut for svgs ( is a SVG2 new spec, unsupported ) [#5156](https://github.com/fabricjs/fabric.js/pull/5156)
- Fix: fix resizeFilter having the wrong cached texture, also improved interaction between filters [#5165](https://github.com/fabricjs/fabric.js/pull/5165)

## [2.3.4]

- Fix: ToSVG was ignoring excludeFromExport for backgroundImage and OverlayImage. [#5075](https://github.com/fabricjs/fabric.js/pull/5075)
- Fix: ToSVG for circle with start and end angles. [#5085](https://github.com/fabricjs/fabric.js/pull/5085)
- Fix: Added callback for setPatternFill. [#5101](https://github.com/fabricjs/fabric.js/pull/5101)
- Fix: Resize filter taking in account multiple scale sources. [#5117](https://github.com/fabricjs/fabric.js/pull/5117)
- Fix: Blend image filter clean after refilter. [#5121](https://github.com/fabricjs/fabric.js/pull/5121)
- Fix: Object.toDataURL should not be influenced by zoom. [#5139](https://github.com/fabricjs/fabric.js/pull/5139)
- Improvement: requestRenderAllBound add to Canvas instance. [#5138](https://github.com/fabricjs/fabric.js/pull/5138)
- Improvement: Make path bounding cache optional and also reacheable/cleanable [#5140](https://github.com/fabricjs/fabric.js/pull/5140)
- Improvement: Make the logic of isNeutralState filters work before filtering start. [#5129](https://github.com/fabricjs/fabric.js/pull/5129)
- Improvement: Added some code to clean up some memory when canvas is disposed in nodejs. [#5142](https://github.com/fabricjs/fabric.js/pull/5142)
- Fix: Make numeric origins work with group creation. [#5143](https://github.com/fabricjs/fabric.js/pull/5143)

## [2.3.3]

- Fix: Fixed font generic names for text, measurement of zero width related characters and also trailing of cursor when zooming. [#5048](https://github.com/fabricjs/fabric.js/pull/5048)

## [2.3.2]

- Fix: justify + charspacing + textDecoration Add and improve more events for transformations and mouse interaction. [#5007](https://github.com/fabricjs/fabric.js/pull/5007) [#5009](https://github.com/fabricjs/fabric.js/pull/5009)
- Fix: Enter edit on object selected programmatically. [#5010](https://github.com/fabricjs/fabric.js/pull/5010)
- Fix: Canvas.dispose was not removing all events properly. [#5020](https://github.com/fabricjs/fabric.js/pull/5020)
- Fix: Make rgba and hsla regex work case insensitive. [#5017](https://github.com/fabricjs/fabric.js/pull/5017)
- Fix: Make group transitioning from not cached to cached work. [#5021](https://github.com/fabricjs/fabric.js/pull/5021)

## [2.3.1]

- Improve nested svg import and text positioning, spikes. [#4984](https://github.com/kangax/fabric.js/pull/4984)

## [2.3.0]

- Add and improve more events for transformations and mouse interaction [#4979](https://github.com/kangax/fabric.js/pull/4979)
- Improvement: whenever possible use cache for target transparency sampling [#4955](https://github.com/kangax/fabric.js/pull/4955)

## [2.2.4]

- Fix getPointer on touch devices [#4866](https://github.com/kangax/fabric.js/pull/4866)
- Fix issues with selectionDashArray bleeding into free drawing [#4894](https://github.com/kangax/fabric.js/pull/4894)
- Fix blur filter for nodejs [#4905](https://github.com/kangax/fabric.js/pull/4905)
- Fix Register mousemove as non passive to help touch devices [#4933](https://github.com/kangax/fabric.js/pull/4933)
- Fix modified shadow tosvg for safari compatibility [#4934](https://github.com/kangax/fabric.js/pull/4934)
- Fix shader to avoid premultiplied alpha pixel getting dirty in blend filter [#4936](https://github.com/kangax/fabric.js/pull/4936)
- Add isPartiallyOnScreen method [#4856](https://github.com/kangax/fabric.js/pull/4856)
- Fix isEqual failing on array/null or objects/null/string compare [#4949](https://github.com/kangax/fabric.js/pull/4949)
- Fix pencilBrush with alpha and with rerendering canvas [#4938](https://github.com/kangax/fabric.js/pull/4938)

## [2.2.3]

- improvement: Allow to parse quoted url string. url('#myid') [#4881](https://github.com/kangax/fabric.js/pull/4881)
- improvement: text fromSVG import char-spacing attribute [#3718](https://github.com/kangax/fabric.js/pull/3718)
- fix: text toSVG export with multiple spaces in safari [#4880](https://github.com/kangax/fabric.js/pull/4880)
- fix: setSrc reset width and height on images [#4877](https://github.com/kangax/fabric.js/pull/4877)
- improvements: Removed forced origin swap when rotating [#4878](https://github.com/kangax/fabric.js/pull/4878)
- fix: Make the background of canvas cover all SVG in toSVG export [#4852](https://github.com/kangax/fabric.js/pull/4852)
- fix: Added startAngle to cacheProperties for fabric.Circle [#4875](https://github.com/kangax/fabric.js/pull/4875)
- fix: Rerender all the content of upperCanvas if canvas gets resized [#4850](https://github.com/kangax/fabric.js/pull/4850)
- fix: Remove references to context when disposing [#4846](https://github.com/kangax/fabric.js/pull/4846)
- improvements: Added single quoting to font names in toSVG [#4840](https://github.com/kangax/fabric.js/pull/4840)
- improvements: Added reserved space to wrapLine functionality [#4841](https://github.com/kangax/fabric.js/pull/4841)

## [2.2.2]

- Fixed: Applying filters to an image will invalidate its cache [#4828](https://github.com/kangax/fabric.js/pull/4828)
- Fixed: Attempt at fix font families that requires quoting [#4831](https://github.com/kangax/fabric.js/pull/4831)
- Improvement: check upperCanvas client size for textarea position [#4827](https://github.com/kangax/fabric.js/pull/4827)
- Fixed: Attempt to fix multiple touchends [#4804](https://github.com/kangax/fabric.js/pull/4804)
- Fixed: Wrapping of textbox with charspacing [#4803](https://github.com/kangax/fabric.js/pull/4803)
- Fixed: bad calculation of empty line in text (regression from 2.2.0) [#4802](https://github.com/kangax/fabric.js/pull/4802)

## [2.2.1]

- Reworked how amd and commonJS are together in the same file.

## [2.2.0]

- Fixed: super/sub script svg export [#4780](https://github.com/kangax/fabric.js/pull/4780)
- Added: Text superScript and subScript support [#4765](https://github.com/kangax/fabric.js/pull/4765)
- Fixed: negative kerning support (Pacifico font) [#4772](https://github.com/kangax/fabric.js/pull/4772)
- Fixed: removing text on mousedown should be safe now [#4774](https://github.com/kangax/fabric.js/pull/4774)
- Improved: pass to inner functions the parameter calculate coords in isOnscreen [#4763](https://github.com/kangax/fabric.js/pull/4763)

## [2.1.0]

- Added: Added: Drag and drop event binding [#4421](https://github.com/kangax/fabric.js/pull/4421)
- Fixed: isEmptyStyle implementation for TextBox [#4762](https://github.com/kangax/fabric.js/pull/4762)

## [2.0.3]

- Fix: now sub target check can work with subclasses of fabric.Group [#4753](https://github.com/kangax/fabric.js/pull/4753)
- Improvement: PencilBrush is now compexity 1 instead of complexity N during draw [#4743](https://github.com/kangax/fabric.js/pull/4743)
- Fix the cleanStyle was not checking for the right property to exist [#4751](https://github.com/kangax/fabric.js/pull/4751)
- Fix onBeforeScaleRotate with canvas zoom [#4748](https://github.com/kangax/fabric.js/pull/4748)

## [2.0.2]

- fixed image toSVG support for crop [#4738](https://github.com/kangax/fabric.js/pull/4738)
- changed math for better rounded results [#4734](https://github.com/kangax/fabric.js/pull/4734)

## [2.0.1]

- fixed filter for blend image in WEBGL [#4706](https://github.com/kangax/fabric.js/pull/4706)
- fixed interactions between canvas toDataURL and multiplier + retina [#4705](https://github.com/kangax/fabric.js/pull/4705)
- fixed bug with originX and originY not invalidating the transform [#4703](https://github.com/kangax/fabric.js/pull/4703)
- fixed unwanted mutation on object enliving in fabric.Image [#4699](https://github.com/kangax/fabric.js/pull/4699)

## [2.0.0]

- final
  - fix dataurl and svg export on retina and rounding [#4674](https://github.com/kangax/fabric.js/pull/4674)
  - avoid error if iText is removed on mousedown [#4650](https://github.com/kangax/fabric.js/pull/4650)
  - fix calcOffset when text enter editing [#4649](https://github.com/kangax/fabric.js/pull/4649)
  - Gradient fix parsing floats [#4637](https://github.com/kangax/fabric.js/pull/4637)
  - Add CrossOrigin managment to fabric.Pattern [#4618](https://github.com/kangax/fabric.js/pull/4618)
  - Add patternTransform toObject saving [#4626](https://github.com/kangax/fabric.js/pull/4626)
  - normalize brushes render [#4613](https://github.com/kangax/fabric.js/pull/4613)
  - avoid charspacing shortcut [#4594](https://github.com/kangax/fabric.js/pull/4594)
  - Fix color toHexa() [#4579](https://github.com/kangax/fabric.js/pull/4579)
- rc3 and rc4
  - more fixes to transformMatrix memoization
  - Canvas.selectionFullyContained allows you to select objects just when full grabbed by the selections. [#4508](https://github.com/kangax/fabric.js/pull/4508)
  - Remove some ouput of blank spaces from svg in order to avoid extra colored areas [#4524](https://github.com/kangax/fabric.js/pull/4524)
  - Reinserted a performance shortcut for when there is no style at all [#4519](https://github.com/kangax/fabric.js/pull/4519)
  - Manage canvas resize during a freedrawing brush without wiping the brush [#4527](https://github.com/kangax/fabric.js/pull/4527)
  - Removed an extra closePath that was creating wrong visual on IntelIntegrated cards [#4549](https://github.com/kangax/fabric.js/pull/4549)
  - Added a method to insert and remove text from command line [#4541](https://github.com/kangax/fabric.js/pull/4541)
  - Some fixes around text styles management
  - nodejs support changes: removed specific node code in order to use standard fabricjs code in nodejs.
  - added fabric.util.getNodeCanvas that passed a JSDOM element allows you to get the node-canvas instance behind it and do what you need.
- rc2
  - Fixed a transform matrix memoize missing width/height [#4491](https://github.com/kangax/fabric.js/pull/4491)
  - Fix pattern drawing a point [#4492](https://github.com/kangax/fabric.js/pull/4492)
  - Fixed Text.removeChars [#4495](https://github.com/kangax/fabric.js/pull/4495)
  - Added back 2 node-canvas methods [#4497](https://github.com/kangax/fabric.js/pull/4497)
  - Fix a typo not restoring hoverCursor correctly.
- rc1
  - Remove node specific code [#4470](https://github.com/kangax/fabric.js/pull/4470)
  - Improved Canvas.dispose code to leak less memory [#4471](https://github.com/kangax/fabric.js/pull/4471)
  - Remove extra padding of cache when upper limited [#4467](https://github.com/kangax/fabric.js/pull/4467)
  - Solved 2 perfomances problems with textbox [#4466](https://github.com/kangax/fabric.js/pull/4466) [#4465](https://github.com/kangax/fabric.js/pull/4465)
  - Added justify-left justify-right and justify-center [#4437](https://github.com/kangax/fabric.js/pull/4437)
  - Fix Group fromObject and subTargetCheck [#4454](https://github.com/kangax/fabric.js/pull/4454)
  - Fix regression on IMG from SVG [#4450](https://github.com/kangax/fabric.js/pull/4450)
  - Remove cache dimensions together with canvas [#4453](https://github.com/kangax/fabric.js/pull/4453)
  - Fixed some fuzzyness cases for cache [#4452](https://github.com/kangax/fabric.js/pull/4452)
  - Fixed resize filter for webgl [#4426](https://github.com/kangax/fabric.js/pull/4426)
  - Stop searching target during a mouse move with a transform [#4442](https://github.com/kangax/fabric.js/pull/4442)
  - safeguard shaders for non supported precisions [#4433](https://github.com/kangax/fabric.js/pull/4433)
  - fix insert and remove style for edge cases [#4420](https://github.com/kangax/fabric.js/pull/4420)
  - Fix object.move when in active selection [#4394](https://github.com/kangax/fabric.js/pull/4394)
  - Memoize calcTransformMatrix function [#4418](https://github.com/kangax/fabric.js/pull/4418)
  - Make \_set flag object as dirty just when a real change happen[#4415](https://github.com/kangax/fabric.js/pull/4415)
  - Add browserShadowBlurConstant to adjust shadowBlur value [#4413](https://github.com/kangax/fabric.js/pull/4413)
  - Fix set element not clearing the cacheTexture. [#4410](https://github.com/kangax/fabric.js/pull/4410)
  - Multi selection key can be configured with an array of keys. [#4363](https://github.com/kangax/fabric.js/pull/4363)
  - fix fast type in text loosing some style. [#4339](https://github.com/kangax/fabric.js/pull/4339)
  - fixed division by zero with lockscaling flip.
  - added paintFirst ( paint-order with svg support ) [#4303](https://github.com/kangax/fabric.js/pull/4303)
- beta7
  - added a build flag for not attaching fabric to window [#4199](https://github.com/kangax/fabric.js/pull/4199)
  - removed .active property from objects [#4200](https://github.com/kangax/fabric.js/pull/4200)
  - Normalize Api for getSelectionStyles, setSelectionStyles [#4202](https://github.com/kangax/fabric.js/pull/4202)
  - Fix shader for convolute filter [#4207](https://github.com/kangax/fabric.js/pull/4207)
  - Better mouse support for lockscaling flip [#4225](https://github.com/kangax/fabric.js/pull/4225)
  - Fix toDataUrl getting a blank canvas [#4229](https://github.com/kangax/fabric.js/pull/4229)
  - Ouput version to json Objects [#4251](https://github.com/kangax/fabric.js/pull/4251)
  - Use backstoreOnly for toDataUrl resize [#4254](https://github.com/kangax/fabric.js/pull/4254)
  - Fix safari svg whitespace [#4294](https://github.com/kangax/fabric.js/pull/4294)
  - Fix Gradient export for paths [#4274](https://github.com/kangax/fabric.js/pull/4274)
  - Move mouseout/over in mousemove events [#4283](https://github.com/kangax/fabric.js/pull/4283)
  - Fix detection of click at the end of line [#4295](https://github.com/kangax/fabric.js/pull/4295)
  - added new event selection:updated [#4311](https://github.com/kangax/fabric.js/pull/4311)
  - Fixed free drawing path displacement [#4311](https://github.com/kangax/fabric.js/pull/4311)
  - Fixed scale equally and flipping not happening [#4313](https://github.com/kangax/fabric.js/pull/4313)
  - Select by drag makes the object fires 'selected' [#4314](https://github.com/kangax/fabric.js/pull/4314)
- beta6
  - incompat: New filter system with WEBGL.
  - incompat: New Text/IText/Textbox code. Multibyte compatible, more accurate.
  - incompat: RequestAnimationFrame is used for the automatic render calls.
  - incompat: Named setter/getter are optional now.
  - incompat: Removed PathGroup class
  - incompat: Paths cannot be restored anymore from strings [#3713](https://github.com/kangax/fabric.js/pull/3713)
  - incompat: bumped node version to 4+ and jsdom to 9. [#3717](https://github.com/kangax/fabric.js/pull/3717)
  - incompat: removed the es5 / JSON shim support [#3722](https://github.com/kangax/fabric.js/pull/3722)
  - fix/incompat: IText setSelectionStyles does not change anymore style if no selection is present [#3765](https://github.com/kangax/fabric.js/pull/3765)
  - skipOffscreen default to true
  - Text.setSelectionStyle does not change anything if there is no selection [#3765](https://github.com/kangax/fabric.js/pull/3765)
  - Switch to canvas-prebuilt as dependency. Added parameter to choose the canvas package [#3757](https://github.com/kangax/fabric.js/pull/3757)
  - improvement: renderControls can now be called on its own. Added parameter styleOverride to allow for overriding current properties [#3887](https://github.com/kangax/fabric.js/pull/3887)
  - removed hasMoved and saveCoords from Group class [#3910](https://github.com/kangax/fabric.js/pull/3910)
  - forced all fromObject and fromElement to be async, normalized api. [#3996](https://github.com/kangax/fabric.js/pull/3996)
  - improvement: added support for request animation frame in mouse events [#3997](https://github.com/kangax/fabric.js/pull/3997)
  - added dblclick support for all objects [#3998](https://github.com/kangax/fabric.js/pull/3997)
  - textbox scale as a normal object [#4052](https://github.com/kangax/fabric.js/pull/4052)
  - Removed image meetOrSlice, alignX, alignY, introduced cropX, cropY [#4055](https://github.com/kangax/fabric.js/pull/4055)
  - Added Text.cleanStyle, Text.removeStyle [#4060](https://github.com/kangax/fabric.js/pull/4060)
  - change: lockRotation will not hide the mtr control anymore. introduced notAllowedCursor for canvas. [#4064](https://github.com/kangax/fabric.js/pull/4064)
  - improvement: added 2 percentage values to fabric.util.animate. [#4068](https://github.com/kangax/fabric.js/pull/4068)
  - change: pathOffset does not get exported anymore in path.toObject, toDatalessObject export sourcePath instead of modifying path. [#4108](https://github.com/kangax/fabric.js/pull/4108)

## [1.7.19]

- Fixed the flip of images with scale equally [#4313](https://github.com/kangax/fabric.js/pull/4313)
- Improved touch detection [#4302](https://github.com/kangax/fabric.js/pull/4302)

## [1.7.18]

- Fixed doubling of subtargets for preserveObjectStacking = true [#4297](https://github.com/kangax/fabric.js/pull/4297)
- Added a dirty set to objects in group destroy.

## [1.7.17]

- Change: swapped style white-space:nowrap with attribute wrap="off" since the style rule was creating problems in browsers like ie11 and safari. [#4119](https://github.com/kangax/fabric.js/pull/4119)
- Fix: Remove an object from activeGroup if removed from canvas [#4120](https://github.com/kangax/fabric.js/pull/4120)
- Fix: avoid bringFroward, sendBackwards to swap objects in active selections [#4119](https://github.com/kangax/fabric.js/pull/4119)
- Fix: avoid disposing canvas on mouse event to throw error [#4119](https://github.com/kangax/fabric.js/pull/4119)
- Fix: make svg respect white spaces [#4119](https://github.com/kangax/fabric.js/pull/4119)
- Fix: avoid exporting bgImage and overlayImage if excludeFromExport = true [#4119](https://github.com/kangax/fabric.js/pull/4119)
- Fix: Avoid group fromObject mutating original data [#4111](https://github.com/kangax/fabric.js/pull/4111)

## [1.7.16]

- improvement: added 2 percentage values to fabric.util.animate. [#4068](https://github.com/kangax/fabric.js/pull/4068)
- Improvement: avoid multiplying identity matrices in calcTransformMatrix function
- Fix: activeGroup did not destroy correctly if a toObject was happening
- Improvement: Pass the event to object:modified when available. [#4061](https://github.com/kangax/fabric.js/pull/4061)

## [1.7.15]

- Improvement: Made iText keymap public. [#4053](https://github.com/kangax/fabric.js/pull/4053)
- Improvement: Fix a bug in updateCacheCanvas that was returning always true [#4051](https://github.com/kangax/fabric.js/pull/4051)

## [1.7.14]

- Improvement: Avoid cache canvas to resize each mouse move step. [#4037](https://github.com/kangax/fabric.js/pull/4037)
- Improvement: Make cache canvas limited in size. [#4035](https://github.com/kangax/fabric.js/pull/4035)
- Fix: Make groups and statefull cache work. [#4032](https://github.com/kangax/fabric.js/pull/4032)
- Add: Marked the hiddentextarea from itext so that custom projects can recognize it. [#4022](https://github.com/kangax/fabric.js/pull/4022)

## [1.7.13]

- Fix: Try to minimize delay in loadFroJson [#4007](https://github.com/kangax/fabric.js/pull/4007)
- Fix: allow fabric.Color to parse rgba(x,y,z,.a) without leading 0 [#4006](https://github.com/kangax/fabric.js/pull/4006)
- Allow path to execute Object.initialize, make extensions easier [#4005](https://github.com/kangax/fabric.js/pull/4005)
- Fix: properly set options from path fromDatalessObjects [#3995](https://github.com/kangax/fabric.js/pull/3995)
- Check for slice before action.slice. Avoid conflicts with heavy customized code. [#3992](https://github.com/kangax/fabric.js/pull/3992)

## [1.7.12]

- Fix: removed possible memleaks from window resize event. [#3984](https://github.com/kangax/fabric.js/pull/3984)
- Fix: restored default cursor to noTarget only. unselectable objects get the standard hovercursor. [#3953](https://github.com/kangax/fabric.js/pull/3953)
- Cache fixes: fix uncached pathGroup, removed cache creation at initialize time [#3982](https://github.com/kangax/fabric.js/pull/3982)
- Improvement: nextTarget to mouseOut and prevTarget to mouseOver [#3900](https://github.com/kangax/fabric.js/pull/3900)
- Improvement: add isClick boolean to left mouse up [#3898](https://github.com/kangax/fabric.js/pull/3898)
- Fix: can start selection on top of non selectable object [#3892](https://github.com/kangax/fabric.js/pull/3892)
- Improvement: better management of right/middle click [#3888](https://github.com/kangax/fabric.js/pull/3888)
- Fix: subTargetCheck on activeObject/activeGroup was firing too many events [#3909](https://github.com/kangax/fabric.js/pull/3909)
- Fix: After addWithUpdate or removeWithUpdate object coords must be updated. [#3911](https://github.com/kangax/fabric.js/pull/3911)

## [1.7.11]

- Hotfix: restore path-groups ability to render [#3877](https://github.com/kangax/fabric.js/pull/3877)

## [1.7.10]

- Fix: correct svg export for radial gradients [#3807](https://github.com/kangax/fabric.js/pull/3807)
- Fix: Update fireout events to export the event object [#3853](https://github.com/kangax/fabric.js/pull/3853)
- Fix: Improve callSuper to avoid infinite loops (not all of them) [#3844](https://github.com/kangax/fabric.js/pull/3844)
- Fix: avoid selectionBackgroundColor leak on toDataUrl [#3862](https://github.com/kangax/fabric.js/pull/3862)
- Fix: toDatelessObject for Group [#3863](https://github.com/kangax/fabric.js/pull/3863)
- Improvement: better caching logic for groups [#3864](https://github.com/kangax/fabric.js/pull/3864)
- Fix: correct svg gradient export for radial in polygons [#3866](https://github.com/kangax/fabric.js/pull/3866)
- Fix: First draw could be empty for some objects [#3870](https://github.com/kangax/fabric.js/pull/3870)
- Fix: Always send event data to object:selected [#3871](https://github.com/kangax/fabric.js/pull/3871)
- Improvement: reduce angle calculation error [#3872](https://github.com/kangax/fabric.js/pull/3872)

## [1.7.9]

- Fix: Avoid textarea wrapping from chrome v57+ [#3804](https://github.com/kangax/fabric.js/pull/3804)
- Fix: double click needed to move cursor when enterEditing is called programmatically [#3804](https://github.com/kangax/fabric.js/pull/3804)
- Fix: Style regression when inputing new style objects [#3804](https://github.com/kangax/fabric.js/pull/3804)
- Add: try to support crossOrigin for svg image tags [#3804](https://github.com/kangax/fabric.js/pull/3804)

## [1.7.8]

- Fix: Fix dirty flag propagation [#3782](https://github.com/kangax/fabric.js/pull/3782)
- Fix: Path parsing error in bounding boxes of curves [#3774](https://github.com/kangax/fabric.js/pull/3774)
- Add: Middle click mouse management on canvas [#3764](https://github.com/kangax/fabric.js/pull/3764)
- Add: Add parameter to detect and skip offscreen drawing [#3758](https://github.com/kangax/fabric.js/pull/3758)
- Fix: textarea loosing focus after a drag and exit from canvas [#3759](https://github.com/kangax/fabric.js/pull/3759)

## [1.7.7]

- Fix for opacity parsing in svg with nested opacities [#3747](https://github.com/kangax/fabric.js/pull/3747)
- Fix text initialization and boundingrect [#3745](https://github.com/kangax/fabric.js/pull/3745)
- Fix line bounding box [#3742](https://github.com/kangax/fabric.js/pull/3742)
- Improvement: do not pollute style object while typing if not necessary [#3743](https://github.com/kangax/fabric.js/pull/3743)
- fix for broken prototype chain when restoring a dataless object on fill an stroke [#3735](https://github.com/kangax/fabric.js/pull/3735)
- fix for deselected event not fired on mouse actions [#3716](https://github.com/kangax/fabric.js/pull/3716)
- fix for blurriness introduced on 1.7.3 [#3721](https://github.com/kangax/fabric.js/pull/3721)

## [1.7.6]

- Fix: make the cacheCanvas created on the fly if not available [#3705](https://github.com/kangax/fabric.js/pull/3705)

## [1.7.5]

- Improvement: draw textbackgroundColor in one single pass when possible @stefanhayden [#3698](https://github.com/kangax/fabric.js/pull/3698)
- Improvement: fire selection changed event just if text is editing [#3702](https://github.com/kangax/fabric.js/pull/3702)
- Improvement: Add object property 'needsItsOwnCache' [#3703](https://github.com/kangax/fabric.js/pull/3703)
- Improvement: Skip unnecessary transform if they can be detected with a single if [#3704](https://github.com/kangax/fabric.js/pull/3704)

## [1.7.4]

- Fix: Moved all the touch event to passive false so that they behave as before chrome changes [#3690](https://github.com/kangax/fabric.js/pull/3690)
- Fix: force top and left in the object representation of a path to avoid reparsing on restore [#3691](https://github.com/kangax/fabric.js/pull/3691)
- Add: Enable `deselected` event for activeObject switch. Ensure deactivateAll call exitEditing [#3689](https://github.com/kangax/fabric.js/pull/3689)
- Fix: Perform subtargetCheck also if the group is an active object and on activeGroup [#3688](https://github.com/kangax/fabric.js/pull/3688)
- Fix: Made cursor operation more precise at high canvas zoom level [#3671](https://github.com/kangax/fabric.js/pull/3671)
- Add: Made getBoundingRect available to return both absolute or standard bounding rect [#3614](https://github.com/kangax/fabric.js/pull/3614)
- Add: Introduced calcViewportBoundaries() function for fabric.StaticCanvas [#3614](https://github.com/kangax/fabric.js/pull/3614)
- Add: Introduced isOnScreen() function for fabric.Object [#3614](https://github.com/kangax/fabric.js/pull/3614)
- Subclassed Polygon from polyline [#3614](https://github.com/kangax/fabric.js/pull/3614)
- Fix: Removed reference to hovered target when target gets removed [#3657](https://github.com/kangax/fabric.js/pull/3657)
- Fix: Removed hover cursor for non selectable objects [#3643](https://github.com/kangax/fabric.js/pull/3643)
- Fix: Switch to passive event for touch move [#3643](https://github.com/kangax/fabric.js/pull/3643)
- Fix: Restart rendering of cursor after entering some text [#3643](https://github.com/kangax/fabric.js/pull/3643)
- Add: fabric.Color support toHexa() method now [#3615](https://github.com/kangax/fabric.js/pull/3615)

## [1.7.3]

- Improvement: mousewheel event is handled with target and fired also from objects. [#3612](https://github.com/kangax/fabric.js/pull/3612)
- Improvement: Pattern loads for canvas background and overlay, corrected svg pattern export [#3601](https://github.com/kangax/fabric.js/pull/3601)
- Fix: Wait for pattern loading before calling callback [#3598](https://github.com/kangax/fabric.js/pull/3598)
- Fix: add 2 extra pixels to cache canvases to avoid aliasing cut [#3596](https://github.com/kangax/fabric.js/pull/3596)
- Fix: Rerender when deselect an itext editing object [#3594](https://github.com/kangax/fabric.js/pull/3594)
- Fix: save new state of dimensionProperties at every cache clear [#3595](https://github.com/kangax/fabric.js/pull/3595)
- Improvement: Better error management in loadFromJSON [#3586](https://github.com/kangax/fabric.js/pull/3586)
- Improvement: do not reload backgroundImage as an image if is different type [#3550](https://github.com/kangax/fabric.js/pull/3550)
- Improvement: if a children element is set dirty, set the parent dirty as well. [#3564](https://github.com/kangax/fabric.js/pull/3564)

## [1.7.2]

- Fix: Textbox do not use stylemap for line wrapping [#3546](https://github.com/kangax/fabric.js/pull/3546)
- Fix: Fix for firing object:modified in macOS sierra [#3539](https://github.com/kangax/fabric.js/pull/3539)
- Fix: Itext with object caching was not refreshing selection correctly. [#3538](https://github.com/kangax/fabric.js/pull/3538)
- Fix: stateful now works again with activeGroup and dinamyc swap between stateful false/true. [#3537](https://github.com/kangax/fabric.js/pull/3537)
- Fix: includeDefaultValues was not applied to child objects of groups and path-groups. [#3497](https://github.com/kangax/fabric.js/pull/3497)
- Fix: Itext style is cloned on paste action now, allow copy of styles to be independent. [#3502](https://github.com/kangax/fabric.js/pull/3502)
- Fix: Add subclasses properties to cacheProperties. [#3490](https://github.com/kangax/fabric.js/pull/3490)
- Add: Shift and Alt key used for transformations are now dynamic. [#3479](https://github.com/kangax/fabric.js/pull/3479)
- Fix: fix to polygon and cache. Added cacheProperties for all classes [#3490](https://github.com/kangax/fabric.js/pull/3490)

## [1.7.1]

- Add: Gradients/Patterns support customAttributes in toObject method [#3477](https://github.com/kangax/fabric.js/pull/3477)
- Fix: IText/Textbox not blurring keyboard on ios 10 [#3476](https://github.com/kangax/fabric.js/pull/3476)
- Fix: Shadow on freedrawing and zoomed canvas [#3475](https://github.com/kangax/fabric.js/pull/3475)
- Fix: Fix for group returning negative scales [#3474](https://github.com/kangax/fabric.js/pull/3474)
- Fix: hotfix for textbox [#3441](https://github.com/kangax/fabric.js/pull/3441)[#3473](https://github.com/kangax/fabric.js/pull/3473)

## [1.7.0]

- Add: Object Caching [#3417](https://github.com/kangax/fabric.js/pull/3417)
- Improvement: group internal objects have coords not affected by canvas zoom [#3420](https://github.com/kangax/fabric.js/pull/3420)
- Fix: itext cursor trails on initDimension [#3436](https://github.com/kangax/fabric.js/pull/3436)
- Fix: null check on .setActive [#3435](https://github.com/kangax/fabric.js/pull/3435)
- Fix: function error in clone deep. [#3434](https://github.com/kangax/fabric.js/pull/3434)

## [1.6.7]

- Add: Snap rotation added to objects. two parameter introduced, snapAngle and snapTreshold. [#3383](https://github.com/kangax/fabric.js/pull/3383)
- Fix: Pass target to right click event. [#3381](https://github.com/kangax/fabric.js/pull/3381)
- Fix: Correct rendering of bg color for styled text and correct clearing of itext area. [#3388](https://github.com/kangax/fabric.js/pull/3388)
- Add: Fire mouse:over on the canvas when we enter the canvas from outside the element. [#3388](https://github.com/kangax/fabric.js/pull/3389)
- Fix: Fix calculation of words width with spaces and justify. [#3408](https://github.com/kangax/fabric.js/pull/3408)
- Fix: Do not export defaults properties for bg and overlay if requested. [#3415](https://github.com/kangax/fabric.js/pull/3415)
- Fix: Change export toObect to always delete default properties if requested. [#3416](https://github.com/kangax/fabric.js/pull/3416)

## [1.6.6]

- Add: Contrast and Saturate filters [#3341](https://github.com/kangax/fabric.js/pull/3341)
- Fix: Correct registering and removal of events to handle iText objects. [#3349](https://github.com/kangax/fabric.js/pull/3349)
- Fix: Corrected 2 regression of 1.6.5 (dataurl export and itext clicks)
- Fix: Corrected path boundaries calculation for Arcs ( a and A ) [#3347](https://github.com/kangax/fabric.js/pull/3347)

## [1.6.5]

- Fix: charspacing, do not get subzero with charwidth.
- Improvement: add callback support to all object cloning. [#3212](https://github.com/kangax/fabric.js/pull/3212)
- Improvement: add backgroundColor to all class [#3248](https://github.com/kangax/fabric.js/pull/3248)
- Fix: add custom properties to backgroundImage and overlayImage [#3250](https://github.com/kangax/fabric.js/pull/3250)
- Fix: Object intersection is calculated on boundingBox and boundingRect, intersection is fired if objects are overlapping [#3252](https://github.com/kangax/fabric.js/pull/3252)
- Change: Restored previous selection behaviour, added key to selection active object under overlaid target [#3254](https://github.com/kangax/fabric.js/pull/3254)
- Improvement: hasStateChanged let you find state changes of complex properties. [#3262](https://github.com/kangax/fabric.js/pull/3262)
- Fix: IText/Textbox shift click selection backward. [#3270](https://github.com/kangax/fabric.js/pull/3270)
- Revert: font family quoting was a bad idea. node-canvas stills use it. [#3276](https://github.com/kangax/fabric.js/pull/3276)
- Fix: fire mouse:over event for activeObject and activeGroup when using findTarget shourtcuts [#3285](https://github.com/kangax/fabric.js/pull/3285)
- Fix: clear method clear all properties of canvas [#3305](https://github.com/kangax/fabric.js/pull/3305)
- Fix: text area position method takes in account canvas offset [#3306](https://github.com/kangax/fabric.js/pull/3306)
- Improvement: Added event on right click and possibility to hide the context menu with a flag [3308](https://github.com/kangax/fabric.js/pull/3308)
- Fix: remove canvas reference from object when object gets removed from canvas [#3307](https://github.com/kangax/fabric.js/pull/3307)
- Improvement: use native stroke dash if available [#3309](https://github.com/kangax/fabric.js/pull/3309)
- Fix: Export correct src when exporting to svg [#3310](https://github.com/kangax/fabric.js/pull/3310)
- Fix: Stop text to go on zero dimensions [#3312](https://github.com/kangax/fabric.js/pull/3312)
- Fix: Error in dataURL with multiplier was outputting very big canvas with retina [#3314](https://github.com/kangax/fabric.js/pull/3314)
- Fix: Error in style map was not respecting style if textbox started with space [#3315](https://github.com/kangax/fabric.js/pull/3315)

## [1.6.4]

- Improvement: Ignore svg: namespace during svg import. [#3081](https://github.com/kangax/fabric.js/pull/3081)
- Improvement: Better fix for lineHeight of iText/Text [#3094](https://github.com/kangax/fabric.js/pull/3094)
- Improvement: Support for gradient with 'Infinity' coordinates [#3082](https://github.com/kangax/fabric.js/pull/3082)
- Improvement: Generally "improved" logic of targeting [#3111](https://github.com/kangax/fabric.js/pull/3111)
- Fix: Selection of active group with transparency and preserveObjectStacking true or false [#3109](https://github.com/kangax/fabric.js/pull/3109)
- Fix: pattern brush now create the same pattern seen while drawing [#3112](https://github.com/kangax/fabric.js/pull/3112)
- Fix: Allow css merge during svg import [#3114](https://github.com/kangax/fabric.js/pull/3114)
- Improvement: added numeric origins handling fomr 0 to 1. [#3121](https://github.com/kangax/fabric.js/pull/3121)
- Fix: Fix a defect with shadow of objects in a scaled group. [#3134](https://github.com/kangax/fabric.js/pull/3134)
- Improvement: Do not fire unecessary selection:changed events. [#3119](https://github.com/kangax/fabric.js/pull/3119)
- Fix: Attached hiddenTextarea to body fixes IE, thanks to @plainview. [#3137](https://github.com/kangax/fabric.js/pull/3137)
- Fix: Shift unselect activegroup on transformed canvas. [#3144](https://github.com/kangax/fabric.js/pull/3144)
- Added: ColorMatrix filter [#3139](https://github.com/kangax/fabric.js/pull/3139)
- Fix: Fix condition in wich restoring from Object could cause object overwriting [#3146](https://github.com/kangax/fabric.js/pull/3146)
- Change: cloneAsImage for Object and toDataUrl for object are not retina enabled by default. Added option to enable. [#3147](https://github.com/kangax/fabric.js/pull/3147)
- Improvement: Added textSpacing support for text/itext/textbox [#3097](https://github.com/kangax/fabric.js/pull/3097)
- Fix: Quote font family when setting the context fontstyle [#3191](https://github.com/kangax/fabric.js/pull/3191)
- Fix: use getSrc during image export, make subclassing easier, return eventually the .src property if nothing else is available [#3189](https://github.com/kangax/fabric.js/pull/3189)
- Fix: Inverted the meaning of border scale factor [#3154](https://github.com/kangax/fabric.js/pull/3154)
- Improvement: Added support for RGBA in HEX notation. [#3202](https://github.com/kangax/fabric.js/pull/3202)
- Improvement: Added object deselected event. [#3195](https://github.com/kangax/fabric.js/pull/3195)
- Fix: loadFromJson callback now gets fired after filter are applied [#3210](https://github.com/kangax/fabric.js/pull/3210)

## [1.6.3]

- Improvement: Use reviver callback for background and overlay image when doing svg export. [#2975](https://github.com/kangax/fabric.js/pull/2975)
- Improvement: Added object property excludeFromExport to avoid exporting the object to JSON or to SVG. [#2976](https://github.com/kangax/fabric.js/pull/2976)
- Improvement: Correct the calculation of text boundingbox. Improves svg import [#2992](https://github.com/kangax/fabric.js/pull/2992)
- Added: Export id property to SVG [#2993](https://github.com/kangax/fabric.js/pull/2993)
- Improvement: Call the callback on loadSvgFromURL on failed xml load with null agument [#2994](https://github.com/kangax/fabric.js/pull/2994)
- Improvement: Clear only the Itext area on contextTop during cursor animation [#2996](https://github.com/kangax/fabric.js/pull/2996)
- Added: Char widths cache has been moved to fabric level and not iText level. Added fabric.util.clearFabricCharWidthsCache(fontName) [#2995](https://github.com/kangax/fabric.js/pull/2995)
- Fix: do not set background or overlay image if the url load fails. [#3003](https://github.com/kangax/fabric.js/pull/3003)
- Fix: iText mousemove event removal, clear the correct area for Itext, stopped redrawing selection if not necessary [#3016](https://github.com/kangax/fabric.js/pull/3016)
- Fix: background image and overlay image scale and move with canvas viewportTransform, parameter available [#3019](https://github.com/kangax/fabric.js/pull/3019)
- Added: support sub targeting in groups in events [#2997](https://github.com/kangax/fabric.js/pull/2997)
- Fix: Select transparent object on mouse up because of \_maybeGroupObject [#2997](https://github.com/kangax/fabric.js/pull/2997)
- Fix: Remove reference to lastRenderedObject on canvas.remove [#3023](https://github.com/kangax/fabric.js/pull/3023)
- Fix: Wait for all objects to be loaded before deleting the properties and setting options. [#3029](https://github.com/kangax/fabric.js/pull/3029)
- Fix: Object Padding is unaffected by object transform. [#3057](https://github.com/kangax/fabric.js/pull/3057)
- Fix: Restore lastRenderedObject usage. Introduced Canvas.lastRenderedKey to retrieve the lastRendered object from down the stack [#3057](https://github.com/kangax/fabric.js/pull/3057)
- Fix: \_calcTextareaPosition correctly calculate the position considering the viewportTransform. [#3057](https://github.com/kangax/fabric.js/pull/3057)
- Fix: Fixed selectionBacgroundColor with viewport transform. [#3057](https://github.com/kangax/fabric.js/pull/3057)
- Improvement: Correctly render the cursor with viewport scaling, improved the cursor centering. [#3057](https://github.com/kangax/fabric.js/pull/3057)
- Fix: Use canvas zoom and pan when using is target transparent. [#2980](https://github.com/kangax/fabric.js/pull/2980)

## [1.6.2]

- Fix: restore canvas properties on loadFromJSON with includeProperties. [#2921](https://github.com/kangax/fabric.js/pull/2921)
- Fix: Allow hoverCursor on non selectable objects, moveCursor does not appear if the object is not moveable.
  Added object.moveCursor to specify a cursor for moving per object. [#2924](https://github.com/kangax/fabric.js/pull/2924)
- Fix: Add missing stroke.live translation, allow gradientTransform for dashed line. [#2926](https://github.com/kangax/fabric.js/pull/2926)
- Improvement: Allow customization of keys that iteract with mouse action ( multiselect key, free transform key, alternative action key, centered transform key ) [#2925](https://github.com/kangax/fabric.js/pull/2925)
- Added: Make iText fires object:modified on text change on exit editing [#2927](https://github.com/kangax/fabric.js/pull/2927)
- Added: [control customization part 1] cornerDashArray, borderDashArray. Now borderScaleFactor influences both border and controls, changed default corner size to 13 [#2932](https://github.com/kangax/fabric.js/pull/2932)
- Fix: createSVGFontFacesMarkup was failing to retrieve fonts in style [#2935](https://github.com/kangax/fabric.js/pull/2935)
- Fix: shadow not scaled with dataUrl to multiplier [#2940](https://github.com/kangax/fabric.js/pull/2940)
- Added: [control customization part 2] cornerStrokeColor. Now is possible to specify separate stroke and fill color for the controls [#2933](https://github.com/kangax/fabric.js/pull/2933)
- Fix: Itext width calculation with caching false was returning nan. [#2943](https://github.com/kangax/fabric.js/pull/2943)
- Added: [control customization part 3] Rounded corners. It is possible to specify cornerStyle for the object. 'rect' or 'circle' [#2942](https://github.com/kangax/fabric.js/pull/2942)
- Added: [control customization part 4] Selection background. It is possible to specify selectionBackgroundColor for the object. [#2950](https://github.com/kangax/fabric.js/pull/2950)
- Fix: Behaviour of image with filters with resize effects and Object to/from json [#2954](https://github.com/kangax/fabric.js/pull/2954)
- Fix: Svg export should not output color notation in rgba format [#2955](https://github.com/kangax/fabric.js/pull/2955)
- Fix: minScaleLimit rounding bug [#2964](https://github.com/kangax/fabric.js/pull/2964)
- Fix: Itext spacing in justify mode bug [#2971](https://github.com/kangax/fabric.js/pull/2971)
- Fix: Object.toDataUrl export when some window.devicepixelRatio is present (retina or browser zoom) [#2972](https://github.com/kangax/fabric.js/pull/2972)

## [1.6.1]

- Fix: image with broken element throwing error on toObject() [#2878](https://github.com/kangax/fabric.js/pull/2878)
- Fix: Warning on trying to set proprietary browser version of ctxImageSmoothingEnabled [#2880](https://github.com/kangax/fabric.js/pull/2880)
- Fix: Fixed Svg import regression on color and drawing polylines [#2887](https://github.com/kangax/fabric.js/pull/2887)
- Fix: Fixed animation ease that starts and stop at same value [#2888](https://github.com/kangax/fabric.js/pull/2888)
- Fix: Allow a not stateful canvas to fire object:modified at end of transform. [#2890](https://github.com/kangax/fabric.js/pull/2890)
- Fix: Made event handler removal safer. Removing firing events will not cause errors. [#2883](https://github.com/kangax/fabric.js/pull/2883)
- Fix: Proper handling of perPixelTargetFind and multi selections [#2894](https://github.com/kangax/fabric.js/pull/2894)
- Fix: Do not clear contextTop on drawingMode, to allow drawing over animations [#2895](https://github.com/kangax/fabric.js/pull/2895)
- Change the dependencies to optional. Allow npm to continue installing if nodecanvas installation fail.[#2901](https://github.com/kangax/fabric.js/pull/2901)
- Fix: Check again the target on mouseup [#2902](https://github.com/kangax/fabric.js/pull/2902)
- Fix: On perPixelTargetFind detect corners only if target is active [#2903](https://github.com/kangax/fabric.js/pull/2903)
- Improvement: Add canvas mouseout event listener [#2907](https://github.com/kangax/fabric.js/pull/2907)
- Improvement: Make small object draggable easier [#2907](https://github.com/kangax/fabric.js/pull/2907)
- Improvement: Use sendToBack, bringToFront, bringForward, sendBackwards for multiple selections [#2908](https://github.com/kangax/fabric.js/pull/2908)

## [1.6.0]

- Fix rendering of activeGroup objects while preserveObjectStacking is active. [ regression from [#2083](https://github.com/kangax/fabric.js/pull/2083) ]
- Fix `fabric.Path` initialize with user options [#2117](https://github.com/kangax/fabric.js/pull/2117)
- Fix sorting of objects in activeGroup during rendering [#2130](https://github.com/kangax/fabric.js/pull/2130).
- Make sure that 'object.canvas' property is always set if the object is directly or indirectly on canvas [#2141](https://github.com/kangax/fabric.js/pull/2141)
- Fix \_getTopLeftCoords function that was returning TopCenter [#2127](https://github.com/kangax/fabric.js/pull/2127)
- Fix events not being fired after resize with pinch zoom [#510](https://github.com/kangax/fabric.js/pull/510)
- Fix mouse:over, mouse:out events not receiving event object [#2146](https://github.com/kangax/fabric.js/pull/2146)
- Don't include elements from `<metadata>` during SVG parsing [#2160](https://github.com/kangax/fabric.js/pull/2160)
- Fix some iText new glitches and old bugs about style deleting and inserting, faster function for get2dCursorLocation [#2153](https://github.com/kangax/fabric.js/pull/2153)
- Change bounding box calculation, made strokewidth always considered in dimensions. Switched group stroke default to 0 strokewidth. [#2155](https://github.com/kangax/fabric.js/pull/2155)
- Fix scaling function for object with strokewidth [#2178](https://github.com/kangax/fabric.js/pull/2178)
- Fix image fromObject restoring resizeFilter [#2164](https://github.com/kangax/fabric.js/pull/2164)
- Fix double application of filter upon image init [#2164](https://github.com/kangax/fabric.js/pull/2164)
- Fix image.filter.Resize toObject and fromObject [#2164](https://github.com/kangax/fabric.js/pull/2164)
- Fix strokeWidth calculation during resize operations [#2178](https://github.com/kangax/fabric.js/pull/2178)
- Fix iText selection on upperCanvas to support transformMatrix [#2173](https://github.com/kangax/fabric.js/pull/2173)
- Removed unnecessary calls to removeShadow and restoreGlobalCompositeOperation [#2175](https://github.com/kangax/fabric.js/pull/2175)
- Fix the offset for pattern and gradients filling and stroking in text [#2183](https://github.com/kangax/fabric.js/pull/2183)
- Fix loading of stroke gradients from Object [#2182](https://github.com/kangax/fabric.js/pull/2182)
- Fix segmentation fault on node.js when image doesn't exist [#2193](https://github.com/kangax/fabric.js/pull/2193)
- Fix iText border selection when changing fontWeight [#2201](https://github.com/kangax/fabric.js/pull/2201)
- Fix calculation of object dimensions for geometry functions translation and scaling. [#2206](https://github.com/kangax/fabric.js/pull/2206)
- Fix iText cursor position on click at end of line [#2217](https://github.com/kangax/fabric.js/pull/2217)
- Fix error on parsing style string with trailing spaces [#2256](https://github.com/kangax/fabric.js/pull/2256)
- Fix delegated properties leaking on objects in a group when restoring from json [#2101](https://github.com/kangax/fabric.js/pull/2101)
- Fix cursor click position in rotated i-Text when origins different from TOPLEFT. [#2269](https://github.com/kangax/fabric.js/pull/2269)
- Fix mouse position when the canvas is in a complex style scrolling situation [#2128](https://github.com/kangax/fabric.js/pull/2128)
- Fix parser regex for not parsing svg tags attribute [#2311](https://github.com/kangax/fabric.js/pull/2311)
- Add id attribute to standard attribute parsing from SVG elements [#2317](https://github.com/kangax/fabric.js/pull/2317)
- Fix text decoration opacity [#2310](https://github.com/kangax/fabric.js/pull/2310)
- Add simple color animation utility in /src/util/animate_color.js [#2328](https://github.com/kangax/fabric.js/pull/2328)
- Fix itext paste function to check for source of copied text and strip carriage returns (\r)[#2336](https://github.com/kangax/fabric.js/pull/2336)
- Fix pattern class serialize the source using toDataURL if available [#2335](https://github.com/kangax/fabric.js/pull/2335)
- Fix imageSmoothingEnabled warning on chrome and reinit the property after setDimensions [#2337](https://github.com/kangax/fabric.js/pull/2337)
- Add ability to parse path elements with no path specified. [#2344](https://github.com/kangax/fabric.js/pull/2344)
- Fix shiftClick with activeGroup in case of normal and scaled groups [#2342](https://github.com/kangax/fabric.js/pull/2342)
- Add support for colors in shadow svg export [#2349](https://github.com/kangax/fabric.js/pull/2349)
- Add support for inner viewBoxes in svg parsing [#2345](https://github.com/kangax/fabric.js/pull/2345)
- Fix BoundingBox calculation for pathGroups that have inner transformMatrix [#2348](https://github.com/kangax/fabric.js/pull/2348)
- Fix export toObject to include transformMatrix property [#2350](https://github.com/kangax/fabric.js/pull/2350)
- Fix textbox class to supporto toSVG() and newest style fixes [#2347]
  (https://github.com/kangax/fabric.js/pull/2347)
- Fix regression on text ( textDecoration and textlinebackground ) [#2354](https://github.com/kangax/fabric.js/pull/2354)
- Add support for multi keys chars using onInput event [#2352](https://github.com/kangax/fabric.js/pull/2352)
- Fix iText and textbox entering in edit mode if clicked on a corner [#2393](https://github.com/kangax/fabric.js/pull/2393)
- Fix iText styles error when in justify align [#2370](https://github.com/kangax/fabric.js/pull/2370)
- Add support for shadow export in svg for groups, pathgroups and images. [#2364]
- Add rendering shadows for groups [#2364](https://github.com/kangax/fabric.js/pull/2364)
- Add support for parsing nested SVGs x and y attributes [#2399](https://github.com/kangax/fabric.js/pull/2399)
- Add support for gradientTransform in setGradient(fill or stroke) [#2401](https://github.com/kangax/fabric.js/pull/2401)
- Fix Error in svg parsed that was stopping on gradient color-stop missing stop attribute [#2414](https://github.com/kangax/fabric.js/pull/2414)
- toObject method return copied arrays for array like properties [#2407](https://github.com/kangax/fabric.js/pull/2407)
- Fix Set stop value of colorstop to 0 if stop attribute not present [#2414](https://github.com/kangax/fabric.js/pull/2414)
- Fix correct value of e.button for mouse left click if e.which not supported[#2453](https://github.com/kangax/fabric.js/pull/2453)
- Add check for host property in getScrollTopLeft[#2462](https://github.com/kangax/fabric.js/pull/2462)
- Fix check for object.selectable in findTarget[#2466](https://github.com/kangax/fabric.js/pull/2466)
- Fix After rendering a gesture set originX/Y to its original value[#2479](https://github.com/kangax/fabric.js/pull/2479)
- Add support for skewing objects using shift and m-controls in interactive mode, and using object.skewX/Y [#2482](https://github.com/kangax/fabric.js/pull/2482)
- Fix gradientTransform not exported in gradient toObject [#2486](https://github.com/kangax/fabric.js/pull/2486)
- Fix object.toDataUrl with multiplier [#2487](https://github.com/kangax/fabric.js/pull/2487)
  BACK INCOMPATIBILITY: removed 'allOnTop' parameter from fabric.StaticCanvas.renderAll.
- Fix mask filter, mask image is now streched on all image [#2543](https://github.com/kangax/fabric.js/pull/2543)
- Fix text onInput event to behave correctly if some text is selected [#2501](https://github.com/kangax/fabric.js/pull/2502)
- Fix object with selectable = false could be selected with shift click [#2503](https://github.com/kangax/fabric.js/pull/2503)
- Fix for mask filter when bigger or smaller image is used [#2534](https://github.com/kangax/fabric.js/pull/2534)
- Improvement: simplified renderAll logic [#2545](https://github.com/kangax/fabric.js/pull/2545)
- Improvement: Manage group transformation with skew rotate and scale [#2549](https://github.com/kangax/fabric.js/pull/2549)
- Fix: Add shadow affectStroke to shadow to Object method [#2568](https://github.com/kangax/fabric.js/pull/2568)
- Fix: Made multitouch pinch resize works with skewed object [#2625](https://github.com/kangax/fabric.js/pull/2625)
- Improvement: Added retina screen support [#2623](https://github.com/kangax/fabric.js/pull/2623)
- Change: Set default Image strokeWidth to 0 to improve image rendering [#2624](https://github.com/kangax/fabric.js/pull/2624)
- Fix: multitouch zoom gesture speed back to normal speed [#2625](https://github.com/kangax/fabric.js/pull/2625)
- Fix: fix controls rendering with retina scaling and controls above overlay [#2632](https://github.com/kangax/fabric.js/pull/2632)
- Improvements: resize SVG using viewport/viewbox. [#2642](https://github.com/kangax/fabric.js/pull/2642)
- Improvements: Svg import now supports rotate around point [#2645](https://github.com/kangax/fabric.js/pull/2645)
- Change: Opacity is no more a delegated property for group [#2656](https://github.com/kangax/fabric.js/pull/2656)
- Fix: Itext now check for editable property before initializing cursor [#2657](https://github.com/kangax/fabric.js/pull/2657)
- Fix: Better SVG export support for shadows of rotated objects [#2671](https://github.com/kangax/fabric.js/pull/2671)
- Fix: Avoid polygon polyline to change constructor point array [#2627](https://github.com/kangax/fabric.js/pull/2627)
- SVG import: support fill/stroke opacity when no fill/stroke attribute is present [#2703](https://github.com/kangax/fabric.js/pull/2703)
- Fix: remove white filter set opacity to 0 instead of 1 [#2714](https://github.com/kangax/fabric.js/pull/2714)
- Cleaning: removing unused fabric.Canvas.activeInstance [#2708](https://github.com/kangax/fabric.js/pull/2708)
- Change: remove flipping of text string when flipping object [#2719](https://github.com/kangax/fabric.js/pull/2719)
- Fix: Correct shift click on generic transformerd active groups [#2720](https://github.com/kangax/fabric.js/pull/2720)
- SVG import: parse svg with no spaces between transforms [#2738](https://github.com/kangax/fabric.js/pull/2738)
- Fix: Fallback to styleElement.text for IE9 [#2754](https://github.com/kangax/fabric.js/pull/2754)
- Fix: data url for node [#2777](https://github.com/kangax/fabric.js/pull/2777)
- Improvement: Extended font face to all text class during svg export [#2797](https://github.com/kangax/fabric.js/pull/2797)
- Fix: retina scaling dataurl and shadows. [#2806](https://github.com/kangax/fabric.js/pull/2806)
- Improvement: Better look to iText decoration shadows. [#2808](https://github.com/kangax/fabric.js/pull/2808)
- Improvement: New text shadow export to SVG. [#2827](https://github.com/kangax/fabric.js/pull/2827)
- fix: location of optimized 1x1 rects. [#2817](https://github.com/kangax/fabric.js/pull/2817)
- fix: TextBox handling of consecutive spaces. [#2852](https://github.com/kangax/fabric.js/pull/2852)
- fix: Respect shadow in svg export of flipped objects. [#2854](https://github.com/kangax/fabric.js/pull/2854)
- fix: Check presence of style for textBox in svg export. [#2853](https://github.com/kangax/fabric.js/pull/2853)
- Improvement: Added node compatibility for v4 and v5. [#2872](https://github.com/kangax/fabric.js/pull/2872)
- Fix: Canvas dispose remove the extra created elements. [#2875](https://github.com/kangax/fabric.js/pull/2875)
- IText improvements to cut-copy-paste, edit, mobile jumps and style. [#2868](https://github.com/kangax/fabric.js/pull/2868)

## [1.5.0]

**Edge**

- Added image preserve aspect ratio attributes and functionality (fabric.Image.alignY, fabric.Image.alignY, fabric.Image.meetOrSlic )
- Added ImageResizeFilters , option to resize dynamically or statically the images using a set of resize filter alghoritms.
- [BACK_INCOMPAT] `fabric.Collection#remove` doesn't return removed object -> returns `this` (chainable)

- Add "mouse:over" and "mouse:out" canvas events (and corresponding "mouseover", "mouseout" object events)
- Add support for passing options to `fabric.createCanvasForNode`

- Various iText fixes and performance improvements
- Fix `overlayImage` / `overlayColor` during selection mode
- Fix double callback in loadFromJSON when there's no objects
- Fix paths parsing when number has negative exponent
- Fix background offset in iText
- Fix style object deletion in iText
- Fix typo in `_initCanvasHandlers`
- Fix `transformMatrix` not affecting fabric.Text
- Fix `setAngle` for different originX/originY (!= 'center')
- Change default/init noise/brightness value for `fabric.Image.filters.Noise` and `fabric.Image.filters.Brightness` from 100 to 0
- Add `fabric.Canvas#imageSmoothingEnabled`
- Add `copy/paste` support for iText (uses clipboardData)

## [1.4.0]

- [BACK_INCOMPAT] JSON and Cufon are no longer included in default build

- [BACK_INCOMPAT] Change default objects' originX/originY to left/top

- [BACK_INCOMPAT] `fabric.StaticCanvas#backgroundImage` and `fabric.StaticCanvas#overlayImage` are `fabric.Image` instances. `fabric.StaticCanvas#backgroundImageOpacity`, `fabric.StaticCanvas#backgroundImageStretch`, `fabric.StaticCanvas#overlayImageLeft` and `fabric.StaticCanvas#overlayImageTop` were removed.

- [BACK_INCOMPAT] `fabric.Text#backgroundColor` is now `fabric.Object#backgroundColor`

- [BACK_INCOMPAT] Remove `fabric.Object#toGrayscale` and `fabric.Object#overlayFill` since they're too specific

- [BACK_INCOMPAT] Remove `fabric.StaticCanvas.toGrayscale` since we already have that logic in `fabric.Image.filters.Grayscale`.

- [BACK_INCOMPAT] Split `centerTransform` into the properties `centeredScaling` and `centeredRotation`. Object rotation now happens around originX/originY point UNLESS `centeredRotation=true`. Object scaling now happens non-centered UNLESS `centeredScaling=true`.

## [1.3.0]

- [BACK_INCOMPAT] Remove selectable, hasControls, hasBorders, hasRotatingPoint, transparentCorners, perPixelTargetFind from default object/json representation of objects.

- [BACK_INCOMPAT] Object rotation now happens around originX/originY point UNLESS `centerTransform=true`.

- [BACK_INCOMPAT] fabric.Text#textShadow has been removed - new fabric.Text.shadow property (type of fabric.Shadow).

- [BACK_INCOMPAT] fabric.BaseBrush shadow properties are combined into one property => fabric.BaseBrush.shadow (shadowColor, shadowBlur, shadowOffsetX, shadowOffsetY no longer exist).

- [BACK_INCOMPAT] `fabric.Path.fromObject` is now async. `fabric.Canvas#loadFromDatalessJSON` is deprecated.

## [1.2.0]

- [BACK_INCOMPAT] Make `fabric.Object#toDataURL` synchronous.

- [BACK_INCOMPAT] `fabric.Text#strokeStyle` -> `fabric.Text#stroke`, for consistency with other objects.

- [BACK_INCOMPAT] `fabric.Object.setActive(…)` -> `fabric.Object.set('active', …)`.
  `fabric.Object.isActive` is gone (use `fabric.Object.active` instead)

- [BACK_INCOMPAT] `fabric.Group#objects` -> `fabric.Group._objects`.

## [1.1.0]

- [BACK_INCOMPAT] `fabric.Text#setFontsize` becomes `fabric.Object#setFontSize`.

- [BACK_INCOMPAT] `fabric.Canvas.toDataURL` now accepts options object instead linear arguments.
  `fabric.Canvas.toDataURLWithMultiplier` is deprecated;
  use `fabric.Canvas.toDataURL({ multiplier: … })` instead

## [1.0.0]<|MERGE_RESOLUTION|>--- conflicted
+++ resolved
@@ -2,13 +2,11 @@
 
 ## [next]
 
-<<<<<<< HEAD
 - chore(Path, Polyline): Clean up old SVG import code [#8857](https://github.com/fabricjs/fabric.js/pull/8857)
-=======
+
 ## [6.0.0-beta5]
 
 - bundle(): export `setEnv` for JEST interoperability [#8888](https://github.com/fabricjs/fabric.js/pull/8888)
->>>>>>> 84e132e5
 
 ## [6.0.0-beta4]
 
