# Changelog

## [next]

<<<<<<< HEAD
- refactor(IText): Fixes Draggable Text for retina and viewport transform #8534
=======
- refactor(Animation): modernize IText cursor animation based on animation API changes (and fix minor regression) plus leftovers from #8547 [#8583](https://github.com/fabricjs/fabric.js/pull/8583)
- refactor(Canvas, IText): Handle cross instance text editing states to an EditingManager class [#8543](https://github.com/fabricjs/fabric.js/pull/8543)
- chore(TS): move to export, babel, new rollup, change import statement for fabric. [#8585](https://github.com/fabricjs/fabric.js/pull/8585);
>>>>>>> ef40c0b0
- chore(TS): Add declare in front of properties that are type definitions. [#8574](https://github.com/fabricjs/fabric.js/pull/8574)
- refactor(Animation): BREAKING: Animation api reduction and semplification (byValue is removed, '+=' syntax is removed, callbacks fired 100%) [#8547](https://github.com/fabricjs/fabric.js/pull/8547)
- feat(PolyControl): modify the shape of a poly with control points [#8556](https://github.com/fabricjs/fabric.js/pull/8556)
- BREAKING: remove Object.stateful and Object.statefulCache [#8573](https://github.com/fabricjs/fabric.js/pull/8573)
- fix(IText): refactor clearing context top logic of itext to align with brush pattern, using the canvas rendering cycle in order to guard from edge cases #8560
- fix(Canvas): `_initRetinaScaling` initializaing the scaling regardless of settings in Canvas. [#8565](https://github.com/fabricjs/fabric.js/pull/8565)
- fix(Canvas): regression of canvas migration with pointer and sendPointToPlane [#8563](https://github.com/fabricjs/fabric.js/pull/8563)
- chore(TS): Use exports from files to build fabricJS, get rid of HEADER.js [#8549](https://github.com/fabricjs/fabric.js/pull/8549)
- chore(): rm `fabric.filterBackend` => `getFilterBackend` [#8487](https://github.com/fabricjs/fabric.js/pull/8487)
- chore(TS): migrate text SVG export mixin [#8486](https://github.com/fabricjs/fabric.js/pull/8486)
- refactor(TS): `animate` and `AnimationRegistry` to classes [#8297](https://github.com/fabricjs/fabric.js/pull/8297)
  BREAKING:
  - return animation instance from animate instead of a cancel function and remove `findAnimationByXXX` from `AnimationRegistry`
  - change `animateColor` signature to match `animate`, removed `colorEasing`
- fix(Object Stacking): 🔙 refactor logic to support Group 🔝
- chore(TS): migrate Group/ActiveSelection [#8455](https://github.com/fabricjs/fabric.js/pull/8455)
- chore(TS): Migrate smaller mixins to classes (dataurl and serialization ) [#8542](https://github.com/fabricjs/fabric.js/pull/8542)
- chore(TS): Convert Canvas events mixin and grouping mixin [#8519](https://github.com/fabricjs/fabric.js/pull/8519)
- chore(TS): Remove backward compatibility initialize methods [#8525](https://github.com/fabricjs/fabric.js/pull/8525/)
- chore(TS): replace getKlass utility with a registry that doesn't require full fabricJS to work [#8500](https://github.com/fabricjs/fabric.js/pull/8500)
- chore(): use context in static constructors [#8522](https://github.com/fabricjs/fabric.js/issues/8522)
- chore(TS): Convert Canvas class #8510
- chore(TS): Move object classes #8511
- chore(TS): polish text [#8489](https://github.com/fabricjs/fabric.js/pull/8489)
- chore(TS): fix import cycle, extract `groupSVGElements` [#8506](https://github.com/fabricjs/fabric.js/pull/8506)
- chore(TS): permissive `Point` typings [#8434](https://github.com/fabricjs/fabric.js/pull/8434)
- chore(TS): polish files [#8488](https://github.com/fabricjs/fabric.js/pull/8488)
- fix(TS): `EventSpec` recognition [#8497](https://github.com/fabricjs/fabric.js/pull/8497)
- chore(): rm dead code [#8493](https://github.com/fabricjs/fabric.js/pull/8493)
- fix(scaleObject): handle when scale is 0 to not bug flip [#8490](https://github.com/fabricjs/fabric.js/pull/8490)
- chore(TS): migrate StatiCanvas to TS [#8485](https://github.com/fabricjs/fabric.js/pull/8485)
- chore(): refactor `Object.__uid++` => `uid()` [#8482](https://github.com/fabricjs/fabric.js/pull/8482)
- chore(TS): migrate object mixins to TS [#8414](https://github.com/fabricjs/fabric.js/pull/8414)
- chore(TS): migrate filters [#8474](https://github.com/fabricjs/fabric.js/pull/8474)
- chore(TS): BaseBrush abstract methods [#8428](https://github.com/fabricjs/fabric.js/pull/8428)
- feat(): Add `createObjectDefaultControls` and `createTextboxDefaultControls` to create copies of control sets. [#8415](https://github.com/fabricjs/fabric.js/pull/8415)
- fix(PatternBrush): `getPatternSrc`, rm `getPatternSrcFunction` [#8468](https://github.com/fabricjs/fabric.js/pull/8468)
- chore(TS): more FabricObject typing [#8405](https://github.com/fabricjs/fabric.js/pull/8405)
- chore(TS): Observable types [#8431](https://github.com/fabricjs/fabric.js/pull/8431)
- chore(TS): migrate Group/ActiveSelection [#8455](https://github.com/fabricjs/fabric.js/pull/8455)
- fix(TS): migration error of itext key mixin (#8421) [#8457](https://github.com/fabricjs/fabric.js/pull/8457)
- chore(TS): migrate text classes/mixins [#8421](https://github.com/fabricjs/fabric.js/pull/8421)
- chore(TS): migrate Image [#8443](https://github.com/fabricjs/fabric.js/pull/8443)
- chore(TS): migrate Shadow [#8462](https://github.com/fabricjs/fabric.js/pull/8462)
- fix(Itext): show incorrect pointer position after scale changed
- chore(TS): migrate text classes/mixins [#8408](https://github.com/fabricjs/fabric.js/pull/8408)
- chore(TS): migrate Collection [#8433](https://github.com/fabricjs/fabric.js/pull/8433)
- ci(): Simplify filestats even more [#8449](https://github.com/fabricjs/fabric.js/pull/8449)
- chore(TS): migrate filter backends [#8403](https://github.com/fabricjs/fabric.js/pull/8403)
- chore(TS): migrate Text classes/mixins [#8408](https://github.com/fabricjs/fabric.js/pull/8408)
- chore(TS): migrate Path [#8412](https://github.com/fabricjs/fabric.js/pull/8412)
- ci(): remove unwanted build stats (from [#8395](https://github.com/fabricjs/fabric.js/pull/8395)) [#8416](https://github.com/fabricjs/fabric.js/pull/8416)
- chore(TS): migrate Line [#8413](https://github.com/fabricjs/fabric.js/pull/8413)
- chore(TS): migrate Polyline/Polygon [#8417](https://github.com/fabricjs/fabric.js/pull/8417)
- chore(TS): migrate Rect [#8411](https://github.com/fabricjs/fabric.js/pull/8411)
- chore(TS): migrate Ellipse [#8408](https://github.com/fabricjs/fabric.js/pull/8408)
- chore(TS): migrate Triangle to TS [#8410](https://github.com/fabricjs/fabric.js/pull/8410)
- chore(TS): migrate Circle to TS [#8406](https://github.com/fabricjs/fabric.js/pull/8406)
- chore(TS): convert Object interactivity mixin to its own class [#8401](https://github.com/fabricjs/fabric.js/pull/8401)
- chore(TS): Convert controls e6/ts [#8400](https://github.com/fabricjs/fabric.js/pull/8400)
- ci(): remove buggy changelog action in favor of `git diff` bash script + direct git how to merge `CHANGELOG.md` [#8309](https://github.com/fabricjs/fabric.js/pull/8346)
- fix(): skewing controls accuracy + successive interactions [#8380](https://github.com/fabricjs/fabric.js/pull/8380)
- chore(TS): Convert Geometry and Origin to classes/e6/ts [#8390](https://github.com/fabricjs/fabric.js/pull/8390)
- ci(): build stats report [#8395](https://github.com/fabricjs/fabric.js/pull/8395)
- chore(TS): convert object to es6 class [#8322](https://github.com/fabricjs/fabric.js/pull/8322)
- docs(): guides follow up, feature request template [#8379](https://github.com/fabricjs/fabric.js/pull/8379)
- docs(): refactor guides, bug report template [#8189](https://github.com/fabricjs/fabric.js/pull/8189)
- BREAKING fix(polyline/polygon): stroke bounding box for all line join/cap cases [#8344](https://github.com/fabricjs/fabric.js/pull/8344)
  BREAKING: `_setPositionDimensions` was removed in favor of `setDimensions`
- test(): Added 2 tests for polygon shapes and transforms with translations [#8370](https://github.com/fabricjs/fabric.js/pull/8370)
- fix(textStyles): Handle style objects with only a textBackgroundColor property in stylesToArray [#8365](https://github.com/fabricjs/fabric.js/pull/8365)
- chore(): fix typos in intersection file [#8345](https://github.com/fabricjs/fabric.js/pull/8345)
- fix(textStyles): Handle empty style object in stylesToArray [#8357](https://github.com/fabricjs/fabric.js/pull/8357)
- ci(build): safeguard concurrent unlocking [#8309](https://github.com/fabricjs/fabric.js/pull/8309)
- ci(): update stale bot [#8307](https://github.com/fabricjs/fabric.js/pull/8307)
- ci(test): await golden generation in visual tests [#8284](https://github.com/fabricjs/fabric.js/pull/8284)
- ci(): Add a pipeline check for verifying that CHANGELOG.md has been updated [#8302](https://github.com/fabricjs/fabric.js/pull/8302)
- BREAKING feat(fabric.IText) rename data-fabric-hiddentextarea to data-fabric with value textarea
- ci(): adds a lock file to the repo when build is in progress, makes local testing wait for the build to complete [#8290](https://github.com/fabricjs/fabric.js/pull/8290)
- fix(`WebGLProbe`): regression caused by [#8199](https://github.com/fabricjs/fabric.js/pull/8199), [#8301](https://github.com/fabricjs/fabric.js/pull/8301)
- fix(fabric.utils) added missing import in dom_misc [#8293](https://github.com/fabricjs/fabric.js/pull/8293)
- fix(Object): `extraParam` should not be passed to options [#8295](https://github.com/fabricjs/fabric.js/pull/8295)
- test(): add `globalCompositeOperation` tests [#8271](https://github.com/fabricjs/fabric.js/pull/8271)
- fix(): use `sendObjectToPlane` in `mergeClipPaths` [#8247](https://github.com/fabricjs/fabric.js/pull/8247)
- chore(): prettify all source code [#8276](https://github.com/fabricjs/fabric.js/pull/8276)
- chore(lint): disallow `Math.hypot`, `window`, `document` [#8277](https://github.com/fabricjs/fabric.js/pull/8277)
- ci(): Add node18 and add a check for prettier [#8275](https://github.com/fabricjs/fabric.js/pull/8275)
- ci(test): suite fixes for browser [#8176](https://github.com/fabricjs/fabric.js/pull/8176)
- ci(): install prettier [#8242](https://github.com/fabricjs/fabric.js/pull/8242)
- ci(): migrate scripts to es6 modules [#8266](https://github.com/fabricjs/fabric.js/pull/8266)
- BREAKING refactor(util): remove lang_array since there are no more use cases [#8274](https://github.com/fabricjs/fabric.js/pull/8274)
- chore(TS): migrate `Pattern` [#8255](https://github.com/fabricjs/fabric.js/pull/8255)
- ci(): add source-map-support for testing [#8248](https://github.com/fabricjs/fabric.js/pull/8248)
- ci(): file cleanup [#8254](https://github.com/fabricjs/fabric.js/pull/8254)
- ci(): fix test global error handlers [#8267](https://github.com/fabricjs/fabric.js/pull/8267)
- fix(fabric.Canvas): dispose and request animation frame scheduling fix [#8220](https://github.com/fabricjs/fabric.js/pull/8220)
- ci(test): fix golden creation from browser [#8270](https://github.com/fabricjs/fabric.js/pull/8270)
- BREAKING refactor(util): `boundingBoxFromPoints`, removed transform [#8269](https://github.com/fabricjs/fabric.js/pull/8269)
- ci(): reintroduce node 14 testing [#8232](https://github.com/fabricjs/fabric.js/pull/8232)
- chore(TS): finish converting utils [#8230](https://github.com/fabricjs/fabric.js/pull/8230)
- test(): Add extensive coverage for mergeClipPath [#8245](https://github.com/fabricjs/fabric.js/pull/8245)
- ci() Nicer names for GHA [#8235](https://github.com/fabricjs/fabric.js/pull/8235)
- Update tests.yml
- ci(): consolidate test workflows [#8227](https://github.com/fabricjs/fabric.js/pull/8227)
- chore(TS): BREAKING: `populateWithProperties` => `pick` [#8202](https://github.com/fabricjs/fabric.js/pull/8202)
- chore(TS): extract `initFilterBackend` from HEADER [#8199](https://github.com/fabricjs/fabric.js/pull/8199)
- chore(TS): extract caches from HEADER [#8198](https://github.com/fabricjs/fabric.js/pull/8198)
- Chore(TS): migrate Intersection [#8121](https://github.com/fabricjs/fabric.js/pull/8121)
- chore(TS): es6 for util/path.ts and more utils converted [#8201](https://github.com/fabricjs/fabric.js/pull/8201)
- fix(ci): report build script failure + fix missing logs [#8188](https://github.com/fabricjs/fabric.js/pull/8188)
- fix(): update window => fabric.window [#8209](https://github.com/fabricjs/fabric.js/pull/8209)
- chore(TS): extract const `reNonWord` from HEADER [#8197](https://github.com/fabricjs/fabric.js/pull/8197)
- chore(TS): extract config values in its own module [#8194](https://github.com/fabricjs/fabric.js/pull/8194)
- ci(): update code coverage action comment [#8205](https://github.com/fabricjs/fabric.js/pull/8205)
- fix(fabric.Gradient): Guard against deep mutation on svg export for color exports [#8196](https://github.com/fabricjs/fabric.js/pull/8196)
- chore(TS): migrate gradient [#8154](https://github.com/fabricjs/fabric.js/pull/8154)
- Chore(TS): Convert more utilities [#8193](https://github.com/fabricjs/fabric.js/pull/8193)
- docs(CONTRIBUTING): fix typo [#8191](https://github.com/fabricjs/fabric.js/pull/8191)
- chore(TS): move control files under `controls` folder [#8185](https://github.com/fabricjs/fabric.js/pull/8185)
- chore(TS): `ElementsParser` => `parser/ElementsParser` [#8183](https://github.com/fabricjs/fabric.js/pull/8183)
- dep(): fabric.console [#8184](https://github.com/fabricjs/fabric.js/pull/8184)
- chore(TS) convert more utils [#8180](https://github.com/fabricjs/fabric.js/pull/8180)
- chore(TS): migrate brushes [#8182](https://github.com/fabricjs/fabric.js/pull/8182)
- fix(): propagate failed exit code to the process [#8187](https://github.com/fabricjs/fabric.js/pull/8187)
- fix(): regain focus on mouse move [#8179](https://github.com/fabricjs/fabric.js/pull/8179)
- chore(TS): read fabric version from package.json
- ci(test): migrate test cmd [#8138](https://github.com/fabricjs/fabric.js/pull/8138)
- chore(TS): Move more utils to TS [#8164](https://github.com/fabricjs/fabric.js/pull/8164)
- chore(TS): more conversion of utils [#8148](https://github.com/fabricjs/fabric.js/pull/8148)
- chore(): Update package.json contributors [#8157](https://github.com/fabricjs/fabric.js/pull/8157)
- docs(contributing): rework [#8158](https://github.com/fabricjs/fabric.js/pull/8158)
- fix(): add pointer data to drop event [#8156](https://github.com/fabricjs/fabric.js/pull/8156)
- chore(TS): prepare for gradient migration [#8155](https://github.com/fabricjs/fabric.js/pull/8155)
- docs(Collection): JSDOC fix `item` return type [#8152](https://github.com/fabricjs/fabric.js/pull/8152)
- chore(ts): Convert some utils [#8123](https://github.com/fabricjs/fabric.js/pull/8123)
- chore(TS): Migrate Circle to es6/ts
- chore(TS): migrate parser [#8122](https://github.com/fabricjs/fabric.js/pull/8122)
- fix(TS): color merge conflict [#8133](https://github.com/fabricjs/fabric.js/pull/8133)
- chore(TS): migrate Point to es6 class and update references. Deprecate xxxEquals methods [#8120](https://github.com/fabricjs/fabric.js/pull/8120)
- Chore(TS) Rect to Es6, remove global scope function. [#8118](https://github.com/fabricjs/fabric.js/pull/8118)
- chore(TS): Color [#8115](https://github.com/fabricjs/fabric.js/pull/8115)
- chore(TS): prepare for Color migration [#8116](https://github.com/fabricjs/fabric.js/pull/8116)
- ci(): adapt build script to rollup [#8114](https://github.com/fabricjs/fabric.js/pull/8114)
- fix(): Delegate toJson to toObject properly and fix tests [#8111](https://github.com/fabricjs/fabric.js/pull/8111)
- chore(TS): convert file ext [#8108](https://github.com/fabricjs/fabric.js/pull/8108)
- ci(scripts) patch [#8102](https://github.com/fabricjs/fabric.js/pull/8102)
- ci(): switch the old custom build for rollup [#8013](https://github.com/fabricjs/fabric.js/pull/8013)
- feat(IText): Draggable text [#7802](https://github.com/fabricjs/fabric.js/pull/7802)
- feat(Text): condensed styles structure v6 [#8006](https://github.com/fabricjs/fabric.js/pull/8006)
- feat(): on `discardActiveObject` interrupt current transform. Also add a method to interrupt current transform programmatically [#7954](https://github.com/fabricjs/fabric.js/pull/7954)
- fix(fabric.StaticCanvas): imageSmoothing setter for node-cavas special case [#8032](https://github.com/fabricjs/fabric.js/pull/8032)
- feat(): support aborting loading resources that requires network calls (promises/requests) [#7827](https://github.com/fabricjs/fabric.js/pull/7827)
- fix(fabric.IText) wrong typeof syntax [#8023](https://github.com/fabricjs/fabric.js/pull/8023)
- ci(typescript): transformer [#8020](https://github.com/fabricjs/fabric.js/pull/8020)
- fix(canvas): clear transform event caching on resize [#8021](https://github.com/fabricjs/fabric.js/pull/8021)
- fix(fabric.Canvas): `mouseout` bug [#8011](https://github.com/fabricjs/fabric.js/pull/8011)
- refactor(object_interactivity): draw operation for borders can be overriden [#7932](https://github.com/fabricjs/fabric.js/pull/7932)
- feat(Group,canvas): remove canvas from object before firing removed event, filter insertAt for group
- tests(): fix the visual test loop to work again on fabricjs.com [#8007](https://github.com/fabricjs/fabric.js/pull/8007)
- fix(Group): 🛠️ layout, angle and origin ⚡ [#8004](https://github.com/fabricjs/fabric.js/pull/8004)
- chore(): move away from extend/clone [#8001](https://github.com/fabricjs/fabric.js/pull/8001)
- fix(Canvas): flipped viewport transform coords [#7515](https://github.com/fabricjs/fabric.js/pull/7515)
- fix(): cleanup merge conflict resolution artifact [#7956](https://github.com/fabricjs/fabric.js/pull/7956)
- fix(Group): part 2 minors changes [#7916](https://github.com/fabricjs/fabric.js/pull/7916)
- feat(fabric.Image.filter): Alpha support for Invert filter [#7933](https://github.com/fabricjs/fabric.js/pull/7933)
- fix(EraserBrush): visual trace while erasing [#7991](https://github.com/fabricjs/fabric.js/pull/7991)
- fix(Point): safeguard initialization [#7961](https://github.com/fabricjs/fabric.js/pull/7961)
- fix(Textbox): flipped `changeWidth` control behavior [#7980](https://github.com/fabricjs/fabric.js/pull/7980)
- test(): remove deleted event from test name [#7992](https://github.com/fabricjs/fabric.js/pull/7992)
- feat(observable): BREAKING return disposer instead of context for chaining [#7994](https://github.com/fabricjs/fabric.js/pull/7994)
- fix(util): `setStyle` exception [#7869](https://github.com/fabricjs/fabric.js/pull/7869)
- test(freedrawing): test enhancement [#7941](https://github.com/fabricjs/fabric.js/pull/7941)
- Cleanup README.md [#7947](https://github.com/fabricjs/fabric.js/pull/7947)
- ci() update uglifyjs [#7939](https://github.com/fabricjs/fabric.js/pull/7939)
- fix(): assigning canvas for collections [#7934](https://github.com/fabricjs/fabric.js/pull/7934)
- fix(EraserBrush): use rendered objects for pattern [#7938](https://github.com/fabricjs/fabric.js/pull/7938)
- fix(v6): 4th PR of Group Rewrite 🎛️ nested controls 😜 [#7861](https://github.com/fabricjs/fabric.js/pull/7861)
- feat(path): `getRegularPolygonPath` [#7918](https://github.com/fabricjs/fabric.js/pull/7918)
- fix(canvas export): regression caused by safegurading [#7907](https://github.com/fabricjs/fabric.js/pull/7907)
- ci(): fix build script option exclude [#7915](https://github.com/fabricjs/fabric.js/pull/7915)
- feat(Group): 2nd Patch of New Group! 🎉 [#7859](https://github.com/fabricjs/fabric.js/pull/7859)
- chore(ci): rename option [#7875](https://github.com/fabricjs/fabric.js/pull/7875)
- fix(Canvas): `dispose` race condition [#7885](https://github.com/fabricjs/fabric.js/pull/7885)
- Update funding.yml include Shachar and Steve
- feat(Group): Change group code, adapt the rest around it [#7858](https://github.com/fabricjs/fabric.js/pull/7858)
- chore(): PR template [#7857](https://github.com/fabricjs/fabric.js/pull/7857)
- fix(Canvas): safeguard canvas add [#7866](https://github.com/fabricjs/fabric.js/pull/7866)
- fix(fabric.Text): support text alignments in RTL text [#7674](https://github.com/fabricjs/fabric.js/pull/7674)
- chore(canvas): minor cleanup [#7851](https://github.com/fabricjs/fabric.js/pull/7851)
- docs(): fix typo, fix JSDOC for website, minors [#7853](https://github.com/fabricjs/fabric.js/pull/7853)
- fix(Canvas): safeguard dispose [#7775](https://github.com/fabricjs/fabric.js/pull/7775)
- fix(Polyline): safegurad \_setPositionDimensions [#7850](https://github.com/fabricjs/fabric.js/pull/7850)
- feat(ci): CLI logging and `filter` option [#7844](https://github.com/fabricjs/fabric.js/pull/7844)
- fix(itext): stop cursor on blur [#7784](https://github.com/fabricjs/fabric.js/pull/7784)
- fix(itext): `set` during text editing [#7837](https://github.com/fabricjs/fabric.js/pull/7837)
- fix(Canvas): Safeguard from multiple initialization [#7776](https://github.com/fabricjs/fabric.js/pull/7776)
- feat(): fire `contextmenu` event [#7714](https://github.com/fabricjs/fabric.js/pull/7714)
- docs(Text): add proper type for GraphemeBBox [#7834](https://github.com/fabricjs/fabric.js/pull/7834)
- chore(): create an alias for getSelectionContext as `getTopContext` [#7711](https://github.com/fabricjs/fabric.js/pull/7711)
- fix(EraserBrush): inverted erasing [#7689](https://github.com/fabricjs/fabric.js/pull/7689)
- fix(ci): CLI `debug` and `recreate` options [#7833](https://github.com/fabricjs/fabric.js/pull/7833)
- feat(ci): better cli [#7825](https://github.com/fabricjs/fabric.js/pull/7825)
- feat(fabric.util.animation): add delay option [#7805](https://github.com/fabricjs/fabric.js/pull/7805)
- chore(): Update bug report templates [#7790](https://github.com/fabricjs/fabric.js/pull/7790)
- fix(Textbox): expose methods for overrides + fix resize filckering [#7806](https://github.com/fabricjs/fabric.js/pull/7806)
- fix(fabric.Canvas): canvas export, force retina scaling >= 1
- fix(itext_key_behavior.mixin.js): typo [#7816](https://github.com/fabricjs/fabric.js/pull/7816)
- feat(): dataURL export - filter objects [#7788](https://github.com/fabricjs/fabric.js/pull/7788)
- feat(util): transform utils [#7614](https://github.com/fabricjs/fabric.js/pull/7614)
- chore/fix(v6): prerequisites for Group [#7728](https://github.com/fabricjs/fabric.js/pull/7728)
- tests() adding an extra controls test where the group are transformed [#7736](https://github.com/fabricjs/fabric.js/pull/7736)
- chore(): Group prerequisite minor refactor object_origin
- fix(): ensure scaling factor is positive for strokeUniform [#7729](https://github.com/fabricjs/fabric.js/pull/7729)
- MAJOR chore(v6): neutral prerequisites for fabric.Group rework [#7726](https://github.com/fabricjs/fabric.js/pull/7726)
- fix(): add `eraser` to Object state/cache props [#7720](https://github.com/fabricjs/fabric.js/pull/7720)
- feat(Object.isType): accept multiple `type` [#7715](https://github.com/fabricjs/fabric.js/pull/7715)
- MAJOR feat(fabric.Point): divide, scalarDivide, scalarDivideEquals [`#7716`](https://github.com/fabricjs/fabric.js/pull/7716)
- MAJOR feat(): Reuse fabric.Point logic for scaling and naming consistency [`#7710`](https://github.com/fabricjs/fabric.js/pull/7710)
- feat(Canvas#getCenter): migrate to `getCenterPoint` [`#7699`](https://github.com/fabricjs/fabric.js/pull/7699)
- MAJOR feat(fabric) remove callbacks in for Promise support [`#7657`](https://github.com/fabricjs/fabric.js/pull/7657)
- chore(): BREAKING Cleanup fabric.Point for v6 [#7709](https://github.com/fabricjs/fabric.js/pull/7709) [`7e563c7`](https://github.com/fabricjs/fabric.js/commit/7e563c72164070aafb03043643e85d06d0dee32c)

## [5.2.1]

- fix(): add `eraser` to Object state/cache props [`#7720`](https://github.com/fabricjs/fabric.js/pull/7720)

## [5.2.0]

- feat(fabric.Object): isType accepts multiple `type` [`#7715`](https://github.com/fabricjs/fabric.js/pull/7715)
- chore(): Replace deprecated String.prototype.substr() with Array.prototype.slice() [`#7696`](https://github.com/fabricjs/fabric.js/pull/7696)
- chore(): use Array.isArray instead of ie6+ workarounds [`#7718`](https://github.com/fabricjs/fabric.js/pull/7718)
- MINOR: feat(fabric.Canvas): add `getTopContext` method to expose the internal contextTop [`#7697`](https://github.com/fabricjs/fabric.js/pull/7697)
- fix(fabric.Object) Add cacheContext checks before trying to render on cache [`#7694`](https://github.com/fabricjs/fabric.js/pull/7694)
- tests(): node test suite enhancement [`#7691`](https://github.com/fabricjs/fabric.js/pull/7691)
- feat(Canvas#getCenter): migrate to `getCenterPoint` [`#7699`](https://github.com/fabricjs/fabric.js/pull/7699)
- updated package.json [`803ce95`](https://github.com/fabricjs/fabric.js/commit/803ce95878150fba9e4195804bccae9bcfe45c6d)
- tests(fabric.animation): fix test reliability [`4be0fb9`](https://github.com/fabricjs/fabric.js/commit/4be0fb9903e15db294b89030feb645e5da766740)

## [5.1.0]

- build(deps): bump node-fetch from 2.6.6 to 2.6.7 [`#7684`](https://github.com/fabricjs/fabric.js/pull/7684)
- build(deps): bump follow-redirects from 1.14.6 to 1.14.8 [`#7683`](https://github.com/fabricjs/fabric.js/pull/7683)
- build(deps): bump simple-get from 3.1.0 to 3.1.1 [`#7682`](https://github.com/fabricjs/fabric.js/pull/7682)
- build(deps): bump engine.io from 6.1.0 to 6.1.2 [`#7681`](https://github.com/fabricjs/fabric.js/pull/7681)
- fix(test): Remove expect assertion [`#7678`](https://github.com/fabricjs/fabric.js/pull/7678)
- docs(blendimage_filter.class.js) corrected mode options [`#7672`](https://github.com/fabricjs/fabric.js/pull/7672)
- chore(): Update bug_report.md [`#7659`](https://github.com/fabricjs/fabric.js/pull/7659)
- fix(util.animation): remove extra animation cancel [`#7631`](https://github.com/fabricjs/fabric.js/pull/7631)
- feat(animation): Support a list of animation values for animating matrices changes [`#7633`](https://github.com/fabricjs/fabric.js/pull/7633)
- ci(tests): windows and linux paths resolutions [`#7635`](https://github.com/fabricjs/fabric.js/pull/7635)

## [5.0.0]

- fix(fabric.Canvas): unflag contextLost after a full re-render [`#7646`](https://github.com/fabricjs/fabric.js/pull/7646)
- **BREAKING**: remove 4.x deprecated code [`#7630`](https://github.com/fabricjs/fabric.js/pull/7630)
- feat(fabric.StaticCanvas, fabric.Canvas): limit breaking changes [`#7627`](https://github.com/fabricjs/fabric.js/pull/7627)
- feat(animation): animations registry [`#7528`](https://github.com/fabricjs/fabric.js/pull/7528)
- docs(): Remove not working badges [`#7623`](https://github.com/fabricjs/fabric.js/pull/7623)
- ci(): add auto-changelog package to quickly draft a changelog [`#7615`](https://github.com/fabricjs/fabric.js/pull/7615)
- feat(fabric.EraserBrush): added `eraser` property to Object instead of attaching to `clipPath`, remove hacky `getClipPath`/`setClipPath` [#7470](https://github.com/fabricjs/fabric.js/pull/7470), see **BREAKING** comments.
- feat(fabric.EraserBrush): support `inverted` option to undo erasing [#7470](https://github.com/fabricjs/fabric.js/pull/7470)
- fix(fabric.EraserBrush): fix doubling opaic objects while erasing [#7445](https://github.com/fabricjs/fabric.js/issues/7445) [#7470](https://github.com/fabricjs/fabric.js/pull/7470)
- **BREAKING**: fabric.EraserBrush: The Eraser object is now a subclass of Group. This means that loading from JSON will break between versions.
  Use this [code](https://gist.github.com/ShaMan123/6c5c4ca2cc720a2700848a2deb6addcd) to transform your json payload to the new version.
- feat(fabric.Canvas): fire an extra mouse up for the original control of the initial target [`#7612`](https://github.com/fabricjs/fabric.js/pull/7612)
- fix(fabric.Object) bounding box display with skewY when outside group [`#7611`](https://github.com/fabricjs/fabric.js/pull/7611)
- fix(fabric.text) fix rtl/ltr performance issues [`#7610`](https://github.com/fabricjs/fabric.js/pull/7610)
- fix(event.js) Prevent dividing by 0 in for touch gestures [`#7607`](https://github.com/fabricjs/fabric.js/pull/7607)
- feat(): `drop:before` event [`#7442`](https://github.com/fabricjs/fabric.js/pull/7442)
- ci(): Add codeql analysis step [`#7588`](https://github.com/fabricjs/fabric.js/pull/7588)
- security(): update onchange to solve security issue [`#7591`](https://github.com/fabricjs/fabric.js/pull/7591)
- **BREAKING**: fix(): MAJOR prevent render canvas with quality less than 100% [`#7537`](https://github.com/fabricjs/fabric.js/pull/7537)
- docs(): fix broken link [`#7579`](https://github.com/fabricjs/fabric.js/pull/7579)
- **BREAKING**: Deps(): MAJOR update to jsdom 19 node 14 [`#7587`](https://github.com/fabricjs/fabric.js/pull/7587)
- Fix(): JSDOM transative vulnerability [`#7510`](https://github.com/fabricjs/fabric.js/pull/7510)
- fix(fabric.parser): attempt to resolve some issues with regexp [`#7520`](https://github.com/fabricjs/fabric.js/pull/7520)
- fix(fabric.IText) fix for possible error on copy paste [`#7526`](https://github.com/fabricjs/fabric.js/pull/7526)
- fix(fabric.Path): Path Distance Measurement Inconsistency [`#7511`](https://github.com/fabricjs/fabric.js/pull/7511)
- Fix(fabric.Text): Avoid reiterating measurements when width is 0 and measure also empty lines for consistency. [`#7497`](https://github.com/fabricjs/fabric.js/pull/7497)
- fix(fabric.Object): stroke bounding box [`#7478`](https://github.com/fabricjs/fabric.js/pull/7478)
- fix(fabric.StaticCanvas): error of changing read-only style field [`#7462`](https://github.com/fabricjs/fabric.js/pull/7462)
- fix(fabric.Path): setting `path` during runtime [`#7141`](https://github.com/fabricjs/fabric.js/pull/7141)
- chore() update canvas to 2.8.0 [`#7415`](https://github.com/fabricjs/fabric.js/pull/7415)
- fix(fabric.Group) realizeTransfrom should be working when called with NO parent transform [`#7413`](https://github.com/fabricjs/fabric.js/pull/7413)
- fix(fabric.Object) Fix control flip and control box [`#7412`](https://github.com/fabricjs/fabric.js/pull/7412)
- feat(fabric.Text): added pathAlign property for text on path [`#7362`](https://github.com/fabricjs/fabric.js/pull/7362)
- docs(): Create SECURITY.md [`#7405`](https://github.com/fabricjs/fabric.js/pull/7405)
- docs(): Clarify viewport transformations doc [`#7401`](https://github.com/fabricjs/fabric.js/pull/7401)
- docs(): specify default value and docs for enablePointerEvents [`#7386`](https://github.com/fabricjs/fabric.js/pull/7386)
- feat(fabric.PencilBrush): add an option to draw a straight line while pressing a key [`#7034`](https://github.com/fabricjs/fabric.js/pull/7034)

## [4.6.0]

- feat(fabric.util): added fabric.util.transformPath to add transformations to path points [#7300](https://github.com/fabricjs/fabric.js/pull/7300)
- feat(fabric.util): added fabric.util.joinPath, the opposite of fabric.util.parsePath [#7300](https://github.com/fabricjs/fabric.js/pull/7300)
- fix(fabric.util): use integers iterators [#7233](https://github.com/fabricjs/fabric.js/pull/7233)
- feat(fabric.Text) add path rendering to text on path [#7328](https://github.com/fabricjs/fabric.js/pull/7328)
- feat(fabric.iText): Add optional hiddenTextareaContainer to contain hiddenTextarea [#7314](https://github.com/fabricjs/fabric.js/pull/7314)
- fix(fabric.Text) added pathStartOffset and pathSide to props lists for object export [#7318](https://github.com/fabricjs/fabric.js/pull/7318)
- feat(animate): add imperative abort option for animations [#7275](https://github.com/fabricjs/fabric.js/pull/7275)
- fix(Fabric.text): account for fontSize in textpath cache dimensions ( to avoid clipping ) [#7298](https://github.com/fabricjs/fabric.js/pull/7298)
- feat(Observable.once): Add once event handler [#7317](https://github.com/fabricjs/fabric.js/pull/7317)
- feat(fabric.Object): Improve drawing of controls in group. [#7119](https://github.com/fabricjs/fabric.js/pull/7119)
- fix(EraserBrush): intersectsWithObject edge cases [#7290](https://github.com/fabricjs/fabric.js/pull/7290)
- fix(EraserBrush): dump canvas bg/overlay color support [#7289](https://github.com/fabricjs/fabric.js/pull/7289)
- feat(fabric.Text) added pathSide property to text on path [#7259](https://github.com/fabricjs/fabric.js/pull/7259)
- fix(EraserBrush) force fill value [#7269](https://github.com/fabricjs/fabric.js/pull/7269)
- fix(fabric.StaticCanvas) properly remove objects on canvas.clear [#6937](https://github.com/fabricjs/fabric.js/pull/6937)
- feat(fabric.EraserBrush): improved erasing:end event [#7258](https://github.com/fabricjs/fabric.js/pull/7258)
- fix(shapes): fabric.Object.\_fromObject never should return [#7201](https://github.com/fabricjs/fabric.js/pull/7201)
- feat(fabric.filters) Added vibrance filter (for increasing saturation of muted colors) [#7189](https://github.com/fabricjs/fabric.js/pull/7189)
- fix(fabric.StaticCanvas): restore canvas size when disposing [#7181](https://github.com/fabricjs/fabric.js/pull/7181)
- feat(fabric.util): added `convertPointsToSVGPath` that will convert from a list of points to a smooth curve. [#7140](https://github.com/fabricjs/fabric.js/pull/7140)
- fix(fabric.Object): fix cache invalidation issue when objects are rotating [#7183](https://github.com/fabricjs/fabric.js/pull/7183)
- fix(fabric.Canvas): rectangle selection works with changing viewport [#7088](https://github.com/fabricjs/fabric.js/pull/7088)
- feat(fabric.Text): textPath now support textAlign [#7156](https://github.com/fabricjs/fabric.js/pull/7156)
- fix(fabric.EraserBrush): test eraser intersection with objects taking into account canvas viewport transform [#7147](https://github.com/fabricjs/fabric.js/pull/7147)
- fix(fabric.Object): support `excludeFromExport` set on `clipPath` [#7148](https://github.com/fabricjs/fabric.js/pull/7148).
- fix(fabric.Group): support `excludeFromExport` set on objects [#7148](https://github.com/fabricjs/fabric.js/pull/7148).
- fix(fabric.StaticCanvas): support `excludeFromExport` set on `backgroundColor`, `overlayColor`, `clipPath` [#7148](https://github.com/fabricjs/fabric.js/pull/7148).
- fix(fabric.EraserBrush): support object resizing (needed for eraser) [#7100](https://github.com/fabricjs/fabric.js/pull/7100).
- fix(fabric.EraserBrush): support canvas resizing (overlay/background drawables) [#7100](https://github.com/fabricjs/fabric.js/pull/7100).
- fix(fabric.EraserBrush): propagate `clipPath` of group to erased objects when necessary so it is correct when ungrouping/removing from group [#7100](https://github.com/fabricjs/fabric.js/pull/7100).
- fix(fabric.EraserBrush): introduce `erasable = deep` option for `fabric.Group` [#7100](https://github.com/fabricjs/fabric.js/pull/7100).
- feat(fabric.Collection): the `contains` method now accepts a second boolean parameter `deep`, checking all descendants, `collection.contains(obj, true)` [#7139](https://github.com/fabricjs/fabric.js/pull/7139).
- fix(fabric.StaticCanvas): disposing canvas now restores canvas size and style to original state.

## [4.5.1]

- fix(fabric.Text): fixes decoration rendering when there is a single rendering for full text line [#7104](https://github.com/fabricjs/fabric.js/pull/7104)
- fix(fabric.Text): spell error which made the gradientTransform not working [#7059](https://github.com/fabricjs/fabric.js/pull/7059)
- fix(fabric.util): unwanted mutation in fabric.util.rotatePoint [#7117](https://github.com/fabricjs/fabric.js/pull/7117)
- fix(svg parser): Ensure that applyViewboxTransform returns an object and not undefined/null [#7030](https://github.com/fabricjs/fabric.js/pull/7030)
- fix(fabric.Text): support firefox with ctx.textAlign for RTL text [#7126](https://github.com/fabricjs/fabric.js/pull/7126)

## [4.5.0]

- fix(fabric.PencilBrush) decimate deleting end of a freedrawing line [#6966](https://github.com/fabricjs/fabric.js/pull/6966)
- feat(fabric.Text): Adding support for RTL languages by adding `direction` property [#7046](https://github.com/fabricjs/fabric.js/pull/7046)
- feat(fabric) Add an eraser brush as optional module [#6994](https://github.com/fabricjs/fabric.js/pull/6994)
- fix v4: 'scaling' event triggered before object position is adjusted [#6650](https://github.com/fabricjs/fabric.js/pull/6650)
- Fix(fabric.Object): CircleControls transparentCorners styling [#7015](https://github.com/fabricjs/fabric.js/pull/7015)
- Fix(svg_import): svg parsing in case it uses empty use tag or use with image href [#7044](https://github.com/fabricjs/fabric.js/pull/7044)
- fix(fabric.Shadow): `offsetX`, `offsetY` and `blur` supports float [#7019](https://github.com/fabricjs/fabric.js/pull/7019)

## [4.4.0]

- fix(fabric.Object) wrong variable name `cornerStrokeColor ` [#6981](https://github.com/fabricjs/fabric.js/pull/6981)
- fix(fabric.Text): underline color with text style ( regression from text on a path) [#6974](https://github.com/fabricjs/fabric.js/pull/6974)
- fix(fabric.Image): Cache CropX and CropY cache properties [#6924](https://github.com/fabricjs/fabric.js/pull/6924)
- fix(fabric.Canvas): Add target to each selection event [#6858](https://github.com/fabricjs/fabric.js/pull/6858)
- fix(fabric.Image): fix wrong scaling value for the y axis in renderFill [#6778](https://github.com/fabricjs/fabric.js/pull/6778)
- fix(fabric.Canvas): set isMoving on real movement only [#6856](https://github.com/fabricjs/fabric.js/pull/6856)
- fix(fabric.Group) make addWithUpdate compatible with nested groups [#6774](https://github.com/fabricjs/fabric.js/pull/6774)
- fix(Fabric.Text): Add path to text export and import [#6844](https://github.com/fabricjs/fabric.js/pull/6844)
- fix(fabric.Canvas) Remove controls check in the pixel accuracy target [#6798](https://github.com/fabricjs/fabric.js/pull/6798)
- feat(fabric.Canvas): Added activeOn 'up/down' property [#6807](https://github.com/fabricjs/fabric.js/pull/6807)
- feat(fabric.BaseBrush): limitedToCanvasSize property to brush [#6719](https://github.com/fabricjs/fabric.js/pull/6719)

## [4.3.1]

- fix(fabric.Control) implement targetHasOneFlip using shorthand [#6823](https://github.com/fabricjs/fabric.js/pull/6823)
- fix(fabric.Text) fix typo in cacheProperties preventing cache clear to work [#6775](https://github.com/fabricjs/fabric.js/pull/6775)
- fix(fabric.Canvas): Update backgroundImage and overlayImage coordinates on zoom change [#6777](https://github.com/fabricjs/fabric.js/pull/6777)
- fix(fabric.Object): add strokeuniform to object toObject output. [#6772](https://github.com/fabricjs/fabric.js/pull/6772)
- fix(fabric.Text): Improve path's angle detection for text on a path [#6755](https://github.com/fabricjs/fabric.js/pull/6755)

## [4.3.0]

- fix(fabric.Textbox): Do not let splitbygrapheme split text previously unwrapped [#6621](https://github.com/fabricjs/fabric.js/pull/6621)
- feat(fabric.controlsUtils) Move drag to actions to control handlers [#6617](https://github.com/fabricjs/fabric.js/pull/6617)
- feat(fabric.Control): Add custom control size per control. [#6562](https://github.com/fabricjs/fabric.js/pull/6562)
- fix(svg_export): svg export in path with gradient and added tests [#6654](https://github.com/fabricjs/fabric.js/pull/6654)
- fix(fabric.Text): improve compatibility with transformed gradients [#6669](https://github.com/fabricjs/fabric.js/pull/6669)
- feat(fabric.Text): Add ability to put text on paths BETA [#6543](https://github.com/fabricjs/fabric.js/pull/6543)
- fix(fabric.Canvas): rotation handle should take origin into account [#6686](https://github.com/fabricjs/fabric.js/pull/6686)
- fix(fabric.Text): Text on path, fix non linear distance of chars over path [#6671](https://github.com/fabricjs/fabric.js/pull/6671)

## [4.2.0]

- fix(fabric.utils): ISSUE-6566 Fix SVGs for special Arc lines [#6571](https://github.com/fabricjs/fabric.js/pull/6571)
- fix(fabric.Canvas): Fix mouse up target when different from action start [#6591](https://github.com/fabricjs/fabric.js/pull/6591)
- added: feat(fabric.controlsUtils): Fire resizing event for textbox width [#6545](https://github.com/fabricjs/fabric.js/pull/6545)

## [4.1.0]

- feat(Brushes): add beforePathCreated event [#6492](https://github.com/fabricjs/fabric.js/pull/6492);
- feat(fabric.Path): Change the way path is parsed and drawn. simplify path at parsing time [#6504](https://github.com/fabricjs/fabric.js/pull/6504);
- feat(fabric.Path): Simplify S and T command in C and Q. [#6507](https://github.com/fabricjs/fabric.js/pull/6507);
- fix(fabric.Textbox): ISSUE-6518 Textbox and centering scaling [#6524](https://github.com/fabricjs/fabric.js/pull/6524);
- fix(fabric.Text): Ensure the shortcut text render the passed argument and not the entire line [#6526](https://github.com/fabricjs/fabric.js/pull/6526);
- feat(fabric.util): Add a function to work with path measurements [#6525](https://github.com/fabricjs/fabric.js/pull/6525);
- fix(fabric.Image): rendering pixel outside canvas size [#6326](https://github.com/fabricjs/fabric.js/pull/6326);
- fix(fabric.controlsUtils): stabilize scaleObject function [#6540](https://github.com/fabricjs/fabric.js/pull/6540);
- fix(fabric.Object): when in groups or active groups, fix the ability to shift deselect [#6541](https://github.com/fabricjs/fabric.js/pull/6541);

## [4.0.0]

- fixed the gesture module to not break with 4.0 [#6491](https://github.com/fabricjs/fabric.js/pull/6491);
- fix(fabric.IText): copy style in non full mode when typing text [#6454](https://github.com/fabricjs/fabric.js/pull/6454);
- feat(fabric.Controls) expose the extra utils for control handling.
  Breaking: rename fabric.controlHandlers and fabric.controlRenderers to fabric.controlsUtils.

## [4.0.0-rc.1]

- fix(fabric.Canvas): ISSUE-6314 rerender in case of drag selection that select a single oobject. [#6421](https://github.com/fabricjs/fabric.js/pull/6421);
- feat(text): allow correct cursor/selection position if text is edited inside a group. [#6256](https://github.com/fabricjs/fabric.js/pull/6256);
- feat(fabric.Control): remove position option in favor of x and y [#6415](https://github.com/fabricjs/fabric.js/pull/6415);
- fix(fabric.Object) ISSUE-6340 infinite recursion on groups [#6416](https://github.com/fabricjs/fabric.js/pull/6416);
- fix(fabric.Object): geometry mixin fix partiallyOnscreen [#6402](https://github.com/fabricjs/fabric.js/pull/6402);
- fix(fabric.Image): ISSUE-6397 modify crossOrigin behaviour for setSrc [#6414](https://github.com/fabricjs/fabric.js/pull/6414);
- Breaking: fabric.Image.setCrossOrigin is gone. Having the property on the fabric.Image is misleading and brings to errors. crossOrigin is for loading/reloading only, and is mandatory to specify it each load.
- Breaking: fabric.Control constructor does not accept anymore a position object, but 2 properties, x and y.

## [4.0.0-beta.12]

- fix(fabric.IText): respect value of `cursorColor` [#6300](https://github.com/fabricjs/fabric.js/pull/6300);
- fix(fabric.Textbox): Improve splitByGrapheme and charSpacing [#6298](https://github.com/fabricjs/fabric.js/pull/6298);
- feat(controls): Reintroduce flip by scaling and lockScalingFlip [#6313](https://github.com/fabricjs/fabric.js/pull/6313);

## [4.0.0-beta.11]

- fix(itext): improved style handling for new lines [#6268](https://github.com/fabricjs/fabric.js/pull/6268)
- fix(controls): Fix flip and controls and skewY and controls. [#6278](https://github.com/fabricjs/fabric.js/pull/6278)
- fix(controls): Current position with handlers is wrong if using skew [#6267](https://github.com/fabricjs/fabric.js/pull/6267)
- breaking: setCoords has only one argument now `skipCorners` boolean. setCoords will always update aCoords, lineCoords. If skipCorners is not specified, it will alos update oCoords();
- feat(fabric.Image): Image.imageSmoothing for fabric.Image objects [#6280](https://github.com/fabricjs/fabric.js/pull/6280)
- fix(fabric.StaticCanvas): export to dataUrl and canvasElement will respect imageSmoothingEnabled [#6280](https://github.com/fabricjs/fabric.js/pull/6280)
- fix(fabric.Image): toSVG export with missing element won't crash [#6280](https://github.com/fabricjs/fabric.js/pull/6280)
- added: added fabric.util.setImageSmoothing(ctx, value);
- added svg import/export for image image-rendering attribute
- fix(svg_import): Fix some parsing logic for nested SVGs. [#6284](https://github.com/fabricjs/fabric.js/pull/6284)
- fix(fabric.Image): do not crash if image has no element [#6285](https://github.com/fabricjs/fabric.js/pull/6285)

BREAKING:

- removed 2 utils member that was not used anywhere: fabric.util.getScript, fabric.util.getElementStyle
- remove private member \_setImageSmoothing in the canvas: use fabric.util.setImageSmoothing(ctx, value);

## [4.0.0-beta.10]

- fix(controls): fix missing target in canvas event options [#6251](https://github.com/fabricjs/fabric.js/pull/6251)
- fix(controls): correct position for offsets [#6250](https://github.com/fabricjs/fabric.js/pull/6250)
- feat(utils): Added more error flag passing throughout functions [#6238](https://github.com/fabricjs/fabric.js/pull/6238)

## [4.0.0-beta.9]

- fix(controls) show offsetX/offsetY correctly. [#6236](https://github.com/fabricjs/fabric.js/pull/6236)
- fix(controls) ISSUE-6201 Restore per object setting of controls visibility [#6226](https://github.com/fabricjs/fabric.js/pull/6226)
- fix(svg_parser): ISSUE-6220 Allow to parse font declaration that start with a number [#6222](https://github.com/fabricjs/fabric.js/pull/6222)

## [4.0.0-beta.8]

- fix(IText) Stop composition events on mousedown to enable cursor position on android keyboards [#6224](https://github.com/fabricjs/fabric.js/pull/6224)
- fix(controls): Handle textbox width change properly [#6219](https://github.com/fabricjs/fabric.js/pull/6219)
- fix(controls): correctly handling the uniform scaling option [#6218](https://github.com/fabricjs/fabric.js/pull/6218)
- fix(fabric.Object): fix activeSelection toDataURL canvas restore [#6216](https://github.com/fabricjs/fabric.js/pull/6216)
- fix(svg_parsers): Add support for empty <style/> tags [#6169](https://github.com/fabricjs/fabric.js/pull/6169)
- fix(SVG_export, text): Check font faces markup for objects within groups [#6195](https://github.com/fabricjs/fabric.js/pull/6195)
- feat(animation): Extend fabric.util.animate animating colors and other properties[#6191](https://github.com/fabricjs/fabric.js/pull/6191)
- fix(svg_export): remove extra space from svg export [#6209](https://github.com/fabricjs/fabric.js/pull/6209)
- fix(svg_import): ISSUE-6170 do not try to create missing clippath [#6210](https://github.com/fabricjs/fabric.js/pull/6210)
- fix(fabric.Object) Adding existence check for this.canvas on object stacking mixins [#6207](https://github.com/fabricjs/fabric.js/pull/6207)

## [4.0.0-beta.7]

feat(controls): Added controls mouseUpHandler and mouseDownHandler [#6158](https://github.com/fabricjs/fabric.js/pull/6158)
Removal of deprecated methods / patterns. [#6111](https://github.com/fabricjs/fabric.js/pull/6111)

- removed Object.setShadow, and BaseBrush.setShadow. change `rect.setShadow(options)` to `rect.set('shadow', new fabric.Shadow(options))`
- removed Object.transformMatrix.
- removed `object:selected` event. use `selection:created`. In the callback you will still find `target` in the options, but also you will find `selected` with all the objects selected during that single event.
- removed Gradient.forObject. No alternative available.
- removed Object and canvas `clipTo`. Use Object.clipPath;
- removed Canvas.loadFromDatalessJSON, it was just an alias for `loadFromJSON`
- removed `observe`, `stopObserving`, `trigger` from observable. Keep using `on`, `off`, `fire`.
- removed the Object.set ability to take a function as a value. Was rather strange to use.
- removed Object.setGradient. Change `rect.setGradient(options)` with `rect.set('fill', new fabric.Gradient(otherOptions))`. The options format is slightly different, but keeping 2 formats does not really make sense.
- removed Object.setPatternFill. Change `rect.setPatternFill(options)` to `rect.set('fill', new fabric.Pattern(options))`;
- removed Object.setColor. Change `rect.setColor(color)` to `rect.set('fill', color)`
- removed fabric.util.customTransformMatrix. Use the replacement fabric.util.composeMatrix

## [4.0.0-beta.6]

fix(fabric.IText): exitEditing won't error on missing hiddenTextarea. [#6138](https://github.com/fabricjs/fabric.js/pull/6138)

## [4.0.0-beta.5]

fix(fabric.Object): getObjectScaling takes in account rotation of objects inside groups. [#6118](https://github.com/fabricjs/fabric.js/pull/6118)

## [4.0.0-beta.4]

fix(fabric.Group): will draw shadow will call parent method. [#6116](https://github.com/fabricjs/fabric.js/pull/6116)

## [4.0.0-beta.3]

fix(controls): control offset rendering code had extras `beginPath` that would clear all but not the last of them [#6114](https://github.com/fabricjs/fabric.js/pull/6114)

## [4.0.0-beta.2]

fix(controls): Control.getVisibility will always receive the fabric.Object argument.

## [4.0.0-beta.1]

breaking: All your old control code override will not work
breaking: `uniScaleTransform` has been renamed in `uniformScaling`, meaning changed and the default value swapped. The behaviour is unchanged, but now the description and the name match.
breaking: Object.lockUniScaling is removed. Alternatives to get the same identical functionality with less code are being evaluated.
breaking: Canvas.onBeforeScaleRotate is removed, developers need to migrate to the event `before:transform’

## [3.6.2]

- fix fabric.Object.toDataURL blurriness on images with odd pixel number [#6131](https://github.com/fabricjs/fabric.js/pull/6131)

## [3.6.1]

- fix(gradient, text): ISSUE-6014 ISSUE-6077 support percentage gradient in text [#6090](https://github.com/fabricjs/fabric.js/pull/6090)
- fix(filters): ISSUE-6072 convolution filter is off by one [#6088](https://github.com/fabricjs/fabric.js/pull/6088)
- fix(transform): Fix a bug in the skewing logic [#6082](https://github.com/fabricjs/fabric.js/pull/6088)

## [3.6.0]

- fix: ISSUE-5512 better Clippath transform parsing in SVG [#5983](https://github.com/fabricjs/fabric.js/pull/5983)
- fix: ISSUE-5984 Avoid enter editing in non selectable object [#5989](https://github.com/fabricjs/fabric.js/pull/5989)
- Tweak to object.\_setLineDash to avoid cycles when nothing in array [#6000](https://github.com/fabricjs/fabric.js/pull/6000)
- fix: ISSUE-5867 Fix the extra new line selection with empty line [#6011](https://github.com/fabricjs/fabric.js/pull/6011)
- Improvement: Use SVG Namespace for SVG Elements [#5957](https://github.com/fabricjs/fabric.js/pull/5957)
- Improvement: ISSUE-4115 - triggers in/out events for sub targets [#6013](https://github.com/fabricjs/fabric.js/pull/6013)
- Improvement: Upper canvas retina scaling [#5938](https://github.com/fabricjs/fabric.js/pull/5938)

## [3.5.1]

- Fix for textbox non defined in scaleObject [#5896](https://github.com/fabricjs/fabric.js/pull/5896)
- Fix canvas pattern as background and exports [#5973](https://github.com/fabricjs/fabric.js/pull/5973)
- Fix for type error if style is null when checking if is empty [#5971](https://github.com/fabricjs/fabric.js/pull/5971)
- Fix for load from datalessJSON for svg groups with sourcePath [#5970](https://github.com/fabricjs/fabric.js/pull/5970)

## [3.5.0]

- Deprecation: deprecated 3 method of the api that will disappear in fabric 4: setPatternFill, setColor, setShadow.
- Fix: remove line dash modification for strokeUniform [#5953](https://github.com/fabricjs/fabric.js/pull/5953)
- Improvement: ISSUE-5955 parse svg clip-path recursively [#5960](https://github.com/fabricjs/fabric.js/pull/5960)
- Fix: object.toCanvasElement of objects in groups [#5962](https://github.com/fabricjs/fabric.js/pull/5962)
- change pencil brush finalize to be in line with other brushes [#5866](https://github.com/fabricjs/fabric.js/pull/5866)

## [3.4.0]

- Support fill-opacity on gradient parsing from SVG. [#5812](https://github.com/fabricjs/fabric.js/pull/5812)
- Rewrite gradient parsing from SVG to work with more transformation and combinations of attributes. [#5836](https://github.com/fabricjs/fabric.js/pull/5836)
- Added Gradient.gradientUnits property to support percent based gradients on shapes.[#5836](https://github.com/fabricjs/fabric.js/pull/5836)
- Changed animation logic so that onComplete gets always called with the final values of the animation.[#5813](https://github.com/fabricjs/fabric.js/pull/5813)

## [3.3.0]

- Differently support multi mouse events, fix multi touch on various browser [#5785](https://github.com/fabricjs/fabric.js/pull/5785)
- Word boundary search update on grapheme clusters [#5788](https://github.com/fabricjs/fabric.js/pull/5788)
- Enable deps free version [#5786](https://github.com/fabricjs/fabric.js/pull/5786)
- Remove variables named as reserved words [#5782](https://github.com/fabricjs/fabric.js/pull/5782)

## [3.2.0]

- Fix: Better handling of upperCanvas in toCanvasElement. [#5736](https://github.com/fabricjs/fabric.js/pull/5736)
- Add: Pass raw event information to brushes [#5687](https://github.com/fabricjs/fabric.js/pull/5687)
- Deprecation: officially deprecated Object.transformMatrix [#5747](https://github.com/fabricjs/fabric.js/pull/5747)
- Fix: Fix group.toSVG regression. [#5755](https://github.com/fabricjs/fabric.js/pull/5755)
- Fix: PencilBrush regression on simple points. [#5771](https://github.com/fabricjs/fabric.js/pull/5771)

## [3.1.0]

- Fix: unbreak IE10. [#5678](https://github.com/fabricjs/fabric.js/pull/5678)
- Improvement: Support scientific notation with uppercase E. [#5731](https://github.com/fabricjs/fabric.js/pull/5731)
- Add: PencilBrush brush now support `decimate` property to remove dots that are too near to each other. [#5718](https://github.com/fabricjs/fabric.js/pull/5718)

## [3.0.0]

- Breaking: removed support for node 4 and 6. [#5356](https://github.com/fabricjs/fabric.js/pull/5356)
- Breaking: changed objectCaching meaning to disable caching only if possible. [#5566](https://github.com/fabricjs/fabric.js/pull/5566)
- Breaking: private method `_setLineStyle` can set only empty object now [#5588](https://github.com/fabricjs/fabric.js/pull/5588)
- Breaking: private method `_getLineStyle` can only return boolean now [#5588](https://github.com/fabricjs/fabric.js/pull/5588)
- Fix: splitByGrapheme can now handle cursor properly [#5588](https://github.com/fabricjs/fabric.js/pull/5588)
- Add: Added hasStroke and hasFill, helper methods for decisions on caching and for devs, change image shouldCache method [#5567](https://github.com/fabricjs/fabric.js/pull/5567)
- Fix: Canvas toObject won't throw error now if there is a clipPath [#5556](https://github.com/fabricjs/fabric.js/pull/5556)
- Add: added `nonScaling` property to shadow class [#5558](https://github.com/fabricjs/fabric.js/pull/5558)
- Fix: fixed import of Rect from SVG when has 0 dimensions. [#5582](https://github.com/fabricjs/fabric.js/pull/5582)
- Fix: Shadow offset in dataurl export with retina [#5593](https://github.com/fabricjs/fabric.js/pull/5593)
- Fix: Text can be used as clipPath in SVG export (output is not correct yet) [#5591](https://github.com/fabricjs/fabric.js/pull/5591)
- Add: Fabric.disableStyleCopyPasting to disable style transfers on copy-paste of itext [#5590](https://github.com/fabricjs/fabric.js/pull/5590)
- Fix: avoid adding quotes to fontFamily containing a coma [#5624](https://github.com/fabricjs/fabric.js/pull/5624)
- Fix: strokeUniform and cache dimensions [#5626](https://github.com/fabricjs/fabric.js/pull/5626)
- Fix: Do not call onSelect on objects that won't be part of the selection [#5632](https://github.com/fabricjs/fabric.js/pull/5632)
- Fix: fixed handling of empty lines in splitByGrapheme [#5645](https://github.com/fabricjs/fabric.js/pull/5645)
- Fix: Textbox selectable property not restored after exitEditing [#5655](https://github.com/fabricjs/fabric.js/pull/5655)
- Fix: 'before:selection:cleared' event gets target in the option passed [#5658](https://github.com/fabricjs/fabric.js/pull/5658)
- Added: enablePointerEvents options to Canvas activates pointer events [#5589](https://github.com/fabricjs/fabric.js/pull/5589)
- Fix: Polygon/Polyline/Path respect points position when initializing [#5668](https://github.com/fabricjs/fabric.js/pull/5668)
- Fix: Do not load undefine objects in group/canvas array when restoring from JSON or SVG. [#5684](https://github.com/fabricjs/fabric.js/pull/5684)
- Improvement: support for canvas background or overlay as gradient [#5684](https://github.com/fabricjs/fabric.js/pull/5684)
- Fix: properly restore clipPath when restoring from JSON [#5641](https://github.com/fabricjs/fabric.js/pull/5641)
- Fix: respect chainable attribute in observable mixin [#5606](https://github.com/fabricjs/fabric.js/pull/5606)

## [2.7.0]

- Add: strokeUniform property, avoid stroke scaling with paths [#5473](https://github.com/fabricjs/fabric.js/pull/5473)
- Fix: fix bug in image setSrc [#5502](https://github.com/fabricjs/fabric.js/pull/5502)
- Add: strokeUniform import/export svg [#5527](https://github.com/fabricjs/fabric.js/pull/5527)
- Fix: GraphemeSplit and toSvg for circle [#5544](https://github.com/fabricjs/fabric.js/pull/5544)
- Improvement: support running in a XML document [#5530](https://github.com/fabricjs/fabric.js/pull/5530)

## [2.6.0]

- Fix: avoid ie11 to throw on weird draw images [#5428](https://github.com/fabricjs/fabric.js/pull/5428)
- Fix: a rare case of invisible clipPath [#5477](https://github.com/fabricjs/fabric.js/pull/5477)
- Fix: testability of code under node when webgl is involved [#5478](https://github.com/fabricjs/fabric.js/pull/5478)
- Add: Grapeheme text wrapping for Textbox (Textbox.splitByGrapheme) [#5479](https://github.com/fabricjs/fabric.js/pull/5479)
- Add: fabric.Object.toCanvasElement [#5481](https://github.com/fabricjs/fabric.js/pull/5481)

## [2.5.0]

- Fix: textbox transform report newScaleX and newScaleY values [#5464](https://github.com/fabricjs/fabric.js/pull/5464)
- Fix: export of svg and gradient with transforms [#5456](https://github.com/fabricjs/fabric.js/pull/5456)
- Fix: detection of controls in perPixelTargetFind + cache [#5455](https://github.com/fabricjs/fabric.js/pull/5455)
- Add: added canvas.toCanvasElement method [#5452](https://github.com/fabricjs/fabric.js/pull/5452)

## [2.4.6]

- Fix: unbreak the svg export broken in 2.4.5 [#5438](https://github.com/fabricjs/fabric.js/pull/5438)

## [2.4.5]

- Fix: svg import/export for canvas+clipPath and letterspacing. [#5424](https://github.com/fabricjs/fabric.js/pull/5424)
- Fix: avoid stroke dash from group selection to leak on upper canvas [#5392](https://github.com/fabricjs/fabric.js/pull/5392)

## [2.4.4]

- Fix: add clipPath to stateful cache check. [#5384](https://github.com/fabricjs/fabric.js/pull/5384)
- Fix: restore draggability of small objects [#5379](https://github.com/fabricjs/fabric.js/pull/5379)
- Improvement: Added strokeDashOffset to objects and from SVG import. [#5398](https://github.com/fabricjs/fabric.js/pull/5398)
- Fix: do not mark objects as invisible if strokeWidth is > 0 [#5382](https://github.com/fabricjs/fabric.js/pull/5382)
- Improvement: Better gradients parsing with xlink:href [#5357](https://github.com/fabricjs/fabric.js/pull/5357)

## [2.4.3]

- Fix: Shift click and onSelect function [#5348](https://github.com/fabricjs/fabric.js/pull/5348)
- Fix: Load from Json from images with filters and resize filters [#5346](https://github.com/fabricjs/fabric.js/pull/5346)
- Fix: Remove special case of 1x1 rect [#5345](https://github.com/fabricjs/fabric.js/pull/5345)
- Fix: Group with clipPath restore [#5344](https://github.com/fabricjs/fabric.js/pull/5344)
- Fix: Fix shift + click interaction with unselectable objects [#5324](https://github.com/fabricjs/fabric.js/pull/5324)

## [2.4.2]

- Fix: Better toSVG support to enable clipPath [#5284](https://github.com/fabricjs/fabric.js/pull/5284)
- Fix: Per pixel target find and groups and sub targets [#5287](https://github.com/fabricjs/fabric.js/pull/5287)
- Fix: Object clone as Image and shadow clipping [#5308](https://github.com/fabricjs/fabric.js/pull/5308)
- Fix: IE11 loading SVG [#5307](https://github.com/fabricjs/fabric.js/pull/5307)

## [2.4.1]

- Fix: Avoid enterEditing if another object is the activeObject [#5261](https://github.com/fabricjs/fabric.js/pull/5261)
- Fix: clipPath enliving for Image fromObject [#5279](https://github.com/fabricjs/fabric.js/pull/5279)
- Fix: toDataURL and canvas clipPath [#5278](https://github.com/fabricjs/fabric.js/pull/5278)
- Fix: early return if no xml is available [#5263](https://github.com/fabricjs/fabric.js/pull/5263)
- Fix: clipPath svg parsing in nodejs [#5262](https://github.com/fabricjs/fabric.js/pull/5262)
- Fix: Avoid running selection logic on mouse up [#5259](https://github.com/fabricjs/fabric.js/pull/5259)
- Fix: fix font size parsing on SVG [#5258](https://github.com/fabricjs/fabric.js/pull/5258)
- Fix: Avoid extra renders on mouseUp/Down [#5256](https://github.com/fabricjs/fabric.js/pull/5256)

## [2.4.0]

- Add: Add clipPath support to canvas and svg import/export. Low compatibility yet.

## [2.3.6]

- Fix: Make image.class aware of naturalWidth and naturalHeight. [#5178](https://github.com/fabricjs/fabric.js/pull/5178)
- Fix: Make 2 finger events works again [#5177](https://github.com/fabricjs/fabric.js/pull/5177)
- Fix: Make Groups respect origin and correct position ( fix spray/circle brushes ) [#5176](https://github.com/fabricjs/fabric.js/pull/5176)

## [2.3.5]

- Change: make canvas.getObjects() always return a shallow copy of the array [#5162](https://github.com/fabricjs/fabric.js/pull/5162)
- Fix: Improve fabric.Pattern.toSVG to look correct on offsets and no-repeat [#5164](https://github.com/fabricjs/fabric.js/pull/5164)
- Fix: Do not enter edit in Itext if the mouseUp is relative to a group selector [#5153](https://github.com/fabricjs/fabric.js/pull/5153)
- Improvement: Do not require xlink namespace in front of href attribut for svgs ( is a SVG2 new spec, unsupported ) [#5156](https://github.com/fabricjs/fabric.js/pull/5156)
- Fix: fix resizeFilter having the wrong cached texture, also improved interaction between filters [#5165](https://github.com/fabricjs/fabric.js/pull/5165)

## [2.3.4]

- Fix: ToSVG was ignoring excludeFromExport for backgroundImage and OverlayImage. [#5075](https://github.com/fabricjs/fabric.js/pull/5075)
- Fix: ToSVG for circle with start and end angles. [#5085](https://github.com/fabricjs/fabric.js/pull/5085)
- Fix: Added callback for setPatternFill. [#5101](https://github.com/fabricjs/fabric.js/pull/5101)
- Fix: Resize filter taking in account multiple scale sources. [#5117](https://github.com/fabricjs/fabric.js/pull/5117)
- Fix: Blend image filter clean after refilter. [#5121](https://github.com/fabricjs/fabric.js/pull/5121)
- Fix: Object.toDataURL should not be influenced by zoom. [#5139](https://github.com/fabricjs/fabric.js/pull/5139)
- Improvement: requestRenderAllBound add to Canvas instance. [#5138](https://github.com/fabricjs/fabric.js/pull/5138)
- Improvement: Make path bounding cache optional and also reacheable/cleanable [#5140](https://github.com/fabricjs/fabric.js/pull/5140)
- Improvement: Make the logic of isNeutralState filters work before filtering start. [#5129](https://github.com/fabricjs/fabric.js/pull/5129)
- Improvement: Added some code to clean up some memory when canvas is disposed in nodejs. [#5142](https://github.com/fabricjs/fabric.js/pull/5142)
- Fix: Make numeric origins work with group creation. [#5143](https://github.com/fabricjs/fabric.js/pull/5143)

## [2.3.3]

- Fix: Fixed font generic names for text, measurement of zero width related characters and also trailing of cursor when zooming. [#5048](https://github.com/fabricjs/fabric.js/pull/5048)

## [2.3.2]

- Fix: justify + charspacing + textDecoration Add and improve more events for transformations and mouse interaction. [#5007](https://github.com/fabricjs/fabric.js/pull/5007) [#5009](https://github.com/fabricjs/fabric.js/pull/5009)
- Fix: Enter edit on object selected programmatically. [#5010](https://github.com/fabricjs/fabric.js/pull/5010)
- Fix: Canvas.dispose was not removing all events properly. [#5020](https://github.com/fabricjs/fabric.js/pull/5020)
- Fix: Make rgba and hsla regex work case insensitive. [#5017](https://github.com/fabricjs/fabric.js/pull/5017)
- Fix: Make group transitioning from not cached to cached work. [#5021](https://github.com/fabricjs/fabric.js/pull/5021)

## [2.3.1]

- Improve nested svg import and text positioning, spikes. [#4984](https://github.com/kangax/fabric.js/pull/4984)

## [2.3.0]

- Add and improve more events for transformations and mouse interaction [#4979](https://github.com/kangax/fabric.js/pull/4979)
- Improvement: whenever possible use cache for target transparency sampling [#4955](https://github.com/kangax/fabric.js/pull/4955)

## [2.2.4]

- Fix getPointer on touch devices [#4866](https://github.com/kangax/fabric.js/pull/4866)
- Fix issues with selectionDashArray bleeding into free drawing [#4894](https://github.com/kangax/fabric.js/pull/4894)
- Fix blur filter for nodejs [#4905](https://github.com/kangax/fabric.js/pull/4905)
- Fix Register mousemove as non passive to help touch devices [#4933](https://github.com/kangax/fabric.js/pull/4933)
- Fix modified shadow tosvg for safari compatibility [#4934](https://github.com/kangax/fabric.js/pull/4934)
- Fix shader to avoid premultiplied alpha pixel getting dirty in blend filter [#4936](https://github.com/kangax/fabric.js/pull/4936)
- Add isPartiallyOnScreen method [#4856](https://github.com/kangax/fabric.js/pull/4856)
- Fix isEqual failing on array/null or objects/null/string compare [#4949](https://github.com/kangax/fabric.js/pull/4949)
- Fix pencilBrush with alpha and with rerendering canvas [#4938](https://github.com/kangax/fabric.js/pull/4938)

## [2.2.3]

- improvement: Allow to parse quoted url string. url('#myid') [#4881](https://github.com/kangax/fabric.js/pull/4881)
- improvement: text fromSVG import char-spacing attribute [#3718](https://github.com/kangax/fabric.js/pull/3718)
- fix: text toSVG export with multiple spaces in safari [#4880](https://github.com/kangax/fabric.js/pull/4880)
- fix: setSrc reset width and height on images [#4877](https://github.com/kangax/fabric.js/pull/4877)
- improvements: Removed forced origin swap when rotating [#4878](https://github.com/kangax/fabric.js/pull/4878)
- fix: Make the background of canvas cover all SVG in toSVG export [#4852](https://github.com/kangax/fabric.js/pull/4852)
- fix: Added startAngle to cacheProperties for fabric.Circle [#4875](https://github.com/kangax/fabric.js/pull/4875)
- fix: Rerender all the content of upperCanvas if canvas gets resized [#4850](https://github.com/kangax/fabric.js/pull/4850)
- fix: Remove references to context when disposing [#4846](https://github.com/kangax/fabric.js/pull/4846)
- improvements: Added single quoting to font names in toSVG [#4840](https://github.com/kangax/fabric.js/pull/4840)
- improvements: Added reserved space to wrapLine functionality [#4841](https://github.com/kangax/fabric.js/pull/4841)

## [2.2.2]

- Fixed: Applying filters to an image will invalidate its cache [#4828](https://github.com/kangax/fabric.js/pull/4828)
- Fixed: Attempt at fix font families that requires quoting [#4831](https://github.com/kangax/fabric.js/pull/4831)
- Improvement: check upperCanvas client size for textarea position [#4827](https://github.com/kangax/fabric.js/pull/4827)
- Fixed: Attempt to fix multiple touchends [#4804](https://github.com/kangax/fabric.js/pull/4804)
- Fixed: Wrapping of textbox with charspacing [#4803](https://github.com/kangax/fabric.js/pull/4803)
- Fixed: bad calculation of empty line in text (regression from 2.2.0) [#4802](https://github.com/kangax/fabric.js/pull/4802)

## [2.2.1]

- Reworked how amd and commonJS are together in the same file.

## [2.2.0]

- Fixed: super/sub script svg export [#4780](https://github.com/kangax/fabric.js/pull/4780)
- Added: Text superScript and subScript support [#4765](https://github.com/kangax/fabric.js/pull/4765)
- Fixed: negative kerning support (Pacifico font) [#4772](https://github.com/kangax/fabric.js/pull/4772)
- Fixed: removing text on mousedown should be safe now [#4774](https://github.com/kangax/fabric.js/pull/4774)
- Improved: pass to inner functions the parameter calculate coords in isOnscreen [#4763](https://github.com/kangax/fabric.js/pull/4763)

## [2.1.0]

- Added: Added: Drag and drop event binding [#4421](https://github.com/kangax/fabric.js/pull/4421)
- Fixed: isEmptyStyle implementation for TextBox [#4762](https://github.com/kangax/fabric.js/pull/4762)

## [2.0.3]

- Fix: now sub target check can work with subclasses of fabric.Group [#4753](https://github.com/kangax/fabric.js/pull/4753)
- Improvement: PencilBrush is now compexity 1 instead of complexity N during draw [#4743](https://github.com/kangax/fabric.js/pull/4743)
- Fix the cleanStyle was not checking for the right property to exist [#4751](https://github.com/kangax/fabric.js/pull/4751)
- Fix onBeforeScaleRotate with canvas zoom [#4748](https://github.com/kangax/fabric.js/pull/4748)

## [2.0.2]

- fixed image toSVG support for crop [#4738](https://github.com/kangax/fabric.js/pull/4738)
- changed math for better rounded results [#4734](https://github.com/kangax/fabric.js/pull/4734)

## [2.0.1]

- fixed filter for blend image in WEBGL [#4706](https://github.com/kangax/fabric.js/pull/4706)
- fixed interactions between canvas toDataURL and multiplier + retina [#4705](https://github.com/kangax/fabric.js/pull/4705)
- fixed bug with originX and originY not invalidating the transform [#4703](https://github.com/kangax/fabric.js/pull/4703)
- fixed unwanted mutation on object enliving in fabric.Image [#4699](https://github.com/kangax/fabric.js/pull/4699)

## [2.0.0]

- final
  - fix dataurl and svg export on retina and rounding [#4674](https://github.com/kangax/fabric.js/pull/4674)
  - avoid error if iText is removed on mousedown [#4650](https://github.com/kangax/fabric.js/pull/4650)
  - fix calcOffset when text enter editing [#4649](https://github.com/kangax/fabric.js/pull/4649)
  - Gradient fix parsing floats [#4637](https://github.com/kangax/fabric.js/pull/4637)
  - Add CrossOrigin managment to fabric.Pattern [#4618](https://github.com/kangax/fabric.js/pull/4618)
  - Add patternTransform toObject saving [#4626](https://github.com/kangax/fabric.js/pull/4626)
  - normalize brushes render [#4613](https://github.com/kangax/fabric.js/pull/4613)
  - avoid charspacing shortcut [#4594](https://github.com/kangax/fabric.js/pull/4594)
  - Fix color toHexa() [#4579](https://github.com/kangax/fabric.js/pull/4579)
- rc3 and rc4
  - more fixes to transformMatrix memoization
  - Canvas.selectionFullyContained allows you to select objects just when full grabbed by the selections. [#4508](https://github.com/kangax/fabric.js/pull/4508)
  - Remove some ouput of blank spaces from svg in order to avoid extra colored areas [#4524](https://github.com/kangax/fabric.js/pull/4524)
  - Reinserted a performance shortcut for when there is no style at all [#4519](https://github.com/kangax/fabric.js/pull/4519)
  - Manage canvas resize during a freedrawing brush without wiping the brush [#4527](https://github.com/kangax/fabric.js/pull/4527)
  - Removed an extra closePath that was creating wrong visual on IntelIntegrated cards [#4549](https://github.com/kangax/fabric.js/pull/4549)
  - Added a method to insert and remove text from command line [#4541](https://github.com/kangax/fabric.js/pull/4541)
  - Some fixes around text styles management
  - nodejs support changes: removed specific node code in order to use standard fabricjs code in nodejs.
  - added fabric.util.getNodeCanvas that passed a JSDOM element allows you to get the node-canvas instance behind it and do what you need.
- rc2
  - Fixed a transform matrix memoize missing width/height [#4491](https://github.com/kangax/fabric.js/pull/4491)
  - Fix pattern drawing a point [#4492](https://github.com/kangax/fabric.js/pull/4492)
  - Fixed Text.removeChars [#4495](https://github.com/kangax/fabric.js/pull/4495)
  - Added back 2 node-canvas methods [#4497](https://github.com/kangax/fabric.js/pull/4497)
  - Fix a typo not restoring hoverCursor correctly.
- rc1
  - Remove node specific code [#4470](https://github.com/kangax/fabric.js/pull/4470)
  - Improved Canvas.dispose code to leak less memory [#4471](https://github.com/kangax/fabric.js/pull/4471)
  - Remove extra padding of cache when upper limited [#4467](https://github.com/kangax/fabric.js/pull/4467)
  - Solved 2 perfomances problems with textbox [#4466](https://github.com/kangax/fabric.js/pull/4466) [#4465](https://github.com/kangax/fabric.js/pull/4465)
  - Added justify-left justify-right and justify-center [#4437](https://github.com/kangax/fabric.js/pull/4437)
  - Fix Group fromObject and subTargetCheck [#4454](https://github.com/kangax/fabric.js/pull/4454)
  - Fix regression on IMG from SVG [#4450](https://github.com/kangax/fabric.js/pull/4450)
  - Remove cache dimensions together with canvas [#4453](https://github.com/kangax/fabric.js/pull/4453)
  - Fixed some fuzzyness cases for cache [#4452](https://github.com/kangax/fabric.js/pull/4452)
  - Fixed resize filter for webgl [#4426](https://github.com/kangax/fabric.js/pull/4426)
  - Stop searching target during a mouse move with a transform [#4442](https://github.com/kangax/fabric.js/pull/4442)
  - safeguard shaders for non supported precisions [#4433](https://github.com/kangax/fabric.js/pull/4433)
  - fix insert and remove style for edge cases [#4420](https://github.com/kangax/fabric.js/pull/4420)
  - Fix object.move when in active selection [#4394](https://github.com/kangax/fabric.js/pull/4394)
  - Memoize calcTransformMatrix function [#4418](https://github.com/kangax/fabric.js/pull/4418)
  - Make \_set flag object as dirty just when a real change happen[#4415](https://github.com/kangax/fabric.js/pull/4415)
  - Add browserShadowBlurConstant to adjust shadowBlur value [#4413](https://github.com/kangax/fabric.js/pull/4413)
  - Fix set element not clearing the cacheTexture. [#4410](https://github.com/kangax/fabric.js/pull/4410)
  - Multi selection key can be configured with an array of keys. [#4363](https://github.com/kangax/fabric.js/pull/4363)
  - fix fast type in text loosing some style. [#4339](https://github.com/kangax/fabric.js/pull/4339)
  - fixed division by zero with lockscaling flip.
  - added paintFirst ( paint-order with svg support ) [#4303](https://github.com/kangax/fabric.js/pull/4303)
- beta7
  - added a build flag for not attaching fabric to window [#4199](https://github.com/kangax/fabric.js/pull/4199)
  - removed .active property from objects [#4200](https://github.com/kangax/fabric.js/pull/4200)
  - Normalize Api for getSelectionStyles, setSelectionStyles [#4202](https://github.com/kangax/fabric.js/pull/4202)
  - Fix shader for convolute filter [#4207](https://github.com/kangax/fabric.js/pull/4207)
  - Better mouse support for lockscaling flip [#4225](https://github.com/kangax/fabric.js/pull/4225)
  - Fix toDataUrl getting a blank canvas [#4229](https://github.com/kangax/fabric.js/pull/4229)
  - Ouput version to json Objects [#4251](https://github.com/kangax/fabric.js/pull/4251)
  - Use backstoreOnly for toDataUrl resize [#4254](https://github.com/kangax/fabric.js/pull/4254)
  - Fix safari svg whitespace [#4294](https://github.com/kangax/fabric.js/pull/4294)
  - Fix Gradient export for paths [#4274](https://github.com/kangax/fabric.js/pull/4274)
  - Move mouseout/over in mousemove events [#4283](https://github.com/kangax/fabric.js/pull/4283)
  - Fix detection of click at the end of line [#4295](https://github.com/kangax/fabric.js/pull/4295)
  - added new event selection:updated [#4311](https://github.com/kangax/fabric.js/pull/4311)
  - Fixed free drawing path displacement [#4311](https://github.com/kangax/fabric.js/pull/4311)
  - Fixed scale equally and flipping not happening [#4313](https://github.com/kangax/fabric.js/pull/4313)
  - Select by drag makes the object fires 'selected' [#4314](https://github.com/kangax/fabric.js/pull/4314)
- beta6
  - incompat: New filter system with WEBGL.
  - incompat: New Text/IText/Textbox code. Multibyte compatible, more accurate.
  - incompat: RequestAnimationFrame is used for the automatic render calls.
  - incompat: Named setter/getter are optional now.
  - incompat: Removed PathGroup class
  - incompat: Paths cannot be restored anymore from strings [#3713](https://github.com/kangax/fabric.js/pull/3713)
  - incompat: bumped node version to 4+ and jsdom to 9. [#3717](https://github.com/kangax/fabric.js/pull/3717)
  - incompat: removed the es5 / JSON shim support [#3722](https://github.com/kangax/fabric.js/pull/3722)
  - fix/incompat: IText setSelectionStyles does not change anymore style if no selection is present [#3765](https://github.com/kangax/fabric.js/pull/3765)
  - skipOffscreen default to true
  - Text.setSelectionStyle does not change anything if there is no selection [#3765](https://github.com/kangax/fabric.js/pull/3765)
  - Switch to canvas-prebuilt as dependency. Added parameter to choose the canvas package [#3757](https://github.com/kangax/fabric.js/pull/3757)
  - improvement: renderControls can now be called on its own. Added parameter styleOverride to allow for overriding current properties [#3887](https://github.com/kangax/fabric.js/pull/3887)
  - removed hasMoved and saveCoords from Group class [#3910](https://github.com/kangax/fabric.js/pull/3910)
  - forced all fromObject and fromElement to be async, normalized api. [#3996](https://github.com/kangax/fabric.js/pull/3996)
  - improvement: added support for request animation frame in mouse events [#3997](https://github.com/kangax/fabric.js/pull/3997)
  - added dblclick support for all objects [#3998](https://github.com/kangax/fabric.js/pull/3997)
  - textbox scale as a normal object [#4052](https://github.com/kangax/fabric.js/pull/4052)
  - Removed image meetOrSlice, alignX, alignY, introduced cropX, cropY [#4055](https://github.com/kangax/fabric.js/pull/4055)
  - Added Text.cleanStyle, Text.removeStyle [#4060](https://github.com/kangax/fabric.js/pull/4060)
  - change: lockRotation will not hide the mtr control anymore. introduced notAllowedCursor for canvas. [#4064](https://github.com/kangax/fabric.js/pull/4064)
  - improvement: added 2 percentage values to fabric.util.animate. [#4068](https://github.com/kangax/fabric.js/pull/4068)
  - change: pathOffset does not get exported anymore in path.toObject, toDatalessObject export sourcePath instead of modifying path. [#4108](https://github.com/kangax/fabric.js/pull/4108)

## [1.7.19]

- Fixed the flip of images with scale equally [#4313](https://github.com/kangax/fabric.js/pull/4313)
- Improved touch detection [#4302](https://github.com/kangax/fabric.js/pull/4302)

## [1.7.18]

- Fixed doubling of subtargets for preserveObjectStacking = true [#4297](https://github.com/kangax/fabric.js/pull/4297)
- Added a dirty set to objects in group destroy.

## [1.7.17]

- Change: swapped style white-space:nowrap with attribute wrap="off" since the style rule was creating problems in browsers like ie11 and safari. [#4119](https://github.com/kangax/fabric.js/pull/4119)
- Fix: Remove an object from activeGroup if removed from canvas [#4120](https://github.com/kangax/fabric.js/pull/4120)
- Fix: avoid bringFroward, sendBackwards to swap objects in active selections [#4119](https://github.com/kangax/fabric.js/pull/4119)
- Fix: avoid disposing canvas on mouse event to throw error [#4119](https://github.com/kangax/fabric.js/pull/4119)
- Fix: make svg respect white spaces [#4119](https://github.com/kangax/fabric.js/pull/4119)
- Fix: avoid exporting bgImage and overlayImage if excludeFromExport = true [#4119](https://github.com/kangax/fabric.js/pull/4119)
- Fix: Avoid group fromObject mutating original data [#4111](https://github.com/kangax/fabric.js/pull/4111)

## [1.7.16]

- improvement: added 2 percentage values to fabric.util.animate. [#4068](https://github.com/kangax/fabric.js/pull/4068)
- Improvement: avoid multiplying identity matrices in calcTransformMatrix function
- Fix: activeGroup did not destroy correctly if a toObject was happening
- Improvement: Pass the event to object:modified when available. [#4061](https://github.com/kangax/fabric.js/pull/4061)

## [1.7.15]

- Improvement: Made iText keymap public. [#4053](https://github.com/kangax/fabric.js/pull/4053)
- Improvement: Fix a bug in updateCacheCanvas that was returning always true [#4051](https://github.com/kangax/fabric.js/pull/4051)

## [1.7.14]

- Improvement: Avoid cache canvas to resize each mouse move step. [#4037](https://github.com/kangax/fabric.js/pull/4037)
- Improvement: Make cache canvas limited in size. [#4035](https://github.com/kangax/fabric.js/pull/4035)
- Fix: Make groups and statefull cache work. [#4032](https://github.com/kangax/fabric.js/pull/4032)
- Add: Marked the hiddentextarea from itext so that custom projects can recognize it. [#4022](https://github.com/kangax/fabric.js/pull/4022)

## [1.7.13]

- Fix: Try to minimize delay in loadFroJson [#4007](https://github.com/kangax/fabric.js/pull/4007)
- Fix: allow fabric.Color to parse rgba(x,y,z,.a) without leading 0 [#4006](https://github.com/kangax/fabric.js/pull/4006)
- Allow path to execute Object.initialize, make extensions easier [#4005](https://github.com/kangax/fabric.js/pull/4005)
- Fix: properly set options from path fromDatalessObjects [#3995](https://github.com/kangax/fabric.js/pull/3995)
- Check for slice before action.slice. Avoid conflicts with heavy customized code. [#3992](https://github.com/kangax/fabric.js/pull/3992)

## [1.7.12]

- Fix: removed possible memleaks from window resize event. [#3984](https://github.com/kangax/fabric.js/pull/3984)
- Fix: restored default cursor to noTarget only. unselectable objects get the standard hovercursor. [#3953](https://github.com/kangax/fabric.js/pull/3953)
- Cache fixes: fix uncached pathGroup, removed cache creation at initialize time [#3982](https://github.com/kangax/fabric.js/pull/3982)
- Improvement: nextTarget to mouseOut and prevTarget to mouseOver [#3900](https://github.com/kangax/fabric.js/pull/3900)
- Improvement: add isClick boolean to left mouse up [#3898](https://github.com/kangax/fabric.js/pull/3898)
- Fix: can start selection on top of non selectable object [#3892](https://github.com/kangax/fabric.js/pull/3892)
- Improvement: better management of right/middle click [#3888](https://github.com/kangax/fabric.js/pull/3888)
- Fix: subTargetCheck on activeObject/activeGroup was firing too many events [#3909](https://github.com/kangax/fabric.js/pull/3909)
- Fix: After addWithUpdate or removeWithUpdate object coords must be updated. [#3911](https://github.com/kangax/fabric.js/pull/3911)

## [1.7.11]

- Hotfix: restore path-groups ability to render [#3877](https://github.com/kangax/fabric.js/pull/3877)

## [1.7.10]

- Fix: correct svg export for radial gradients [#3807](https://github.com/kangax/fabric.js/pull/3807)
- Fix: Update fireout events to export the event object [#3853](https://github.com/kangax/fabric.js/pull/3853)
- Fix: Improve callSuper to avoid infinite loops (not all of them) [#3844](https://github.com/kangax/fabric.js/pull/3844)
- Fix: avoid selectionBackgroundColor leak on toDataUrl [#3862](https://github.com/kangax/fabric.js/pull/3862)
- Fix: toDatelessObject for Group [#3863](https://github.com/kangax/fabric.js/pull/3863)
- Improvement: better caching logic for groups [#3864](https://github.com/kangax/fabric.js/pull/3864)
- Fix: correct svg gradient export for radial in polygons [#3866](https://github.com/kangax/fabric.js/pull/3866)
- Fix: First draw could be empty for some objects [#3870](https://github.com/kangax/fabric.js/pull/3870)
- Fix: Always send event data to object:selected [#3871](https://github.com/kangax/fabric.js/pull/3871)
- Improvement: reduce angle calculation error [#3872](https://github.com/kangax/fabric.js/pull/3872)

## [1.7.9]

- Fix: Avoid textarea wrapping from chrome v57+ [#3804](https://github.com/kangax/fabric.js/pull/3804)
- Fix: double click needed to move cursor when enterEditing is called programmatically [#3804](https://github.com/kangax/fabric.js/pull/3804)
- Fix: Style regression when inputing new style objects [#3804](https://github.com/kangax/fabric.js/pull/3804)
- Add: try to support crossOrigin for svg image tags [#3804](https://github.com/kangax/fabric.js/pull/3804)

## [1.7.8]

- Fix: Fix dirty flag propagation [#3782](https://github.com/kangax/fabric.js/pull/3782)
- Fix: Path parsing error in bounding boxes of curves [#3774](https://github.com/kangax/fabric.js/pull/3774)
- Add: Middle click mouse management on canvas [#3764](https://github.com/kangax/fabric.js/pull/3764)
- Add: Add parameter to detect and skip offscreen drawing [#3758](https://github.com/kangax/fabric.js/pull/3758)
- Fix: textarea loosing focus after a drag and exit from canvas [#3759](https://github.com/kangax/fabric.js/pull/3759)

## [1.7.7]

- Fix for opacity parsing in svg with nested opacities [#3747](https://github.com/kangax/fabric.js/pull/3747)
- Fix text initialization and boundingrect [#3745](https://github.com/kangax/fabric.js/pull/3745)
- Fix line bounding box [#3742](https://github.com/kangax/fabric.js/pull/3742)
- Improvement: do not pollute style object while typing if not necessary [#3743](https://github.com/kangax/fabric.js/pull/3743)
- fix for broken prototype chain when restoring a dataless object on fill an stroke [#3735](https://github.com/kangax/fabric.js/pull/3735)
- fix for deselected event not fired on mouse actions [#3716](https://github.com/kangax/fabric.js/pull/3716)
- fix for blurriness introduced on 1.7.3 [#3721](https://github.com/kangax/fabric.js/pull/3721)

## [1.7.6]

- Fix: make the cacheCanvas created on the fly if not available [#3705](https://github.com/kangax/fabric.js/pull/3705)

## [1.7.5]

- Improvement: draw textbackgroundColor in one single pass when possible @stefanhayden [#3698](https://github.com/kangax/fabric.js/pull/3698)
- Improvement: fire selection changed event just if text is editing [#3702](https://github.com/kangax/fabric.js/pull/3702)
- Improvement: Add object property 'needsItsOwnCache' [#3703](https://github.com/kangax/fabric.js/pull/3703)
- Improvement: Skip unnecessary transform if they can be detected with a single if [#3704](https://github.com/kangax/fabric.js/pull/3704)

## [1.7.4]

- Fix: Moved all the touch event to passive false so that they behave as before chrome changes [#3690](https://github.com/kangax/fabric.js/pull/3690)
- Fix: force top and left in the object representation of a path to avoid reparsing on restore [#3691](https://github.com/kangax/fabric.js/pull/3691)
- Add: Enable `deselected` event for activeObject switch. Ensure deactivateAll call exitEditing [#3689](https://github.com/kangax/fabric.js/pull/3689)
- Fix: Perform subtargetCheck also if the group is an active object and on activeGroup [#3688](https://github.com/kangax/fabric.js/pull/3688)
- Fix: Made cursor operation more precise at high canvas zoom level [#3671](https://github.com/kangax/fabric.js/pull/3671)
- Add: Made getBoundingRect available to return both absolute or standard bounding rect [#3614](https://github.com/kangax/fabric.js/pull/3614)
- Add: Introduced calcViewportBoundaries() function for fabric.StaticCanvas [#3614](https://github.com/kangax/fabric.js/pull/3614)
- Add: Introduced isOnScreen() function for fabric.Object [#3614](https://github.com/kangax/fabric.js/pull/3614)
- Subclassed Polygon from polyline [#3614](https://github.com/kangax/fabric.js/pull/3614)
- Fix: Removed reference to hovered target when target gets removed [#3657](https://github.com/kangax/fabric.js/pull/3657)
- Fix: Removed hover cursor for non selectable objects [#3643](https://github.com/kangax/fabric.js/pull/3643)
- Fix: Switch to passive event for touch move [#3643](https://github.com/kangax/fabric.js/pull/3643)
- Fix: Restart rendering of cursor after entering some text [#3643](https://github.com/kangax/fabric.js/pull/3643)
- Add: fabric.Color support toHexa() method now [#3615](https://github.com/kangax/fabric.js/pull/3615)

## [1.7.3]

- Improvement: mousewheel event is handled with target and fired also from objects. [#3612](https://github.com/kangax/fabric.js/pull/3612)
- Improvement: Pattern loads for canvas background and overlay, corrected svg pattern export [#3601](https://github.com/kangax/fabric.js/pull/3601)
- Fix: Wait for pattern loading before calling callback [#3598](https://github.com/kangax/fabric.js/pull/3598)
- Fix: add 2 extra pixels to cache canvases to avoid aliasing cut [#3596](https://github.com/kangax/fabric.js/pull/3596)
- Fix: Rerender when deselect an itext editing object [#3594](https://github.com/kangax/fabric.js/pull/3594)
- Fix: save new state of dimensionProperties at every cache clear [#3595](https://github.com/kangax/fabric.js/pull/3595)
- Improvement: Better error management in loadFromJSON [#3586](https://github.com/kangax/fabric.js/pull/3586)
- Improvement: do not reload backgroundImage as an image if is different type [#3550](https://github.com/kangax/fabric.js/pull/3550)
- Improvement: if a children element is set dirty, set the parent dirty as well. [#3564](https://github.com/kangax/fabric.js/pull/3564)

## [1.7.2]

- Fix: Textbox do not use stylemap for line wrapping [#3546](https://github.com/kangax/fabric.js/pull/3546)
- Fix: Fix for firing object:modified in macOS sierra [#3539](https://github.com/kangax/fabric.js/pull/3539)
- Fix: Itext with object caching was not refreshing selection correctly. [#3538](https://github.com/kangax/fabric.js/pull/3538)
- Fix: stateful now works again with activeGroup and dinamyc swap between stateful false/true. [#3537](https://github.com/kangax/fabric.js/pull/3537)
- Fix: includeDefaultValues was not applied to child objects of groups and path-groups. [#3497](https://github.com/kangax/fabric.js/pull/3497)
- Fix: Itext style is cloned on paste action now, allow copy of styles to be independent. [#3502](https://github.com/kangax/fabric.js/pull/3502)
- Fix: Add subclasses properties to cacheProperties. [#3490](https://github.com/kangax/fabric.js/pull/3490)
- Add: Shift and Alt key used for transformations are now dynamic. [#3479](https://github.com/kangax/fabric.js/pull/3479)
- Fix: fix to polygon and cache. Added cacheProperties for all classes [#3490](https://github.com/kangax/fabric.js/pull/3490)

## [1.7.1]

- Add: Gradients/Patterns support customAttributes in toObject method [#3477](https://github.com/kangax/fabric.js/pull/3477)
- Fix: IText/Textbox not blurring keyboard on ios 10 [#3476](https://github.com/kangax/fabric.js/pull/3476)
- Fix: Shadow on freedrawing and zoomed canvas [#3475](https://github.com/kangax/fabric.js/pull/3475)
- Fix: Fix for group returning negative scales [#3474](https://github.com/kangax/fabric.js/pull/3474)
- Fix: hotfix for textbox [#3441](https://github.com/kangax/fabric.js/pull/3441)[#3473](https://github.com/kangax/fabric.js/pull/3473)

## [1.7.0]

- Add: Object Caching [#3417](https://github.com/kangax/fabric.js/pull/3417)
- Improvement: group internal objects have coords not affected by canvas zoom [#3420](https://github.com/kangax/fabric.js/pull/3420)
- Fix: itext cursor trails on initDimension [#3436](https://github.com/kangax/fabric.js/pull/3436)
- Fix: null check on .setActive [#3435](https://github.com/kangax/fabric.js/pull/3435)
- Fix: function error in clone deep. [#3434](https://github.com/kangax/fabric.js/pull/3434)

## [1.6.7]

- Add: Snap rotation added to objects. two parameter introduced, snapAngle and snapTreshold. [#3383](https://github.com/kangax/fabric.js/pull/3383)
- Fix: Pass target to right click event. [#3381](https://github.com/kangax/fabric.js/pull/3381)
- Fix: Correct rendering of bg color for styled text and correct clearing of itext area. [#3388](https://github.com/kangax/fabric.js/pull/3388)
- Add: Fire mouse:over on the canvas when we enter the canvas from outside the element. [#3388](https://github.com/kangax/fabric.js/pull/3389)
- Fix: Fix calculation of words width with spaces and justify. [#3408](https://github.com/kangax/fabric.js/pull/3408)
- Fix: Do not export defaults properties for bg and overlay if requested. [#3415](https://github.com/kangax/fabric.js/pull/3415)
- Fix: Change export toObect to always delete default properties if requested. [#3416](https://github.com/kangax/fabric.js/pull/3416)

## [1.6.6]

- Add: Contrast and Saturate filters [#3341](https://github.com/kangax/fabric.js/pull/3341)
- Fix: Correct registering and removal of events to handle iText objects. [#3349](https://github.com/kangax/fabric.js/pull/3349)
- Fix: Corrected 2 regression of 1.6.5 (dataurl export and itext clicks)
- Fix: Corrected path boundaries calculation for Arcs ( a and A ) [#3347](https://github.com/kangax/fabric.js/pull/3347)

## [1.6.5]

- Fix: charspacing, do not get subzero with charwidth.
- Improvement: add callback support to all object cloning. [#3212](https://github.com/kangax/fabric.js/pull/3212)
- Improvement: add backgroundColor to all class [#3248](https://github.com/kangax/fabric.js/pull/3248)
- Fix: add custom properties to backgroundImage and overlayImage [#3250](https://github.com/kangax/fabric.js/pull/3250)
- Fix: Object intersection is calculated on boundingBox and boundingRect, intersection is fired if objects are overlapping [#3252](https://github.com/kangax/fabric.js/pull/3252)
- Change: Restored previous selection behaviour, added key to selection active object under overlaid target [#3254](https://github.com/kangax/fabric.js/pull/3254)
- Improvement: hasStateChanged let you find state changes of complex properties. [#3262](https://github.com/kangax/fabric.js/pull/3262)
- Fix: IText/Textbox shift click selection backward. [#3270](https://github.com/kangax/fabric.js/pull/3270)
- Revert: font family quoting was a bad idea. node-canvas stills use it. [#3276](https://github.com/kangax/fabric.js/pull/3276)
- Fix: fire mouse:over event for activeObject and activeGroup when using findTarget shourtcuts [#3285](https://github.com/kangax/fabric.js/pull/3285)
- Fix: clear method clear all properties of canvas [#3305](https://github.com/kangax/fabric.js/pull/3305)
- Fix: text area position method takes in account canvas offset [#3306](https://github.com/kangax/fabric.js/pull/3306)
- Improvement: Added event on right click and possibility to hide the context menu with a flag [3308](https://github.com/kangax/fabric.js/pull/3308)
- Fix: remove canvas reference from object when object gets removed from canvas [#3307](https://github.com/kangax/fabric.js/pull/3307)
- Improvement: use native stroke dash if available [#3309](https://github.com/kangax/fabric.js/pull/3309)
- Fix: Export correct src when exporting to svg [#3310](https://github.com/kangax/fabric.js/pull/3310)
- Fix: Stop text to go on zero dimensions [#3312](https://github.com/kangax/fabric.js/pull/3312)
- Fix: Error in dataURL with multiplier was outputting very big canvas with retina [#3314](https://github.com/kangax/fabric.js/pull/3314)
- Fix: Error in style map was not respecting style if textbox started with space [#3315](https://github.com/kangax/fabric.js/pull/3315)

## [1.6.4]

- Improvement: Ignore svg: namespace during svg import. [#3081](https://github.com/kangax/fabric.js/pull/3081)
- Improvement: Better fix for lineHeight of iText/Text [#3094](https://github.com/kangax/fabric.js/pull/3094)
- Improvement: Support for gradient with 'Infinity' coordinates [#3082](https://github.com/kangax/fabric.js/pull/3082)
- Improvement: Generally "improved" logic of targeting [#3111](https://github.com/kangax/fabric.js/pull/3111)
- Fix: Selection of active group with transparency and preserveObjectStacking true or false [#3109](https://github.com/kangax/fabric.js/pull/3109)
- Fix: pattern brush now create the same pattern seen while drawing [#3112](https://github.com/kangax/fabric.js/pull/3112)
- Fix: Allow css merge during svg import [#3114](https://github.com/kangax/fabric.js/pull/3114)
- Improvement: added numeric origins handling fomr 0 to 1. [#3121](https://github.com/kangax/fabric.js/pull/3121)
- Fix: Fix a defect with shadow of objects in a scaled group. [#3134](https://github.com/kangax/fabric.js/pull/3134)
- Improvement: Do not fire unecessary selection:changed events. [#3119](https://github.com/kangax/fabric.js/pull/3119)
- Fix: Attached hiddenTextarea to body fixes IE, thanks to @plainview. [#3137](https://github.com/kangax/fabric.js/pull/3137)
- Fix: Shift unselect activegroup on transformed canvas. [#3144](https://github.com/kangax/fabric.js/pull/3144)
- Added: ColorMatrix filter [#3139](https://github.com/kangax/fabric.js/pull/3139)
- Fix: Fix condition in wich restoring from Object could cause object overwriting [#3146](https://github.com/kangax/fabric.js/pull/3146)
- Change: cloneAsImage for Object and toDataUrl for object are not retina enabled by default. Added option to enable. [#3147](https://github.com/kangax/fabric.js/pull/3147)
- Improvement: Added textSpacing support for text/itext/textbox [#3097](https://github.com/kangax/fabric.js/pull/3097)
- Fix: Quote font family when setting the context fontstyle [#3191](https://github.com/kangax/fabric.js/pull/3191)
- Fix: use getSrc during image export, make subclassing easier, return eventually the .src property if nothing else is available [#3189](https://github.com/kangax/fabric.js/pull/3189)
- Fix: Inverted the meaning of border scale factor [#3154](https://github.com/kangax/fabric.js/pull/3154)
- Improvement: Added support for RGBA in HEX notation. [#3202](https://github.com/kangax/fabric.js/pull/3202)
- Improvement: Added object deselected event. [#3195](https://github.com/kangax/fabric.js/pull/3195)
- Fix: loadFromJson callback now gets fired after filter are applied [#3210](https://github.com/kangax/fabric.js/pull/3210)

## [1.6.3]

- Improvement: Use reviver callback for background and overlay image when doing svg export. [#2975](https://github.com/kangax/fabric.js/pull/2975)
- Improvement: Added object property excludeFromExport to avoid exporting the object to JSON or to SVG. [#2976](https://github.com/kangax/fabric.js/pull/2976)
- Improvement: Correct the calculation of text boundingbox. Improves svg import [#2992](https://github.com/kangax/fabric.js/pull/2992)
- Added: Export id property to SVG [#2993](https://github.com/kangax/fabric.js/pull/2993)
- Improvement: Call the callback on loadSvgFromURL on failed xml load with null agument [#2994](https://github.com/kangax/fabric.js/pull/2994)
- Improvement: Clear only the Itext area on contextTop during cursor animation [#2996](https://github.com/kangax/fabric.js/pull/2996)
- Added: Char widths cache has been moved to fabric level and not iText level. Added fabric.util.clearFabricCharWidthsCache(fontName) [#2995](https://github.com/kangax/fabric.js/pull/2995)
- Fix: do not set background or overlay image if the url load fails. [#3003](https://github.com/kangax/fabric.js/pull/3003)
- Fix: iText mousemove event removal, clear the correct area for Itext, stopped redrawing selection if not necessary [#3016](https://github.com/kangax/fabric.js/pull/3016)
- Fix: background image and overlay image scale and move with canvas viewportTransform, parameter available [#3019](https://github.com/kangax/fabric.js/pull/3019)
- Added: support sub targeting in groups in events [#2997](https://github.com/kangax/fabric.js/pull/2997)
- Fix: Select transparent object on mouse up because of \_maybeGroupObject [#2997](https://github.com/kangax/fabric.js/pull/2997)
- Fix: Remove reference to lastRenderedObject on canvas.remove [#3023](https://github.com/kangax/fabric.js/pull/3023)
- Fix: Wait for all objects to be loaded before deleting the properties and setting options. [#3029](https://github.com/kangax/fabric.js/pull/3029)
- Fix: Object Padding is unaffected by object transform. [#3057](https://github.com/kangax/fabric.js/pull/3057)
- Fix: Restore lastRenderedObject usage. Introduced Canvas.lastRenderedKey to retrieve the lastRendered object from down the stack [#3057](https://github.com/kangax/fabric.js/pull/3057)
- Fix: \_calcTextareaPosition correctly calculate the position considering the viewportTransform. [#3057](https://github.com/kangax/fabric.js/pull/3057)
- Fix: Fixed selectionBacgroundColor with viewport transform. [#3057](https://github.com/kangax/fabric.js/pull/3057)
- Improvement: Correctly render the cursor with viewport scaling, improved the cursor centering. [#3057](https://github.com/kangax/fabric.js/pull/3057)
- Fix: Use canvas zoom and pan when using is target transparent. [#2980](https://github.com/kangax/fabric.js/pull/2980)

## [1.6.2]

- Fix: restore canvas properties on loadFromJSON with includeProperties. [#2921](https://github.com/kangax/fabric.js/pull/2921)
- Fix: Allow hoverCursor on non selectable objects, moveCursor does not appear if the object is not moveable.
  Added object.moveCursor to specify a cursor for moving per object. [#2924](https://github.com/kangax/fabric.js/pull/2924)
- Fix: Add missing stroke.live translation, allow gradientTransform for dashed line. [#2926](https://github.com/kangax/fabric.js/pull/2926)
- Improvement: Allow customization of keys that iteract with mouse action ( multiselect key, free transform key, alternative action key, centered transform key ) [#2925](https://github.com/kangax/fabric.js/pull/2925)
- Added: Make iText fires object:modified on text change on exit editing [#2927](https://github.com/kangax/fabric.js/pull/2927)
- Added: [control customization part 1] cornerDashArray, borderDashArray. Now borderScaleFactor influences both border and controls, changed default corner size to 13 [#2932](https://github.com/kangax/fabric.js/pull/2932)
- Fix: createSVGFontFacesMarkup was failing to retrieve fonts in style [#2935](https://github.com/kangax/fabric.js/pull/2935)
- Fix: shadow not scaled with dataUrl to multiplier [#2940](https://github.com/kangax/fabric.js/pull/2940)
- Added: [control customization part 2] cornerStrokeColor. Now is possible to specify separate stroke and fill color for the controls [#2933](https://github.com/kangax/fabric.js/pull/2933)
- Fix: Itext width calculation with caching false was returning nan. [#2943](https://github.com/kangax/fabric.js/pull/2943)
- Added: [control customization part 3] Rounded corners. It is possible to specify cornerStyle for the object. 'rect' or 'circle' [#2942](https://github.com/kangax/fabric.js/pull/2942)
- Added: [control customization part 4] Selection background. It is possible to specify selectionBackgroundColor for the object. [#2950](https://github.com/kangax/fabric.js/pull/2950)
- Fix: Behaviour of image with filters with resize effects and Object to/from json [#2954](https://github.com/kangax/fabric.js/pull/2954)
- Fix: Svg export should not output color notation in rgba format [#2955](https://github.com/kangax/fabric.js/pull/2955)
- Fix: minScaleLimit rounding bug [#2964](https://github.com/kangax/fabric.js/pull/2964)
- Fix: Itext spacing in justify mode bug [#2971](https://github.com/kangax/fabric.js/pull/2971)
- Fix: Object.toDataUrl export when some window.devicepixelRatio is present (retina or browser zoom) [#2972](https://github.com/kangax/fabric.js/pull/2972)

## [1.6.1]

- Fix: image with broken element throwing error on toObject() [#2878](https://github.com/kangax/fabric.js/pull/2878)
- Fix: Warning on trying to set proprietary browser version of ctxImageSmoothingEnabled [#2880](https://github.com/kangax/fabric.js/pull/2880)
- Fix: Fixed Svg import regression on color and drawing polylines [#2887](https://github.com/kangax/fabric.js/pull/2887)
- Fix: Fixed animation ease that starts and stop at same value [#2888](https://github.com/kangax/fabric.js/pull/2888)
- Fix: Allow a not stateful canvas to fire object:modified at end of transform. [#2890](https://github.com/kangax/fabric.js/pull/2890)
- Fix: Made event handler removal safer. Removing firing events will not cause errors. [#2883](https://github.com/kangax/fabric.js/pull/2883)
- Fix: Proper handling of perPixelTargetFind and multi selections [#2894](https://github.com/kangax/fabric.js/pull/2894)
- Fix: Do not clear contextTop on drawingMode, to allow drawing over animations [#2895](https://github.com/kangax/fabric.js/pull/2895)
- Change the dependencies to optional. Allow npm to continue installing if nodecanvas installation fail.[#2901](https://github.com/kangax/fabric.js/pull/2901)
- Fix: Check again the target on mouseup [#2902](https://github.com/kangax/fabric.js/pull/2902)
- Fix: On perPixelTargetFind detect corners only if target is active [#2903](https://github.com/kangax/fabric.js/pull/2903)
- Improvement: Add canvas mouseout event listener [#2907](https://github.com/kangax/fabric.js/pull/2907)
- Improvement: Make small object draggable easier [#2907](https://github.com/kangax/fabric.js/pull/2907)
- Improvement: Use sendToBack, bringToFront, bringForward, sendBackwards for multiple selections [#2908](https://github.com/kangax/fabric.js/pull/2908)

## [1.6.0]

- Fix rendering of activeGroup objects while preserveObjectStacking is active. [ regression from [#2083](https://github.com/kangax/fabric.js/pull/2083) ]
- Fix `fabric.Path` initialize with user options [#2117](https://github.com/kangax/fabric.js/pull/2117)
- Fix sorting of objects in activeGroup during rendering [#2130](https://github.com/kangax/fabric.js/pull/2130).
- Make sure that 'object.canvas' property is always set if the object is directly or indirectly on canvas [#2141](https://github.com/kangax/fabric.js/pull/2141)
- Fix \_getTopLeftCoords function that was returning TopCenter [#2127](https://github.com/kangax/fabric.js/pull/2127)
- Fix events not being fired after resize with pinch zoom [#510](https://github.com/kangax/fabric.js/pull/510)
- Fix mouse:over, mouse:out events not receiving event object [#2146](https://github.com/kangax/fabric.js/pull/2146)
- Don't include elements from `<metadata>` during SVG parsing [#2160](https://github.com/kangax/fabric.js/pull/2160)
- Fix some iText new glitches and old bugs about style deleting and inserting, faster function for get2dCursorLocation [#2153](https://github.com/kangax/fabric.js/pull/2153)
- Change bounding box calculation, made strokewidth always considered in dimensions. Switched group stroke default to 0 strokewidth. [#2155](https://github.com/kangax/fabric.js/pull/2155)
- Fix scaling function for object with strokewidth [#2178](https://github.com/kangax/fabric.js/pull/2178)
- Fix image fromObject restoring resizeFilter [#2164](https://github.com/kangax/fabric.js/pull/2164)
- Fix double application of filter upon image init [#2164](https://github.com/kangax/fabric.js/pull/2164)
- Fix image.filter.Resize toObject and fromObject [#2164](https://github.com/kangax/fabric.js/pull/2164)
- Fix strokeWidth calculation during resize operations [#2178](https://github.com/kangax/fabric.js/pull/2178)
- Fix iText selection on upperCanvas to support transformMatrix [#2173](https://github.com/kangax/fabric.js/pull/2173)
- Removed unnecessary calls to removeShadow and restoreGlobalCompositeOperation [#2175](https://github.com/kangax/fabric.js/pull/2175)
- Fix the offset for pattern and gradients filling and stroking in text [#2183](https://github.com/kangax/fabric.js/pull/2183)
- Fix loading of stroke gradients from Object [#2182](https://github.com/kangax/fabric.js/pull/2182)
- Fix segmentation fault on node.js when image doesn't exist [#2193](https://github.com/kangax/fabric.js/pull/2193)
- Fix iText border selection when changing fontWeight [#2201](https://github.com/kangax/fabric.js/pull/2201)
- Fix calculation of object dimensions for geometry functions translation and scaling. [#2206](https://github.com/kangax/fabric.js/pull/2206)
- Fix iText cursor position on click at end of line [#2217](https://github.com/kangax/fabric.js/pull/2217)
- Fix error on parsing style string with trailing spaces [#2256](https://github.com/kangax/fabric.js/pull/2256)
- Fix delegated properties leaking on objects in a group when restoring from json [#2101](https://github.com/kangax/fabric.js/pull/2101)
- Fix cursor click position in rotated i-Text when origins different from TOPLEFT. [#2269](https://github.com/kangax/fabric.js/pull/2269)
- Fix mouse position when the canvas is in a complex style scrolling situation [#2128](https://github.com/kangax/fabric.js/pull/2128)
- Fix parser regex for not parsing svg tags attribute [#2311](https://github.com/kangax/fabric.js/pull/2311)
- Add id attribute to standard attribute parsing from SVG elements [#2317](https://github.com/kangax/fabric.js/pull/2317)
- Fix text decoration opacity [#2310](https://github.com/kangax/fabric.js/pull/2310)
- Add simple color animation utility in /src/util/animate_color.js [#2328](https://github.com/kangax/fabric.js/pull/2328)
- Fix itext paste function to check for source of copied text and strip carriage returns (\r)[#2336](https://github.com/kangax/fabric.js/pull/2336)
- Fix pattern class serialize the source using toDataURL if available [#2335](https://github.com/kangax/fabric.js/pull/2335)
- Fix imageSmoothingEnabled warning on chrome and reinit the property after setDimensions [#2337](https://github.com/kangax/fabric.js/pull/2337)
- Add ability to parse path elements with no path specified. [#2344](https://github.com/kangax/fabric.js/pull/2344)
- Fix shiftClick with activeGroup in case of normal and scaled groups [#2342](https://github.com/kangax/fabric.js/pull/2342)
- Add support for colors in shadow svg export [#2349](https://github.com/kangax/fabric.js/pull/2349)
- Add support for inner viewBoxes in svg parsing [#2345](https://github.com/kangax/fabric.js/pull/2345)
- Fix BoundingBox calculation for pathGroups that have inner transformMatrix [#2348](https://github.com/kangax/fabric.js/pull/2348)
- Fix export toObject to include transformMatrix property [#2350](https://github.com/kangax/fabric.js/pull/2350)
- Fix textbox class to supporto toSVG() and newest style fixes [#2347]
  (https://github.com/kangax/fabric.js/pull/2347)
- Fix regression on text ( textDecoration and textlinebackground ) [#2354](https://github.com/kangax/fabric.js/pull/2354)
- Add support for multi keys chars using onInput event [#2352](https://github.com/kangax/fabric.js/pull/2352)
- Fix iText and textbox entering in edit mode if clicked on a corner [#2393](https://github.com/kangax/fabric.js/pull/2393)
- Fix iText styles error when in justify align [#2370](https://github.com/kangax/fabric.js/pull/2370)
- Add support for shadow export in svg for groups, pathgroups and images. [#2364]
- Add rendering shadows for groups [#2364](https://github.com/kangax/fabric.js/pull/2364)
- Add support for parsing nested SVGs x and y attributes [#2399](https://github.com/kangax/fabric.js/pull/2399)
- Add support for gradientTransform in setGradient(fill or stroke) [#2401](https://github.com/kangax/fabric.js/pull/2401)
- Fix Error in svg parsed that was stopping on gradient color-stop missing stop attribute [#2414](https://github.com/kangax/fabric.js/pull/2414)
- toObject method return copied arrays for array like properties [#2407](https://github.com/kangax/fabric.js/pull/2407)
- Fix Set stop value of colorstop to 0 if stop attribute not present [#2414](https://github.com/kangax/fabric.js/pull/2414)
- Fix correct value of e.button for mouse left click if e.which not supported[#2453](https://github.com/kangax/fabric.js/pull/2453)
- Add check for host property in getScrollTopLeft[#2462](https://github.com/kangax/fabric.js/pull/2462)
- Fix check for object.selectable in findTarget[#2466](https://github.com/kangax/fabric.js/pull/2466)
- Fix After rendering a gesture set originX/Y to its original value[#2479](https://github.com/kangax/fabric.js/pull/2479)
- Add support for skewing objects using shift and m-controls in interactive mode, and using object.skewX/Y [#2482](https://github.com/kangax/fabric.js/pull/2482)
- Fix gradientTransform not exported in gradient toObject [#2486](https://github.com/kangax/fabric.js/pull/2486)
- Fix object.toDataUrl with multiplier [#2487](https://github.com/kangax/fabric.js/pull/2487)
  BACK INCOMPATIBILITY: removed 'allOnTop' parameter from fabric.StaticCanvas.renderAll.
- Fix mask filter, mask image is now streched on all image [#2543](https://github.com/kangax/fabric.js/pull/2543)
- Fix text onInput event to behave correctly if some text is selected [#2501](https://github.com/kangax/fabric.js/pull/2502)
- Fix object with selectable = false could be selected with shift click [#2503](https://github.com/kangax/fabric.js/pull/2503)
- Fix for mask filter when bigger or smaller image is used [#2534](https://github.com/kangax/fabric.js/pull/2534)
- Improvement: simplified renderAll logic [#2545](https://github.com/kangax/fabric.js/pull/2545)
- Improvement: Manage group transformation with skew rotate and scale [#2549](https://github.com/kangax/fabric.js/pull/2549)
- Fix: Add shadow affectStroke to shadow to Object method [#2568](https://github.com/kangax/fabric.js/pull/2568)
- Fix: Made multitouch pinch resize works with skewed object [#2625](https://github.com/kangax/fabric.js/pull/2625)
- Improvement: Added retina screen support [#2623](https://github.com/kangax/fabric.js/pull/2623)
- Change: Set default Image strokeWidth to 0 to improve image rendering [#2624](https://github.com/kangax/fabric.js/pull/2624)
- Fix: multitouch zoom gesture speed back to normal speed [#2625](https://github.com/kangax/fabric.js/pull/2625)
- Fix: fix controls rendering with retina scaling and controls above overlay [#2632](https://github.com/kangax/fabric.js/pull/2632)
- Improvements: resize SVG using viewport/viewbox. [#2642](https://github.com/kangax/fabric.js/pull/2642)
- Improvements: Svg import now supports rotate around point [#2645](https://github.com/kangax/fabric.js/pull/2645)
- Change: Opacity is no more a delegated property for group [#2656](https://github.com/kangax/fabric.js/pull/2656)
- Fix: Itext now check for editable property before initializing cursor [#2657](https://github.com/kangax/fabric.js/pull/2657)
- Fix: Better SVG export support for shadows of rotated objects [#2671](https://github.com/kangax/fabric.js/pull/2671)
- Fix: Avoid polygon polyline to change constructor point array [#2627](https://github.com/kangax/fabric.js/pull/2627)
- SVG import: support fill/stroke opacity when no fill/stroke attribute is present [#2703](https://github.com/kangax/fabric.js/pull/2703)
- Fix: remove white filter set opacity to 0 instead of 1 [#2714](https://github.com/kangax/fabric.js/pull/2714)
- Cleaning: removing unused fabric.Canvas.activeInstance [#2708](https://github.com/kangax/fabric.js/pull/2708)
- Change: remove flipping of text string when flipping object [#2719](https://github.com/kangax/fabric.js/pull/2719)
- Fix: Correct shift click on generic transformerd active groups [#2720](https://github.com/kangax/fabric.js/pull/2720)
- SVG import: parse svg with no spaces between transforms [#2738](https://github.com/kangax/fabric.js/pull/2738)
- Fix: Fallback to styleElement.text for IE9 [#2754](https://github.com/kangax/fabric.js/pull/2754)
- Fix: data url for node [#2777](https://github.com/kangax/fabric.js/pull/2777)
- Improvement: Extended font face to all text class during svg export [#2797](https://github.com/kangax/fabric.js/pull/2797)
- Fix: retina scaling dataurl and shadows. [#2806](https://github.com/kangax/fabric.js/pull/2806)
- Improvement: Better look to iText decoration shadows. [#2808](https://github.com/kangax/fabric.js/pull/2808)
- Improvement: New text shadow export to SVG. [#2827](https://github.com/kangax/fabric.js/pull/2827)
- fix: location of optimized 1x1 rects. [#2817](https://github.com/kangax/fabric.js/pull/2817)
- fix: TextBox handling of consecutive spaces. [#2852](https://github.com/kangax/fabric.js/pull/2852)
- fix: Respect shadow in svg export of flipped objects. [#2854](https://github.com/kangax/fabric.js/pull/2854)
- fix: Check presence of style for textBox in svg export. [#2853](https://github.com/kangax/fabric.js/pull/2853)
- Improvement: Added node compatibility for v4 and v5. [#2872](https://github.com/kangax/fabric.js/pull/2872)
- Fix: Canvas dispose remove the extra created elements. [#2875](https://github.com/kangax/fabric.js/pull/2875)
- IText improvements to cut-copy-paste, edit, mobile jumps and style. [#2868](https://github.com/kangax/fabric.js/pull/2868)

## [1.5.0]

**Edge**

- Added image preserve aspect ratio attributes and functionality (fabric.Image.alignY, fabric.Image.alignY, fabric.Image.meetOrSlic )
- Added ImageResizeFilters , option to resize dynamically or statically the images using a set of resize filter alghoritms.
- [BACK_INCOMPAT] `fabric.Collection#remove` doesn't return removed object -> returns `this` (chainable)

- Add "mouse:over" and "mouse:out" canvas events (and corresponding "mouseover", "mouseout" object events)
- Add support for passing options to `fabric.createCanvasForNode`

- Various iText fixes and performance improvements
- Fix `overlayImage` / `overlayColor` during selection mode
- Fix double callback in loadFromJSON when there's no objects
- Fix paths parsing when number has negative exponent
- Fix background offset in iText
- Fix style object deletion in iText
- Fix typo in `_initCanvasHandlers`
- Fix `transformMatrix` not affecting fabric.Text
- Fix `setAngle` for different originX/originY (!= 'center')
- Change default/init noise/brightness value for `fabric.Image.filters.Noise` and `fabric.Image.filters.Brightness` from 100 to 0
- Add `fabric.Canvas#imageSmoothingEnabled`
- Add `copy/paste` support for iText (uses clipboardData)

## [1.4.0]

- [BACK_INCOMPAT] JSON and Cufon are no longer included in default build

- [BACK_INCOMPAT] Change default objects' originX/originY to left/top

- [BACK_INCOMPAT] `fabric.StaticCanvas#backgroundImage` and `fabric.StaticCanvas#overlayImage` are `fabric.Image` instances. `fabric.StaticCanvas#backgroundImageOpacity`, `fabric.StaticCanvas#backgroundImageStretch`, `fabric.StaticCanvas#overlayImageLeft` and `fabric.StaticCanvas#overlayImageTop` were removed.

- [BACK_INCOMPAT] `fabric.Text#backgroundColor` is now `fabric.Object#backgroundColor`

- [BACK_INCOMPAT] Remove `fabric.Object#toGrayscale` and `fabric.Object#overlayFill` since they're too specific

- [BACK_INCOMPAT] Remove `fabric.StaticCanvas.toGrayscale` since we already have that logic in `fabric.Image.filters.Grayscale`.

- [BACK_INCOMPAT] Split `centerTransform` into the properties `centeredScaling` and `centeredRotation`. Object rotation now happens around originX/originY point UNLESS `centeredRotation=true`. Object scaling now happens non-centered UNLESS `centeredScaling=true`.

## [1.3.0]

- [BACK_INCOMPAT] Remove selectable, hasControls, hasBorders, hasRotatingPoint, transparentCorners, perPixelTargetFind from default object/json representation of objects.

- [BACK_INCOMPAT] Object rotation now happens around originX/originY point UNLESS `centerTransform=true`.

- [BACK_INCOMPAT] fabric.Text#textShadow has been removed - new fabric.Text.shadow property (type of fabric.Shadow).

- [BACK_INCOMPAT] fabric.BaseBrush shadow properties are combined into one property => fabric.BaseBrush.shadow (shadowColor, shadowBlur, shadowOffsetX, shadowOffsetY no longer exist).

- [BACK_INCOMPAT] `fabric.Path.fromObject` is now async. `fabric.Canvas#loadFromDatalessJSON` is deprecated.

## [1.2.0]

- [BACK_INCOMPAT] Make `fabric.Object#toDataURL` synchronous.

- [BACK_INCOMPAT] `fabric.Text#strokeStyle` -> `fabric.Text#stroke`, for consistency with other objects.

- [BACK_INCOMPAT] `fabric.Object.setActive(…)` -> `fabric.Object.set('active', …)`.
  `fabric.Object.isActive` is gone (use `fabric.Object.active` instead)

- [BACK_INCOMPAT] `fabric.Group#objects` -> `fabric.Group._objects`.

## [1.1.0]

- [BACK_INCOMPAT] `fabric.Text#setFontsize` becomes `fabric.Object#setFontSize`.

- [BACK_INCOMPAT] `fabric.Canvas.toDataURL` now accepts options object instead linear arguments.
  `fabric.Canvas.toDataURLWithMultiplier` is deprecated;
  use `fabric.Canvas.toDataURL({ multiplier: … })` instead

## [1.0.0]<|MERGE_RESOLUTION|>--- conflicted
+++ resolved
@@ -2,13 +2,10 @@
 
 ## [next]
 
-<<<<<<< HEAD
 - refactor(IText): Fixes Draggable Text for retina and viewport transform #8534
-=======
 - refactor(Animation): modernize IText cursor animation based on animation API changes (and fix minor regression) plus leftovers from #8547 [#8583](https://github.com/fabricjs/fabric.js/pull/8583)
 - refactor(Canvas, IText): Handle cross instance text editing states to an EditingManager class [#8543](https://github.com/fabricjs/fabric.js/pull/8543)
 - chore(TS): move to export, babel, new rollup, change import statement for fabric. [#8585](https://github.com/fabricjs/fabric.js/pull/8585);
->>>>>>> ef40c0b0
 - chore(TS): Add declare in front of properties that are type definitions. [#8574](https://github.com/fabricjs/fabric.js/pull/8574)
 - refactor(Animation): BREAKING: Animation api reduction and semplification (byValue is removed, '+=' syntax is removed, callbacks fired 100%) [#8547](https://github.com/fabricjs/fabric.js/pull/8547)
 - feat(PolyControl): modify the shape of a poly with control points [#8556](https://github.com/fabricjs/fabric.js/pull/8556)
