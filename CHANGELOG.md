--- conflicted
+++ resolved
@@ -2,11 +2,8 @@
 
 ## [next]
 
-<<<<<<< HEAD
-- fix(): Allow for brush subclassing moving some properties from private to protected.
-=======
+- fix(): Allow for brush subclassing moving some properties from private to protected. [#10416](https://github.com/fabricjs/fabric.js/pull/10416)
 - feat(): Add method toBlob. [#3283](https://github.com/fabricjs/fabric.js/issues/3283)
->>>>>>> a88ad1ac
 
 ## [6.5.4]
 
