# Changelog

## [next]

<<<<<<< HEAD
- fix(AligningGuidelines): Too many shapes will result in too many reference lines [#10120] (https://github.com/fabricjs/fabric.js/pull/10120)
- fix(AligningGuidelines): Align guidless changes aspect ratio on snapping when scaling [#10114](https://github.com/fabricjs/fabric.js/issues/10114)
=======
## [6.4.2]

- Fix(): path parsing performance [#10123](https://github.com/fabricjs/fabric.js/pull/10123)
>>>>>>> fac1f16c

## [6.4.1]

- fix(): Package.json had wrong path to types for extensions [#10115](https://github.com/fabricjs/fabric.js/pull/10115)

## [6.4.0]

- fix(): Fix broken exports for filters that do not have a static defaults value. [#10102](https://github.com/fabricjs/fabric.js/pull/10102)
- chore(): deprecate originX, originY [#10095](https://github.com/fabricjs/fabric.js/pull/10095)
- fix(SVGImport): Allow parsing of 'id' attribute that starts with a number [#10079](https://github.com/fabricjs/fabric.js/pull/10079)
- fix(filter): pixelate filter has non square pixels in webgl (#10081)
- feat(Canvas): Avoid styling the lower canvas with absolute positioning [#10077](https://github.com/fabricjs/fabric.js/pull/10077)
- chore(TS): Add missing export type for Text events [#10076](https://github.com/fabricjs/fabric.js/pull/10076)
- chore(CI): Move test actions to Node 20 [#10073](https://github.com/fabricjs/fabric.js/pull/10073)
- feat(Object): Object serialization for common properties [#10072](https://github.com/fabricjs/fabric.js/pull/10072)
- feat(): Support easy serialization of custom properties [#10071](https://github.com/fabricjs/fabric.js/pull/10071)
- chore(): reduce class inheritance, merge some classes together. [#10070](https://github.com/fabricjs/fabric.js/pull/10070)

## [6.3.0]

- chore(): Remove over-protective cloneDeep from fromObject [#9621](https://github.com/fabricjs/fabric.js/pull/9621)
- chore(): Prettier apply the new standard configuration [#10067](https://github.com/fabricjs/fabric.js/pull/10067)
- chore(): Update dev dependencies Lint, Prettier, Jest [#10066](https://github.com/fabricjs/fabric.js/pull/10066)
- fix(): Remove unused code from aligning guidelines [#10056](https://github.com/fabricjs/fabric.js/discussions/10056)
- feat(): Add v6 aligning guidelines. [#10033](https://github.com/fabricjs/fabric.js/discussions/10033)

## [6.2.0]

- fix(SVG import): Parse use directive attribute issues [#10053](https://github.com/fabricjs/fabric.js/pull/10053)
- fix(SVG import): Fix style tag processing in use tag when reference also has a style [#10050](https://github.com/fabricjs/fabric.js/pull/10050)
- fix(SVG import): Fix path Arc parsing regression issue [#10048](https://github.com/fabricjs/fabric.js/pull/10048)
- chore(TS): Update TS to latest [#10044](https://github.com/fabricjs/fabric.js/pull/10044)
- feat(ClassRegistry): Add has method to classRegistry to allow to check if a class exists. (fixes #10001)

## [6.1.0]

- fix(): Avoid errors on restoring custom properties that pass the lazy detection of shadow,gradient,pattern and clipPath. [#10001](https://github.com/fabricjs/fabric.js/issues/10001)
- fix(): When deselecting an active selection remove its reference from hoveredTarget [#9961](https://github.com/fabricjs/fabric.js/pull/9961)
- feat(): Path controls utility [#9998](https://github.com/fabricjs/fabric.js/pull/9998)
- chore(): Removed website submodule

## [6.0.2]

- fix(TS): Type fixes and improved JSDOCS. [#9978](https://github.com/fabricjs/fabric.js/pull/9978)

## [6.0.1]

- chore(): export InteractiveFabricObject to tweak default values [#9963](https://github.com/fabricjs/fabric.js/pull/9963)
- chore(): use deconstruction and constants in place of strings to save some bytes of code [#9593](https://github.com/fabricjs/fabric.js/pull/9593)
- tests(): Start moving visual tests to playwrigth [#9481](https://github.com/fabricjs/fabric.js/pull/9481)
- fix(filters): Fix bugs in Pixelate and Blur filter [#9962](https://github.com/fabricjs/fabric.js/pull/9962)
- docs(): update README.md [#9957](https://github.com/fabricjs/fabric.js/pull/9957)

## [6.0.0]

## [6.0.0-rc4]

- chore(): update dev deps [#9944](https://github.com/fabricjs/fabric.js/pull/9944)
- chore() Remove Node 16, add Node 22 in the test suite [#9942](https://github.com/fabricjs/fabric.js/pull/9942)
- test(e2e): Activeselection default initialization E2E test [#9941](https://github.com/fabricjs/fabric.js/pull/9941)
- fix(Activeselection): Activeselection default initialization [#9940](https://github.com/fabricjs/fabric.js/pull/9940)
- feat(Color): add isUnrecognised property [#9936](https://github.com/fabricjs/fabric.js/pull/9936)

## [6.0.0-rc3]

- fix(StaticCanvas): fully clean the cache canvas to avoid leaving trailing pixels [#9779](https://github.com/fabricjs/fabric.js/pull/9779)
- perf(): Reduce some calls to setCoords() [#9795](https://github.com/fabricjs/fabric.js/pull/9795)
- chore(TS): svg reviver is optional [#9935](https://github.com/fabricjs/fabric.js/pull/9935)
- refactor(filters): Remove mainParameter, add stronger types to filters, refactor getUniformLocations [#9933](https://github.com/fabricjs/fabric.js/pull/9933)
- refactor(): remove strict parameter for ancestry. [#9918](https://github.com/fabricjs/fabric.js/pull/9918)
- feat(Color): add support for decimals and different angle types in HSL color parsing [#9915](https://github.com/fabricjs/fabric.js/pull/9915)
- fix(Controls): add support for numeric origins to changeWidth [#9909](https://github.com/fabricjs/fabric.js/pull/9909)
- fix(ActiveSelection): fixed render order so group controls are rendered over child objects [#9914](https://github.com/fabricjs/fabric.js/pull/9914)
- fix(filters): RemoveColor has missing getFragmentSource method ( typo ) [#9911](https://github.com/fabricjs/fabric.js/pull/9911)
- types(): Make event type explicit - non generic, and fix pattern fromObject type [#9907](https://github.com/fabricjs/fabric.js/pull/9907)

## [6.0.0-rc2]

- perf(): remove some runtime RegExp usages [#9802](https://github.com/fabricjs/fabric.js/pull/9802)
- fix(Canvas): Avoid exporting controls with toDataURL [#9896](https://github.com/fabricjs/fabric.js/pull/9896)
- perf(): Rework constructors to avoid the extra perf cost of current setup [#9891](https://github.com/fabricjs/fabric.js/pull/9891)
- perf(): Remove redundant matrix multiplication in multiplayTransformMatrixArray [#9893](https://github.com/fabricjs/fabric.js/pull/9893)
- test(): Convert Animation tests to jest [#9892](https://github.com/fabricjs/fabric.js/pull/9892)
- perf(ObjectGeometry): replace cache key string with array [#9887](https://github.com/fabricjs/fabric.js/pull/9887)
- docs(): Improve JSDOCs for BlendImage [#9876](https://github.com/fabricjs/fabric.js/pull/9876)
- fix(Group): Pass down the abort signal from group to objects [#9890](https://github.com/fabricjs/fabric.js/pull/9890)
- fix(util): restore old composeMatrix code for performances improvement [#9851](https://github.com/fabricjs/fabric.js/pull/9851)
- fix(Control): corner coords definition order [#9884](https://github.com/fabricjs/fabric.js/pull/9884)
- fix(Polyline): safeguard points arg from options [#9855](https://github.com/fabricjs/fabric.js/pull/9855)
- feat(IText): Adjust cursor blinking for better feedback [#9823](https://github.com/fabricjs/fabric.js/pull/9823)
- feat(FabricObject): pass `e` to `shouldStartDragging` [#9843](https://github.com/fabricjs/fabric.js/pull/9843)
- fix(Canvas): mouse move before event data [#9849](https://github.com/fabricjs/fabric.js/pull/9849)
- chore(FabricObject): pass `e` to `shouldStartDragging` [#9843](https://github.com/fabricjs/fabric.js/pull/9843)
- ci(): Add Jest coverage to the report [#9836](https://github.com/fabricjs/fabric.js/pull/9836)
- test(): Add cursor animation testing and migrate some easy one to jest [#9829](https://github.com/fabricjs/fabric.js/pull/9829)
- fix(Group, Controls): Fix interactive group actions when negative scaling is involved [#9811](https://github.com/fabricjs/fabric.js/pull/9811)
- fix(): Replace 'hasOwn' with 'in' operator in typeAssertions check [#9812](https://github.com/fabricjs/fabric.js/pull/9812)

## [6.0.0-rc1]

- fix(Canvas): Fix searchPossibleTargets for non-interactive nested targets [#9762](https://github.com/fabricjs/fabric.js/pull/9762)
- test(): Rename svg tests [#9775](https://github.com/fabricjs/fabric.js/pull/9775)
- refactor(): `_findTargetCorner` is now called `findControl` and returns the key and the control and the coordinates [#9668](https://github.com/fabricjs/fabric.js/pull/9668)
- feat(LayoutManager): Handle the case of activeSelection with objects inside different groups [#9651](https://github.com/fabricjs/fabric.js/pull/9651)

## [6.0.0-beta20]

- chore(TS): minor changes to typescript notation to be compatible with a 5.3.3 [#9725](https://github.com/fabricjs/fabric.js/pull/9725)
- fix(InteractiveObject): "borderOpacityWhenMoving" does not take effect on the child shapes within the group [#9374](https://github.com/fabricjs/fabric.js/issues/9734)
- fix(SVGParser): Consider the transformMatrix of the clipPath owner as part of the clipPath trasnformation [#9750](https://github.com/fabricjs/fabric.js/pull/9750)
- fix(): bubble dirty flag to parent [#9741](https://github.com/fabricjs/fabric.js/pull/9741)
- fix(StaticCanvas): setDimensions not requesting a render if options are not passed [#9710](https://github.com/fabricjs/fabric.js/pull/9710)
- fix(LayoutManager): wrong bounding box position when activeSelection has originX/originY that are not default left/top [#9649](https://github.com/fabricjs/fabric.js/pull/9649)
- fix(ActiveSelection): block ancestors/descendants of selected objects from being selected [#9732](https://github.com/fabricjs/fabric.js/pull/9732)
- fix(Image): typo in style property for svg export [#9717](https://github.com/fabricjs/fabric.js/pull/9717)
- ci(): Update the changelog and stats action to work from forks
- fix(Shadow): Cloning a shape with shadow throws an error[#9711](https://github.com/fabricjs/fabric.js/issues/9711)
- chore(TS): use consistent and improved types for getDefaults and ownDefaults [#9698](https://github.com/fabricjs/fabric.js/pull/9698)
- fix(SVGParser): Don't crash on nested CSS at-rules [#9707](https://github.com/fabricjs/fabric.js/pull/9707)
- perf(): measuring canvas size [#9697](https://github.com/fabricjs/fabric.js/pull/9697)
- chore(TS): Add type for options in toCanvasElement and toDataUrl [#9673](https://github.com/fabricjs/fabric.js/pull/9673)
- ci(): add source map support to node sandbox [#9686](https://github.com/fabricjs/fabric.js/pull/9686)
- fix(Canvas): Correct type mainTouchId initialization [#9684](https://github.com/fabricjs/fabric.js/pull/9684)
- feat(Circle): Add counterclockwise parameter to Circle class [#9670](https://github.com/fabricjs/fabric.js/pull/9670)

## [6.0.0-beta19]

- feat(LayoutManager): Expose objects registration [#9661](https://github.com/fabricjs/fabric.js/pull/9661)
- fix(Object): support specyfing toCanvasElement canvas [#9652](https://github.com/fabricjs/fabric.js/pull/9652)
- ci(): no `src` imports [#9657](https://github.com/fabricjs/fabric.js/pull/9657)
- fix(textStyles): Split text into graphemes correctly [#9646](https://github.com/fabricjs/fabric.js/pull/9646)
- fix(ActiveSelection): static default inheritance [#9635](https://github.com/fabricjs/fabric.js/pull/9635)
- fix(StaticCanvas): StaticCanvas setDimensions typings [#9618](https://github.com/fabricjs/fabric.js/pull/9618)
- refactor(): Align gradient with class registry usage, part of #9144 [#9627](https://github.com/fabricjs/fabric.js/pull/9627)
- refactor(): Align shadow with class registry, part of #9144 [#9626](https://github.com/fabricjs/fabric.js/pull/9626)
- cd() Surface the minified build as standard when importing. [#9624](https://github.com/fabricjs/fabric.js/pull/9624)
- chore(): removed unused code from Path render function [#9619](https://github.com/fabricjs/fabric.js/pull/9619)

## [6.0.0-beta18]

- fix(StyledText): add ability to unset style (issue #9578) [#9597](https://github.com/fabricjs/fabric.js/pull/9597)
- CD(): expose vue deployed app [#9615](https://github.com/fabricjs/fabric.js/pull/9615)
- chore(): Upgrade Rollup to 4.9.5 [#9613](https://github.com/fabricjs/fabric.js/pull/9613)
- chore(): Upgrade rollup and plugins at latest 3 [#9612](https://github.com/fabricjs/fabric.js/pull/9612)
- fix(WebGLFilterBackend) Destroy the context of queryWebgl test function, remove automatic perf checkup, make it explicit with a function [#8932](https://github.com/fabricjs/fabric.js/pull/8932)
- tests(): migrate target hit tests to jest and drag and drop test to playwright [#9333](https://github.com/fabricjs/fabric.js/pull/9333)
- fix(SVGParser): avoid crashing on SVG that use @import css feature [#9602](https://github.com/fabricjs/fabric.js/pull/9602)
- fix(): compositionEnd event handler is not registered correctly. (regression from f91362c ) [#9610](https://github.com/fabricjs/fabric.js/pull/9610)
- ci(): Add a test case from the multiple selection use case for groups [#9599](https://github.com/fabricjs/fabric.js/pull/9599)
- refactor(env): Change the way the environment and retina are initialized [#9480](https://github.com/fabricjs/fabric.js/pull/9480)
- chore(TS): fix type of modifed event that could cause unexpected behaviour in dev code [#9596](https://github.com/fabricjs/fabric.js/pull/9596)
- fix(LayoutManager): remove unnecessary check [#9591](https://github.com/fabricjs/fabric.js/pull/9591)
- fix(Text) Fix style transfer issue on a line that is not empty [#9461](https://github.com/fabricjs/fabric.js/pull/9461)
- ci(): add a vue template [#9502](https://github.com/fabricjs/fabric.js/pull/9502)
- refactor(): `getActiveControl` now returns the key, the corner and the coordinates [#9515](https://github.com/fabricjs/fabric.js/pull/9515)
- fix(Controls): forbid scaling to avoid NaN issues on scaling zero sized objects. #9475 [#9563](https://github.com/fabricjs/fabric.js/pull/9563)
- feat(LayoutManager): BREAKING remove `shouldResetTransform` handling from LayoutManager [#9581](https://github.com/fabricjs/fabric.js/pull/9581)
- refactor(): rm active selection ref [#9561](https://github.com/fabricjs/fabric.js/pull/9561)
- feat(Next.js sandbox): simpler canvas hook [#9577](https://github.com/fabricjs/fabric.js/pull/9577)
- fix(): fix modify polygon points with zero sized polygons ( particular case of axis oriented lines ) [#9575](https://github.com/fabricjs/fabric.js/pull/9575)
- fix(Polyline, Polygon): Fix wrong pathOffset for polyline with the normal bounding box calculation. [#9460](https://github.com/fabricjs/fabric.js/pull/9460)

## [6.0.0-beta17]

- refactor(): Rewrite how typeAssertion works to avoid isType and add tests for subclasses [#9570](https://github.com/fabricjs/fabric.js/pull/9570)
- fix(): perform layout on poly change + initialization object subscription [#9537](https://github.com/fabricjs/fabric.js/pull/9537)
- fix(): Addressing path cloning slowness ( partially ) [#9573](https://github.com/fabricjs/fabric.js/pull/9573)
- fix(): `exactBoundingBox` stroke calculations [#9572](https://github.com/fabricjs/fabric.js/pull/9572)
- feat(): Add save/restore ability to group LayoutManager [#9564](https://github.com/fabricjs/fabric.js/pull/9564)
- fix(): Remove unwanted set type warning [#9569](https://github.com/fabricjs/fabric.js/pull/9569)
- refactor(): Separate defaults for base fabric object vs interactive object. Also some moving around of variables [#9474](https://github.com/fabricjs/fabric.js/pull/9474)
- refactor(): Change how LayoutManager handles restoring groups [#9522](https://github.com/fabricjs/fabric.js/pull/9522)
- fix(BaseConfiguration): set `devicePixelRatio` from window [#9470](https://github.com/fabricjs/fabric.js/pull/9470)
- fix(): bubble dirty flag for group only when true [#9540](https://github.com/fabricjs/fabric.js/pull/9540)
- test() Backport a test to capture a failing text style situation [#9531](https://github.com/fabricjs/fabric.js/pull/9531)

## [6.0.0-beta16]

- fix(): block `enterEditing` after `endCurrentTransform` [#9513](https://github.com/fabricjs/fabric.js/pull/9513)
- fix(): transferring object between active selections, expose `FabricObject#parent`, rm `isActiveSelection` [#8951](https://github.com/fabricjs/fabric.js/pull/8951)
  **BREAKING beta**:
  - rm(): `getParent` => `FabricObject#parent`
- refactor(): Layout Manager [#9152](https://github.com/fabricjs/fabric.js/pull/9152)
- refactor(): transferring object between active selections, expose `FabricObject#parent`, rm `isActiveSelection` [#8951](https://github.com/fabricjs/fabric.js/pull/8951)
- refactor(): **BREAKING beta** `getParent` => `FabricObject#parent` [#8951](https://github.com/fabricjs/fabric.js/pull/8951)
- fix(): fire Poly control events [#9504](https://github.com/fabricjs/fabric.js/pull/9504)
- test(FabricObject): add a snapshot of the default values so that reordering and shuffling is verified. [#9492](https://github.com/fabricjs/fabric.js/pull/9492)
- feat(FabricObject, Canvas) BREAKING: remove calculate true/false from the api. [#9483](https://github.com/fabricjs/fabric.js/pull/9483)
- chore(): remove some Type assertions [#8950](https://github.com/fabricjs/fabric.js/pull/8950)
- chore(): expose `sendVectorToPlane` [#9479](https://github.com/fabricjs/fabric.js/pull/9479)
- feat(FabricObject, Canvas) BREAKING: remove absolute true/false from the api. [#9395](https://github.com/fabricjs/fabric.js/pull/9395)
- refactor(Canvas): BREAKING deprecate `getPointer`, add new getScenePoint and getViewportPoint methods, removed `restorePointerVpt`, extended mouse events data [#9175](https://github.com/fabricjs/fabric.js/pull/9175)
- chore(): rm isClick artifacts leftovers from #9434 [#9478](https://github.com/fabricjs/fabric.js/pull/9478)
- fix(Object): Fix detection of falsy shadows in Object.needsItsOwnCache method [#9469](https://github.com/fabricjs/fabric.js/pull/9469)
- feat(util): expose `calcPlaneRotation` [#9419](https://github.com/fabricjs/fabric.js/pull/9419)
- refactor(Canvas): BREAKING remove button from mouse events, delegate to event.button property [#9449](https://github.com/fabricjs/fabric.js/pull/9449)
- patch(Canvas): move event mouse:up:before earlier in the logic for more control [#9434](https://github.com/fabricjs/fabric.js/pull/9434)

## [6.0.0-beta15]

- Fix(SVGParser) ignore missing xlink target issue on svg parsing (#9427) [#9109](https://github.com/fabricjs/fabric.js/issues/9109)
- fix(#9172): dep export `Object`, `Text`, `Image` [#9433](https://github.com/fabricjs/fabric.js/pull/9433)

## [6.0.0-beta14]

- fix(Object): fixes centeredScaling prop type [#9401](https://github.com/fabricjs/fabric.js/pull/9401)
- CI(): fix build caching + tests when merging to master [#9404](https://github.com/fabricjs/fabric.js/pull/9404)
- chore(): export poly control utils [#9400](https://github.com/fabricjs/fabric.js/pull/9400)
- fix(Canvas): in/out event names were swapped [#9396](https://github.com/fabricjs/fabric.js/pull/9396)
- fix(Canvas): `setActiveObject` should update `canvas#_activeSelection` [#9336](https://github.com/fabricjs/fabric.js/pull/9336)
- patch(Coords): calc oCoords only with canvas ref [#9380](https://github.com/fabricjs/fabric.js/pull/9380)
- patch(Control): pass object to `calcCornerCoords` [#9376](https://github.com/fabricjs/fabric.js/pull/9376)
- fix(Canvas): invalidate `_objectsToRender` on stack change [#9387](https://github.com/fabricjs/fabric.js/pull/9387)
- ci(e2e): fix babel compiling error [#9388](https://github.com/fabricjs/fabric.js/pull/9388)
- Breaking: Remove node 14 [#9383](https://github.com/fabricjs/fabric.js/pull/9383)
- chore(): Rename exports that conflicts with JS/WEB api ( Object, Text, Image ). Kept backward compatibility with deprecation notice [#9172](https://github.com/fabricjs/fabric.js/pull/9172)
- fix(Geometry): `containsPoint` [#9372](https://github.com/fabricjs/fabric.js/pull/9372)
  **BREAKING**:
  - `Canvas#_checkTarget(point, object, pointFromViewport)` => `Canvas#_checkTarget(object, pointFromViewport)`
- fix(Canvas): avoid firing event twice when working with nested objects [#9329](https://github.com/fabricjs/fabric.js/pull/9329)
- fix(Control): `calcCornerCoords` angle + calculation [#9377](https://github.com/fabricjs/fabric.js/pull/9377)
- patch(): dep findCrossPoints in favor of `isPointInPolygon` [#9374](https://github.com/fabricjs/fabric.js/pull/9374)
- docs() enable typedocs to run again [#9356](https://github.com/fabricjs/fabric.js/pull/9356)
- chore(): cleanup logs and error messages [#9369](https://github.com/fabricjs/fabric.js/pull/9369)
- feature(Object) BREAKING: Remove lines parameter from object.containsPoint [#9375](https://github.com/fabricjs/fabric.js/pull/9375)
- patch(Control): move hit detection to shouldActivate [#9374](https://github.com/fabricjs/fabric.js/pull/9374)
- fix(Control): method binding for mouseUpHandler, mouseDownHandler, and actionHandler [#9370](https://github.com/fabricjs/fabric.js/pull/9370)
- fix(StaticCanvas): disposing animations [#9361](https://github.com/fabricjs/fabric.js/pull/9361)
- fix(IText): cursor width under group [#9341](https://github.com/fabricjs/fabric.js/pull/9341)
- TS(Canvas): constructor optional el [#9348](https://github.com/fabricjs/fabric.js/pull/9348)
- fix(Utils): fix exported svg color [#9408](https://github.com/fabricjs/fabric.js/pull/9408)

## [6.0.0-beta13]

- fix(Textbox): implemente a fix for the style shifting issues on new lines [#9197](https://github.com/fabricjs/fabric.js/pull/9197)
- Fix(Control) fix a regression in `wrap with fixed anchor`, regression from #8400 [#9326](https://github.com/fabricjs/fabric.js/pull/9326)
- test(e2e): improve test case for line shifting and style with more colors [#9327](https://github.com/fabricjs/fabric.js/pull/9327)
- test(e2e): node canvas visual tests [#9134](https://github.com/fabricjs/fabric.js/pull/9134)
- fix(ActiveSelection): make sure canvas is in charge of setting initial coords [#9322](https://github.com/fabricjs/fabric.js/pull/9322)
- test(): Migrate json control tests [#9323](https://github.com/fabricjs/fabric.js/pull/9323)
- fix() Textbox inputs with new lines, regression from #9097 [#9192](https://github.com/fabricjs/fabric.js/pull/9192)
- docs(): add link to contributing guide [#8393](https://github.com/fabricjs/fabric.js/pull/8393)
- test(e2e): Drag&Drop tests [#9112](https://github.com/fabricjs/fabric.js/pull/9112)
- fix(CanvasEvents): regression of `getPointer` usages + BREAKING: drop event data [#9186](https://github.com/fabricjs/fabric.js/pull/9186)
- feat(Object): BREAKING rm \_setOriginToCenter and \_resetOrigin unuseful methods [#9179](https://github.com/fabricjs/fabric.js/pull/9179)
- fix(ActiveSelection): reset positioning when cleared [#9088](https://github.com/fabricjs/fabric.js/pull/9088)
- ci(): generate docs [#9169](https://github.com/fabricjs/fabric.js/pull/9169)
- fix(utils) Fixes the code for the anchor point in point controls for polygons [#9178](https://github.com/fabricjs/fabric.js/pull/9178)
- CD(): website submodule [#9165](https://github.com/fabricjs/fabric.js/pull/9165)

## [6.0.0-beta12]

- fix(Object): border rendering with padding under group [#9161](https://github.com/fabricjs/fabric.js/pull/9161)
- fix(MultiSelection): add target from behind active selection [#8744](https://github.com/fabricjs/fabric.js/issues/8744)
- test(): fix snapshots by removing version [#9164](https://github.com/fabricjs/fabric.js/pull/9164)

## [6.0.0-beta11]

- patch(): Avoid unwanted mutation to passed objects array to Group constructor [#9151](https://github.com/fabricjs/fabric.js/pull/9151)
- patch(): ActiveSelection initialization + types [#9143](https://github.com/fabricjs/fabric.js/pull/9143)
- chore(TS): BREAKING remove canvas.interactive, added typings for canvas options [#9140](https://github.com/fabricjs/fabric.js/pull/9140)
- chore(TS): BREAKING PREVIOUS BETA mv + rename `TProps` => `TOptions` [#9139](https://github.com/fabricjs/fabric.js/pull/9139)
- test(playwright): Use embedded eval from playwright [#9133](https://github.com/fabricjs/fabric.js/pull/9133)
- chore(TS): Fix event types and .once this binding [#9119](https://github.com/fabricjs/fabric.js/pull/9130)
- docs(): rm `canvas2pdf` [#9135](https://github.com/fabricjs/fabric.js/pull/9135)
- chore(TS): export types [#9129](https://github.com/fabricjs/fabric.js/pull/9129)
- ci(e2e): support relative imports [#9108](https://github.com/fabricjs/fabric.js/pull/9108)
- chore(TS): complete type check [#9119](https://github.com/fabricjs/fabric.js/pull/9119)
- chore(TS): Add type-checking to files excluded with ts-nocheck [#9097](https://github.com/fabricjs/fabric.js/pull/9097)
- chore(TS): Add type-checking to files excluded with ts-nocheck ( Parser mostly ) [#9085](https://github.com/fabricjs/fabric.js/pull/9085)
- docs(): revise test section [#9114](https://github.com/fabricjs/fabric.js/pull/9114)
- fix(): #8344 stroke projection [#8374](https://github.com/fabricjs/fabric.js/pull/8374)
- fix(Filters) Removing type from the options passed in the constructor [#9089](https://github.com/fabricjs/fabric.js/pull/9089)
- feat(InteractiveObject): add `getActiveControl()` to expose `__corner` [#9102](https://github.com/fabricjs/fabric.js/pull/9102)
- ci(sandbox): bump next.js [#9100](https://github.com/fabricjs/fabric.js/pull/9100)
- test(playwright): add snapshots, refactor utils, coverage [#9078](https://github.com/fabricjs/fabric.js/pull/9078)
- test(Text): Add some tests for text in Jest [#9083](https://github.com/fabricjs/fabric.js/pull/9083)
- ci(): Install system deps only when necessary [#9086](https://github.com/fabricjs/fabric.js/pull/9086)
- fix(util, Path): path distance measurement fix for M cmd [#9076](https://github.com/fabricjs/fabric.js/pull/9076)
- chore(TS): Image class type checks, BREAKING change to FromURL static method [#9036](https://github.com/fabricjs/fabric.js/pull/9036)
- ci(): properly checkout head for stats [#9080](https://github.com/fabricjs/fabric.js/pull/9080)
- fix(Text): `_getFontDeclaration` wasn't considering fontFamily from the style object [#9082](https://github.com/fabricjs/fabric.js/pull/9082)
- chore(TS): Fix ITextBehaviour enterEditing type [#9075](https://github.com/fabricjs/fabric.js/pull/9075)
- cd(node): ban `package.json` main entry [#9068](https://github.com/fabricjs/fabric.js/pull/9068)
- chore(TS): export FabricObjectProps and GroupProps [#9025](https://github.com/fabricjs/fabric.js/pull/9025)
- chore(TS): Replace BaseFabricObject with FabricObject [#9016](https://github.com/fabricjs/fabric.js/pull/9016)
- refactor(svgImport): remove the css/gradient/clipPath global definitions [#9030](https://github.com/fabricjs/fabric.js/pull/9030)
- fix(): tweaks to type getter [#9022](https://github.com/fabricjs/fabric.js/pull/9022)
- ci() Refactor GHA actions for caching and reuse [#9029](https://github.com/fabricjs/fabric.js/pull/9029)
- ci(): install dev deps types [#9039](https://github.com/fabricjs/fabric.js/pull/9039)

## [6.0.0-beta10]

- chore(TS): Remove @ts-nocheck from Text class. [#9018](https://github.com/fabricjs/fabric.js/pull/9018)
- Fix(Textbox) minimum word width calculation across all lines [#9004](https://github.com/fabricjs/fabric.js/pull/9004)
- ci(): add Jest for the unit tests [#8919](https://github.com/fabricjs/fabric.js/pull/8919)
- ci(): Revert "invoke tests after changelog action (#8974)" [#9013](https://github.com/fabricjs/fabric.js/pull/9013)
- fix(IText): empty line selection [#9019](https://github.com/fabricjs/fabric.js/pull/9019)
- ci(): Added playwright testing [#8616](https://github.com/fabricjs/fabric.js/pull/8616)
- fix(IText): `exitEditing` should clear contextTop [#9020](https://github.com/fabricjs/fabric.js/pull/9020)
- ci(): prettier after changelog action [#9021](https://github.com/fabricjs/fabric.js/pull/9021)

## [6.0.0-beta9]

- fix(fabric): Fix the serialization and registry dependency from minification [#9009](https://github.com/fabricjs/fabric.js/pull/9009)
- chore(TS): remove troublesome `AssertKeys` TS construct [#9012](https://github.com/fabricjs/fabric.js/pull/9012)
- fix(lib): fix aligning_guideline zoom [#8998](https://github.com/fabricjs/fabric.js/pull/8998)
- fix(IText): support control interaction in text editing mode [#8995](https://github.com/fabricjs/fabric.js/pull/8995)
- fix(Textbox): `splitByGrapheme` measurements infix length bug [#8990](https://github.com/fabricjs/fabric.js/pull/8990)
- patch(Text): styles es6 minor patch [#8988](https://github.com/fabricjs/fabric.js/pull/8988)

## [6.0.0-beta8]

- BREAKING fix(IText): detect cursor from proper offsets, remove getLocalPointer from IText class [#8972](https://github.com/fabricjs/fabric.js/pull/8972)
- fix(Text): styles line break [#8973](https://github.com/fabricjs/fabric.js/pull/8973)
- fix(): regression to itext focusing from #8939 [#8970](https://github.com/fabricjs/fabric.js/pull/8970)
- ci(): warn build errors in dev mode [#8971](https://github.com/fabricjs/fabric.js/pull/8971)
- ci(): invoke tests after changelog action [#8974](https://github.com/fabricjs/fabric.js/pull/8974)
- chore(TS): Export more types [#8965](https://github.com/fabricjs/fabric.js/pull/8965)
- BREAKING: fabric.util.makeElementSelectable / fabric.util.makeElementUnselectable are removed [#8930](https://github.com/fabricjs/fabric.js/pull/8930)
- refactor(): Canvas DOM delegation to utility class [#8930](https://github.com/fabricjs/fabric.js/pull/8930)

## [6.0.0-beta7]

- feat(): Export setFilterBackend and port the texture filtering option from fabric 5, exports some extra types [#8954](https://github.com/fabricjs/fabric.js/pull/8954)
- chore(): swap commonly used string with constants [#8933](https://github.com/fabricjs/fabric.js/pull/8933)
- chore(TS): Add more text types [#8941](https://github.com/fabricjs/fabric.js/pull/8941)
- ci(): fix changelog action race condition [#8949](https://github.com/fabricjs/fabric.js/pull/8949)
- ci(): automate PR changelog [#8938](https://github.com/fabricjs/fabric.js/pull/8938)
- chore(): move canvas click handler to TextManager [#8939](https://github.com/fabricjs/fabric.js/pull/8939)
- refactor(): write less bulky code [#8943](https://github.com/fabricjs/fabric.js/pull/8943)

## [6.0.0-beta6]

- patch(): expose `Control#shouldActivate` [#8934](https://github.com/fabricjs/fabric.js/pull/8934)
- feat(Color) Improve regex for new standards, more documentation and code cleanup [#8916](https://github.com/fabricjs/fabric.js/pull/8916)
- fix(TS): extending canvas and object event types (`type` => `interface`) [#8926](https://github.com/fabricjs/fabric.js/pull/8926)
- chore(build) simple deps update [#8929](https://github.com/fabricjs/fabric.js/pull/8929)
- fix(Canvas): sync cleanup of dom elements in dispose [#8903](https://github.com/fabricjs/fabric.js/pull/8903)
- chore(TS): export util types [#8915](https://github.com/fabricjs/fabric.js/pull/8915)
- chore(TS): change enums with types [#8918](https://github.com/fabricjs/fabric.js/pull/8918)
- chore(TS): export gradient types
- chore(lint) export filter colors and brushes types [#8913](https://github.com/fabricjs/fabric.js/pull/8913)
- chore(lint) Add a rule for import type [#8907](https://github.com/fabricjs/fabric.js/pull/8907)
- fix(Object): dirty unflagging inconsistency [#8910](https://github.com/fabricjs/fabric.js/pull/8910)
- chore(TS): minor type/import fixes [#8904](https://github.com/fabricjs/fabric.js/pull/8904)
- chore(): Matrix util cleanup [#8894](https://github.com/fabricjs/fabric.js/pull/8894)
- chore(TS): pattern cleanup + export types [#8875](https://github.com/fabricjs/fabric.js/pull/8875)
- fix(): Disable offscreen check for bg and overlay when not needed [#8898](https://github.com/fabricjs/fabric.js/pull/8898)
- chore(): cleanup #8888 [#8892](https://github.com/fabricjs/fabric.js/pull/8892)
- feat(env): relative window/document, support iframe [#8897](https://github.com/fabricjs/fabric.js/pull/8897)
- docs(): add repo repro link to `bug_report.yml` [#8900](https://github.com/fabricjs/fabric.js/pull/8900)
- refactor(fabric.Line): Line position is calculated from the center between the 2 points now [#8877](https://github.com/fabricjs/fabric.js/pull/8877)
- chore(Path, Polyline): Clean up old SVG import code [#8857](https://github.com/fabricjs/fabric.js/pull/8857)

## [6.0.0-beta5]

- refactor(): SVG loading and parsing functionality are now promises or async. Callback have been removed [#8884](https://github.com/fabricjs/fabric.js/pull/8884)
- refactor(fabric.Line): Line position is calculated from the center between the 2 points now [#8877](https://github.com/fabricjs/fabric.js/pull/8877)
- bundle(): export `setEnv` for test interoperability [#8888](https://github.com/fabricjs/fabric.js/pull/8888)

## [6.0.0-beta4]

- chore(): Code cleanup and reuse of code in svg-parsing code [#8881](https://github.com/fabricjs/fabric.js/pull/8881)
- chore(TS): Parse transform attribute typing [#8878](https://github.com/fabricjs/fabric.js/pull/8878)
- chore(TS): Fix typing for DOMParser [#8871](https://github.com/fabricjs/fabric.js/pull/8871)
- fix(Path, Polyline): fix for SVG import [#8879](https://github.com/fabricjs/fabric.js/pull/8879)
- chore(TS) add types for loadSVGFromURl, parseSVGDocument, loadSVGFromString [#8869](https://github.com/fabricjs/fabric.js/pull/8869)
- chore(TS): finalize Path migration [#8438](https://github.com/fabricjs/fabric.js/pull/8438)
- fix(Path, Obect) Fix path parsing edge case for zeroed arc command and for too small canvas patterns [#8853](https://github.com/fabricjs/fabric.js/pull/8853)

## [6.0.0-beta3]

- chore(TS): Path type fixes [#8842](https://github.com/fabricjs/fabric.js/pull/8842)
- fix(TS): add types to some untyped empty arrays [#8830](https://github.com/fabricjs/fabric.js/pull/8830)
- chore(TS): Complete typings for toObject/fromObject [#8756](https://github.com/fabricjs/fabric.js/pull/8756)
- fix(): text styles edge case [#8820](https://github.com/fabricjs/fabric.js/pull/8820)
- chore(TS): Group types [#8807](https://github.com/fabricjs/fabric.js/pull/8807)
- chore(TS): Path util typings and refactoring [#8787](https://github.com/fabricjs/fabric.js/pull/8787)
- rename(): `IPoint` => `XY` [#8806](https://github.com/fabricjs/fabric.js/pull/8806)
- ci(): use sandbox apps in issue template, use the current branch when deploying an app, minors [#8803](https://github.com/fabricjs/fabric.js/pull/8803)
- perf(): optimize `perPixelTargetFind` [#8770](https://github.com/fabricjs/fabric.js/pull/8770)
- BREAKING fix(): reflect NUM_FRACTION_DIGITS to SVG path data [#8782] (https://github.com/fabricjs/fabric.js/pull/8782)
- fix(IText): layout change regression caused by #8663 (`text` was changed but layout was skipped) [#8711](https://github.com/fabricjs/fabric.js/pull/8711)
- fix(IText, Textbox): fix broken text input [#8775](https://github.com/fabricjs/fabric.js/pull/8775)
- ci(): `.codesandbox` [#8135](https://github.com/fabricjs/fabric.js/pull/8135)
- ci(): disallow circular deps [#8759](https://github.com/fabricjs/fabric.js/pull/8759)
- fix(): env WebGL import cycle [#8758](https://github.com/fabricjs/fabric.js/pull/8758)
- chore(TS): remove controls from prototype. BREAKING: controls aren't shared anymore [#8753](https://github.com/fabricjs/fabric.js/pull/8753)
- chore(TS): remove object `type` from prototype [#8714](https://github.com/fabricjs/fabric.js/pull/8714)
- chore(TS): type Object props [#8677](https://github.com/fabricjs/fabric.js/issues/8677)
- chore(TS): remove default values from filter prototypes [#8742](https://github.com/fabricjs/fabric.js/issues/8742)
- chore(TS): remove default values from Objects prototypes, ( filters in a followup ) [#8719](https://github.com/fabricjs/fabric.js/issues/8719)
- fix(Intersection): bug causing selection edge case [#8735](https://github.com/fabricjs/fabric.js/pull/8735)
- chore(TS): class interface for options/brevity [#8674](https://github.com/fabricjs/fabric.js/issues/8674)
- ci(): fix import autocomplete in dev mode #8725
- chore(): remove deprecated class util [#8731](https://github.com/fabricjs/fabric.js/pull/8731)
- lint(): fix eslint errors [#8729](https://github.com/fabricjs/fabric.js/pull/8729)
- fix(TS): `this.constructor` types [#8675](https://github.com/fabricjs/fabric.js/issues/8675)
- fix(DraggableText): drag image blur [#8712](https://github.com/fabricjs/fabric.js/pull/8712)
- ci(): Fix tests for firefox 110 update [#8710](https://github.com/fabricjs/fabric.js/pull/8710)
- chore(): index files for exports and tree shaking [#8661](https://github.com/fabricjs/fabric.js/pull/8661)
- ci(test): cleanup node config (#8694 followup) [#8707](https://github.com/fabricjs/fabric.js/issues/8707)
- fix(): BREAKING set/discard active object return value, discard active object now return false if no discard happened [#8672](https://github.com/fabricjs/fabric.js/issues/8672)
- fix(): selection logic to support nested multiselection [#8665](https://github.com/fabricjs/fabric.js/issues/8665)
- fix(test): remove bad node config [#8694](https://github.com/fabricjs/fabric.js/issues/8694)
- fix(): keep browser files as .js [#8690](https://github.com/fabricjs/fabric.js/issues/8690)
- fix(): object dispose removes canvas/event refs [#8673](https://github.com/fabricjs/fabric.js/issues/8673)
- fix(test): Textbox `fromObject` test is incorrectly trying to restore an instance [#8686](https://github.com/fabricjs/fabric.js/pull/8686)
- TS(): Moved cache properties to static properties on classes [#xxxx](https://github.com/fabricjs/fabric.js/pull/xxxx)
- refactor(): Moved cache properties to static properties on classes [#8662](https://github.com/fabricjs/fabric.js/pull/8662)
- docs(): v6 announcements [#8664](https://github.com/fabricjs/fabric.js/issues/8664)
- ci(): remove TS transformer [#8660](https://github.com/fabricjs/fabric.js/pull/8660)
- refactor(): BREAKING remove stateful mixin and functionality [#8663](https://github.com/fabricjs/fabric.js/pull/8663)
- patch(): Added WebGLProbe to env, removed isLikelyNode, added specific env dispose ( instead of cleanup JSDOM ) [#8652](https://github.com/fabricjs/fabric.js/pull/8652)
- ci(): Removed the browser publish script [#8656](https://github.com/fabricjs/fabric.js/pull/8656)
- feat(): Node entry point [#8632](https://github.com/fabricjs/fabric.js/pull/8632)
- chore(): Change import and export strategy [#8622](https://github.com/fabricjs/fabric.js/pull/8622)
- chore(): rename files to modern style [#8621](https://github.com/fabricjs/fabric.js/pull/8621)
- chore(): move and rename text & itext files and organize as folders, rename mixins [#8620](https://github.com/fabricjs/fabric.js/pull/8620)
- chore(TS): type IText, IText behavior, IText click behavior [#8610](https://github.com/fabricjs/fabric.js/pull/8610)
- BREAKING: refactor `clone(obj, true)` with `cloneDeep(obj)` and remove all `extend`, `clone` calls in favor of object spreads. [#8600](https://github.com/fabricjs/fabric.js/pull/8600)
- chore(TS): Fix some error caused by ts-nocheck removals [#8615](https://github.com/fabricjs/fabric.js/pull/8615)
- refactor(IText): extract draggable text logic to a delegate [#8598](https://github.com/fabricjs/fabric.js/pull/8598)
- chore(TS): Update StaticCanvas to remove ts-nocheck [#8606](https://github.com/fabricjs/fabric.js/pull/8606)
- chore(TS): Update filters to remove ts-nocheck and added types where missing [#8609](https://github.com/fabricjs/fabric.js/pull/8609)
- chore(TS): Intersection class, finalize TS [#8603](https://github.com/fabricjs/fabric.js/pull/8603)
- chore(TS): Update Pattern to remove ts-nocheck and added types where missing [#8605](https://github.com/fabricjs/fabric.js/pull/8605)
- chore(TS): Followup for interactivy and controls migration to TS [#8404](https://github.com/fabricjs/fabric.js/pull/8404)
- refactor(IText): Fixes Draggable Text for retina and viewport transform #8534
- chore(TS): refactor canvas init, fix `_initRetinaScaling` regression #8520
- chore(TS): remove all remaining empty declarations [#8593](https://github.com/fabricjs/fabric.js/pull/8593)
- refactor(IText): modernize IText cursor animation based on animation API changes (and fix minor regression) plus leftovers from #8547 [#8583](https://github.com/fabricjs/fabric.js/pull/8583)
- refactor(Canvas, IText): Handle cross instance text editing states to an EditingManager class [#8543](https://github.com/fabricjs/fabric.js/pull/8543)
- chore(TS): move to export, babel, new rollup, change import statement for fabric. [#8585](https://github.com/fabricjs/fabric.js/pull/8585);
- chore(TS): Add declare in front of properties that are type definitions. [#8574](https://github.com/fabricjs/fabric.js/pull/8574)
- refactor(Animation): BREAKING: Animation api reduction and semplification (byValue is removed, '+=' syntax is removed, callbacks fired 100%) [#8547](https://github.com/fabricjs/fabric.js/pull/8547)
- feat(PolyControl): modify the shape of a poly with control points [#8556](https://github.com/fabricjs/fabric.js/pull/8556)
- BREAKING: remove Object.stateful and Object.statefulCache [#8573](https://github.com/fabricjs/fabric.js/pull/8573)
- fix(IText): refactor clearing context top logic of itext to align with brush pattern, using the canvas rendering cycle in order to guard from edge cases #8560
- fix(Canvas): `_initRetinaScaling` initializaing the scaling regardless of settings in Canvas. [#8565](https://github.com/fabricjs/fabric.js/pull/8565)
- fix(Canvas): regression of canvas migration with pointer and sendPointToPlane [#8563](https://github.com/fabricjs/fabric.js/pull/8563)
- chore(TS): Use exports from files to build fabricJS, get rid of HEADER.js [#8549](https://github.com/fabricjs/fabric.js/pull/8549)
- chore(): rm `fabric.filterBackend` => `getFilterBackend` [#8487](https://github.com/fabricjs/fabric.js/pull/8487)
- chore(TS): migrate text SVG export mixin [#8486](https://github.com/fabricjs/fabric.js/pull/8486)
- refactor(TS): `animate` and `AnimationRegistry` to classes [#8297](https://github.com/fabricjs/fabric.js/pull/8297)
  BREAKING:
  - return animation instance from animate instead of a cancel function and remove `findAnimationByXXX` from `AnimationRegistry`
  - change `animateColor` signature to match `animate`, removed `colorEasing`
- fix(Object Stacking): 🔙 refactor logic to support Group 🔝
- chore(TS): migrate Group/ActiveSelection [#8455](https://github.com/fabricjs/fabric.js/pull/8455)
- chore(TS): Migrate smaller mixins to classes (dataurl and serialization ) [#8542](https://github.com/fabricjs/fabric.js/pull/8542)
- chore(TS): Convert Canvas events mixin and grouping mixin [#8519](https://github.com/fabricjs/fabric.js/pull/8519)
- chore(TS): Remove backward compatibility initialize methods [#8525](https://github.com/fabricjs/fabric.js/pull/8525/)
- chore(TS): replace getKlass utility with a registry that doesn't require full fabricJS to work [#8500](https://github.com/fabricjs/fabric.js/pull/8500)
- chore(): use context in static constructors [#8522](https://github.com/fabricjs/fabric.js/issues/8522)
- chore(TS): Convert Canvas class #8510
- chore(TS): Move object classes #8511
- chore(TS): polish text [#8489](https://github.com/fabricjs/fabric.js/pull/8489)
- chore(TS): fix import cycle, extract `groupSVGElements` [#8506](https://github.com/fabricjs/fabric.js/pull/8506)
- chore(TS): permissive `Point` typings [#8434](https://github.com/fabricjs/fabric.js/pull/8434)
- chore(TS): polish files [#8488](https://github.com/fabricjs/fabric.js/pull/8488)
- fix(TS): `EventSpec` recognition [#8497](https://github.com/fabricjs/fabric.js/pull/8497)
- chore(): rm dead code [#8493](https://github.com/fabricjs/fabric.js/pull/8493)
- fix(scaleObject): handle when scale is 0 to not bug flip [#8490](https://github.com/fabricjs/fabric.js/pull/8490)
- chore(TS): migrate StatiCanvas to TS [#8485](https://github.com/fabricjs/fabric.js/pull/8485)
- chore(): refactor `Object.__uid++` => `uid()` [#8482](https://github.com/fabricjs/fabric.js/pull/8482)
- chore(TS): migrate object mixins to TS [#8414](https://github.com/fabricjs/fabric.js/pull/8414)
- chore(TS): migrate filters [#8474](https://github.com/fabricjs/fabric.js/pull/8474)
- chore(TS): BaseBrush abstract methods [#8428](https://github.com/fabricjs/fabric.js/pull/8428)
- feat(): Add `createObjectDefaultControls` and `createTextboxDefaultControls` to create copies of control sets. [#8415](https://github.com/fabricjs/fabric.js/pull/8415)
- fix(PatternBrush): `getPatternSrc`, rm `getPatternSrcFunction` [#8468](https://github.com/fabricjs/fabric.js/pull/8468)
- chore(TS): more FabricObject typing [#8405](https://github.com/fabricjs/fabric.js/pull/8405)
- chore(TS): Observable types [#8431](https://github.com/fabricjs/fabric.js/pull/8431)
- chore(TS): migrate Group/ActiveSelection [#8455](https://github.com/fabricjs/fabric.js/pull/8455)
- fix(TS): migration error of itext key mixin (#8421) [#8457](https://github.com/fabricjs/fabric.js/pull/8457)
- chore(TS): migrate text classes/mixins [#8421](https://github.com/fabricjs/fabric.js/pull/8421)
- chore(TS): migrate Image [#8443](https://github.com/fabricjs/fabric.js/pull/8443)
- chore(TS): migrate Shadow [#8462](https://github.com/fabricjs/fabric.js/pull/8462)
- fix(Itext): show incorrect pointer position after scale changed
- chore(TS): migrate text classes/mixins [#8408](https://github.com/fabricjs/fabric.js/pull/8408)
- chore(TS): migrate Collection [#8433](https://github.com/fabricjs/fabric.js/pull/8433)
- ci(): Simplify filestats even more [#8449](https://github.com/fabricjs/fabric.js/pull/8449)
- chore(TS): migrate filter backends [#8403](https://github.com/fabricjs/fabric.js/pull/8403)
- chore(TS): migrate Text classes/mixins [#8408](https://github.com/fabricjs/fabric.js/pull/8408)
- chore(TS): migrate Path [#8412](https://github.com/fabricjs/fabric.js/pull/8412)
- ci(): remove unwanted build stats (from [#8395](https://github.com/fabricjs/fabric.js/pull/8395)) [#8416](https://github.com/fabricjs/fabric.js/pull/8416)
- chore(TS): migrate Line [#8413](https://github.com/fabricjs/fabric.js/pull/8413)
- chore(TS): migrate Polyline/Polygon [#8417](https://github.com/fabricjs/fabric.js/pull/8417)
- chore(TS): migrate Rect [#8411](https://github.com/fabricjs/fabric.js/pull/8411)
- chore(TS): migrate Ellipse [#8408](https://github.com/fabricjs/fabric.js/pull/8408)
- chore(TS): migrate Triangle to TS [#8410](https://github.com/fabricjs/fabric.js/pull/8410)
- chore(TS): migrate Circle to TS [#8406](https://github.com/fabricjs/fabric.js/pull/8406)
- chore(TS): convert Object interactivity mixin to its own class [#8401](https://github.com/fabricjs/fabric.js/pull/8401)
- chore(TS): Convert controls e6/ts [#8400](https://github.com/fabricjs/fabric.js/pull/8400)
- ci(): remove buggy changelog action in favor of `git diff` bash script + direct git how to merge `CHANGELOG.md` [#8309](https://github.com/fabricjs/fabric.js/pull/8346)
- fix(): skewing controls accuracy + successive interactions [#8380](https://github.com/fabricjs/fabric.js/pull/8380)
- chore(TS): Convert Geometry and Origin to classes/e6/ts [#8390](https://github.com/fabricjs/fabric.js/pull/8390)
- ci(): build stats report [#8395](https://github.com/fabricjs/fabric.js/pull/8395)
- chore(TS): convert object to es6 class [#8322](https://github.com/fabricjs/fabric.js/pull/8322)
- docs(): guides follow up, feature request template [#8379](https://github.com/fabricjs/fabric.js/pull/8379)
- docs(): refactor guides, bug report template [#8189](https://github.com/fabricjs/fabric.js/pull/8189)
- BREAKING fix(polyline/polygon): stroke bounding box for all line join/cap cases [#8344](https://github.com/fabricjs/fabric.js/pull/8344)
  BREAKING: `_setPositionDimensions` was removed in favor of `setDimensions`
- test(): Added 2 tests for polygon shapes and transforms with translations [#8370](https://github.com/fabricjs/fabric.js/pull/8370)
- fix(textStyles): Handle style objects with only a textBackgroundColor property in stylesToArray [#8365](https://github.com/fabricjs/fabric.js/pull/8365)
- chore(): fix typos in intersection file [#8345](https://github.com/fabricjs/fabric.js/pull/8345)
- fix(textStyles): Handle empty style object in stylesToArray [#8357](https://github.com/fabricjs/fabric.js/pull/8357)
- ci(build): safeguard concurrent unlocking [#8309](https://github.com/fabricjs/fabric.js/pull/8309)
- ci(): update stale bot [#8307](https://github.com/fabricjs/fabric.js/pull/8307)
- ci(test): await golden generation in visual tests [#8284](https://github.com/fabricjs/fabric.js/pull/8284)
- ci(): Add a pipeline check for verifying that CHANGELOG.md has been updated [#8302](https://github.com/fabricjs/fabric.js/pull/8302)
- BREAKING feat(fabric.IText) rename data-fabric-hiddentextarea to data-fabric with value textarea
- ci(): adds a lock file to the repo when build is in progress, makes local testing wait for the build to complete [#8290](https://github.com/fabricjs/fabric.js/pull/8290)
- fix(`WebGLProbe`): regression caused by [#8199](https://github.com/fabricjs/fabric.js/pull/8199), [#8301](https://github.com/fabricjs/fabric.js/pull/8301)
- fix(fabric.utils) added missing import in dom_misc [#8293](https://github.com/fabricjs/fabric.js/pull/8293)
- fix(Object): `extraParam` should not be passed to options [#8295](https://github.com/fabricjs/fabric.js/pull/8295)
- test(): add `globalCompositeOperation` tests [#8271](https://github.com/fabricjs/fabric.js/pull/8271)
- fix(): use `sendObjectToPlane` in `mergeClipPaths` [#8247](https://github.com/fabricjs/fabric.js/pull/8247)
- chore(): prettify all source code [#8276](https://github.com/fabricjs/fabric.js/pull/8276)
- chore(lint): disallow `Math.hypot`, `window`, `document` [#8277](https://github.com/fabricjs/fabric.js/pull/8277)
- ci(): Add node18 and add a check for prettier [#8275](https://github.com/fabricjs/fabric.js/pull/8275)
- ci(test): suite fixes for browser [#8176](https://github.com/fabricjs/fabric.js/pull/8176)
- ci(): install prettier [#8242](https://github.com/fabricjs/fabric.js/pull/8242)
- ci(): migrate scripts to es6 modules [#8266](https://github.com/fabricjs/fabric.js/pull/8266)
- BREAKING refactor(util): remove lang_array since there are no more use cases [#8274](https://github.com/fabricjs/fabric.js/pull/8274)
- chore(TS): migrate `Pattern` [#8255](https://github.com/fabricjs/fabric.js/pull/8255)
- ci(): add source-map-support for testing [#8248](https://github.com/fabricjs/fabric.js/pull/8248)
- ci(): file cleanup [#8254](https://github.com/fabricjs/fabric.js/pull/8254)
- ci(): fix test global error handlers [#8267](https://github.com/fabricjs/fabric.js/pull/8267)
- fix(fabric.Canvas): dispose and request animation frame scheduling fix [#8220](https://github.com/fabricjs/fabric.js/pull/8220)
- ci(test): fix golden creation from browser [#8270](https://github.com/fabricjs/fabric.js/pull/8270)
- BREAKING refactor(util): `boundingBoxFromPoints`, removed transform [#8269](https://github.com/fabricjs/fabric.js/pull/8269)
- ci(): reintroduce node 14 testing [#8232](https://github.com/fabricjs/fabric.js/pull/8232)
- chore(TS): finish converting utils [#8230](https://github.com/fabricjs/fabric.js/pull/8230)
- test(): Add extensive coverage for mergeClipPath [#8245](https://github.com/fabricjs/fabric.js/pull/8245)
- ci() Nicer names for GHA [#8235](https://github.com/fabricjs/fabric.js/pull/8235)
- Update tests.yml
- ci(): consolidate test workflows [#8227](https://github.com/fabricjs/fabric.js/pull/8227)
- chore(TS): BREAKING: `populateWithProperties` => `pick` [#8202](https://github.com/fabricjs/fabric.js/pull/8202)
- chore(TS): extract `initFilterBackend` from HEADER [#8199](https://github.com/fabricjs/fabric.js/pull/8199)
- chore(TS): extract caches from HEADER [#8198](https://github.com/fabricjs/fabric.js/pull/8198)
- Chore(TS): migrate Intersection [#8121](https://github.com/fabricjs/fabric.js/pull/8121)
- chore(TS): es6 for util/path.ts and more utils converted [#8201](https://github.com/fabricjs/fabric.js/pull/8201)
- fix(ci): report build script failure + fix missing logs [#8188](https://github.com/fabricjs/fabric.js/pull/8188)
- fix(): update window => fabric.window [#8209](https://github.com/fabricjs/fabric.js/pull/8209)
- chore(TS): extract const `reNonWord` from HEADER [#8197](https://github.com/fabricjs/fabric.js/pull/8197)
- chore(TS): extract config values in its own module [#8194](https://github.com/fabricjs/fabric.js/pull/8194)
- ci(): update code coverage action comment [#8205](https://github.com/fabricjs/fabric.js/pull/8205)
- fix(fabric.Gradient): Guard against deep mutation on svg export for color exports [#8196](https://github.com/fabricjs/fabric.js/pull/8196)
- chore(TS): migrate gradient [#8154](https://github.com/fabricjs/fabric.js/pull/8154)
- Chore(TS): Convert more utilities [#8193](https://github.com/fabricjs/fabric.js/pull/8193)
- docs(CONTRIBUTING): fix typo [#8191](https://github.com/fabricjs/fabric.js/pull/8191)
- chore(TS): move control files under `controls` folder [#8185](https://github.com/fabricjs/fabric.js/pull/8185)
- chore(TS): `ElementsParser` => `parser/ElementsParser` [#8183](https://github.com/fabricjs/fabric.js/pull/8183)
- dep(): fabric.console [#8184](https://github.com/fabricjs/fabric.js/pull/8184)
- chore(TS) convert more utils [#8180](https://github.com/fabricjs/fabric.js/pull/8180)
- chore(TS): migrate brushes [#8182](https://github.com/fabricjs/fabric.js/pull/8182)
- fix(): propagate failed exit code to the process [#8187](https://github.com/fabricjs/fabric.js/pull/8187)
- fix(): regain focus on mouse move [#8179](https://github.com/fabricjs/fabric.js/pull/8179)
- chore(TS): read fabric version from package.json
- ci(test): migrate test cmd [#8138](https://github.com/fabricjs/fabric.js/pull/8138)
- chore(TS): Move more utils to TS [#8164](https://github.com/fabricjs/fabric.js/pull/8164)
- chore(TS): more conversion of utils [#8148](https://github.com/fabricjs/fabric.js/pull/8148)
- chore(): Update package.json contributors [#8157](https://github.com/fabricjs/fabric.js/pull/8157)
- docs(contributing): rework [#8158](https://github.com/fabricjs/fabric.js/pull/8158)
- fix(): add pointer data to drop event [#8156](https://github.com/fabricjs/fabric.js/pull/8156)
- chore(TS): prepare for gradient migration [#8155](https://github.com/fabricjs/fabric.js/pull/8155)
- docs(Collection): JSDOC fix `item` return type [#8152](https://github.com/fabricjs/fabric.js/pull/8152)
- chore(ts): Convert some utils [#8123](https://github.com/fabricjs/fabric.js/pull/8123)
- chore(TS): Migrate Circle to es6/ts
- chore(TS): migrate parser [#8122](https://github.com/fabricjs/fabric.js/pull/8122)
- fix(TS): color merge conflict [#8133](https://github.com/fabricjs/fabric.js/pull/8133)
- chore(TS): migrate Point to es6 class and update references. Deprecate xxxEquals methods [#8120](https://github.com/fabricjs/fabric.js/pull/8120)
- Chore(TS) Rect to Es6, remove global scope function. [#8118](https://github.com/fabricjs/fabric.js/pull/8118)
- chore(TS): Color [#8115](https://github.com/fabricjs/fabric.js/pull/8115)
- chore(TS): prepare for Color migration [#8116](https://github.com/fabricjs/fabric.js/pull/8116)
- ci(): adapt build script to rollup [#8114](https://github.com/fabricjs/fabric.js/pull/8114)
- fix(): Delegate toJson to toObject properly and fix tests [#8111](https://github.com/fabricjs/fabric.js/pull/8111)
- chore(TS): convert file ext [#8108](https://github.com/fabricjs/fabric.js/pull/8108)
- ci(scripts) patch [#8102](https://github.com/fabricjs/fabric.js/pull/8102)
- ci(): switch the old custom build for rollup [#8013](https://github.com/fabricjs/fabric.js/pull/8013)
- feat(IText): Draggable text [#7802](https://github.com/fabricjs/fabric.js/pull/7802)
- feat(Text): condensed styles structure v6 [#8006](https://github.com/fabricjs/fabric.js/pull/8006)
- feat(): on `discardActiveObject` interrupt current transform. Also add a method to interrupt current transform programmatically [#7954](https://github.com/fabricjs/fabric.js/pull/7954)
- fix(fabric.StaticCanvas): imageSmoothing setter for node-cavas special case [#8032](https://github.com/fabricjs/fabric.js/pull/8032)
- feat(): support aborting loading resources that requires network calls (promises/requests) [#7827](https://github.com/fabricjs/fabric.js/pull/7827)
- fix(fabric.IText) wrong typeof syntax [#8023](https://github.com/fabricjs/fabric.js/pull/8023)
- ci(typescript): transformer [#8020](https://github.com/fabricjs/fabric.js/pull/8020)
- fix(canvas): clear transform event caching on resize [#8021](https://github.com/fabricjs/fabric.js/pull/8021)
- fix(fabric.Canvas): `mouseout` bug [#8011](https://github.com/fabricjs/fabric.js/pull/8011)
- refactor(object_interactivity): draw operation for borders can be overriden [#7932](https://github.com/fabricjs/fabric.js/pull/7932)
- feat(Group,canvas): remove canvas from object before firing removed event, filter insertAt for group
- tests(): fix the visual test loop to work again on fabricjs.com [#8007](https://github.com/fabricjs/fabric.js/pull/8007)
- fix(Group): 🛠️ layout, angle and origin ⚡ [#8004](https://github.com/fabricjs/fabric.js/pull/8004)
- chore(): move away from extend/clone [#8001](https://github.com/fabricjs/fabric.js/pull/8001)
- fix(Canvas): flipped viewport transform coords [#7515](https://github.com/fabricjs/fabric.js/pull/7515)
- fix(): cleanup merge conflict resolution artifact [#7956](https://github.com/fabricjs/fabric.js/pull/7956)
- fix(Group): part 2 minors changes [#7916](https://github.com/fabricjs/fabric.js/pull/7916)
- feat(fabric.Image.filter): Alpha support for Invert filter [#7933](https://github.com/fabricjs/fabric.js/pull/7933)
- fix(EraserBrush): visual trace while erasing [#7991](https://github.com/fabricjs/fabric.js/pull/7991)
- fix(Point): safeguard initialization [#7961](https://github.com/fabricjs/fabric.js/pull/7961)
- fix(Textbox): flipped `changeWidth` control behavior [#7980](https://github.com/fabricjs/fabric.js/pull/7980)
- test(): remove deleted event from test name [#7992](https://github.com/fabricjs/fabric.js/pull/7992)
- feat(observable): BREAKING return disposer instead of context for chaining [#7994](https://github.com/fabricjs/fabric.js/pull/7994)
- fix(util): `setStyle` exception [#7869](https://github.com/fabricjs/fabric.js/pull/7869)
- test(freedrawing): test enhancement [#7941](https://github.com/fabricjs/fabric.js/pull/7941)
- Cleanup README.md [#7947](https://github.com/fabricjs/fabric.js/pull/7947)
- ci() update uglifyjs [#7939](https://github.com/fabricjs/fabric.js/pull/7939)
- fix(): assigning canvas for collections [#7934](https://github.com/fabricjs/fabric.js/pull/7934)
- fix(EraserBrush): use rendered objects for pattern [#7938](https://github.com/fabricjs/fabric.js/pull/7938)
- fix(v6): 4th PR of Group Rewrite 🎛️ nested controls 😜 [#7861](https://github.com/fabricjs/fabric.js/pull/7861)
- feat(path): `getRegularPolygonPath` [#7918](https://github.com/fabricjs/fabric.js/pull/7918)
- fix(canvas export): regression caused by safegurading [#7907](https://github.com/fabricjs/fabric.js/pull/7907)
- ci(): fix build script option exclude [#7915](https://github.com/fabricjs/fabric.js/pull/7915)
- feat(Group): 2nd Patch of New Group! 🎉 [#7859](https://github.com/fabricjs/fabric.js/pull/7859)
- chore(ci): rename option [#7875](https://github.com/fabricjs/fabric.js/pull/7875)
- fix(Canvas): `dispose` race condition [#7885](https://github.com/fabricjs/fabric.js/pull/7885)
- Update funding.yml include Shachar and Steve
- feat(Group): Change group code, adapt the rest around it [#7858](https://github.com/fabricjs/fabric.js/pull/7858)
- chore(): PR template [#7857](https://github.com/fabricjs/fabric.js/pull/7857)
- fix(Canvas): safeguard canvas add [#7866](https://github.com/fabricjs/fabric.js/pull/7866)
- fix(fabric.Text): support text alignments in RTL text [#7674](https://github.com/fabricjs/fabric.js/pull/7674)
- chore(canvas): minor cleanup [#7851](https://github.com/fabricjs/fabric.js/pull/7851)
- docs(): fix typo, fix JSDOC for website, minors [#7853](https://github.com/fabricjs/fabric.js/pull/7853)
- fix(Canvas): safeguard dispose [#7775](https://github.com/fabricjs/fabric.js/pull/7775)
- fix(Polyline): safegurad \_setPositionDimensions [#7850](https://github.com/fabricjs/fabric.js/pull/7850)
- feat(ci): CLI logging and `filter` option [#7844](https://github.com/fabricjs/fabric.js/pull/7844)
- fix(itext): stop cursor on blur [#7784](https://github.com/fabricjs/fabric.js/pull/7784)
- fix(itext): `set` during text editing [#7837](https://github.com/fabricjs/fabric.js/pull/7837)
- fix(Canvas): Safeguard from multiple initialization [#7776](https://github.com/fabricjs/fabric.js/pull/7776)
- feat(): fire `contextmenu` event [#7714](https://github.com/fabricjs/fabric.js/pull/7714)
- docs(Text): add proper type for GraphemeBBox [#7834](https://github.com/fabricjs/fabric.js/pull/7834)
- chore(): create an alias for getSelectionContext as `getTopContext` [#7711](https://github.com/fabricjs/fabric.js/pull/7711)
- fix(EraserBrush): inverted erasing [#7689](https://github.com/fabricjs/fabric.js/pull/7689)
- fix(ci): CLI `debug` and `recreate` options [#7833](https://github.com/fabricjs/fabric.js/pull/7833)
- feat(ci): better cli [#7825](https://github.com/fabricjs/fabric.js/pull/7825)
- feat(fabric.util.animation): add delay option [#7805](https://github.com/fabricjs/fabric.js/pull/7805)
- chore(): Update bug report templates [#7790](https://github.com/fabricjs/fabric.js/pull/7790)
- fix(Textbox): expose methods for overrides + fix resize filckering [#7806](https://github.com/fabricjs/fabric.js/pull/7806)
- fix(fabric.Canvas): canvas export, force retina scaling >= 1
- fix(itext_key_behavior.mixin.js): typo [#7816](https://github.com/fabricjs/fabric.js/pull/7816)
- feat(): dataURL export - filter objects [#7788](https://github.com/fabricjs/fabric.js/pull/7788)
- feat(util): transform utils [#7614](https://github.com/fabricjs/fabric.js/pull/7614)
- chore/fix(v6): prerequisites for Group [#7728](https://github.com/fabricjs/fabric.js/pull/7728)
- tests() adding an extra controls test where the group are transformed [#7736](https://github.com/fabricjs/fabric.js/pull/7736)
- chore(): Group prerequisite minor refactor object_origin
- fix(): ensure scaling factor is positive for strokeUniform [#7729](https://github.com/fabricjs/fabric.js/pull/7729)
- MAJOR chore(v6): neutral prerequisites for fabric.Group rework [#7726](https://github.com/fabricjs/fabric.js/pull/7726)
- fix(): add `eraser` to Object state/cache props [#7720](https://github.com/fabricjs/fabric.js/pull/7720)
- feat(Object.isType): accept multiple `type` [#7715](https://github.com/fabricjs/fabric.js/pull/7715)
- MAJOR feat(fabric.Point): divide, scalarDivide, scalarDivideEquals [`#7716`](https://github.com/fabricjs/fabric.js/pull/7716)
- MAJOR feat(): Reuse fabric.Point logic for scaling and naming consistency [`#7710`](https://github.com/fabricjs/fabric.js/pull/7710)
- feat(Canvas#getCenter): migrate to `getCenterPoint` [`#7699`](https://github.com/fabricjs/fabric.js/pull/7699)
- MAJOR feat(fabric) remove callbacks in for Promise support [`#7657`](https://github.com/fabricjs/fabric.js/pull/7657)
- chore(): BREAKING Cleanup fabric.Point for v6 [#7709](https://github.com/fabricjs/fabric.js/pull/7709) [`7e563c7`](https://github.com/fabricjs/fabric.js/commit/7e563c72164070aafb03043643e85d06d0dee32c)

## [5.2.1]

- fix(): add `eraser` to Object state/cache props [`#7720`](https://github.com/fabricjs/fabric.js/pull/7720)

## [5.2.0]

- feat(fabric.Object): isType accepts multiple `type` [`#7715`](https://github.com/fabricjs/fabric.js/pull/7715)
- chore(): Replace deprecated String.prototype.substr() with Array.prototype.slice() [`#7696`](https://github.com/fabricjs/fabric.js/pull/7696)
- chore(): use Array.isArray instead of ie6+ workarounds [`#7718`](https://github.com/fabricjs/fabric.js/pull/7718)
- MINOR: feat(fabric.Canvas): add `getTopContext` method to expose the internal contextTop [`#7697`](https://github.com/fabricjs/fabric.js/pull/7697)
- fix(fabric.Object) Add cacheContext checks before trying to render on cache [`#7694`](https://github.com/fabricjs/fabric.js/pull/7694)
- tests(): node test suite enhancement [`#7691`](https://github.com/fabricjs/fabric.js/pull/7691)
- feat(Canvas#getCenter): migrate to `getCenterPoint` [`#7699`](https://github.com/fabricjs/fabric.js/pull/7699)
- updated package.json [`803ce95`](https://github.com/fabricjs/fabric.js/commit/803ce95878150fba9e4195804bccae9bcfe45c6d)
- tests(fabric.animation): fix test reliability [`4be0fb9`](https://github.com/fabricjs/fabric.js/commit/4be0fb9903e15db294b89030feb645e5da766740)

## [5.1.0]

- build(deps): bump node-fetch from 2.6.6 to 2.6.7 [`#7684`](https://github.com/fabricjs/fabric.js/pull/7684)
- build(deps): bump follow-redirects from 1.14.6 to 1.14.8 [`#7683`](https://github.com/fabricjs/fabric.js/pull/7683)
- build(deps): bump simple-get from 3.1.0 to 3.1.1 [`#7682`](https://github.com/fabricjs/fabric.js/pull/7682)
- build(deps): bump engine.io from 6.1.0 to 6.1.2 [`#7681`](https://github.com/fabricjs/fabric.js/pull/7681)
- fix(test): Remove expect assertion [`#7678`](https://github.com/fabricjs/fabric.js/pull/7678)
- docs(blendimage_filter.class.js) corrected mode options [`#7672`](https://github.com/fabricjs/fabric.js/pull/7672)
- chore(): Update bug_report.md [`#7659`](https://github.com/fabricjs/fabric.js/pull/7659)
- fix(util.animation): remove extra animation cancel [`#7631`](https://github.com/fabricjs/fabric.js/pull/7631)
- feat(animation): Support a list of animation values for animating matrices changes [`#7633`](https://github.com/fabricjs/fabric.js/pull/7633)
- ci(tests): windows and linux paths resolutions [`#7635`](https://github.com/fabricjs/fabric.js/pull/7635)

## [5.0.0]

- fix(fabric.Canvas): unflag contextLost after a full re-render [`#7646`](https://github.com/fabricjs/fabric.js/pull/7646)
- **BREAKING**: remove 4.x deprecated code [`#7630`](https://github.com/fabricjs/fabric.js/pull/7630)
- feat(fabric.StaticCanvas, fabric.Canvas): limit breaking changes [`#7627`](https://github.com/fabricjs/fabric.js/pull/7627)
- feat(animation): animations registry [`#7528`](https://github.com/fabricjs/fabric.js/pull/7528)
- docs(): Remove not working badges [`#7623`](https://github.com/fabricjs/fabric.js/pull/7623)
- ci(): add auto-changelog package to quickly draft a changelog [`#7615`](https://github.com/fabricjs/fabric.js/pull/7615)
- feat(fabric.EraserBrush): added `eraser` property to Object instead of attaching to `clipPath`, remove hacky `getClipPath`/`setClipPath` [#7470](https://github.com/fabricjs/fabric.js/pull/7470), see **BREAKING** comments.
- feat(fabric.EraserBrush): support `inverted` option to undo erasing [#7470](https://github.com/fabricjs/fabric.js/pull/7470)
- fix(fabric.EraserBrush): fix doubling opaic objects while erasing [#7445](https://github.com/fabricjs/fabric.js/issues/7445) [#7470](https://github.com/fabricjs/fabric.js/pull/7470)
- **BREAKING**: fabric.EraserBrush: The Eraser object is now a subclass of Group. This means that loading from JSON will break between versions.
  Use this [code](https://gist.github.com/ShaMan123/6c5c4ca2cc720a2700848a2deb6addcd) to transform your json payload to the new version.
- feat(fabric.Canvas): fire an extra mouse up for the original control of the initial target [`#7612`](https://github.com/fabricjs/fabric.js/pull/7612)
- fix(fabric.Object) bounding box display with skewY when outside group [`#7611`](https://github.com/fabricjs/fabric.js/pull/7611)
- fix(fabric.text) fix rtl/ltr performance issues [`#7610`](https://github.com/fabricjs/fabric.js/pull/7610)
- fix(event.js) Prevent dividing by 0 in for touch gestures [`#7607`](https://github.com/fabricjs/fabric.js/pull/7607)
- feat(): `drop:before` event [`#7442`](https://github.com/fabricjs/fabric.js/pull/7442)
- ci(): Add codeql analysis step [`#7588`](https://github.com/fabricjs/fabric.js/pull/7588)
- security(): update onchange to solve security issue [`#7591`](https://github.com/fabricjs/fabric.js/pull/7591)
- **BREAKING**: fix(): MAJOR prevent render canvas with quality less than 100% [`#7537`](https://github.com/fabricjs/fabric.js/pull/7537)
- docs(): fix broken link [`#7579`](https://github.com/fabricjs/fabric.js/pull/7579)
- **BREAKING**: Deps(): MAJOR update to jsdom 19 node 14 [`#7587`](https://github.com/fabricjs/fabric.js/pull/7587)
- Fix(): JSDOM transative vulnerability [`#7510`](https://github.com/fabricjs/fabric.js/pull/7510)
- fix(fabric.parser): attempt to resolve some issues with regexp [`#7520`](https://github.com/fabricjs/fabric.js/pull/7520)
- fix(fabric.IText) fix for possible error on copy paste [`#7526`](https://github.com/fabricjs/fabric.js/pull/7526)
- fix(fabric.Path): Path Distance Measurement Inconsistency [`#7511`](https://github.com/fabricjs/fabric.js/pull/7511)
- Fix(fabric.Text): Avoid reiterating measurements when width is 0 and measure also empty lines for consistency. [`#7497`](https://github.com/fabricjs/fabric.js/pull/7497)
- fix(fabric.Object): stroke bounding box [`#7478`](https://github.com/fabricjs/fabric.js/pull/7478)
- fix(fabric.StaticCanvas): error of changing read-only style field [`#7462`](https://github.com/fabricjs/fabric.js/pull/7462)
- fix(fabric.Path): setting `path` during runtime [`#7141`](https://github.com/fabricjs/fabric.js/pull/7141)
- chore() update canvas to 2.8.0 [`#7415`](https://github.com/fabricjs/fabric.js/pull/7415)
- fix(fabric.Group) realizeTransfrom should be working when called with NO parent transform [`#7413`](https://github.com/fabricjs/fabric.js/pull/7413)
- fix(fabric.Object) Fix control flip and control box [`#7412`](https://github.com/fabricjs/fabric.js/pull/7412)
- feat(fabric.Text): added pathAlign property for text on path [`#7362`](https://github.com/fabricjs/fabric.js/pull/7362)
- docs(): Create SECURITY.md [`#7405`](https://github.com/fabricjs/fabric.js/pull/7405)
- docs(): Clarify viewport transformations doc [`#7401`](https://github.com/fabricjs/fabric.js/pull/7401)
- docs(): specify default value and docs for enablePointerEvents [`#7386`](https://github.com/fabricjs/fabric.js/pull/7386)
- feat(fabric.PencilBrush): add an option to draw a straight line while pressing a key [`#7034`](https://github.com/fabricjs/fabric.js/pull/7034)

## [4.6.0]

- feat(fabric.util): added fabric.util.transformPath to add transformations to path points [#7300](https://github.com/fabricjs/fabric.js/pull/7300)
- feat(fabric.util): added fabric.util.joinPath, the opposite of fabric.util.parsePath [#7300](https://github.com/fabricjs/fabric.js/pull/7300)
- fix(fabric.util): use integers iterators [#7233](https://github.com/fabricjs/fabric.js/pull/7233)
- feat(fabric.Text) add path rendering to text on path [#7328](https://github.com/fabricjs/fabric.js/pull/7328)
- feat(fabric.iText): Add optional hiddenTextareaContainer to contain hiddenTextarea [#7314](https://github.com/fabricjs/fabric.js/pull/7314)
- fix(fabric.Text) added pathStartOffset and pathSide to props lists for object export [#7318](https://github.com/fabricjs/fabric.js/pull/7318)
- feat(animate): add imperative abort option for animations [#7275](https://github.com/fabricjs/fabric.js/pull/7275)
- fix(Fabric.text): account for fontSize in textpath cache dimensions ( to avoid clipping ) [#7298](https://github.com/fabricjs/fabric.js/pull/7298)
- feat(Observable.once): Add once event handler [#7317](https://github.com/fabricjs/fabric.js/pull/7317)
- feat(fabric.Object): Improve drawing of controls in group. [#7119](https://github.com/fabricjs/fabric.js/pull/7119)
- fix(EraserBrush): intersectsWithObject edge cases [#7290](https://github.com/fabricjs/fabric.js/pull/7290)
- fix(EraserBrush): dump canvas bg/overlay color support [#7289](https://github.com/fabricjs/fabric.js/pull/7289)
- feat(fabric.Text) added pathSide property to text on path [#7259](https://github.com/fabricjs/fabric.js/pull/7259)
- fix(EraserBrush) force fill value [#7269](https://github.com/fabricjs/fabric.js/pull/7269)
- fix(fabric.StaticCanvas) properly remove objects on canvas.clear [#6937](https://github.com/fabricjs/fabric.js/pull/6937)
- feat(fabric.EraserBrush): improved erasing:end event [#7258](https://github.com/fabricjs/fabric.js/pull/7258)
- fix(shapes): fabric.Object.\_fromObject never should return [#7201](https://github.com/fabricjs/fabric.js/pull/7201)
- feat(fabric.filters) Added vibrance filter (for increasing saturation of muted colors) [#7189](https://github.com/fabricjs/fabric.js/pull/7189)
- fix(fabric.StaticCanvas): restore canvas size when disposing [#7181](https://github.com/fabricjs/fabric.js/pull/7181)
- feat(fabric.util): added `convertPointsToSVGPath` that will convert from a list of points to a smooth curve. [#7140](https://github.com/fabricjs/fabric.js/pull/7140)
- fix(fabric.Object): fix cache invalidation issue when objects are rotating [#7183](https://github.com/fabricjs/fabric.js/pull/7183)
- fix(fabric.Canvas): rectangle selection works with changing viewport [#7088](https://github.com/fabricjs/fabric.js/pull/7088)
- feat(fabric.Text): textPath now support textAlign [#7156](https://github.com/fabricjs/fabric.js/pull/7156)
- fix(fabric.EraserBrush): test eraser intersection with objects taking into account canvas viewport transform [#7147](https://github.com/fabricjs/fabric.js/pull/7147)
- fix(fabric.Object): support `excludeFromExport` set on `clipPath` [#7148](https://github.com/fabricjs/fabric.js/pull/7148).
- fix(fabric.Group): support `excludeFromExport` set on objects [#7148](https://github.com/fabricjs/fabric.js/pull/7148).
- fix(fabric.StaticCanvas): support `excludeFromExport` set on `backgroundColor`, `overlayColor`, `clipPath` [#7148](https://github.com/fabricjs/fabric.js/pull/7148).
- fix(fabric.EraserBrush): support object resizing (needed for eraser) [#7100](https://github.com/fabricjs/fabric.js/pull/7100).
- fix(fabric.EraserBrush): support canvas resizing (overlay/background drawables) [#7100](https://github.com/fabricjs/fabric.js/pull/7100).
- fix(fabric.EraserBrush): propagate `clipPath` of group to erased objects when necessary so it is correct when ungrouping/removing from group [#7100](https://github.com/fabricjs/fabric.js/pull/7100).
- fix(fabric.EraserBrush): introduce `erasable = deep` option for `fabric.Group` [#7100](https://github.com/fabricjs/fabric.js/pull/7100).
- feat(fabric.Collection): the `contains` method now accepts a second boolean parameter `deep`, checking all descendants, `collection.contains(obj, true)` [#7139](https://github.com/fabricjs/fabric.js/pull/7139).
- fix(fabric.StaticCanvas): disposing canvas now restores canvas size and style to original state.

## [4.5.1]

- fix(fabric.Text): fixes decoration rendering when there is a single rendering for full text line [#7104](https://github.com/fabricjs/fabric.js/pull/7104)
- fix(fabric.Text): spell error which made the gradientTransform not working [#7059](https://github.com/fabricjs/fabric.js/pull/7059)
- fix(fabric.util): unwanted mutation in fabric.util.rotatePoint [#7117](https://github.com/fabricjs/fabric.js/pull/7117)
- fix(svg parser): Ensure that applyViewboxTransform returns an object and not undefined/null [#7030](https://github.com/fabricjs/fabric.js/pull/7030)
- fix(fabric.Text): support firefox with ctx.textAlign for RTL text [#7126](https://github.com/fabricjs/fabric.js/pull/7126)

## [4.5.0]

- fix(fabric.PencilBrush) decimate deleting end of a freedrawing line [#6966](https://github.com/fabricjs/fabric.js/pull/6966)
- feat(fabric.Text): Adding support for RTL languages by adding `direction` property [#7046](https://github.com/fabricjs/fabric.js/pull/7046)
- feat(fabric) Add an eraser brush as optional module [#6994](https://github.com/fabricjs/fabric.js/pull/6994)
- fix v4: 'scaling' event triggered before object position is adjusted [#6650](https://github.com/fabricjs/fabric.js/pull/6650)
- Fix(fabric.Object): CircleControls transparentCorners styling [#7015](https://github.com/fabricjs/fabric.js/pull/7015)
- Fix(svg_import): svg parsing in case it uses empty use tag or use with image href [#7044](https://github.com/fabricjs/fabric.js/pull/7044)
- fix(fabric.Shadow): `offsetX`, `offsetY` and `blur` supports float [#7019](https://github.com/fabricjs/fabric.js/pull/7019)

## [4.4.0]

- fix(fabric.Object) wrong variable name `cornerStrokeColor ` [#6981](https://github.com/fabricjs/fabric.js/pull/6981)
- fix(fabric.Text): underline color with text style ( regression from text on a path) [#6974](https://github.com/fabricjs/fabric.js/pull/6974)
- fix(fabric.Image): Cache CropX and CropY cache properties [#6924](https://github.com/fabricjs/fabric.js/pull/6924)
- fix(fabric.Canvas): Add target to each selection event [#6858](https://github.com/fabricjs/fabric.js/pull/6858)
- fix(fabric.Image): fix wrong scaling value for the y axis in renderFill [#6778](https://github.com/fabricjs/fabric.js/pull/6778)
- fix(fabric.Canvas): set isMoving on real movement only [#6856](https://github.com/fabricjs/fabric.js/pull/6856)
- fix(fabric.Group) make addWithUpdate compatible with nested groups [#6774](https://github.com/fabricjs/fabric.js/pull/6774)
- fix(Fabric.Text): Add path to text export and import [#6844](https://github.com/fabricjs/fabric.js/pull/6844)
- fix(fabric.Canvas) Remove controls check in the pixel accuracy target [#6798](https://github.com/fabricjs/fabric.js/pull/6798)
- feat(fabric.Canvas): Added activeOn 'up/down' property [#6807](https://github.com/fabricjs/fabric.js/pull/6807)
- feat(fabric.BaseBrush): limitedToCanvasSize property to brush [#6719](https://github.com/fabricjs/fabric.js/pull/6719)

## [4.3.1]

- fix(fabric.Control) implement targetHasOneFlip using shorthand [#6823](https://github.com/fabricjs/fabric.js/pull/6823)
- fix(fabric.Text) fix typo in cacheProperties preventing cache clear to work [#6775](https://github.com/fabricjs/fabric.js/pull/6775)
- fix(fabric.Canvas): Update backgroundImage and overlayImage coordinates on zoom change [#6777](https://github.com/fabricjs/fabric.js/pull/6777)
- fix(fabric.Object): add strokeuniform to object toObject output. [#6772](https://github.com/fabricjs/fabric.js/pull/6772)
- fix(fabric.Text): Improve path's angle detection for text on a path [#6755](https://github.com/fabricjs/fabric.js/pull/6755)

## [4.3.0]

- fix(fabric.Textbox): Do not let splitbygrapheme split text previously unwrapped [#6621](https://github.com/fabricjs/fabric.js/pull/6621)
- feat(fabric.controlsUtils) Move drag to actions to control handlers [#6617](https://github.com/fabricjs/fabric.js/pull/6617)
- feat(fabric.Control): Add custom control size per control. [#6562](https://github.com/fabricjs/fabric.js/pull/6562)
- fix(svg_export): svg export in path with gradient and added tests [#6654](https://github.com/fabricjs/fabric.js/pull/6654)
- fix(fabric.Text): improve compatibility with transformed gradients [#6669](https://github.com/fabricjs/fabric.js/pull/6669)
- feat(fabric.Text): Add ability to put text on paths BETA [#6543](https://github.com/fabricjs/fabric.js/pull/6543)
- fix(fabric.Canvas): rotation handle should take origin into account [#6686](https://github.com/fabricjs/fabric.js/pull/6686)
- fix(fabric.Text): Text on path, fix non linear distance of chars over path [#6671](https://github.com/fabricjs/fabric.js/pull/6671)

## [4.2.0]

- fix(fabric.utils): ISSUE-6566 Fix SVGs for special Arc lines [#6571](https://github.com/fabricjs/fabric.js/pull/6571)
- fix(fabric.Canvas): Fix mouse up target when different from action start [#6591](https://github.com/fabricjs/fabric.js/pull/6591)
- added: feat(fabric.controlsUtils): Fire resizing event for textbox width [#6545](https://github.com/fabricjs/fabric.js/pull/6545)

## [4.1.0]

- feat(Brushes): add beforePathCreated event [#6492](https://github.com/fabricjs/fabric.js/pull/6492);
- feat(fabric.Path): Change the way path is parsed and drawn. simplify path at parsing time [#6504](https://github.com/fabricjs/fabric.js/pull/6504);
- feat(fabric.Path): Simplify S and T command in C and Q. [#6507](https://github.com/fabricjs/fabric.js/pull/6507);
- fix(fabric.Textbox): ISSUE-6518 Textbox and centering scaling [#6524](https://github.com/fabricjs/fabric.js/pull/6524);
- fix(fabric.Text): Ensure the shortcut text render the passed argument and not the entire line [#6526](https://github.com/fabricjs/fabric.js/pull/6526);
- feat(fabric.util): Add a function to work with path measurements [#6525](https://github.com/fabricjs/fabric.js/pull/6525);
- fix(fabric.Image): rendering pixel outside canvas size [#6326](https://github.com/fabricjs/fabric.js/pull/6326);
- fix(fabric.controlsUtils): stabilize scaleObject function [#6540](https://github.com/fabricjs/fabric.js/pull/6540);
- fix(fabric.Object): when in groups or active groups, fix the ability to shift deselect [#6541](https://github.com/fabricjs/fabric.js/pull/6541);

## [4.0.0]

- fixed the gesture module to not break with 4.0 [#6491](https://github.com/fabricjs/fabric.js/pull/6491);
- fix(fabric.IText): copy style in non full mode when typing text [#6454](https://github.com/fabricjs/fabric.js/pull/6454);
- feat(fabric.Controls) expose the extra utils for control handling.
  Breaking: rename fabric.controlHandlers and fabric.controlRenderers to fabric.controlsUtils.

## [4.0.0-rc.1]

- fix(fabric.Canvas): ISSUE-6314 rerender in case of drag selection that select a single oobject. [#6421](https://github.com/fabricjs/fabric.js/pull/6421);
- feat(text): allow correct cursor/selection position if text is edited inside a group. [#6256](https://github.com/fabricjs/fabric.js/pull/6256);
- feat(fabric.Control): remove position option in favor of x and y [#6415](https://github.com/fabricjs/fabric.js/pull/6415);
- fix(fabric.Object) ISSUE-6340 infinite recursion on groups [#6416](https://github.com/fabricjs/fabric.js/pull/6416);
- fix(fabric.Object): geometry mixin fix partiallyOnscreen [#6402](https://github.com/fabricjs/fabric.js/pull/6402);
- fix(fabric.Image): ISSUE-6397 modify crossOrigin behaviour for setSrc [#6414](https://github.com/fabricjs/fabric.js/pull/6414);
- Breaking: fabric.Image.setCrossOrigin is gone. Having the property on the fabric.Image is misleading and brings to errors. crossOrigin is for loading/reloading only, and is mandatory to specify it each load.
- Breaking: fabric.Control constructor does not accept anymore a position object, but 2 properties, x and y.

## [4.0.0-beta.12]

- fix(fabric.IText): respect value of `cursorColor` [#6300](https://github.com/fabricjs/fabric.js/pull/6300);
- fix(fabric.Textbox): Improve splitByGrapheme and charSpacing [#6298](https://github.com/fabricjs/fabric.js/pull/6298);
- feat(controls): Reintroduce flip by scaling and lockScalingFlip [#6313](https://github.com/fabricjs/fabric.js/pull/6313);

## [4.0.0-beta.11]

- fix(itext): improved style handling for new lines [#6268](https://github.com/fabricjs/fabric.js/pull/6268)
- fix(controls): Fix flip and controls and skewY and controls. [#6278](https://github.com/fabricjs/fabric.js/pull/6278)
- fix(controls): Current position with handlers is wrong if using skew [#6267](https://github.com/fabricjs/fabric.js/pull/6267)
- breaking: setCoords has only one argument now `skipCorners` boolean. setCoords will always update aCoords, lineCoords. If skipCorners is not specified, it will alos update oCoords();
- feat(fabric.Image): Image.imageSmoothing for fabric.Image objects [#6280](https://github.com/fabricjs/fabric.js/pull/6280)
- fix(fabric.StaticCanvas): export to dataUrl and canvasElement will respect imageSmoothingEnabled [#6280](https://github.com/fabricjs/fabric.js/pull/6280)
- fix(fabric.Image): toSVG export with missing element won't crash [#6280](https://github.com/fabricjs/fabric.js/pull/6280)
- added: added fabric.util.setImageSmoothing(ctx, value);
- added svg import/export for image image-rendering attribute
- fix(svg_import): Fix some parsing logic for nested SVGs. [#6284](https://github.com/fabricjs/fabric.js/pull/6284)
- fix(fabric.Image): do not crash if image has no element [#6285](https://github.com/fabricjs/fabric.js/pull/6285)

BREAKING:

- removed 2 utils member that was not used anywhere: fabric.util.getScript, fabric.util.getElementStyle
- remove private member \_setImageSmoothing in the canvas: use fabric.util.setImageSmoothing(ctx, value);

## [4.0.0-beta.10]

- fix(controls): fix missing target in canvas event options [#6251](https://github.com/fabricjs/fabric.js/pull/6251)
- fix(controls): correct position for offsets [#6250](https://github.com/fabricjs/fabric.js/pull/6250)
- feat(utils): Added more error flag passing throughout functions [#6238](https://github.com/fabricjs/fabric.js/pull/6238)

## [4.0.0-beta.9]

- fix(controls) show offsetX/offsetY correctly. [#6236](https://github.com/fabricjs/fabric.js/pull/6236)
- fix(controls) ISSUE-6201 Restore per object setting of controls visibility [#6226](https://github.com/fabricjs/fabric.js/pull/6226)
- fix(svg_parser): ISSUE-6220 Allow to parse font declaration that start with a number [#6222](https://github.com/fabricjs/fabric.js/pull/6222)

## [4.0.0-beta.8]

- fix(IText) Stop composition events on mousedown to enable cursor position on android keyboards [#6224](https://github.com/fabricjs/fabric.js/pull/6224)
- fix(controls): Handle textbox width change properly [#6219](https://github.com/fabricjs/fabric.js/pull/6219)
- fix(controls): correctly handling the uniform scaling option [#6218](https://github.com/fabricjs/fabric.js/pull/6218)
- fix(fabric.Object): fix activeSelection toDataURL canvas restore [#6216](https://github.com/fabricjs/fabric.js/pull/6216)
- fix(svg_parsers): Add support for empty <style/> tags [#6169](https://github.com/fabricjs/fabric.js/pull/6169)
- fix(SVG_export, text): Check font faces markup for objects within groups [#6195](https://github.com/fabricjs/fabric.js/pull/6195)
- feat(animation): Extend fabric.util.animate animating colors and other properties[#6191](https://github.com/fabricjs/fabric.js/pull/6191)
- fix(svg_export): remove extra space from svg export [#6209](https://github.com/fabricjs/fabric.js/pull/6209)
- fix(svg_import): ISSUE-6170 do not try to create missing clippath [#6210](https://github.com/fabricjs/fabric.js/pull/6210)
- fix(fabric.Object) Adding existence check for this.canvas on object stacking mixins [#6207](https://github.com/fabricjs/fabric.js/pull/6207)

## [4.0.0-beta.7]

feat(controls): Added controls mouseUpHandler and mouseDownHandler [#6158](https://github.com/fabricjs/fabric.js/pull/6158)
Removal of deprecated methods / patterns. [#6111](https://github.com/fabricjs/fabric.js/pull/6111)

- removed Object.setShadow, and BaseBrush.setShadow. change `rect.setShadow(options)` to `rect.set('shadow', new fabric.Shadow(options))`
- removed Object.transformMatrix.
- removed `object:selected` event. use `selection:created`. In the callback you will still find `target` in the options, but also you will find `selected` with all the objects selected during that single event.
- removed Gradient.forObject. No alternative available.
- removed Object and canvas `clipTo`. Use Object.clipPath;
- removed Canvas.loadFromDatalessJSON, it was just an alias for `loadFromJSON`
- removed `observe`, `stopObserving`, `trigger` from observable. Keep using `on`, `off`, `fire`.
- removed the Object.set ability to take a function as a value. Was rather strange to use.
- removed Object.setGradient. Change `rect.setGradient(options)` with `rect.set('fill', new fabric.Gradient(otherOptions))`. The options format is slightly different, but keeping 2 formats does not really make sense.
- removed Object.setPatternFill. Change `rect.setPatternFill(options)` to `rect.set('fill', new fabric.Pattern(options))`;
- removed Object.setColor. Change `rect.setColor(color)` to `rect.set('fill', color)`
- removed fabric.util.customTransformMatrix. Use the replacement fabric.util.composeMatrix

## [4.0.0-beta.6]

fix(fabric.IText): exitEditing won't error on missing hiddenTextarea. [#6138](https://github.com/fabricjs/fabric.js/pull/6138)

## [4.0.0-beta.5]

fix(fabric.Object): getObjectScaling takes in account rotation of objects inside groups. [#6118](https://github.com/fabricjs/fabric.js/pull/6118)

## [4.0.0-beta.4]

fix(fabric.Group): will draw shadow will call parent method. [#6116](https://github.com/fabricjs/fabric.js/pull/6116)

## [4.0.0-beta.3]

fix(controls): control offset rendering code had extras `beginPath` that would clear all but not the last of them [#6114](https://github.com/fabricjs/fabric.js/pull/6114)

## [4.0.0-beta.2]

fix(controls): Control.getVisibility will always receive the fabric.Object argument.

## [4.0.0-beta.1]

breaking: All your old control code override will not work
breaking: `uniScaleTransform` has been renamed in `uniformScaling`, meaning changed and the default value swapped. The behaviour is unchanged, but now the description and the name match.
breaking: Object.lockUniScaling is removed. Alternatives to get the same identical functionality with less code are being evaluated.
breaking: Canvas.onBeforeScaleRotate is removed, developers need to migrate to the event `before:transform’

## [3.6.2]

- fix fabric.Object.toDataURL blurriness on images with odd pixel number [#6131](https://github.com/fabricjs/fabric.js/pull/6131)

## [3.6.1]

- fix(gradient, text): ISSUE-6014 ISSUE-6077 support percentage gradient in text [#6090](https://github.com/fabricjs/fabric.js/pull/6090)
- fix(filters): ISSUE-6072 convolution filter is off by one [#6088](https://github.com/fabricjs/fabric.js/pull/6088)
- fix(transform): Fix a bug in the skewing logic [#6082](https://github.com/fabricjs/fabric.js/pull/6088)

## [3.6.0]

- fix: ISSUE-5512 better Clippath transform parsing in SVG [#5983](https://github.com/fabricjs/fabric.js/pull/5983)
- fix: ISSUE-5984 Avoid enter editing in non selectable object [#5989](https://github.com/fabricjs/fabric.js/pull/5989)
- Tweak to object.\_setLineDash to avoid cycles when nothing in array [#6000](https://github.com/fabricjs/fabric.js/pull/6000)
- fix: ISSUE-5867 Fix the extra new line selection with empty line [#6011](https://github.com/fabricjs/fabric.js/pull/6011)
- Improvement: Use SVG Namespace for SVG Elements [#5957](https://github.com/fabricjs/fabric.js/pull/5957)
- Improvement: ISSUE-4115 - triggers in/out events for sub targets [#6013](https://github.com/fabricjs/fabric.js/pull/6013)
- Improvement: Upper canvas retina scaling [#5938](https://github.com/fabricjs/fabric.js/pull/5938)

## [3.5.1]

- Fix for textbox non defined in scaleObject [#5896](https://github.com/fabricjs/fabric.js/pull/5896)
- Fix canvas pattern as background and exports [#5973](https://github.com/fabricjs/fabric.js/pull/5973)
- Fix for type error if style is null when checking if is empty [#5971](https://github.com/fabricjs/fabric.js/pull/5971)
- Fix for load from datalessJSON for svg groups with sourcePath [#5970](https://github.com/fabricjs/fabric.js/pull/5970)

## [3.5.0]

- Deprecation: deprecated 3 method of the api that will disappear in fabric 4: setPatternFill, setColor, setShadow.
- Fix: remove line dash modification for strokeUniform [#5953](https://github.com/fabricjs/fabric.js/pull/5953)
- Improvement: ISSUE-5955 parse svg clip-path recursively [#5960](https://github.com/fabricjs/fabric.js/pull/5960)
- Fix: object.toCanvasElement of objects in groups [#5962](https://github.com/fabricjs/fabric.js/pull/5962)
- change pencil brush finalize to be in line with other brushes [#5866](https://github.com/fabricjs/fabric.js/pull/5866)

## [3.4.0]

- Support fill-opacity on gradient parsing from SVG. [#5812](https://github.com/fabricjs/fabric.js/pull/5812)
- Rewrite gradient parsing from SVG to work with more transformation and combinations of attributes. [#5836](https://github.com/fabricjs/fabric.js/pull/5836)
- Added Gradient.gradientUnits property to support percent based gradients on shapes.[#5836](https://github.com/fabricjs/fabric.js/pull/5836)
- Changed animation logic so that onComplete gets always called with the final values of the animation.[#5813](https://github.com/fabricjs/fabric.js/pull/5813)

## [3.3.0]

- Differently support multi mouse events, fix multi touch on various browser [#5785](https://github.com/fabricjs/fabric.js/pull/5785)
- Word boundary search update on grapheme clusters [#5788](https://github.com/fabricjs/fabric.js/pull/5788)
- Enable deps free version [#5786](https://github.com/fabricjs/fabric.js/pull/5786)
- Remove variables named as reserved words [#5782](https://github.com/fabricjs/fabric.js/pull/5782)

## [3.2.0]

- Fix: Better handling of upperCanvas in toCanvasElement. [#5736](https://github.com/fabricjs/fabric.js/pull/5736)
- Add: Pass raw event information to brushes [#5687](https://github.com/fabricjs/fabric.js/pull/5687)
- Deprecation: officially deprecated Object.transformMatrix [#5747](https://github.com/fabricjs/fabric.js/pull/5747)
- Fix: Fix group.toSVG regression. [#5755](https://github.com/fabricjs/fabric.js/pull/5755)
- Fix: PencilBrush regression on simple points. [#5771](https://github.com/fabricjs/fabric.js/pull/5771)

## [3.1.0]

- Fix: unbreak IE10. [#5678](https://github.com/fabricjs/fabric.js/pull/5678)
- Improvement: Support scientific notation with uppercase E. [#5731](https://github.com/fabricjs/fabric.js/pull/5731)
- Add: PencilBrush brush now support `decimate` property to remove dots that are too near to each other. [#5718](https://github.com/fabricjs/fabric.js/pull/5718)

## [3.0.0]

- Breaking: removed support for node 4 and 6. [#5356](https://github.com/fabricjs/fabric.js/pull/5356)
- Breaking: changed objectCaching meaning to disable caching only if possible. [#5566](https://github.com/fabricjs/fabric.js/pull/5566)
- Breaking: private method `_setLineStyle` can set only empty object now [#5588](https://github.com/fabricjs/fabric.js/pull/5588)
- Breaking: private method `_getLineStyle` can only return boolean now [#5588](https://github.com/fabricjs/fabric.js/pull/5588)
- Fix: splitByGrapheme can now handle cursor properly [#5588](https://github.com/fabricjs/fabric.js/pull/5588)
- Add: Added hasStroke and hasFill, helper methods for decisions on caching and for devs, change image shouldCache method [#5567](https://github.com/fabricjs/fabric.js/pull/5567)
- Fix: Canvas toObject won't throw error now if there is a clipPath [#5556](https://github.com/fabricjs/fabric.js/pull/5556)
- Add: added `nonScaling` property to shadow class [#5558](https://github.com/fabricjs/fabric.js/pull/5558)
- Fix: fixed import of Rect from SVG when has 0 dimensions. [#5582](https://github.com/fabricjs/fabric.js/pull/5582)
- Fix: Shadow offset in dataurl export with retina [#5593](https://github.com/fabricjs/fabric.js/pull/5593)
- Fix: Text can be used as clipPath in SVG export (output is not correct yet) [#5591](https://github.com/fabricjs/fabric.js/pull/5591)
- Add: Fabric.disableStyleCopyPasting to disable style transfers on copy-paste of itext [#5590](https://github.com/fabricjs/fabric.js/pull/5590)
- Fix: avoid adding quotes to fontFamily containing a coma [#5624](https://github.com/fabricjs/fabric.js/pull/5624)
- Fix: strokeUniform and cache dimensions [#5626](https://github.com/fabricjs/fabric.js/pull/5626)
- Fix: Do not call onSelect on objects that won't be part of the selection [#5632](https://github.com/fabricjs/fabric.js/pull/5632)
- Fix: fixed handling of empty lines in splitByGrapheme [#5645](https://github.com/fabricjs/fabric.js/pull/5645)
- Fix: Textbox selectable property not restored after exitEditing [#5655](https://github.com/fabricjs/fabric.js/pull/5655)
- Fix: 'before:selection:cleared' event gets target in the option passed [#5658](https://github.com/fabricjs/fabric.js/pull/5658)
- Added: enablePointerEvents options to Canvas activates pointer events [#5589](https://github.com/fabricjs/fabric.js/pull/5589)
- Fix: Polygon/Polyline/Path respect points position when initializing [#5668](https://github.com/fabricjs/fabric.js/pull/5668)
- Fix: Do not load undefine objects in group/canvas array when restoring from JSON or SVG. [#5684](https://github.com/fabricjs/fabric.js/pull/5684)
- Improvement: support for canvas background or overlay as gradient [#5684](https://github.com/fabricjs/fabric.js/pull/5684)
- Fix: properly restore clipPath when restoring from JSON [#5641](https://github.com/fabricjs/fabric.js/pull/5641)
- Fix: respect chainable attribute in observable mixin [#5606](https://github.com/fabricjs/fabric.js/pull/5606)

## [2.7.0]

- Add: strokeUniform property, avoid stroke scaling with paths [#5473](https://github.com/fabricjs/fabric.js/pull/5473)
- Fix: fix bug in image setSrc [#5502](https://github.com/fabricjs/fabric.js/pull/5502)
- Add: strokeUniform import/export svg [#5527](https://github.com/fabricjs/fabric.js/pull/5527)
- Fix: GraphemeSplit and toSvg for circle [#5544](https://github.com/fabricjs/fabric.js/pull/5544)
- Improvement: support running in a XML document [#5530](https://github.com/fabricjs/fabric.js/pull/5530)

## [2.6.0]

- Fix: avoid ie11 to throw on weird draw images [#5428](https://github.com/fabricjs/fabric.js/pull/5428)
- Fix: a rare case of invisible clipPath [#5477](https://github.com/fabricjs/fabric.js/pull/5477)
- Fix: testability of code under node when webgl is involved [#5478](https://github.com/fabricjs/fabric.js/pull/5478)
- Add: Grapeheme text wrapping for Textbox (Textbox.splitByGrapheme) [#5479](https://github.com/fabricjs/fabric.js/pull/5479)
- Add: fabric.Object.toCanvasElement [#5481](https://github.com/fabricjs/fabric.js/pull/5481)

## [2.5.0]

- Fix: textbox transform report newScaleX and newScaleY values [#5464](https://github.com/fabricjs/fabric.js/pull/5464)
- Fix: export of svg and gradient with transforms [#5456](https://github.com/fabricjs/fabric.js/pull/5456)
- Fix: detection of controls in perPixelTargetFind + cache [#5455](https://github.com/fabricjs/fabric.js/pull/5455)
- Add: added canvas.toCanvasElement method [#5452](https://github.com/fabricjs/fabric.js/pull/5452)

## [2.4.6]

- Fix: unbreak the svg export broken in 2.4.5 [#5438](https://github.com/fabricjs/fabric.js/pull/5438)

## [2.4.5]

- Fix: svg import/export for canvas+clipPath and letterspacing. [#5424](https://github.com/fabricjs/fabric.js/pull/5424)
- Fix: avoid stroke dash from group selection to leak on upper canvas [#5392](https://github.com/fabricjs/fabric.js/pull/5392)

## [2.4.4]

- Fix: add clipPath to stateful cache check. [#5384](https://github.com/fabricjs/fabric.js/pull/5384)
- Fix: restore draggability of small objects [#5379](https://github.com/fabricjs/fabric.js/pull/5379)
- Improvement: Added strokeDashOffset to objects and from SVG import. [#5398](https://github.com/fabricjs/fabric.js/pull/5398)
- Fix: do not mark objects as invisible if strokeWidth is > 0 [#5382](https://github.com/fabricjs/fabric.js/pull/5382)
- Improvement: Better gradients parsing with xlink:href [#5357](https://github.com/fabricjs/fabric.js/pull/5357)

## [2.4.3]

- Fix: Shift click and onSelect function [#5348](https://github.com/fabricjs/fabric.js/pull/5348)
- Fix: Load from Json from images with filters and resize filters [#5346](https://github.com/fabricjs/fabric.js/pull/5346)
- Fix: Remove special case of 1x1 rect [#5345](https://github.com/fabricjs/fabric.js/pull/5345)
- Fix: Group with clipPath restore [#5344](https://github.com/fabricjs/fabric.js/pull/5344)
- Fix: Fix shift + click interaction with unselectable objects [#5324](https://github.com/fabricjs/fabric.js/pull/5324)

## [2.4.2]

- Fix: Better toSVG support to enable clipPath [#5284](https://github.com/fabricjs/fabric.js/pull/5284)
- Fix: Per pixel target find and groups and sub targets [#5287](https://github.com/fabricjs/fabric.js/pull/5287)
- Fix: Object clone as Image and shadow clipping [#5308](https://github.com/fabricjs/fabric.js/pull/5308)
- Fix: IE11 loading SVG [#5307](https://github.com/fabricjs/fabric.js/pull/5307)

## [2.4.1]

- Fix: Avoid enterEditing if another object is the activeObject [#5261](https://github.com/fabricjs/fabric.js/pull/5261)
- Fix: clipPath enliving for Image fromObject [#5279](https://github.com/fabricjs/fabric.js/pull/5279)
- Fix: toDataURL and canvas clipPath [#5278](https://github.com/fabricjs/fabric.js/pull/5278)
- Fix: early return if no xml is available [#5263](https://github.com/fabricjs/fabric.js/pull/5263)
- Fix: clipPath svg parsing in nodejs [#5262](https://github.com/fabricjs/fabric.js/pull/5262)
- Fix: Avoid running selection logic on mouse up [#5259](https://github.com/fabricjs/fabric.js/pull/5259)
- Fix: fix font size parsing on SVG [#5258](https://github.com/fabricjs/fabric.js/pull/5258)
- Fix: Avoid extra renders on mouseUp/Down [#5256](https://github.com/fabricjs/fabric.js/pull/5256)

## [2.4.0]

- Add: Add clipPath support to canvas and svg import/export. Low compatibility yet.

## [2.3.6]

- Fix: Make image.class aware of naturalWidth and naturalHeight. [#5178](https://github.com/fabricjs/fabric.js/pull/5178)
- Fix: Make 2 finger events works again [#5177](https://github.com/fabricjs/fabric.js/pull/5177)
- Fix: Make Groups respect origin and correct position ( fix spray/circle brushes ) [#5176](https://github.com/fabricjs/fabric.js/pull/5176)

## [2.3.5]

- Change: make canvas.getObjects() always return a shallow copy of the array [#5162](https://github.com/fabricjs/fabric.js/pull/5162)
- Fix: Improve fabric.Pattern.toSVG to look correct on offsets and no-repeat [#5164](https://github.com/fabricjs/fabric.js/pull/5164)
- Fix: Do not enter edit in Itext if the mouseUp is relative to a group selector [#5153](https://github.com/fabricjs/fabric.js/pull/5153)
- Improvement: Do not require xlink namespace in front of href attribut for svgs ( is a SVG2 new spec, unsupported ) [#5156](https://github.com/fabricjs/fabric.js/pull/5156)
- Fix: fix resizeFilter having the wrong cached texture, also improved interaction between filters [#5165](https://github.com/fabricjs/fabric.js/pull/5165)

## [2.3.4]

- Fix: ToSVG was ignoring excludeFromExport for backgroundImage and OverlayImage. [#5075](https://github.com/fabricjs/fabric.js/pull/5075)
- Fix: ToSVG for circle with start and end angles. [#5085](https://github.com/fabricjs/fabric.js/pull/5085)
- Fix: Added callback for setPatternFill. [#5101](https://github.com/fabricjs/fabric.js/pull/5101)
- Fix: Resize filter taking in account multiple scale sources. [#5117](https://github.com/fabricjs/fabric.js/pull/5117)
- Fix: Blend image filter clean after refilter. [#5121](https://github.com/fabricjs/fabric.js/pull/5121)
- Fix: Object.toDataURL should not be influenced by zoom. [#5139](https://github.com/fabricjs/fabric.js/pull/5139)
- Improvement: requestRenderAllBound add to Canvas instance. [#5138](https://github.com/fabricjs/fabric.js/pull/5138)
- Improvement: Make path bounding cache optional and also reacheable/cleanable [#5140](https://github.com/fabricjs/fabric.js/pull/5140)
- Improvement: Make the logic of isNeutralState filters work before filtering start. [#5129](https://github.com/fabricjs/fabric.js/pull/5129)
- Improvement: Added some code to clean up some memory when canvas is disposed in nodejs. [#5142](https://github.com/fabricjs/fabric.js/pull/5142)
- Fix: Make numeric origins work with group creation. [#5143](https://github.com/fabricjs/fabric.js/pull/5143)

## [2.3.3]

- Fix: Fixed font generic names for text, measurement of zero width related characters and also trailing of cursor when zooming. [#5048](https://github.com/fabricjs/fabric.js/pull/5048)

## [2.3.2]

- Fix: justify + charspacing + textDecoration Add and improve more events for transformations and mouse interaction. [#5007](https://github.com/fabricjs/fabric.js/pull/5007) [#5009](https://github.com/fabricjs/fabric.js/pull/5009)
- Fix: Enter edit on object selected programmatically. [#5010](https://github.com/fabricjs/fabric.js/pull/5010)
- Fix: Canvas.dispose was not removing all events properly. [#5020](https://github.com/fabricjs/fabric.js/pull/5020)
- Fix: Make rgba and hsla regex work case insensitive. [#5017](https://github.com/fabricjs/fabric.js/pull/5017)
- Fix: Make group transitioning from not cached to cached work. [#5021](https://github.com/fabricjs/fabric.js/pull/5021)

## [2.3.1]

- Improve nested svg import and text positioning, spikes. [#4984](https://github.com/kangax/fabric.js/pull/4984)

## [2.3.0]

- Add and improve more events for transformations and mouse interaction [#4979](https://github.com/kangax/fabric.js/pull/4979)
- Improvement: whenever possible use cache for target transparency sampling [#4955](https://github.com/kangax/fabric.js/pull/4955)

## [2.2.4]

- Fix getPointer on touch devices [#4866](https://github.com/kangax/fabric.js/pull/4866)
- Fix issues with selectionDashArray bleeding into free drawing [#4894](https://github.com/kangax/fabric.js/pull/4894)
- Fix blur filter for nodejs [#4905](https://github.com/kangax/fabric.js/pull/4905)
- Fix Register mousemove as non passive to help touch devices [#4933](https://github.com/kangax/fabric.js/pull/4933)
- Fix modified shadow tosvg for safari compatibility [#4934](https://github.com/kangax/fabric.js/pull/4934)
- Fix shader to avoid premultiplied alpha pixel getting dirty in blend filter [#4936](https://github.com/kangax/fabric.js/pull/4936)
- Add isPartiallyOnScreen method [#4856](https://github.com/kangax/fabric.js/pull/4856)
- Fix isEqual failing on array/null or objects/null/string compare [#4949](https://github.com/kangax/fabric.js/pull/4949)
- Fix pencilBrush with alpha and with rerendering canvas [#4938](https://github.com/kangax/fabric.js/pull/4938)

## [2.2.3]

- improvement: Allow to parse quoted url string. url('#myid') [#4881](https://github.com/kangax/fabric.js/pull/4881)
- improvement: text fromSVG import char-spacing attribute [#3718](https://github.com/kangax/fabric.js/pull/3718)
- fix: text toSVG export with multiple spaces in safari [#4880](https://github.com/kangax/fabric.js/pull/4880)
- fix: setSrc reset width and height on images [#4877](https://github.com/kangax/fabric.js/pull/4877)
- improvements: Removed forced origin swap when rotating [#4878](https://github.com/kangax/fabric.js/pull/4878)
- fix: Make the background of canvas cover all SVG in toSVG export [#4852](https://github.com/kangax/fabric.js/pull/4852)
- fix: Added startAngle to cacheProperties for fabric.Circle [#4875](https://github.com/kangax/fabric.js/pull/4875)
- fix: Rerender all the content of upperCanvas if canvas gets resized [#4850](https://github.com/kangax/fabric.js/pull/4850)
- fix: Remove references to context when disposing [#4846](https://github.com/kangax/fabric.js/pull/4846)
- improvements: Added single quoting to font names in toSVG [#4840](https://github.com/kangax/fabric.js/pull/4840)
- improvements: Added reserved space to wrapLine functionality [#4841](https://github.com/kangax/fabric.js/pull/4841)

## [2.2.2]

- Fixed: Applying filters to an image will invalidate its cache [#4828](https://github.com/kangax/fabric.js/pull/4828)
- Fixed: Attempt at fix font families that requires quoting [#4831](https://github.com/kangax/fabric.js/pull/4831)
- Improvement: check upperCanvas client size for textarea position [#4827](https://github.com/kangax/fabric.js/pull/4827)
- Fixed: Attempt to fix multiple touchends [#4804](https://github.com/kangax/fabric.js/pull/4804)
- Fixed: Wrapping of textbox with charspacing [#4803](https://github.com/kangax/fabric.js/pull/4803)
- Fixed: bad calculation of empty line in text (regression from 2.2.0) [#4802](https://github.com/kangax/fabric.js/pull/4802)

## [2.2.1]

- Reworked how amd and commonJS are together in the same file.

## [2.2.0]

- Fixed: super/sub script svg export [#4780](https://github.com/kangax/fabric.js/pull/4780)
- Added: Text superScript and subScript support [#4765](https://github.com/kangax/fabric.js/pull/4765)
- Fixed: negative kerning support (Pacifico font) [#4772](https://github.com/kangax/fabric.js/pull/4772)
- Fixed: removing text on mousedown should be safe now [#4774](https://github.com/kangax/fabric.js/pull/4774)
- Improved: pass to inner functions the parameter calculate coords in isOnscreen [#4763](https://github.com/kangax/fabric.js/pull/4763)

## [2.1.0]

- Added: Added: Drag and drop event binding [#4421](https://github.com/kangax/fabric.js/pull/4421)
- Fixed: isEmptyStyle implementation for TextBox [#4762](https://github.com/kangax/fabric.js/pull/4762)

## [2.0.3]

- Fix: now sub target check can work with subclasses of fabric.Group [#4753](https://github.com/kangax/fabric.js/pull/4753)
- Improvement: PencilBrush is now compexity 1 instead of complexity N during draw [#4743](https://github.com/kangax/fabric.js/pull/4743)
- Fix the cleanStyle was not checking for the right property to exist [#4751](https://github.com/kangax/fabric.js/pull/4751)
- Fix onBeforeScaleRotate with canvas zoom [#4748](https://github.com/kangax/fabric.js/pull/4748)

## [2.0.2]

- fixed image toSVG support for crop [#4738](https://github.com/kangax/fabric.js/pull/4738)
- changed math for better rounded results [#4734](https://github.com/kangax/fabric.js/pull/4734)

## [2.0.1]

- fixed filter for blend image in WEBGL [#4706](https://github.com/kangax/fabric.js/pull/4706)
- fixed interactions between canvas toDataURL and multiplier + retina [#4705](https://github.com/kangax/fabric.js/pull/4705)
- fixed bug with originX and originY not invalidating the transform [#4703](https://github.com/kangax/fabric.js/pull/4703)
- fixed unwanted mutation on object enliving in fabric.Image [#4699](https://github.com/kangax/fabric.js/pull/4699)

## [2.0.0]

- final
  - fix dataurl and svg export on retina and rounding [#4674](https://github.com/kangax/fabric.js/pull/4674)
  - avoid error if iText is removed on mousedown [#4650](https://github.com/kangax/fabric.js/pull/4650)
  - fix calcOffset when text enter editing [#4649](https://github.com/kangax/fabric.js/pull/4649)
  - Gradient fix parsing floats [#4637](https://github.com/kangax/fabric.js/pull/4637)
  - Add CrossOrigin managment to fabric.Pattern [#4618](https://github.com/kangax/fabric.js/pull/4618)
  - Add patternTransform toObject saving [#4626](https://github.com/kangax/fabric.js/pull/4626)
  - normalize brushes render [#4613](https://github.com/kangax/fabric.js/pull/4613)
  - avoid charspacing shortcut [#4594](https://github.com/kangax/fabric.js/pull/4594)
  - Fix color toHexa() [#4579](https://github.com/kangax/fabric.js/pull/4579)
- rc3 and rc4
  - more fixes to transformMatrix memoization
  - Canvas.selectionFullyContained allows you to select objects just when full grabbed by the selections. [#4508](https://github.com/kangax/fabric.js/pull/4508)
  - Remove some ouput of blank spaces from svg in order to avoid extra colored areas [#4524](https://github.com/kangax/fabric.js/pull/4524)
  - Reinserted a performance shortcut for when there is no style at all [#4519](https://github.com/kangax/fabric.js/pull/4519)
  - Manage canvas resize during a freedrawing brush without wiping the brush [#4527](https://github.com/kangax/fabric.js/pull/4527)
  - Removed an extra closePath that was creating wrong visual on IntelIntegrated cards [#4549](https://github.com/kangax/fabric.js/pull/4549)
  - Added a method to insert and remove text from command line [#4541](https://github.com/kangax/fabric.js/pull/4541)
  - Some fixes around text styles management
  - nodejs support changes: removed specific node code in order to use standard fabricjs code in nodejs.
  - added fabric.util.getNodeCanvas that passed a JSDOM element allows you to get the node-canvas instance behind it and do what you need.
- rc2
  - Fixed a transform matrix memoize missing width/height [#4491](https://github.com/kangax/fabric.js/pull/4491)
  - Fix pattern drawing a point [#4492](https://github.com/kangax/fabric.js/pull/4492)
  - Fixed Text.removeChars [#4495](https://github.com/kangax/fabric.js/pull/4495)
  - Added back 2 node-canvas methods [#4497](https://github.com/kangax/fabric.js/pull/4497)
  - Fix a typo not restoring hoverCursor correctly.
- rc1
  - Remove node specific code [#4470](https://github.com/kangax/fabric.js/pull/4470)
  - Improved Canvas.dispose code to leak less memory [#4471](https://github.com/kangax/fabric.js/pull/4471)
  - Remove extra padding of cache when upper limited [#4467](https://github.com/kangax/fabric.js/pull/4467)
  - Solved 2 perfomances problems with textbox [#4466](https://github.com/kangax/fabric.js/pull/4466) [#4465](https://github.com/kangax/fabric.js/pull/4465)
  - Added justify-left justify-right and justify-center [#4437](https://github.com/kangax/fabric.js/pull/4437)
  - Fix Group fromObject and subTargetCheck [#4454](https://github.com/kangax/fabric.js/pull/4454)
  - Fix regression on IMG from SVG [#4450](https://github.com/kangax/fabric.js/pull/4450)
  - Remove cache dimensions together with canvas [#4453](https://github.com/kangax/fabric.js/pull/4453)
  - Fixed some fuzzyness cases for cache [#4452](https://github.com/kangax/fabric.js/pull/4452)
  - Fixed resize filter for webgl [#4426](https://github.com/kangax/fabric.js/pull/4426)
  - Stop searching target during a mouse move with a transform [#4442](https://github.com/kangax/fabric.js/pull/4442)
  - safeguard shaders for non supported precisions [#4433](https://github.com/kangax/fabric.js/pull/4433)
  - fix insert and remove style for edge cases [#4420](https://github.com/kangax/fabric.js/pull/4420)
  - Fix object.move when in active selection [#4394](https://github.com/kangax/fabric.js/pull/4394)
  - Memoize calcTransformMatrix function [#4418](https://github.com/kangax/fabric.js/pull/4418)
  - Make \_set flag object as dirty just when a real change happen[#4415](https://github.com/kangax/fabric.js/pull/4415)
  - Add browserShadowBlurConstant to adjust shadowBlur value [#4413](https://github.com/kangax/fabric.js/pull/4413)
  - Fix set element not clearing the cacheTexture. [#4410](https://github.com/kangax/fabric.js/pull/4410)
  - Multi selection key can be configured with an array of keys. [#4363](https://github.com/kangax/fabric.js/pull/4363)
  - fix fast type in text loosing some style. [#4339](https://github.com/kangax/fabric.js/pull/4339)
  - fixed division by zero with lockscaling flip.
  - added paintFirst ( paint-order with svg support ) [#4303](https://github.com/kangax/fabric.js/pull/4303)
- beta7
  - added a build flag for not attaching fabric to window [#4199](https://github.com/kangax/fabric.js/pull/4199)
  - removed .active property from objects [#4200](https://github.com/kangax/fabric.js/pull/4200)
  - Normalize Api for getSelectionStyles, setSelectionStyles [#4202](https://github.com/kangax/fabric.js/pull/4202)
  - Fix shader for convolute filter [#4207](https://github.com/kangax/fabric.js/pull/4207)
  - Better mouse support for lockscaling flip [#4225](https://github.com/kangax/fabric.js/pull/4225)
  - Fix toDataUrl getting a blank canvas [#4229](https://github.com/kangax/fabric.js/pull/4229)
  - Ouput version to json Objects [#4251](https://github.com/kangax/fabric.js/pull/4251)
  - Use backstoreOnly for toDataUrl resize [#4254](https://github.com/kangax/fabric.js/pull/4254)
  - Fix safari svg whitespace [#4294](https://github.com/kangax/fabric.js/pull/4294)
  - Fix Gradient export for paths [#4274](https://github.com/kangax/fabric.js/pull/4274)
  - Move mouseout/over in mousemove events [#4283](https://github.com/kangax/fabric.js/pull/4283)
  - Fix detection of click at the end of line [#4295](https://github.com/kangax/fabric.js/pull/4295)
  - added new event selection:updated [#4311](https://github.com/kangax/fabric.js/pull/4311)
  - Fixed free drawing path displacement [#4311](https://github.com/kangax/fabric.js/pull/4311)
  - Fixed scale equally and flipping not happening [#4313](https://github.com/kangax/fabric.js/pull/4313)
  - Select by drag makes the object fires 'selected' [#4314](https://github.com/kangax/fabric.js/pull/4314)
- beta6
  - incompat: New filter system with WEBGL.
  - incompat: New Text/IText/Textbox code. Multibyte compatible, more accurate.
  - incompat: RequestAnimationFrame is used for the automatic render calls.
  - incompat: Named setter/getter are optional now.
  - incompat: Removed PathGroup class
  - incompat: Paths cannot be restored anymore from strings [#3713](https://github.com/kangax/fabric.js/pull/3713)
  - incompat: bumped node version to 4+ and jsdom to 9. [#3717](https://github.com/kangax/fabric.js/pull/3717)
  - incompat: removed the es5 / JSON shim support [#3722](https://github.com/kangax/fabric.js/pull/3722)
  - fix/incompat: IText setSelectionStyles does not change anymore style if no selection is present [#3765](https://github.com/kangax/fabric.js/pull/3765)
  - skipOffscreen default to true
  - Text.setSelectionStyle does not change anything if there is no selection [#3765](https://github.com/kangax/fabric.js/pull/3765)
  - Switch to canvas-prebuilt as dependency. Added parameter to choose the canvas package [#3757](https://github.com/kangax/fabric.js/pull/3757)
  - improvement: renderControls can now be called on its own. Added parameter styleOverride to allow for overriding current properties [#3887](https://github.com/kangax/fabric.js/pull/3887)
  - removed hasMoved and saveCoords from Group class [#3910](https://github.com/kangax/fabric.js/pull/3910)
  - forced all fromObject and fromElement to be async, normalized api. [#3996](https://github.com/kangax/fabric.js/pull/3996)
  - improvement: added support for request animation frame in mouse events [#3997](https://github.com/kangax/fabric.js/pull/3997)
  - added dblclick support for all objects [#3998](https://github.com/kangax/fabric.js/pull/3997)
  - textbox scale as a normal object [#4052](https://github.com/kangax/fabric.js/pull/4052)
  - Removed image meetOrSlice, alignX, alignY, introduced cropX, cropY [#4055](https://github.com/kangax/fabric.js/pull/4055)
  - Added Text.cleanStyle, Text.removeStyle [#4060](https://github.com/kangax/fabric.js/pull/4060)
  - change: lockRotation will not hide the mtr control anymore. introduced notAllowedCursor for canvas. [#4064](https://github.com/kangax/fabric.js/pull/4064)
  - improvement: added 2 percentage values to fabric.util.animate. [#4068](https://github.com/kangax/fabric.js/pull/4068)
  - change: pathOffset does not get exported anymore in path.toObject, toDatalessObject export sourcePath instead of modifying path. [#4108](https://github.com/kangax/fabric.js/pull/4108)

## [1.7.19]

- Fixed the flip of images with scale equally [#4313](https://github.com/kangax/fabric.js/pull/4313)
- Improved touch detection [#4302](https://github.com/kangax/fabric.js/pull/4302)

## [1.7.18]

- Fixed doubling of subtargets for preserveObjectStacking = true [#4297](https://github.com/kangax/fabric.js/pull/4297)
- Added a dirty set to objects in group destroy.

## [1.7.17]

- Change: swapped style white-space:nowrap with attribute wrap="off" since the style rule was creating problems in browsers like ie11 and safari. [#4119](https://github.com/kangax/fabric.js/pull/4119)
- Fix: Remove an object from activeGroup if removed from canvas [#4120](https://github.com/kangax/fabric.js/pull/4120)
- Fix: avoid bringFroward, sendBackwards to swap objects in active selections [#4119](https://github.com/kangax/fabric.js/pull/4119)
- Fix: avoid disposing canvas on mouse event to throw error [#4119](https://github.com/kangax/fabric.js/pull/4119)
- Fix: make svg respect white spaces [#4119](https://github.com/kangax/fabric.js/pull/4119)
- Fix: avoid exporting bgImage and overlayImage if excludeFromExport = true [#4119](https://github.com/kangax/fabric.js/pull/4119)
- Fix: Avoid group fromObject mutating original data [#4111](https://github.com/kangax/fabric.js/pull/4111)

## [1.7.16]

- improvement: added 2 percentage values to fabric.util.animate. [#4068](https://github.com/kangax/fabric.js/pull/4068)
- Improvement: avoid multiplying identity matrices in calcTransformMatrix function
- Fix: activeGroup did not destroy correctly if a toObject was happening
- Improvement: Pass the event to object:modified when available. [#4061](https://github.com/kangax/fabric.js/pull/4061)

## [1.7.15]

- Improvement: Made iText keymap public. [#4053](https://github.com/kangax/fabric.js/pull/4053)
- Improvement: Fix a bug in updateCacheCanvas that was returning always true [#4051](https://github.com/kangax/fabric.js/pull/4051)

## [1.7.14]

- Improvement: Avoid cache canvas to resize each mouse move step. [#4037](https://github.com/kangax/fabric.js/pull/4037)
- Improvement: Make cache canvas limited in size. [#4035](https://github.com/kangax/fabric.js/pull/4035)
- Fix: Make groups and statefull cache work. [#4032](https://github.com/kangax/fabric.js/pull/4032)
- Add: Marked the hiddentextarea from itext so that custom projects can recognize it. [#4022](https://github.com/kangax/fabric.js/pull/4022)

## [1.7.13]

- Fix: Try to minimize delay in loadFroJson [#4007](https://github.com/kangax/fabric.js/pull/4007)
- Fix: allow fabric.Color to parse rgba(x,y,z,.a) without leading 0 [#4006](https://github.com/kangax/fabric.js/pull/4006)
- Allow path to execute Object.initialize, make extensions easier [#4005](https://github.com/kangax/fabric.js/pull/4005)
- Fix: properly set options from path fromDatalessObjects [#3995](https://github.com/kangax/fabric.js/pull/3995)
- Check for slice before action.slice. Avoid conflicts with heavy customized code. [#3992](https://github.com/kangax/fabric.js/pull/3992)

## [1.7.12]

- Fix: removed possible memleaks from window resize event. [#3984](https://github.com/kangax/fabric.js/pull/3984)
- Fix: restored default cursor to noTarget only. unselectable objects get the standard hovercursor. [#3953](https://github.com/kangax/fabric.js/pull/3953)
- Cache fixes: fix uncached pathGroup, removed cache creation at initialize time [#3982](https://github.com/kangax/fabric.js/pull/3982)
- Improvement: nextTarget to mouseOut and prevTarget to mouseOver [#3900](https://github.com/kangax/fabric.js/pull/3900)
- Improvement: add isClick boolean to left mouse up [#3898](https://github.com/kangax/fabric.js/pull/3898)
- Fix: can start selection on top of non selectable object [#3892](https://github.com/kangax/fabric.js/pull/3892)
- Improvement: better management of right/middle click [#3888](https://github.com/kangax/fabric.js/pull/3888)
- Fix: subTargetCheck on activeObject/activeGroup was firing too many events [#3909](https://github.com/kangax/fabric.js/pull/3909)
- Fix: After addWithUpdate or removeWithUpdate object coords must be updated. [#3911](https://github.com/kangax/fabric.js/pull/3911)

## [1.7.11]

- Hotfix: restore path-groups ability to render [#3877](https://github.com/kangax/fabric.js/pull/3877)

## [1.7.10]

- Fix: correct svg export for radial gradients [#3807](https://github.com/kangax/fabric.js/pull/3807)
- Fix: Update fireout events to export the event object [#3853](https://github.com/kangax/fabric.js/pull/3853)
- Fix: Improve callSuper to avoid infinite loops (not all of them) [#3844](https://github.com/kangax/fabric.js/pull/3844)
- Fix: avoid selectionBackgroundColor leak on toDataUrl [#3862](https://github.com/kangax/fabric.js/pull/3862)
- Fix: toDatelessObject for Group [#3863](https://github.com/kangax/fabric.js/pull/3863)
- Improvement: better caching logic for groups [#3864](https://github.com/kangax/fabric.js/pull/3864)
- Fix: correct svg gradient export for radial in polygons [#3866](https://github.com/kangax/fabric.js/pull/3866)
- Fix: First draw could be empty for some objects [#3870](https://github.com/kangax/fabric.js/pull/3870)
- Fix: Always send event data to object:selected [#3871](https://github.com/kangax/fabric.js/pull/3871)
- Improvement: reduce angle calculation error [#3872](https://github.com/kangax/fabric.js/pull/3872)

## [1.7.9]

- Fix: Avoid textarea wrapping from chrome v57+ [#3804](https://github.com/kangax/fabric.js/pull/3804)
- Fix: double click needed to move cursor when enterEditing is called programmatically [#3804](https://github.com/kangax/fabric.js/pull/3804)
- Fix: Style regression when inputing new style objects [#3804](https://github.com/kangax/fabric.js/pull/3804)
- Add: try to support crossOrigin for svg image tags [#3804](https://github.com/kangax/fabric.js/pull/3804)

## [1.7.8]

- Fix: Fix dirty flag propagation [#3782](https://github.com/kangax/fabric.js/pull/3782)
- Fix: Path parsing error in bounding boxes of curves [#3774](https://github.com/kangax/fabric.js/pull/3774)
- Add: Middle click mouse management on canvas [#3764](https://github.com/kangax/fabric.js/pull/3764)
- Add: Add parameter to detect and skip offscreen drawing [#3758](https://github.com/kangax/fabric.js/pull/3758)
- Fix: textarea loosing focus after a drag and exit from canvas [#3759](https://github.com/kangax/fabric.js/pull/3759)

## [1.7.7]

- Fix for opacity parsing in svg with nested opacities [#3747](https://github.com/kangax/fabric.js/pull/3747)
- Fix text initialization and boundingrect [#3745](https://github.com/kangax/fabric.js/pull/3745)
- Fix line bounding box [#3742](https://github.com/kangax/fabric.js/pull/3742)
- Improvement: do not pollute style object while typing if not necessary [#3743](https://github.com/kangax/fabric.js/pull/3743)
- fix for broken prototype chain when restoring a dataless object on fill an stroke [#3735](https://github.com/kangax/fabric.js/pull/3735)
- fix for deselected event not fired on mouse actions [#3716](https://github.com/kangax/fabric.js/pull/3716)
- fix for blurriness introduced on 1.7.3 [#3721](https://github.com/kangax/fabric.js/pull/3721)

## [1.7.6]

- Fix: make the cacheCanvas created on the fly if not available [#3705](https://github.com/kangax/fabric.js/pull/3705)

## [1.7.5]

- Improvement: draw textbackgroundColor in one single pass when possible @stefanhayden [#3698](https://github.com/kangax/fabric.js/pull/3698)
- Improvement: fire selection changed event just if text is editing [#3702](https://github.com/kangax/fabric.js/pull/3702)
- Improvement: Add object property 'needsItsOwnCache' [#3703](https://github.com/kangax/fabric.js/pull/3703)
- Improvement: Skip unnecessary transform if they can be detected with a single if [#3704](https://github.com/kangax/fabric.js/pull/3704)

## [1.7.4]

- Fix: Moved all the touch event to passive false so that they behave as before chrome changes [#3690](https://github.com/kangax/fabric.js/pull/3690)
- Fix: force top and left in the object representation of a path to avoid reparsing on restore [#3691](https://github.com/kangax/fabric.js/pull/3691)
- Add: Enable `deselected` event for activeObject switch. Ensure deactivateAll call exitEditing [#3689](https://github.com/kangax/fabric.js/pull/3689)
- Fix: Perform subtargetCheck also if the group is an active object and on activeGroup [#3688](https://github.com/kangax/fabric.js/pull/3688)
- Fix: Made cursor operation more precise at high canvas zoom level [#3671](https://github.com/kangax/fabric.js/pull/3671)
- Add: Made getBoundingRect available to return both absolute or standard bounding rect [#3614](https://github.com/kangax/fabric.js/pull/3614)
- Add: Introduced calcViewportBoundaries() function for fabric.StaticCanvas [#3614](https://github.com/kangax/fabric.js/pull/3614)
- Add: Introduced isOnScreen() function for fabric.Object [#3614](https://github.com/kangax/fabric.js/pull/3614)
- Subclassed Polygon from polyline [#3614](https://github.com/kangax/fabric.js/pull/3614)
- Fix: Removed reference to hovered target when target gets removed [#3657](https://github.com/kangax/fabric.js/pull/3657)
- Fix: Removed hover cursor for non selectable objects [#3643](https://github.com/kangax/fabric.js/pull/3643)
- Fix: Switch to passive event for touch move [#3643](https://github.com/kangax/fabric.js/pull/3643)
- Fix: Restart rendering of cursor after entering some text [#3643](https://github.com/kangax/fabric.js/pull/3643)
- Add: fabric.Color support toHexa() method now [#3615](https://github.com/kangax/fabric.js/pull/3615)

## [1.7.3]

- Improvement: mousewheel event is handled with target and fired also from objects. [#3612](https://github.com/kangax/fabric.js/pull/3612)
- Improvement: Pattern loads for canvas background and overlay, corrected svg pattern export [#3601](https://github.com/kangax/fabric.js/pull/3601)
- Fix: Wait for pattern loading before calling callback [#3598](https://github.com/kangax/fabric.js/pull/3598)
- Fix: add 2 extra pixels to cache canvases to avoid aliasing cut [#3596](https://github.com/kangax/fabric.js/pull/3596)
- Fix: Rerender when deselect an itext editing object [#3594](https://github.com/kangax/fabric.js/pull/3594)
- Fix: save new state of dimensionProperties at every cache clear [#3595](https://github.com/kangax/fabric.js/pull/3595)
- Improvement: Better error management in loadFromJSON [#3586](https://github.com/kangax/fabric.js/pull/3586)
- Improvement: do not reload backgroundImage as an image if is different type [#3550](https://github.com/kangax/fabric.js/pull/3550)
- Improvement: if a children element is set dirty, set the parent dirty as well. [#3564](https://github.com/kangax/fabric.js/pull/3564)

## [1.7.2]

- Fix: Textbox do not use stylemap for line wrapping [#3546](https://github.com/kangax/fabric.js/pull/3546)
- Fix: Fix for firing object:modified in macOS sierra [#3539](https://github.com/kangax/fabric.js/pull/3539)
- Fix: Itext with object caching was not refreshing selection correctly. [#3538](https://github.com/kangax/fabric.js/pull/3538)
- Fix: stateful now works again with activeGroup and dinamyc swap between stateful false/true. [#3537](https://github.com/kangax/fabric.js/pull/3537)
- Fix: includeDefaultValues was not applied to child objects of groups and path-groups. [#3497](https://github.com/kangax/fabric.js/pull/3497)
- Fix: Itext style is cloned on paste action now, allow copy of styles to be independent. [#3502](https://github.com/kangax/fabric.js/pull/3502)
- Fix: Add subclasses properties to cacheProperties. [#3490](https://github.com/kangax/fabric.js/pull/3490)
- Add: Shift and Alt key used for transformations are now dynamic. [#3479](https://github.com/kangax/fabric.js/pull/3479)
- Fix: fix to polygon and cache. Added cacheProperties for all classes [#3490](https://github.com/kangax/fabric.js/pull/3490)

## [1.7.1]

- Add: Gradients/Patterns support customAttributes in toObject method [#3477](https://github.com/kangax/fabric.js/pull/3477)
- Fix: IText/Textbox not blurring keyboard on ios 10 [#3476](https://github.com/kangax/fabric.js/pull/3476)
- Fix: Shadow on freedrawing and zoomed canvas [#3475](https://github.com/kangax/fabric.js/pull/3475)
- Fix: Fix for group returning negative scales [#3474](https://github.com/kangax/fabric.js/pull/3474)
- Fix: hotfix for textbox [#3441](https://github.com/kangax/fabric.js/pull/3441)[#3473](https://github.com/kangax/fabric.js/pull/3473)

## [1.7.0]

- Add: Object Caching [#3417](https://github.com/kangax/fabric.js/pull/3417)
- Improvement: group internal objects have coords not affected by canvas zoom [#3420](https://github.com/kangax/fabric.js/pull/3420)
- Fix: itext cursor trails on initDimension [#3436](https://github.com/kangax/fabric.js/pull/3436)
- Fix: null check on .setActive [#3435](https://github.com/kangax/fabric.js/pull/3435)
- Fix: function error in clone deep. [#3434](https://github.com/kangax/fabric.js/pull/3434)

## [1.6.7]

- Add: Snap rotation added to objects. two parameter introduced, snapAngle and snapTreshold. [#3383](https://github.com/kangax/fabric.js/pull/3383)
- Fix: Pass target to right click event. [#3381](https://github.com/kangax/fabric.js/pull/3381)
- Fix: Correct rendering of bg color for styled text and correct clearing of itext area. [#3388](https://github.com/kangax/fabric.js/pull/3388)
- Add: Fire mouse:over on the canvas when we enter the canvas from outside the element. [#3388](https://github.com/kangax/fabric.js/pull/3389)
- Fix: Fix calculation of words width with spaces and justify. [#3408](https://github.com/kangax/fabric.js/pull/3408)
- Fix: Do not export defaults properties for bg and overlay if requested. [#3415](https://github.com/kangax/fabric.js/pull/3415)
- Fix: Change export toObect to always delete default properties if requested. [#3416](https://github.com/kangax/fabric.js/pull/3416)

## [1.6.6]

- Add: Contrast and Saturate filters [#3341](https://github.com/kangax/fabric.js/pull/3341)
- Fix: Correct registering and removal of events to handle iText objects. [#3349](https://github.com/kangax/fabric.js/pull/3349)
- Fix: Corrected 2 regression of 1.6.5 (dataurl export and itext clicks)
- Fix: Corrected path boundaries calculation for Arcs ( a and A ) [#3347](https://github.com/kangax/fabric.js/pull/3347)

## [1.6.5]

- Fix: charspacing, do not get subzero with charwidth.
- Improvement: add callback support to all object cloning. [#3212](https://github.com/kangax/fabric.js/pull/3212)
- Improvement: add backgroundColor to all class [#3248](https://github.com/kangax/fabric.js/pull/3248)
- Fix: add custom properties to backgroundImage and overlayImage [#3250](https://github.com/kangax/fabric.js/pull/3250)
- Fix: Object intersection is calculated on boundingBox and boundingRect, intersection is fired if objects are overlapping [#3252](https://github.com/kangax/fabric.js/pull/3252)
- Change: Restored previous selection behaviour, added key to selection active object under overlaid target [#3254](https://github.com/kangax/fabric.js/pull/3254)
- Improvement: hasStateChanged let you find state changes of complex properties. [#3262](https://github.com/kangax/fabric.js/pull/3262)
- Fix: IText/Textbox shift click selection backward. [#3270](https://github.com/kangax/fabric.js/pull/3270)
- Revert: font family quoting was a bad idea. node-canvas stills use it. [#3276](https://github.com/kangax/fabric.js/pull/3276)
- Fix: fire mouse:over event for activeObject and activeGroup when using findTarget shourtcuts [#3285](https://github.com/kangax/fabric.js/pull/3285)
- Fix: clear method clear all properties of canvas [#3305](https://github.com/kangax/fabric.js/pull/3305)
- Fix: text area position method takes in account canvas offset [#3306](https://github.com/kangax/fabric.js/pull/3306)
- Improvement: Added event on right click and possibility to hide the context menu with a flag [3308](https://github.com/kangax/fabric.js/pull/3308)
- Fix: remove canvas reference from object when object gets removed from canvas [#3307](https://github.com/kangax/fabric.js/pull/3307)
- Improvement: use native stroke dash if available [#3309](https://github.com/kangax/fabric.js/pull/3309)
- Fix: Export correct src when exporting to svg [#3310](https://github.com/kangax/fabric.js/pull/3310)
- Fix: Stop text to go on zero dimensions [#3312](https://github.com/kangax/fabric.js/pull/3312)
- Fix: Error in dataURL with multiplier was outputting very big canvas with retina [#3314](https://github.com/kangax/fabric.js/pull/3314)
- Fix: Error in style map was not respecting style if textbox started with space [#3315](https://github.com/kangax/fabric.js/pull/3315)

## [1.6.4]

- Improvement: Ignore svg: namespace during svg import. [#3081](https://github.com/kangax/fabric.js/pull/3081)
- Improvement: Better fix for lineHeight of iText/Text [#3094](https://github.com/kangax/fabric.js/pull/3094)
- Improvement: Support for gradient with 'Infinity' coordinates [#3082](https://github.com/kangax/fabric.js/pull/3082)
- Improvement: Generally "improved" logic of targeting [#3111](https://github.com/kangax/fabric.js/pull/3111)
- Fix: Selection of active group with transparency and preserveObjectStacking true or false [#3109](https://github.com/kangax/fabric.js/pull/3109)
- Fix: pattern brush now create the same pattern seen while drawing [#3112](https://github.com/kangax/fabric.js/pull/3112)
- Fix: Allow css merge during svg import [#3114](https://github.com/kangax/fabric.js/pull/3114)
- Improvement: added numeric origins handling fomr 0 to 1. [#3121](https://github.com/kangax/fabric.js/pull/3121)
- Fix: Fix a defect with shadow of objects in a scaled group. [#3134](https://github.com/kangax/fabric.js/pull/3134)
- Improvement: Do not fire unecessary selection:changed events. [#3119](https://github.com/kangax/fabric.js/pull/3119)
- Fix: Attached hiddenTextarea to body fixes IE, thanks to @plainview. [#3137](https://github.com/kangax/fabric.js/pull/3137)
- Fix: Shift unselect activegroup on transformed canvas. [#3144](https://github.com/kangax/fabric.js/pull/3144)
- Added: ColorMatrix filter [#3139](https://github.com/kangax/fabric.js/pull/3139)
- Fix: Fix condition in wich restoring from Object could cause object overwriting [#3146](https://github.com/kangax/fabric.js/pull/3146)
- Change: cloneAsImage for Object and toDataUrl for object are not retina enabled by default. Added option to enable. [#3147](https://github.com/kangax/fabric.js/pull/3147)
- Improvement: Added textSpacing support for text/itext/textbox [#3097](https://github.com/kangax/fabric.js/pull/3097)
- Fix: Quote font family when setting the context fontstyle [#3191](https://github.com/kangax/fabric.js/pull/3191)
- Fix: use getSrc during image export, make subclassing easier, return eventually the .src property if nothing else is available [#3189](https://github.com/kangax/fabric.js/pull/3189)
- Fix: Inverted the meaning of border scale factor [#3154](https://github.com/kangax/fabric.js/pull/3154)
- Improvement: Added support for RGBA in HEX notation. [#3202](https://github.com/kangax/fabric.js/pull/3202)
- Improvement: Added object deselected event. [#3195](https://github.com/kangax/fabric.js/pull/3195)
- Fix: loadFromJson callback now gets fired after filter are applied [#3210](https://github.com/kangax/fabric.js/pull/3210)

## [1.6.3]

- Improvement: Use reviver callback for background and overlay image when doing svg export. [#2975](https://github.com/kangax/fabric.js/pull/2975)
- Improvement: Added object property excludeFromExport to avoid exporting the object to JSON or to SVG. [#2976](https://github.com/kangax/fabric.js/pull/2976)
- Improvement: Correct the calculation of text boundingbox. Improves svg import [#2992](https://github.com/kangax/fabric.js/pull/2992)
- Added: Export id property to SVG [#2993](https://github.com/kangax/fabric.js/pull/2993)
- Improvement: Call the callback on loadSvgFromURL on failed xml load with null agument [#2994](https://github.com/kangax/fabric.js/pull/2994)
- Improvement: Clear only the Itext area on contextTop during cursor animation [#2996](https://github.com/kangax/fabric.js/pull/2996)
- Added: Char widths cache has been moved to fabric level and not iText level. Added fabric.util.clearFabricCharWidthsCache(fontName) [#2995](https://github.com/kangax/fabric.js/pull/2995)
- Fix: do not set background or overlay image if the url load fails. [#3003](https://github.com/kangax/fabric.js/pull/3003)
- Fix: iText mousemove event removal, clear the correct area for Itext, stopped redrawing selection if not necessary [#3016](https://github.com/kangax/fabric.js/pull/3016)
- Fix: background image and overlay image scale and move with canvas viewportTransform, parameter available [#3019](https://github.com/kangax/fabric.js/pull/3019)
- Added: support sub targeting in groups in events [#2997](https://github.com/kangax/fabric.js/pull/2997)
- Fix: Select transparent object on mouse up because of \_maybeGroupObject [#2997](https://github.com/kangax/fabric.js/pull/2997)
- Fix: Remove reference to lastRenderedObject on canvas.remove [#3023](https://github.com/kangax/fabric.js/pull/3023)
- Fix: Wait for all objects to be loaded before deleting the properties and setting options. [#3029](https://github.com/kangax/fabric.js/pull/3029)
- Fix: Object Padding is unaffected by object transform. [#3057](https://github.com/kangax/fabric.js/pull/3057)
- Fix: Restore lastRenderedObject usage. Introduced Canvas.lastRenderedKey to retrieve the lastRendered object from down the stack [#3057](https://github.com/kangax/fabric.js/pull/3057)
- Fix: \_calcTextareaPosition correctly calculate the position considering the viewportTransform. [#3057](https://github.com/kangax/fabric.js/pull/3057)
- Fix: Fixed selectionBacgroundColor with viewport transform. [#3057](https://github.com/kangax/fabric.js/pull/3057)
- Improvement: Correctly render the cursor with viewport scaling, improved the cursor centering. [#3057](https://github.com/kangax/fabric.js/pull/3057)
- Fix: Use canvas zoom and pan when using is target transparent. [#2980](https://github.com/kangax/fabric.js/pull/2980)

## [1.6.2]

- Fix: restore canvas properties on loadFromJSON with includeProperties. [#2921](https://github.com/kangax/fabric.js/pull/2921)
- Fix: Allow hoverCursor on non selectable objects, moveCursor does not appear if the object is not moveable.
  Added object.moveCursor to specify a cursor for moving per object. [#2924](https://github.com/kangax/fabric.js/pull/2924)
- Fix: Add missing stroke.live translation, allow gradientTransform for dashed line. [#2926](https://github.com/kangax/fabric.js/pull/2926)
- Improvement: Allow customization of keys that iteract with mouse action ( multiselect key, free transform key, alternative action key, centered transform key ) [#2925](https://github.com/kangax/fabric.js/pull/2925)
- Added: Make iText fires object:modified on text change on exit editing [#2927](https://github.com/kangax/fabric.js/pull/2927)
- Added: [control customization part 1] cornerDashArray, borderDashArray. Now borderScaleFactor influences both border and controls, changed default corner size to 13 [#2932](https://github.com/kangax/fabric.js/pull/2932)
- Fix: createSVGFontFacesMarkup was failing to retrieve fonts in style [#2935](https://github.com/kangax/fabric.js/pull/2935)
- Fix: shadow not scaled with dataUrl to multiplier [#2940](https://github.com/kangax/fabric.js/pull/2940)
- Added: [control customization part 2] cornerStrokeColor. Now is possible to specify separate stroke and fill color for the controls [#2933](https://github.com/kangax/fabric.js/pull/2933)
- Fix: Itext width calculation with caching false was returning nan. [#2943](https://github.com/kangax/fabric.js/pull/2943)
- Added: [control customization part 3] Rounded corners. It is possible to specify cornerStyle for the object. 'rect' or 'circle' [#2942](https://github.com/kangax/fabric.js/pull/2942)
- Added: [control customization part 4] Selection background. It is possible to specify selectionBackgroundColor for the object. [#2950](https://github.com/kangax/fabric.js/pull/2950)
- Fix: Behaviour of image with filters with resize effects and Object to/from json [#2954](https://github.com/kangax/fabric.js/pull/2954)
- Fix: Svg export should not output color notation in rgba format [#2955](https://github.com/kangax/fabric.js/pull/2955)
- Fix: minScaleLimit rounding bug [#2964](https://github.com/kangax/fabric.js/pull/2964)
- Fix: Itext spacing in justify mode bug [#2971](https://github.com/kangax/fabric.js/pull/2971)
- Fix: Object.toDataUrl export when some window.devicepixelRatio is present (retina or browser zoom) [#2972](https://github.com/kangax/fabric.js/pull/2972)

## [1.6.1]

- Fix: image with broken element throwing error on toObject() [#2878](https://github.com/kangax/fabric.js/pull/2878)
- Fix: Warning on trying to set proprietary browser version of ctxImageSmoothingEnabled [#2880](https://github.com/kangax/fabric.js/pull/2880)
- Fix: Fixed Svg import regression on color and drawing polylines [#2887](https://github.com/kangax/fabric.js/pull/2887)
- Fix: Fixed animation ease that starts and stop at same value [#2888](https://github.com/kangax/fabric.js/pull/2888)
- Fix: Allow a not stateful canvas to fire object:modified at end of transform. [#2890](https://github.com/kangax/fabric.js/pull/2890)
- Fix: Made event handler removal safer. Removing firing events will not cause errors. [#2883](https://github.com/kangax/fabric.js/pull/2883)
- Fix: Proper handling of perPixelTargetFind and multi selections [#2894](https://github.com/kangax/fabric.js/pull/2894)
- Fix: Do not clear contextTop on drawingMode, to allow drawing over animations [#2895](https://github.com/kangax/fabric.js/pull/2895)
- Change the dependencies to optional. Allow npm to continue installing if nodecanvas installation fail.[#2901](https://github.com/kangax/fabric.js/pull/2901)
- Fix: Check again the target on mouseup [#2902](https://github.com/kangax/fabric.js/pull/2902)
- Fix: On perPixelTargetFind detect corners only if target is active [#2903](https://github.com/kangax/fabric.js/pull/2903)
- Improvement: Add canvas mouseout event listener [#2907](https://github.com/kangax/fabric.js/pull/2907)
- Improvement: Make small object draggable easier [#2907](https://github.com/kangax/fabric.js/pull/2907)
- Improvement: Use sendToBack, bringToFront, bringForward, sendBackwards for multiple selections [#2908](https://github.com/kangax/fabric.js/pull/2908)

## [1.6.0]

- Fix rendering of activeGroup objects while preserveObjectStacking is active. [ regression from [#2083](https://github.com/kangax/fabric.js/pull/2083) ]
- Fix `fabric.Path` initialize with user options [#2117](https://github.com/kangax/fabric.js/pull/2117)
- Fix sorting of objects in activeGroup during rendering [#2130](https://github.com/kangax/fabric.js/pull/2130).
- Make sure that 'object.canvas' property is always set if the object is directly or indirectly on canvas [#2141](https://github.com/kangax/fabric.js/pull/2141)
- Fix \_getTopLeftCoords function that was returning TopCenter [#2127](https://github.com/kangax/fabric.js/pull/2127)
- Fix events not being fired after resize with pinch zoom [#510](https://github.com/kangax/fabric.js/pull/510)
- Fix mouse:over, mouse:out events not receiving event object [#2146](https://github.com/kangax/fabric.js/pull/2146)
- Don't include elements from `<metadata>` during SVG parsing [#2160](https://github.com/kangax/fabric.js/pull/2160)
- Fix some iText new glitches and old bugs about style deleting and inserting, faster function for get2dCursorLocation [#2153](https://github.com/kangax/fabric.js/pull/2153)
- Change bounding box calculation, made strokewidth always considered in dimensions. Switched group stroke default to 0 strokewidth. [#2155](https://github.com/kangax/fabric.js/pull/2155)
- Fix scaling function for object with strokewidth [#2178](https://github.com/kangax/fabric.js/pull/2178)
- Fix image fromObject restoring resizeFilter [#2164](https://github.com/kangax/fabric.js/pull/2164)
- Fix double application of filter upon image init [#2164](https://github.com/kangax/fabric.js/pull/2164)
- Fix image.filter.Resize toObject and fromObject [#2164](https://github.com/kangax/fabric.js/pull/2164)
- Fix strokeWidth calculation during resize operations [#2178](https://github.com/kangax/fabric.js/pull/2178)
- Fix iText selection on upperCanvas to support transformMatrix [#2173](https://github.com/kangax/fabric.js/pull/2173)
- Removed unnecessary calls to removeShadow and restoreGlobalCompositeOperation [#2175](https://github.com/kangax/fabric.js/pull/2175)
- Fix the offset for pattern and gradients filling and stroking in text [#2183](https://github.com/kangax/fabric.js/pull/2183)
- Fix loading of stroke gradients from Object [#2182](https://github.com/kangax/fabric.js/pull/2182)
- Fix segmentation fault on node.js when image doesn't exist [#2193](https://github.com/kangax/fabric.js/pull/2193)
- Fix iText border selection when changing fontWeight [#2201](https://github.com/kangax/fabric.js/pull/2201)
- Fix calculation of object dimensions for geometry functions translation and scaling. [#2206](https://github.com/kangax/fabric.js/pull/2206)
- Fix iText cursor position on click at end of line [#2217](https://github.com/kangax/fabric.js/pull/2217)
- Fix error on parsing style string with trailing spaces [#2256](https://github.com/kangax/fabric.js/pull/2256)
- Fix delegated properties leaking on objects in a group when restoring from json [#2101](https://github.com/kangax/fabric.js/pull/2101)
- Fix cursor click position in rotated i-Text when origins different from TOPLEFT. [#2269](https://github.com/kangax/fabric.js/pull/2269)
- Fix mouse position when the canvas is in a complex style scrolling situation [#2128](https://github.com/kangax/fabric.js/pull/2128)
- Fix parser regex for not parsing svg tags attribute [#2311](https://github.com/kangax/fabric.js/pull/2311)
- Add id attribute to standard attribute parsing from SVG elements [#2317](https://github.com/kangax/fabric.js/pull/2317)
- Fix text decoration opacity [#2310](https://github.com/kangax/fabric.js/pull/2310)
- Add simple color animation utility in /src/util/animate_color.js [#2328](https://github.com/kangax/fabric.js/pull/2328)
- Fix itext paste function to check for source of copied text and strip carriage returns (\r)[#2336](https://github.com/kangax/fabric.js/pull/2336)
- Fix pattern class serialize the source using toDataURL if available [#2335](https://github.com/kangax/fabric.js/pull/2335)
- Fix imageSmoothingEnabled warning on chrome and reinit the property after setDimensions [#2337](https://github.com/kangax/fabric.js/pull/2337)
- Add ability to parse path elements with no path specified. [#2344](https://github.com/kangax/fabric.js/pull/2344)
- Fix shiftClick with activeGroup in case of normal and scaled groups [#2342](https://github.com/kangax/fabric.js/pull/2342)
- Add support for colors in shadow svg export [#2349](https://github.com/kangax/fabric.js/pull/2349)
- Add support for inner viewBoxes in svg parsing [#2345](https://github.com/kangax/fabric.js/pull/2345)
- Fix BoundingBox calculation for pathGroups that have inner transformMatrix [#2348](https://github.com/kangax/fabric.js/pull/2348)
- Fix export toObject to include transformMatrix property [#2350](https://github.com/kangax/fabric.js/pull/2350)
- Fix textbox class to supporto toSVG() and newest style fixes [#2347]
  (https://github.com/kangax/fabric.js/pull/2347)
- Fix regression on text ( textDecoration and textlinebackground ) [#2354](https://github.com/kangax/fabric.js/pull/2354)
- Add support for multi keys chars using onInput event [#2352](https://github.com/kangax/fabric.js/pull/2352)
- Fix iText and textbox entering in edit mode if clicked on a corner [#2393](https://github.com/kangax/fabric.js/pull/2393)
- Fix iText styles error when in justify align [#2370](https://github.com/kangax/fabric.js/pull/2370)
- Add support for shadow export in svg for groups, pathgroups and images. [#2364]
- Add rendering shadows for groups [#2364](https://github.com/kangax/fabric.js/pull/2364)
- Add support for parsing nested SVGs x and y attributes [#2399](https://github.com/kangax/fabric.js/pull/2399)
- Add support for gradientTransform in setGradient(fill or stroke) [#2401](https://github.com/kangax/fabric.js/pull/2401)
- Fix Error in svg parsed that was stopping on gradient color-stop missing stop attribute [#2414](https://github.com/kangax/fabric.js/pull/2414)
- toObject method return copied arrays for array like properties [#2407](https://github.com/kangax/fabric.js/pull/2407)
- Fix Set stop value of colorstop to 0 if stop attribute not present [#2414](https://github.com/kangax/fabric.js/pull/2414)
- Fix correct value of e.button for mouse left click if e.which not supported[#2453](https://github.com/kangax/fabric.js/pull/2453)
- Add check for host property in getScrollTopLeft[#2462](https://github.com/kangax/fabric.js/pull/2462)
- Fix check for object.selectable in findTarget[#2466](https://github.com/kangax/fabric.js/pull/2466)
- Fix After rendering a gesture set originX/Y to its original value[#2479](https://github.com/kangax/fabric.js/pull/2479)
- Add support for skewing objects using shift and m-controls in interactive mode, and using object.skewX/Y [#2482](https://github.com/kangax/fabric.js/pull/2482)
- Fix gradientTransform not exported in gradient toObject [#2486](https://github.com/kangax/fabric.js/pull/2486)
- Fix object.toDataUrl with multiplier [#2487](https://github.com/kangax/fabric.js/pull/2487)
  BACK INCOMPATIBILITY: removed 'allOnTop' parameter from fabric.StaticCanvas.renderAll.
- Fix mask filter, mask image is now streched on all image [#2543](https://github.com/kangax/fabric.js/pull/2543)
- Fix text onInput event to behave correctly if some text is selected [#2501](https://github.com/kangax/fabric.js/pull/2502)
- Fix object with selectable = false could be selected with shift click [#2503](https://github.com/kangax/fabric.js/pull/2503)
- Fix for mask filter when bigger or smaller image is used [#2534](https://github.com/kangax/fabric.js/pull/2534)
- Improvement: simplified renderAll logic [#2545](https://github.com/kangax/fabric.js/pull/2545)
- Improvement: Manage group transformation with skew rotate and scale [#2549](https://github.com/kangax/fabric.js/pull/2549)
- Fix: Add shadow affectStroke to shadow to Object method [#2568](https://github.com/kangax/fabric.js/pull/2568)
- Fix: Made multitouch pinch resize works with skewed object [#2625](https://github.com/kangax/fabric.js/pull/2625)
- Improvement: Added retina screen support [#2623](https://github.com/kangax/fabric.js/pull/2623)
- Change: Set default Image strokeWidth to 0 to improve image rendering [#2624](https://github.com/kangax/fabric.js/pull/2624)
- Fix: multitouch zoom gesture speed back to normal speed [#2625](https://github.com/kangax/fabric.js/pull/2625)
- Fix: fix controls rendering with retina scaling and controls above overlay [#2632](https://github.com/kangax/fabric.js/pull/2632)
- Improvements: resize SVG using viewport/viewbox. [#2642](https://github.com/kangax/fabric.js/pull/2642)
- Improvements: Svg import now supports rotate around point [#2645](https://github.com/kangax/fabric.js/pull/2645)
- Change: Opacity is no more a delegated property for group [#2656](https://github.com/kangax/fabric.js/pull/2656)
- Fix: Itext now check for editable property before initializing cursor [#2657](https://github.com/kangax/fabric.js/pull/2657)
- Fix: Better SVG export support for shadows of rotated objects [#2671](https://github.com/kangax/fabric.js/pull/2671)
- Fix: Avoid polygon polyline to change constructor point array [#2627](https://github.com/kangax/fabric.js/pull/2627)
- SVG import: support fill/stroke opacity when no fill/stroke attribute is present [#2703](https://github.com/kangax/fabric.js/pull/2703)
- Fix: remove white filter set opacity to 0 instead of 1 [#2714](https://github.com/kangax/fabric.js/pull/2714)
- Cleaning: removing unused fabric.Canvas.activeInstance [#2708](https://github.com/kangax/fabric.js/pull/2708)
- Change: remove flipping of text string when flipping object [#2719](https://github.com/kangax/fabric.js/pull/2719)
- Fix: Correct shift click on generic transformerd active groups [#2720](https://github.com/kangax/fabric.js/pull/2720)
- SVG import: parse svg with no spaces between transforms [#2738](https://github.com/kangax/fabric.js/pull/2738)
- Fix: Fallback to styleElement.text for IE9 [#2754](https://github.com/kangax/fabric.js/pull/2754)
- Fix: data url for node [#2777](https://github.com/kangax/fabric.js/pull/2777)
- Improvement: Extended font face to all text class during svg export [#2797](https://github.com/kangax/fabric.js/pull/2797)
- Fix: retina scaling dataurl and shadows. [#2806](https://github.com/kangax/fabric.js/pull/2806)
- Improvement: Better look to iText decoration shadows. [#2808](https://github.com/kangax/fabric.js/pull/2808)
- Improvement: New text shadow export to SVG. [#2827](https://github.com/kangax/fabric.js/pull/2827)
- fix: location of optimized 1x1 rects. [#2817](https://github.com/kangax/fabric.js/pull/2817)
- fix: TextBox handling of consecutive spaces. [#2852](https://github.com/kangax/fabric.js/pull/2852)
- fix: Respect shadow in svg export of flipped objects. [#2854](https://github.com/kangax/fabric.js/pull/2854)
- fix: Check presence of style for textBox in svg export. [#2853](https://github.com/kangax/fabric.js/pull/2853)
- Improvement: Added node compatibility for v4 and v5. [#2872](https://github.com/kangax/fabric.js/pull/2872)
- Fix: Canvas dispose remove the extra created elements. [#2875](https://github.com/kangax/fabric.js/pull/2875)
- IText improvements to cut-copy-paste, edit, mobile jumps and style. [#2868](https://github.com/kangax/fabric.js/pull/2868)

## [1.5.0]

**Edge**

- Added image preserve aspect ratio attributes and functionality (fabric.Image.alignY, fabric.Image.alignY, fabric.Image.meetOrSlic )
- Added ImageResizeFilters , option to resize dynamically or statically the images using a set of resize filter alghoritms.
- [BACK_INCOMPAT] `fabric.Collection#remove` doesn't return removed object -> returns `this` (chainable)

- Add "mouse:over" and "mouse:out" canvas events (and corresponding "mouseover", "mouseout" object events)
- Add support for passing options to `fabric.createCanvasForNode`

- Various iText fixes and performance improvements
- Fix `overlayImage` / `overlayColor` during selection mode
- Fix double callback in loadFromJSON when there's no objects
- Fix paths parsing when number has negative exponent
- Fix background offset in iText
- Fix style object deletion in iText
- Fix typo in `_initCanvasHandlers`
- Fix `transformMatrix` not affecting fabric.Text
- Fix `setAngle` for different originX/originY (!= 'center')
- Change default/init noise/brightness value for `fabric.Image.filters.Noise` and `fabric.Image.filters.Brightness` from 100 to 0
- Add `fabric.Canvas#imageSmoothingEnabled`
- Add `copy/paste` support for iText (uses clipboardData)

## [1.4.0]

- [BACK_INCOMPAT] JSON and Cufon are no longer included in default build

- [BACK_INCOMPAT] Change default objects' originX/originY to left/top

- [BACK_INCOMPAT] `fabric.StaticCanvas#backgroundImage` and `fabric.StaticCanvas#overlayImage` are `fabric.Image` instances. `fabric.StaticCanvas#backgroundImageOpacity`, `fabric.StaticCanvas#backgroundImageStretch`, `fabric.StaticCanvas#overlayImageLeft` and `fabric.StaticCanvas#overlayImageTop` were removed.

- [BACK_INCOMPAT] `fabric.Text#backgroundColor` is now `fabric.Object#backgroundColor`

- [BACK_INCOMPAT] Remove `fabric.Object#toGrayscale` and `fabric.Object#overlayFill` since they're too specific

- [BACK_INCOMPAT] Remove `fabric.StaticCanvas.toGrayscale` since we already have that logic in `fabric.Image.filters.Grayscale`.

- [BACK_INCOMPAT] Split `centerTransform` into the properties `centeredScaling` and `centeredRotation`. Object rotation now happens around originX/originY point UNLESS `centeredRotation=true`. Object scaling now happens non-centered UNLESS `centeredScaling=true`.

## [1.3.0]

- [BACK_INCOMPAT] Remove selectable, hasControls, hasBorders, hasRotatingPoint, transparentCorners, perPixelTargetFind from default object/json representation of objects.

- [BACK_INCOMPAT] Object rotation now happens around originX/originY point UNLESS `centerTransform=true`.

- [BACK_INCOMPAT] fabric.Text#textShadow has been removed - new fabric.Text.shadow property (type of fabric.Shadow).

- [BACK_INCOMPAT] fabric.BaseBrush shadow properties are combined into one property => fabric.BaseBrush.shadow (shadowColor, shadowBlur, shadowOffsetX, shadowOffsetY no longer exist).

- [BACK_INCOMPAT] `fabric.Path.fromObject` is now async. `fabric.Canvas#loadFromDatalessJSON` is deprecated.

## [1.2.0]

- [BACK_INCOMPAT] Make `fabric.Object#toDataURL` synchronous.

- [BACK_INCOMPAT] `fabric.Text#strokeStyle` -> `fabric.Text#stroke`, for consistency with other objects.

- [BACK_INCOMPAT] `fabric.Object.setActive(…)` -> `fabric.Object.set('active', …)`.
  `fabric.Object.isActive` is gone (use `fabric.Object.active` instead)

- [BACK_INCOMPAT] `fabric.Group#objects` -> `fabric.Group._objects`.

## [1.1.0]

- [BACK_INCOMPAT] `fabric.Text#setFontsize` becomes `fabric.Object#setFontSize`.

- [BACK_INCOMPAT] `fabric.Canvas.toDataURL` now accepts options object instead linear arguments.
  `fabric.Canvas.toDataURLWithMultiplier` is deprecated;
  use `fabric.Canvas.toDataURL({ multiplier: … })` instead

## [1.0.0]<|MERGE_RESOLUTION|>--- conflicted
+++ resolved
@@ -2,14 +2,11 @@
 
 ## [next]
 
-<<<<<<< HEAD
 - fix(AligningGuidelines): Too many shapes will result in too many reference lines [#10120] (https://github.com/fabricjs/fabric.js/pull/10120)
 - fix(AligningGuidelines): Align guidless changes aspect ratio on snapping when scaling [#10114](https://github.com/fabricjs/fabric.js/issues/10114)
-=======
 ## [6.4.2]
 
 - Fix(): path parsing performance [#10123](https://github.com/fabricjs/fabric.js/pull/10123)
->>>>>>> fac1f16c
 
 ## [6.4.1]
 
