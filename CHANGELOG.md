# Changelog

## [next]

<<<<<<< HEAD
- BREAKING chore(): Deprecate originX and originY and change their default to center/center [#10715](https://github.com/fabricjs/fabric.js/pull/10715)
- BREAKING chore(): Deprecate fireRightClick, fireMiddleClick, stopContextMenu and change their default value. [#10720](https://github.com/fabricjs/fabric.js/pull/10720)
- BREAKING chore(): Update min node version to 20, add 24 [#10716](https://github.com/fabricjs/fabric.js/pull/10716)
=======
- ci(): Fix CWE-829 in the coverage report action [#10743](https://github.com/fabricjs/fabric.js/pull/10743)
- ci(): Foked the action find-create-update-comment in order to pin sha(s) [#10742](https://github.com/fabricjs/fabric.js/pull/10742)
- fix(): After executing loadFromJSON, it unexpectedly adds an objects property to the canvas.
>>>>>>> bed0413e
- fix(): Incorrect sha for commenting action
- fix(IText): A form field element has neither an id nor a name attribute. [#10172](https://github.com/fabricjs/fabric.js/pull/10172)
- docs(): change CN comment to EN [#10727](https://github.com/fabricjs/fabric.js/pull/10727)
- chore(): Remove paths for codeQL let it scan all the repo [#10738](https://github.com/fabricjs/fabric.js/pull/10738)
- chore(): Pin all GitHub Actions to commit SHAs for security compliance [#10739](https://github.com/fabricjs/fabric.js/pull/10739)
- chore(deps-dev): bump es-toolkit from 1.39.7 to 1.39.10 [#10731](https://github.com/fabricjs/fabric.js/pull/10731)
- chore(deps-dev): bump serve from 14.2.4 to 14.2.5 [#10730](https://github.com/fabricjs/fabric.js/pull/10730)
- Update license to include 2016–2025 Fabric.js contributors [#10726](https://github.com/fabricjs/fabric.js/pull/10726)
- chore(deps-dev): bump @eslint/js from 9.34.0 to 9.35.0 [#10729](https://github.com/fabricjs/fabric.js/pull/10729)
- chore(): Format dependabot.yml with Prettier to ensure consistent code style [#10733](https://github.com/fabricjs/fabric.js/pull/10733)
- doc: Repair broken link in docs by targeting all demo and samples pages in old fabric docs. [#10723](https://github.com/fabricjs/fabric.js/pull/10723)
- Clarify MIT License [#10725](https://github.com/fabricjs/fabric.js/pull/10725)
- BREAKING(): Deprecate fireRightClick, fireMiddleClick, stopContextMenu and change their default value. [#10720](https://github.com/fabricjs/fabric.js/pull/10720)
- BREAKING: chore(): Update min node version to 20, add 24 [#10716](https://github.com/fabricjs/fabric.js/pull/10716)
- fix(): The mouse enter and leave events of child elements will be executed twice. [10698](https://github.com/fabricjs/fabric.js/issues/10698)
- chore(): Remove mouse wheel console warning by setting default explicitly. [#10712](https://github.com/fabricjs/fabric.js/pull/10712)
- chore(): Fixes to TypeDoc for compilation [#10709](https://github.com/fabricjs/fabric.js/pull/10709)
- chore(): Update typescript 5.9, eslint, babel and rollup to latest [#10708](https://github.com/fabricjs/fabric.js/pull/10708)

## [7.0.0-beta1]

- refactor(): BREAKING Refactor find target [#10587](https://github.com/fabricjs/fabric.js/pull/10587)
- chore(): Reduce noise in inline docs [#10694](https://github.com/fabricjs/fabric.js/pull/10694)
- chore(): Reduce noise in unit tests [#10693](https://github.com/fabricjs/fabric.js/pull/10693)
- Fix Next.js compatibility by removing node export restriction [#10687](https://github.com/fabricjs/fabric.js/pull/10687)
- chore(): BREAKING: remove request util [#10690](https://github.com/fabricjs/fabric.js/pull/10690)
- chore(): update dev deps [#10685](https://github.com/fabricjs/fabric.js/pull/10685)
- fix(SVGParser): Corrected CSS rule parsing for multiple style tags. [#10683](https://github.com/fabricjs/fabric.js/issues/10683)
- fix(): Refactor findCornerQuadrant to fix the flip + cursor issue. [#10654](https://github.com/fabricjs/fabric.js/issues/10654)
- chore(): A simple npm-update [#10674](https://github.com/fabricjs/fabric.js/pull/10674)
- chore(): update playwright [#10657](https://github.com/fabricjs/fabric.js/pull/10657)
- refactor(): swap lodash with es-toolkit [#10651](https://github.com/fabricjs/fabric.js/pull/10651)
- chore(): update vitest [#10648](https://github.com/fabricjs/fabric.js/pull/10648)
- feat(): Add support for text decoration tickness [#10643](https://github.com/fabricjs/fabric.js/pull/10643)
- refactor(tests): introduce strict playwright typecheck and fix all type issues [#10637](https://github.com/fabricjs/fabric.js/pull/10637)
- test(Textbox): add edge cases when wrapping line [#10639](https://github.com/fabricjs/fabric.js/pull/10639)
- fix(): Fix regex to parse the viewbox attribute to be more strict [#10636](https://github.com/fabricjs/fabric.js/pull/10636)
- chore(): enable @typescript-eslint/no-unnecessary-type-arguments lint rule [#10631](https://github.com/fabricjs/fabric.js/pull/10631)
- ci(): Changelog update action syncs with pr title [#10632](https://github.com/fabricjs/fabric.js/pull/10632)
- fix(): Polygon controls util should invalidate cache [#10628](https://github.com/fabricjs/fabric.js/pull/10628)
- chore(): modernize eslint config [#10624](https://github.com/fabricjs/fabric.js/pull/10624)
- chore(): enable no-unnecessary-type-assertion lint rule [#10626](https://github.com/fabricjs/fabric.js/pull/10626)
- fix(): Remove black border in blur and also align JS with WEBGL blur filtering [#10623](https://github.com/fabricjs/fabric.js/pull/10623)
- chore(): investigate firefox flakyness in vitest [#10627](https://github.com/fabricjs/fabric.js/pull/10627)
- chore(): try to fix firefox vitest test [#10625](https://github.com/fabricjs/fabric.js/pull/10625)
- refactor(tests): use fixtures instead of calling setup in every test file [#10622](https://github.com/fabricjs/fabric.js/pull/10622)
- chore(): Remove old test suite dependencies [#10621](https://github.com/fabricjs/fabric.js/pull/10621)
- chore(): BREAKING remove exports for parseAttributes, parseStyleAttribute, parseFontDeclaration, parsePointsAttribute, parseTransformAttribute and getCSSRules [#10620](https://github.com/fabricjs/fabric.js/pull/10620)
- refactor(tests): move svg import tests from qunit to playwright [#10618](https://github.com/fabricjs/fabric.js/pull/10618)
- ci(): fix Coverage is not being reported anymore [#10617](https://github.com/fabricjs/fabric.js/pull/10617)
- refactor(tests): move free draw rendering tests from qunit to playwright [#10616](https://github.com/fabricjs/fabric.js/pull/10616)
- refactor(tests): move resize filter test cases from qunit to playwright [#10615](https://github.com/fabricjs/fabric.js/pull/10615)
- refactor(tests): move text rendering cases from qunit to playwright [#10613](https://github.com/fabricjs/fabric.js/pull/10613)
- refactor(tests): move global composite operation tests from qunit to playwright [#10610](https://github.com/fabricjs/fabric.js/pull/10610)
- refactor(tests): move group layout tests from qunit to playwright [#10609](https://github.com/fabricjs/fabric.js/pull/10609)
- refactor(tests): move generic rendering tests from qunit to playwright [#10608](https://github.com/fabricjs/fabric.js/pull/10608)
- refactor(tests): move controls rendering test cases from qunit to playwright [#10605](https://github.com/fabricjs/fabric.js/pull/10605)
- chore(tests): replace unmaintained http-server with vercels serve [#10603](https://github.com/fabricjs/fabric.js/pull/10603)
- refactor(tests): move clip path tests from qunit to playwright [#10602](https://github.com/fabricjs/fabric.js/pull/10602)
- chore(): run npm audit fix to fix a vulnerability report [#10599](https://github.com/fabricjs/fabric.js/pull/10599)
- refactor(tests): move text path tests from qunit to playwright [#10590](https://github.com/fabricjs/fabric.js/pull/10590)
- chore(): Deprecate line [#10598](https://github.com/fabricjs/fabric.js/pull/10598)
- feat(): Add support for Intl.segmenter [#10584](https://github.com/fabricjs/fabric.js/pull/10584)
- ci(): Add firefox vitest to ci [#10586](https://github.com/fabricjs/fabric.js/pull/10586)
- feat(tests): add firefox to vitest browser tests [#10571](https://github.com/fabricjs/fabric.js/pull/10571)
- refactor(tests): move to data url tests from qunit to playwright [#10581](https://github.com/fabricjs/fabric.js/pull/10581)
- chore(TS): remove @ts-nocheck in straighten.ts [#10572](https://github.com/fabricjs/fabric.js/pull/10572)
- refactor(tests): move svg export visual tests to playwright [#10575](https://github.com/fabricjs/fabric.js/pull/10575)
- ci(): Modify test run action [#10570](https://github.com/fabricjs/fabric.js/pull/10570)
- Chore() more qunit post cleanup [#10569](https://github.com/fabricjs/fabric.js/pull/10569)
- feat(tests): add chromium browser mode for unit tests [#10568](https://github.com/fabricjs/fabric.js/pull/10568)
- chore(): update playwright [#10564](https://github.com/fabricjs/fabric.js/pull/10564)
- chore(): update vitest [#10565](https://github.com/fabricjs/fabric.js/pull/10565)
- chore(tests): Remove old unit test harness [#10567](https://github.com/fabricjs/fabric.js/pull/10567)
- refactor(tests): move canvas events tests from qunit to vitest [#10563](https://github.com/fabricjs/fabric.js/pull/10563)
- refactor(tests): migrate object clip path tests to vitest [#10561](https://github.com/fabricjs/fabric.js/pull/10561)
- refactor(tests): migrate webgl tests to vitest [#10560](https://github.com/fabricjs/fabric.js/pull/10560)
- refactor(tests): migrate itext click behavior tests from qunit to vitest [#10559](https://github.com/fabricjs/fabric.js/pull/10559)
- refactor(tests): migrate object tests to vitest [#10562](https://github.com/fabricjs/fabric.js/pull/10562)
- refactor(tests): move path tests from qunit to vitest [#10552](https://github.com/fabricjs/fabric.js/pull/10552)
- refactor(tests): Migrate Env, ClassRegistry, Rect to vitest [#10557](https://github.com/fabricjs/fabric.js/pull/10557)
- refactor(tests): move textbox tests from qunit to vitest [#10556](https://github.com/fabricjs/fabric.js/pull/10556)
- refactor(tests): migrate itext tests from qunit to vitest [#10555](https://github.com/fabricjs/fabric.js/pull/10555)
- refactor(tests): move object interactivity tests from qunit to vitest [#10554](https://github.com/fabricjs/fabric.js/pull/10554)
- refactor(tests): move text tests from qunit to vitest [#10553](https://github.com/fabricjs/fabric.js/pull/10553)
- refactor(tests): migrate polygon tests from qunit to vitest [#10551](https://github.com/fabricjs/fabric.js/pull/10551)
- refactor(tests): move image filters tests from qunit to vitest [#10547](https://github.com/fabricjs/fabric.js/pull/10547)
- refactor(tests): move image tests from qunit to vitest [#10546](https://github.com/fabricjs/fabric.js/pull/10546)
- refactor(tests): move collection mixin tests from qunit to vitest - [#10544](https://github.com/fabricjs/fabric.js/pull/10544)
- refactor(tests): remove jest-snapshot package [#10543](https://github.com/fabricjs/fabric.js/pull/10543)
- refactor(tests): move control handlers tests from qunit to vitest [#10545](https://github.com/fabricjs/fabric.js/pull/10545)
- refactor(tests): move parser tests from qunit to vitest [#10542](https://github.com/fabricjs/fabric.js/pull/10542)
- refactor(tests): move intersection tests from qunit to vitest [#10541](https://github.com/fabricjs/fabric.js/pull/10541)
- refactor(tests): move Text.toSVG tests from qunit to vitest [#10540](https://github.com/fabricjs/fabric.js/pull/10540)
- refactor(tests): move object geometry tests from qunit to vitest [#10539](https://github.com/fabricjs/fabric.js/pull/10539)
- refactor(tests): move object origin tests from qunit to vitest [#10538](https://github.com/fabricjs/fabric.js/pull/10538)
- refactor(tests): move canvas dispose tests from qunit to vitest [#10536](https://github.com/fabricjs/fabric.js/pull/10536)
- chore(): BREAKING: Remove minore deprecations [#10524](https://github.com/fabricjs/fabric.js/pull/10524)
- refactor(tests): move polyline tests from qunit to vitest [#10533](https://github.com/fabricjs/fabric.js/pull/10533)
- refactor(tests): move pattern tests from qunit to vitest [#10532](https://github.com/fabricjs/fabric.js/pull/10532)
- refactor(tests): move line tests from qunit to vitest [#10531](https://github.com/fabricjs/fabric.js/pull/10531)
- refactor(tests): move ellipse tests from qunit to vitest [#10530](https://github.com/fabricjs/fabric.js/pull/10530)
- refactor(tests): move cache tests from qunit to vitest [#10529](https://github.com/fabricjs/fabric.js/pull/10529)
- refactor(tests): move brushes tests from qunit to vitest [#10528](https://github.com/fabricjs/fabric.js/pull/10528)
- refactor(tests): move StaticCanvas tests from qunit to vitest [#10521](https://github.com/fabricjs/fabric.js/pull/10521)
- ci() fix the action for build stats [#10525](https://github.com/fabricjs/fabric.js/pull/10525)
- chore(tests): Convert shadow tests from qunit to vitest [#10522](https://github.com/fabricjs/fabric.js/pull/10522)
- feat(Gradient): BREAKING: remove opacity from colorstops in live Gradient class [#9622](https://github.com/fabricjs/fabric.js/pull/9622)
- refactor(tests): move util tests from qunit to vitest [#10519](https://github.com/fabricjs/fabric.js/pull/10519)
- refactor(tests): move canvas tests from qunit to vitest [#10499](https://github.com/fabricjs/fabric.js/pull/10499)
- refactor(tests): move group tests from qunit to vitest [#10495](https://github.com/fabricjs/fabric.js/pull/10495)
- ci(): New safe worflow for build stats [#10518](https://github.com/fabricjs/fabric.js/pull/10518)
- ci(): Write a workflow that can comment coverage on the PR. [#10516](https://github.com/fabricjs/fabric.js/pull/10516)
- chore(): update typescript to 5.8 [#10514](https://github.com/fabricjs/fabric.js/pull/10514)
- ci(): Avoid failure status when the intent is to comment [#10508](https://github.com/fabricjs/fabric.js/pull/10508)
- refactor(tests): move observable tests from qunit to vitest [#10501](https://github.com/fabricjs/fabric.js/pull/10501)
- chore(): remove axios in favor of native fetch [#10500](https://github.com/fabricjs/fabric.js/pull/10500)
- ci(): Refine changelog warn action [#10505](https://github.com/fabricjs/fabric.js/pull/10505)
- ci(): Try to write an alternative action for CHANGELOG.MD [#10504](https://github.com/fabricjs/fabric.js/pull/10504)
- refactor(tests): move point tests from qunit to vitest [#10492](https://github.com/fabricjs/fabric.js/pull/10492)
- ci(): Remove system deps installation for node22, use prebuilt. [#10498](https://github.com/fabricjs/fabric.js/pull/10498)
- chore(): dependencies maintenance [#10497](https://github.com/fabricjs/fabric.js/pull/10497)
- refactor(tests): move circle tests from qunit to vitest [#10491](https://github.com/fabricjs/fabric.js/pull/10491)
- refactor(tests): migrate remaining active selection tests from qunit to vitest [#10490](https://github.com/fabricjs/fabric.js/pull/10490)
- ci(): update playwright to latest [#10496](https://github.com/fabricjs/fabric.js/pull/10496)
- chore(): BREAKING: Update browser versions and some dependencies [#10488](https://github.com/fabricjs/fabric.js/pull/10488)
- ci(): Switch from Jest to Vitest [#10420](https://github.com/fabricjs/fabric.js/pull/10420)
- chore(): BREAKING: drop node 16 support. Update canvas and jsdom [#10417](https://github.com/fabricjs/fabric.js/pull/10417)

## [6.7.1]

- fix(SVGParser): Corrected CSS rule parsing for multiple style tags. [#10688](https://github.com/fabricjs/fabric.js/issues/10683)

## [6.7.0]

- feat(Text): Add support for text decoration tickness [#10643](https://github.com/fabricjs/fabric.js/pull/10643)

## [6.6.7]

- fix(): Fix regex to parse the viewbox attribute to be more strict [#10636](https://github.com/fabricjs/fabric.js/pull/10636)

## [6.6.6]

- fix(): Polygon controls util should invalidate cache [#10628](https://github.com/fabricjs/fabric.js/pull/10628)
- fix(): Remove black border in blur and also align JS with WEBGL blur filtering [#10623](https://github.com/fabricjs/fabric.js/pull/10623)

## [6.6.5]

- feat(Text): Support for intl.segmenter in fabric.Text [#10595](https://github.com/fabricjs/fabric.js/pull/10595)

## [6.6.4]

- chore(): properly updated version number

## [6.6.3]

- docs(): Fixed JSDOCS for astro and typedoc

## [6.6.2]

- feat(IText): Allow text or container clipPath to clip the text selection or cursor [#104634](https://github.com/fabricjs/fabric.js/pull/10434)
- refactor(): Remove custom triple click logic [#10478](https://github.com/fabricjs/fabric.js/pull/10478)
- chore(): Update qunit and nyc to latest [#10468](https://github.com/fabricjs/fabric.js/pull/10468)
- fix(Fabtictext) Svg export for text on a path [#10284](https://github.com/fabricjs/fabric.js/pull/10284)
- fix(FabricImage): add href parsing fixes for #10421 [#10465](https://github.com/fabricjs/fabric.js/pull/10465)

## [6.6.1]

- fix(): FabricImage was missing cachekey when filtering [#10441](https://github.com/fabricjs/fabric.js/pull/10441)

## [6.6.0]

- feat(): Add webp to ImageFormat [#10435](https://github.com/fabricjs/fabric.js/pull/10435)
- fix(): Allow for node-canvas images to work with the FabricImage class by making classList optional. [#10412](https://github.com/fabricjs/fabric.js/pull/10412)
- fix(): Allow for brush subclassing moving some properties from private to protected. [#10416](https://github.com/fabricjs/fabric.js/pull/10416)
- feat(): Add method toBlob. [#3283](https://github.com/fabricjs/fabric.js/issues/3283)

## [6.5.4]

- docs() perf(): Reorder caching conditions for most common scenario and docs fixes. [#10366](https://github.com/fabricjs/fabric.js/pull/10366)

## [6.5.3]

- fix(ColorMatrix): Restore correct alpha for JS colorMatrix filter [#10313](https://github.com/fabricjs/fabric.js/pull/10313)

## [6.5.2]

- chore(): Reduce some verbose code [#10311](https://github.com/fabricjs/fabric.js/pull/10311)
- ci(): Test node 22 again [#10310](https://github.com/fabricjs/fabric.js/pull/10310)
- chore(TS): Try to remove all TS-ERROR directives [#10309](https://github.com/fabricjs/fabric.js/pull/10309)
- chore(): Make TS config more strict [#10308](https://github.com/fabricjs/fabric.js/pull/10308)
- fix(Color): Support uppercase keywords [#10300](https://github.com/fabricjs/fabric.js/pull/10300)
- fix(): The \_setLineDash method has additional side effects, altering the value of strokeDashArray [#10292](https://github.com/fabricjs/fabric.js/issues/10292)
- fix(): for object caching over invalidating the cache [#10294](https://github.com/fabricjs/fabric.js/pull/10294)

## [6.5.1]

- fix(TS): Add missing export for type DrawContext [#10281](https://github.com/fabricjs/fabric.js/pull/10281)
- fix(Control): Borderscalefactor should apply to controls as well [#10283](https://github.com/fabricjs/fabric.js/pull/10283)

## [6.5.0]

- fix(Canvas): Holding down Shift to select multiple shapes unexpectedly triggers the text exit event. [#10228](https://github.com/fabricjs/fabric.js/issues/10228)
- fix(): mousedown restore after touch end on dospose [#10250](https://github.com/fabricjs/fabric.js/pull/10250)
- feat(IText): expose getCursorRenderingData() function. [#10204](https://github.com/fabricjs/fabric.js/pull/10204)
- fix(Canvas): allowTouchScrolling interactions [#10078](https://github.com/fabricjs/fabric.js/pull/10078)
- update(IText): Add method enterEditingImpl/exitEditingImpl that executes the logic of enterEditing/exitEditing without events [#10187](https://github.com/fabricjs/fabric.js/issues/10187)
- fix(FabricObject): Fix clipPath blurryness with scale [#9774](https://github.com/fabricjs/fabric.js/pull/9774)

## [6.4.3]

- fix(FabricObject): Render clipPath as sharp as the object [#9774](https://github.com/fabricjs/fabric.js/pull/9774)
- fix(Controls): changeWidth can change width with decimals [#10186](https://github.com/fabricjs/fabric.js/pull/10186)
- ci(): Add some prebuilt fabric in the dist folder [#10178](https://github.com/fabricjs/fabric.js/pull/10178)
- chore(): Add more generic font families to FabricText.genericFonts [#10167](https://github.com/fabricjs/fabric.js/pull/10167)

## [6.4.2]

- Fix(): path parsing performance [#10123](https://github.com/fabricjs/fabric.js/pull/10123)

## [6.4.1]

- fix(): Package.json had wrong path to types for extensions [#10115](https://github.com/fabricjs/fabric.js/pull/10115)

## [6.4.0]

- fix(): Fix broken exports for filters that do not have a static defaults value. [#10102](https://github.com/fabricjs/fabric.js/pull/10102)
- chore(): deprecate originX, originY [#10095](https://github.com/fabricjs/fabric.js/pull/10095)
- fix(SVGImport): Allow parsing of 'id' attribute that starts with a number [#10079](https://github.com/fabricjs/fabric.js/pull/10079)
- fix(filter): pixelate filter has non square pixels in webgl (#10081)
- feat(Canvas): Avoid styling the lower canvas with absolute positioning [#10077](https://github.com/fabricjs/fabric.js/pull/10077)
- chore(TS): Add missing export type for Text events [#10076](https://github.com/fabricjs/fabric.js/pull/10076)
- chore(CI): Move test actions to Node 20 [#10073](https://github.com/fabricjs/fabric.js/pull/10073)
- feat(Object): Object serialization for common properties [#10072](https://github.com/fabricjs/fabric.js/pull/10072)
- feat(): Support easy serialization of custom properties [#10071](https://github.com/fabricjs/fabric.js/pull/10071)
- chore(): reduce class inheritance, merge some classes together. [#10070](https://github.com/fabricjs/fabric.js/pull/10070)

## [6.3.0]

- chore(): Remove over-protective cloneDeep from fromObject [#9621](https://github.com/fabricjs/fabric.js/pull/9621)
- chore(): Prettier apply the new standard configuration [#10067](https://github.com/fabricjs/fabric.js/pull/10067)
- chore(): Update dev dependencies Lint, Prettier, Jest [#10066](https://github.com/fabricjs/fabric.js/pull/10066)
- fix(): Remove unused code from aligning guidelines [#10056](https://github.com/fabricjs/fabric.js/discussions/10056)
- feat(): Add v6 aligning guidelines. [#10033](https://github.com/fabricjs/fabric.js/discussions/10033)

## [6.2.0]

- fix(SVG import): Parse use directive attribute issues [#10053](https://github.com/fabricjs/fabric.js/pull/10053)
- fix(SVG import): Fix style tag processing in use tag when reference also has a style [#10050](https://github.com/fabricjs/fabric.js/pull/10050)
- fix(SVG import): Fix path Arc parsing regression issue [#10048](https://github.com/fabricjs/fabric.js/pull/10048)
- chore(TS): Update TS to latest [#10044](https://github.com/fabricjs/fabric.js/pull/10044)
- feat(ClassRegistry): Add has method to classRegistry to allow to check if a class exists. (fixes #10001)

## [6.1.0]

- fix(): Avoid errors on restoring custom properties that pass the lazy detection of shadow,gradient,pattern and clipPath. [#10001](https://github.com/fabricjs/fabric.js/issues/10001)
- fix(): When deselecting an active selection remove its reference from hoveredTarget [#9961](https://github.com/fabricjs/fabric.js/pull/9961)
- feat(): Path controls utility [#9998](https://github.com/fabricjs/fabric.js/pull/9998)
- chore(): Removed website submodule

## [6.0.2]

- fix(TS): Type fixes and improved JSDOCS. [#9978](https://github.com/fabricjs/fabric.js/pull/9978)

## [6.0.1]

- chore(): export InteractiveFabricObject to tweak default values [#9963](https://github.com/fabricjs/fabric.js/pull/9963)
- chore(): use deconstruction and constants in place of strings to save some bytes of code [#9593](https://github.com/fabricjs/fabric.js/pull/9593)
- tests(): Start moving visual tests to playwrigth [#9481](https://github.com/fabricjs/fabric.js/pull/9481)
- fix(filters): Fix bugs in Pixelate and Blur filter [#9962](https://github.com/fabricjs/fabric.js/pull/9962)
- docs(): update README.md [#9957](https://github.com/fabricjs/fabric.js/pull/9957)

## [6.0.0]

## [6.0.0-rc4]

- chore(): update dev deps [#9944](https://github.com/fabricjs/fabric.js/pull/9944)
- chore() Remove Node 16, add Node 22 in the test suite [#9942](https://github.com/fabricjs/fabric.js/pull/9942)
- test(e2e): Activeselection default initialization E2E test [#9941](https://github.com/fabricjs/fabric.js/pull/9941)
- fix(Activeselection): Activeselection default initialization [#9940](https://github.com/fabricjs/fabric.js/pull/9940)
- feat(Color): add isUnrecognised property [#9936](https://github.com/fabricjs/fabric.js/pull/9936)

## [6.0.0-rc3]

- fix(StaticCanvas): fully clean the cache canvas to avoid leaving trailing pixels [#9779](https://github.com/fabricjs/fabric.js/pull/9779)
- perf(): Reduce some calls to setCoords() [#9795](https://github.com/fabricjs/fabric.js/pull/9795)
- chore(TS): svg reviver is optional [#9935](https://github.com/fabricjs/fabric.js/pull/9935)
- refactor(filters): Remove mainParameter, add stronger types to filters, refactor getUniformLocations [#9933](https://github.com/fabricjs/fabric.js/pull/9933)
- refactor(): remove strict parameter for ancestry. [#9918](https://github.com/fabricjs/fabric.js/pull/9918)
- feat(Color): add support for decimals and different angle types in HSL color parsing [#9915](https://github.com/fabricjs/fabric.js/pull/9915)
- fix(Controls): add support for numeric origins to changeWidth [#9909](https://github.com/fabricjs/fabric.js/pull/9909)
- fix(ActiveSelection): fixed render order so group controls are rendered over child objects [#9914](https://github.com/fabricjs/fabric.js/pull/9914)
- fix(filters): RemoveColor has missing getFragmentSource method ( typo ) [#9911](https://github.com/fabricjs/fabric.js/pull/9911)
- types(): Make event type explicit - non generic, and fix pattern fromObject type [#9907](https://github.com/fabricjs/fabric.js/pull/9907)

## [6.0.0-rc2]

- perf(): remove some runtime RegExp usages [#9802](https://github.com/fabricjs/fabric.js/pull/9802)
- fix(Canvas): Avoid exporting controls with toDataURL [#9896](https://github.com/fabricjs/fabric.js/pull/9896)
- perf(): Rework constructors to avoid the extra perf cost of current setup [#9891](https://github.com/fabricjs/fabric.js/pull/9891)
- perf(): Remove redundant matrix multiplication in multiplayTransformMatrixArray [#9893](https://github.com/fabricjs/fabric.js/pull/9893)
- test(): Convert Animation tests to jest [#9892](https://github.com/fabricjs/fabric.js/pull/9892)
- perf(ObjectGeometry): replace cache key string with array [#9887](https://github.com/fabricjs/fabric.js/pull/9887)
- docs(): Improve JSDOCs for BlendImage [#9876](https://github.com/fabricjs/fabric.js/pull/9876)
- fix(Group): Pass down the abort signal from group to objects [#9890](https://github.com/fabricjs/fabric.js/pull/9890)
- fix(util): restore old composeMatrix code for performances improvement [#9851](https://github.com/fabricjs/fabric.js/pull/9851)
- fix(Control): corner coords definition order [#9884](https://github.com/fabricjs/fabric.js/pull/9884)
- fix(Polyline): safeguard points arg from options [#9855](https://github.com/fabricjs/fabric.js/pull/9855)
- feat(IText): Adjust cursor blinking for better feedback [#9823](https://github.com/fabricjs/fabric.js/pull/9823)
- feat(FabricObject): pass `e` to `shouldStartDragging` [#9843](https://github.com/fabricjs/fabric.js/pull/9843)
- fix(Canvas): mouse move before event data [#9849](https://github.com/fabricjs/fabric.js/pull/9849)
- chore(FabricObject): pass `e` to `shouldStartDragging` [#9843](https://github.com/fabricjs/fabric.js/pull/9843)
- ci(): Add Jest coverage to the report [#9836](https://github.com/fabricjs/fabric.js/pull/9836)
- test(): Add cursor animation testing and migrate some easy one to jest [#9829](https://github.com/fabricjs/fabric.js/pull/9829)
- fix(Group, Controls): Fix interactive group actions when negative scaling is involved [#9811](https://github.com/fabricjs/fabric.js/pull/9811)
- fix(): Replace 'hasOwn' with 'in' operator in typeAssertions check [#9812](https://github.com/fabricjs/fabric.js/pull/9812)

## [6.0.0-rc1]

- fix(Canvas): Fix searchPossibleTargets for non-interactive nested targets [#9762](https://github.com/fabricjs/fabric.js/pull/9762)
- test(): Rename svg tests [#9775](https://github.com/fabricjs/fabric.js/pull/9775)
- refactor(): `_findTargetCorner` is now called `findControl` and returns the key and the control and the coordinates [#9668](https://github.com/fabricjs/fabric.js/pull/9668)
- feat(LayoutManager): Handle the case of activeSelection with objects inside different groups [#9651](https://github.com/fabricjs/fabric.js/pull/9651)

## [6.0.0-beta20]

- chore(TS): minor changes to typescript notation to be compatible with a 5.3.3 [#9725](https://github.com/fabricjs/fabric.js/pull/9725)
- fix(InteractiveObject): "borderOpacityWhenMoving" does not take effect on the child shapes within the group [#9374](https://github.com/fabricjs/fabric.js/issues/9734)
- fix(SVGParser): Consider the transformMatrix of the clipPath owner as part of the clipPath trasnformation [#9750](https://github.com/fabricjs/fabric.js/pull/9750)
- fix(): bubble dirty flag to parent [#9741](https://github.com/fabricjs/fabric.js/pull/9741)
- fix(StaticCanvas): setDimensions not requesting a render if options are not passed [#9710](https://github.com/fabricjs/fabric.js/pull/9710)
- fix(LayoutManager): wrong bounding box position when activeSelection has originX/originY that are not default left/top [#9649](https://github.com/fabricjs/fabric.js/pull/9649)
- fix(ActiveSelection): block ancestors/descendants of selected objects from being selected [#9732](https://github.com/fabricjs/fabric.js/pull/9732)
- fix(Image): typo in style property for svg export [#9717](https://github.com/fabricjs/fabric.js/pull/9717)
- ci(): Update the changelog and stats action to work from forks
- fix(Shadow): Cloning a shape with shadow throws an error[#9711](https://github.com/fabricjs/fabric.js/issues/9711)
- chore(TS): use consistent and improved types for getDefaults and ownDefaults [#9698](https://github.com/fabricjs/fabric.js/pull/9698)
- fix(SVGParser): Don't crash on nested CSS at-rules [#9707](https://github.com/fabricjs/fabric.js/pull/9707)
- perf(): measuring canvas size [#9697](https://github.com/fabricjs/fabric.js/pull/9697)
- chore(TS): Add type for options in toCanvasElement and toDataUrl [#9673](https://github.com/fabricjs/fabric.js/pull/9673)
- ci(): add source map support to node sandbox [#9686](https://github.com/fabricjs/fabric.js/pull/9686)
- fix(Canvas): Correct type mainTouchId initialization [#9684](https://github.com/fabricjs/fabric.js/pull/9684)
- feat(Circle): Add counterclockwise parameter to Circle class [#9670](https://github.com/fabricjs/fabric.js/pull/9670)

## [6.0.0-beta19]

- feat(LayoutManager): Expose objects registration [#9661](https://github.com/fabricjs/fabric.js/pull/9661)
- fix(Object): support specyfing toCanvasElement canvas [#9652](https://github.com/fabricjs/fabric.js/pull/9652)
- ci(): no `src` imports [#9657](https://github.com/fabricjs/fabric.js/pull/9657)
- fix(textStyles): Split text into graphemes correctly [#9646](https://github.com/fabricjs/fabric.js/pull/9646)
- fix(ActiveSelection): static default inheritance [#9635](https://github.com/fabricjs/fabric.js/pull/9635)
- fix(StaticCanvas): StaticCanvas setDimensions typings [#9618](https://github.com/fabricjs/fabric.js/pull/9618)
- refactor(): Align gradient with class registry usage, part of #9144 [#9627](https://github.com/fabricjs/fabric.js/pull/9627)
- refactor(): Align shadow with class registry, part of #9144 [#9626](https://github.com/fabricjs/fabric.js/pull/9626)
- cd() Surface the minified build as standard when importing. [#9624](https://github.com/fabricjs/fabric.js/pull/9624)
- chore(): removed unused code from Path render function [#9619](https://github.com/fabricjs/fabric.js/pull/9619)

## [6.0.0-beta18]

- fix(StyledText): add ability to unset style (issue #9578) [#9597](https://github.com/fabricjs/fabric.js/pull/9597)
- CD(): expose vue deployed app [#9615](https://github.com/fabricjs/fabric.js/pull/9615)
- chore(): Upgrade Rollup to 4.9.5 [#9613](https://github.com/fabricjs/fabric.js/pull/9613)
- chore(): Upgrade rollup and plugins at latest 3 [#9612](https://github.com/fabricjs/fabric.js/pull/9612)
- fix(WebGLFilterBackend) Destroy the context of queryWebgl test function, remove automatic perf checkup, make it explicit with a function [#8932](https://github.com/fabricjs/fabric.js/pull/8932)
- tests(): migrate target hit tests to jest and drag and drop test to playwright [#9333](https://github.com/fabricjs/fabric.js/pull/9333)
- fix(SVGParser): avoid crashing on SVG that use @import css feature [#9602](https://github.com/fabricjs/fabric.js/pull/9602)
- fix(): compositionEnd event handler is not registered correctly. (regression from f91362c ) [#9610](https://github.com/fabricjs/fabric.js/pull/9610)
- ci(): Add a test case from the multiple selection use case for groups [#9599](https://github.com/fabricjs/fabric.js/pull/9599)
- refactor(env): Change the way the environment and retina are initialized [#9480](https://github.com/fabricjs/fabric.js/pull/9480)
- chore(TS): fix type of modifed event that could cause unexpected behaviour in dev code [#9596](https://github.com/fabricjs/fabric.js/pull/9596)
- fix(LayoutManager): remove unnecessary check [#9591](https://github.com/fabricjs/fabric.js/pull/9591)
- fix(Text) Fix style transfer issue on a line that is not empty [#9461](https://github.com/fabricjs/fabric.js/pull/9461)
- ci(): add a vue template [#9502](https://github.com/fabricjs/fabric.js/pull/9502)
- refactor(): `getActiveControl` now returns the key, the corner and the coordinates [#9515](https://github.com/fabricjs/fabric.js/pull/9515)
- fix(Controls): forbid scaling to avoid NaN issues on scaling zero sized objects. #9475 [#9563](https://github.com/fabricjs/fabric.js/pull/9563)
- feat(LayoutManager): BREAKING remove `shouldResetTransform` handling from LayoutManager [#9581](https://github.com/fabricjs/fabric.js/pull/9581)
- refactor(): rm active selection ref [#9561](https://github.com/fabricjs/fabric.js/pull/9561)
- feat(Next.js sandbox): simpler canvas hook [#9577](https://github.com/fabricjs/fabric.js/pull/9577)
- fix(): fix modify polygon points with zero sized polygons ( particular case of axis oriented lines ) [#9575](https://github.com/fabricjs/fabric.js/pull/9575)
- fix(Polyline, Polygon): Fix wrong pathOffset for polyline with the normal bounding box calculation. [#9460](https://github.com/fabricjs/fabric.js/pull/9460)

## [6.0.0-beta17]

- refactor(): Rewrite how typeAssertion works to avoid isType and add tests for subclasses [#9570](https://github.com/fabricjs/fabric.js/pull/9570)
- fix(): perform layout on poly change + initialization object subscription [#9537](https://github.com/fabricjs/fabric.js/pull/9537)
- fix(): Addressing path cloning slowness ( partially ) [#9573](https://github.com/fabricjs/fabric.js/pull/9573)
- fix(): `exactBoundingBox` stroke calculations [#9572](https://github.com/fabricjs/fabric.js/pull/9572)
- feat(): Add save/restore ability to group LayoutManager [#9564](https://github.com/fabricjs/fabric.js/pull/9564)
- fix(): Remove unwanted set type warning [#9569](https://github.com/fabricjs/fabric.js/pull/9569)
- refactor(): Separate defaults for base fabric object vs interactive object. Also some moving around of variables [#9474](https://github.com/fabricjs/fabric.js/pull/9474)
- refactor(): Change how LayoutManager handles restoring groups [#9522](https://github.com/fabricjs/fabric.js/pull/9522)
- fix(BaseConfiguration): set `devicePixelRatio` from window [#9470](https://github.com/fabricjs/fabric.js/pull/9470)
- fix(): bubble dirty flag for group only when true [#9540](https://github.com/fabricjs/fabric.js/pull/9540)
- test() Backport a test to capture a failing text style situation [#9531](https://github.com/fabricjs/fabric.js/pull/9531)

## [6.0.0-beta16]

- fix(): block `enterEditing` after `endCurrentTransform` [#9513](https://github.com/fabricjs/fabric.js/pull/9513)
- fix(): transferring object between active selections, expose `FabricObject#parent`, rm `isActiveSelection` [#8951](https://github.com/fabricjs/fabric.js/pull/8951)
  **BREAKING beta**:
  - rm(): `getParent` => `FabricObject#parent`
- refactor(): Layout Manager [#9152](https://github.com/fabricjs/fabric.js/pull/9152)
- refactor(): transferring object between active selections, expose `FabricObject#parent`, rm `isActiveSelection` [#8951](https://github.com/fabricjs/fabric.js/pull/8951)
- refactor(): **BREAKING beta** `getParent` => `FabricObject#parent` [#8951](https://github.com/fabricjs/fabric.js/pull/8951)
- fix(): fire Poly control events [#9504](https://github.com/fabricjs/fabric.js/pull/9504)
- test(FabricObject): add a snapshot of the default values so that reordering and shuffling is verified. [#9492](https://github.com/fabricjs/fabric.js/pull/9492)
- feat(FabricObject, Canvas) BREAKING: remove calculate true/false from the api. [#9483](https://github.com/fabricjs/fabric.js/pull/9483)
- chore(): remove some Type assertions [#8950](https://github.com/fabricjs/fabric.js/pull/8950)
- chore(): expose `sendVectorToPlane` [#9479](https://github.com/fabricjs/fabric.js/pull/9479)
- feat(FabricObject, Canvas) BREAKING: remove absolute true/false from the api. [#9395](https://github.com/fabricjs/fabric.js/pull/9395)
- refactor(Canvas): BREAKING deprecate `getPointer`, add new getScenePoint and getViewportPoint methods, removed `restorePointerVpt`, extended mouse events data [#9175](https://github.com/fabricjs/fabric.js/pull/9175)
- chore(): rm isClick artifacts leftovers from #9434 [#9478](https://github.com/fabricjs/fabric.js/pull/9478)
- fix(Object): Fix detection of falsy shadows in Object.needsItsOwnCache method [#9469](https://github.com/fabricjs/fabric.js/pull/9469)
- feat(util): expose `calcPlaneRotation` [#9419](https://github.com/fabricjs/fabric.js/pull/9419)
- refactor(Canvas): BREAKING remove button from mouse events, delegate to event.button property [#9449](https://github.com/fabricjs/fabric.js/pull/9449)
- patch(Canvas): move event mouse:up:before earlier in the logic for more control [#9434](https://github.com/fabricjs/fabric.js/pull/9434)

## [6.0.0-beta15]

- Fix(SVGParser) ignore missing xlink target issue on svg parsing (#9427) [#9109](https://github.com/fabricjs/fabric.js/issues/9109)
- fix(#9172): dep export `Object`, `Text`, `Image` [#9433](https://github.com/fabricjs/fabric.js/pull/9433)

## [6.0.0-beta14]

- fix(Object): fixes centeredScaling prop type [#9401](https://github.com/fabricjs/fabric.js/pull/9401)
- CI(): fix build caching + tests when merging to master [#9404](https://github.com/fabricjs/fabric.js/pull/9404)
- chore(): export poly control utils [#9400](https://github.com/fabricjs/fabric.js/pull/9400)
- fix(Canvas): in/out event names were swapped [#9396](https://github.com/fabricjs/fabric.js/pull/9396)
- fix(Canvas): `setActiveObject` should update `canvas#_activeSelection` [#9336](https://github.com/fabricjs/fabric.js/pull/9336)
- patch(Coords): calc oCoords only with canvas ref [#9380](https://github.com/fabricjs/fabric.js/pull/9380)
- patch(Control): pass object to `calcCornerCoords` [#9376](https://github.com/fabricjs/fabric.js/pull/9376)
- fix(Canvas): invalidate `_objectsToRender` on stack change [#9387](https://github.com/fabricjs/fabric.js/pull/9387)
- ci(e2e): fix babel compiling error [#9388](https://github.com/fabricjs/fabric.js/pull/9388)
- Breaking: Remove node 14 [#9383](https://github.com/fabricjs/fabric.js/pull/9383)
- chore(): Rename exports that conflicts with JS/WEB api ( Object, Text, Image ). Kept backward compatibility with deprecation notice [#9172](https://github.com/fabricjs/fabric.js/pull/9172)
- fix(Geometry): `containsPoint` [#9372](https://github.com/fabricjs/fabric.js/pull/9372)
  **BREAKING**:
  - `Canvas#_checkTarget(point, object, pointFromViewport)` => `Canvas#_checkTarget(object, pointFromViewport)`
- fix(Canvas): avoid firing event twice when working with nested objects [#9329](https://github.com/fabricjs/fabric.js/pull/9329)
- fix(Control): `calcCornerCoords` angle + calculation [#9377](https://github.com/fabricjs/fabric.js/pull/9377)
- patch(): dep findCrossPoints in favor of `isPointInPolygon` [#9374](https://github.com/fabricjs/fabric.js/pull/9374)
- docs() enable typedocs to run again [#9356](https://github.com/fabricjs/fabric.js/pull/9356)
- chore(): cleanup logs and error messages [#9369](https://github.com/fabricjs/fabric.js/pull/9369)
- feature(Object) BREAKING: Remove lines parameter from object.containsPoint [#9375](https://github.com/fabricjs/fabric.js/pull/9375)
- patch(Control): move hit detection to shouldActivate [#9374](https://github.com/fabricjs/fabric.js/pull/9374)
- fix(Control): method binding for mouseUpHandler, mouseDownHandler, and actionHandler [#9370](https://github.com/fabricjs/fabric.js/pull/9370)
- fix(StaticCanvas): disposing animations [#9361](https://github.com/fabricjs/fabric.js/pull/9361)
- fix(IText): cursor width under group [#9341](https://github.com/fabricjs/fabric.js/pull/9341)
- TS(Canvas): constructor optional el [#9348](https://github.com/fabricjs/fabric.js/pull/9348)
- fix(Utils): fix exported svg color [#9408](https://github.com/fabricjs/fabric.js/pull/9408)

## [6.0.0-beta13]

- fix(Textbox): implemente a fix for the style shifting issues on new lines [#9197](https://github.com/fabricjs/fabric.js/pull/9197)
- Fix(Control) fix a regression in `wrap with fixed anchor`, regression from #8400 [#9326](https://github.com/fabricjs/fabric.js/pull/9326)
- test(e2e): improve test case for line shifting and style with more colors [#9327](https://github.com/fabricjs/fabric.js/pull/9327)
- test(e2e): node canvas visual tests [#9134](https://github.com/fabricjs/fabric.js/pull/9134)
- fix(ActiveSelection): make sure canvas is in charge of setting initial coords [#9322](https://github.com/fabricjs/fabric.js/pull/9322)
- test(): Migrate json control tests [#9323](https://github.com/fabricjs/fabric.js/pull/9323)
- fix() Textbox inputs with new lines, regression from #9097 [#9192](https://github.com/fabricjs/fabric.js/pull/9192)
- docs(): add link to contributing guide [#8393](https://github.com/fabricjs/fabric.js/pull/8393)
- test(e2e): Drag&Drop tests [#9112](https://github.com/fabricjs/fabric.js/pull/9112)
- fix(CanvasEvents): regression of `getPointer` usages + BREAKING: drop event data [#9186](https://github.com/fabricjs/fabric.js/pull/9186)
- feat(Object): BREAKING rm \_setOriginToCenter and \_resetOrigin unuseful methods [#9179](https://github.com/fabricjs/fabric.js/pull/9179)
- fix(ActiveSelection): reset positioning when cleared [#9088](https://github.com/fabricjs/fabric.js/pull/9088)
- ci(): generate docs [#9169](https://github.com/fabricjs/fabric.js/pull/9169)
- fix(utils) Fixes the code for the anchor point in point controls for polygons [#9178](https://github.com/fabricjs/fabric.js/pull/9178)
- CD(): website submodule [#9165](https://github.com/fabricjs/fabric.js/pull/9165)

## [6.0.0-beta12]

- fix(Object): border rendering with padding under group [#9161](https://github.com/fabricjs/fabric.js/pull/9161)
- fix(MultiSelection): add target from behind active selection [#8744](https://github.com/fabricjs/fabric.js/issues/8744)
- test(): fix snapshots by removing version [#9164](https://github.com/fabricjs/fabric.js/pull/9164)

## [6.0.0-beta11]

- patch(): Avoid unwanted mutation to passed objects array to Group constructor [#9151](https://github.com/fabricjs/fabric.js/pull/9151)
- patch(): ActiveSelection initialization + types [#9143](https://github.com/fabricjs/fabric.js/pull/9143)
- chore(TS): BREAKING remove canvas.interactive, added typings for canvas options [#9140](https://github.com/fabricjs/fabric.js/pull/9140)
- chore(TS): BREAKING PREVIOUS BETA mv + rename `TProps` => `TOptions` [#9139](https://github.com/fabricjs/fabric.js/pull/9139)
- test(playwright): Use embedded eval from playwright [#9133](https://github.com/fabricjs/fabric.js/pull/9133)
- chore(TS): Fix event types and .once this binding [#9119](https://github.com/fabricjs/fabric.js/pull/9130)
- docs(): rm `canvas2pdf` [#9135](https://github.com/fabricjs/fabric.js/pull/9135)
- chore(TS): export types [#9129](https://github.com/fabricjs/fabric.js/pull/9129)
- ci(e2e): support relative imports [#9108](https://github.com/fabricjs/fabric.js/pull/9108)
- chore(TS): complete type check [#9119](https://github.com/fabricjs/fabric.js/pull/9119)
- chore(TS): Add type-checking to files excluded with ts-nocheck [#9097](https://github.com/fabricjs/fabric.js/pull/9097)
- chore(TS): Add type-checking to files excluded with ts-nocheck ( Parser mostly ) [#9085](https://github.com/fabricjs/fabric.js/pull/9085)
- docs(): revise test section [#9114](https://github.com/fabricjs/fabric.js/pull/9114)
- fix(): #8344 stroke projection [#8374](https://github.com/fabricjs/fabric.js/pull/8374)
- fix(Filters) Removing type from the options passed in the constructor [#9089](https://github.com/fabricjs/fabric.js/pull/9089)
- feat(InteractiveObject): add `getActiveControl()` to expose `__corner` [#9102](https://github.com/fabricjs/fabric.js/pull/9102)
- ci(sandbox): bump next.js [#9100](https://github.com/fabricjs/fabric.js/pull/9100)
- test(playwright): add snapshots, refactor utils, coverage [#9078](https://github.com/fabricjs/fabric.js/pull/9078)
- test(Text): Add some tests for text in Jest [#9083](https://github.com/fabricjs/fabric.js/pull/9083)
- ci(): Install system deps only when necessary [#9086](https://github.com/fabricjs/fabric.js/pull/9086)
- fix(util, Path): path distance measurement fix for M cmd [#9076](https://github.com/fabricjs/fabric.js/pull/9076)
- chore(TS): Image class type checks, BREAKING change to FromURL static method [#9036](https://github.com/fabricjs/fabric.js/pull/9036)
- ci(): properly checkout head for stats [#9080](https://github.com/fabricjs/fabric.js/pull/9080)
- fix(Text): `_getFontDeclaration` wasn't considering fontFamily from the style object [#9082](https://github.com/fabricjs/fabric.js/pull/9082)
- chore(TS): Fix ITextBehaviour enterEditing type [#9075](https://github.com/fabricjs/fabric.js/pull/9075)
- cd(node): ban `package.json` main entry [#9068](https://github.com/fabricjs/fabric.js/pull/9068)
- chore(TS): export FabricObjectProps and GroupProps [#9025](https://github.com/fabricjs/fabric.js/pull/9025)
- chore(TS): Replace BaseFabricObject with FabricObject [#9016](https://github.com/fabricjs/fabric.js/pull/9016)
- refactor(svgImport): remove the css/gradient/clipPath global definitions [#9030](https://github.com/fabricjs/fabric.js/pull/9030)
- fix(): tweaks to type getter [#9022](https://github.com/fabricjs/fabric.js/pull/9022)
- ci() Refactor GHA actions for caching and reuse [#9029](https://github.com/fabricjs/fabric.js/pull/9029)
- ci(): install dev deps types [#9039](https://github.com/fabricjs/fabric.js/pull/9039)

## [6.0.0-beta10]

- chore(TS): Remove @ts-nocheck from Text class. [#9018](https://github.com/fabricjs/fabric.js/pull/9018)
- Fix(Textbox) minimum word width calculation across all lines [#9004](https://github.com/fabricjs/fabric.js/pull/9004)
- ci(): add Jest for the unit tests [#8919](https://github.com/fabricjs/fabric.js/pull/8919)
- ci(): Revert "invoke tests after changelog action (#8974)" [#9013](https://github.com/fabricjs/fabric.js/pull/9013)
- fix(IText): empty line selection [#9019](https://github.com/fabricjs/fabric.js/pull/9019)
- ci(): Added playwright testing [#8616](https://github.com/fabricjs/fabric.js/pull/8616)
- fix(IText): `exitEditing` should clear contextTop [#9020](https://github.com/fabricjs/fabric.js/pull/9020)
- ci(): prettier after changelog action [#9021](https://github.com/fabricjs/fabric.js/pull/9021)

## [6.0.0-beta9]

- fix(fabric): Fix the serialization and registry dependency from minification [#9009](https://github.com/fabricjs/fabric.js/pull/9009)
- chore(TS): remove troublesome `AssertKeys` TS construct [#9012](https://github.com/fabricjs/fabric.js/pull/9012)
- fix(lib): fix aligning_guideline zoom [#8998](https://github.com/fabricjs/fabric.js/pull/8998)
- fix(IText): support control interaction in text editing mode [#8995](https://github.com/fabricjs/fabric.js/pull/8995)
- fix(Textbox): `splitByGrapheme` measurements infix length bug [#8990](https://github.com/fabricjs/fabric.js/pull/8990)
- patch(Text): styles es6 minor patch [#8988](https://github.com/fabricjs/fabric.js/pull/8988)

## [6.0.0-beta8]

- BREAKING fix(IText): detect cursor from proper offsets, remove getLocalPointer from IText class [#8972](https://github.com/fabricjs/fabric.js/pull/8972)
- fix(Text): styles line break [#8973](https://github.com/fabricjs/fabric.js/pull/8973)
- fix(): regression to itext focusing from #8939 [#8970](https://github.com/fabricjs/fabric.js/pull/8970)
- ci(): warn build errors in dev mode [#8971](https://github.com/fabricjs/fabric.js/pull/8971)
- ci(): invoke tests after changelog action [#8974](https://github.com/fabricjs/fabric.js/pull/8974)
- chore(TS): Export more types [#8965](https://github.com/fabricjs/fabric.js/pull/8965)
- BREAKING: fabric.util.makeElementSelectable / fabric.util.makeElementUnselectable are removed [#8930](https://github.com/fabricjs/fabric.js/pull/8930)
- refactor(): Canvas DOM delegation to utility class [#8930](https://github.com/fabricjs/fabric.js/pull/8930)

## [6.0.0-beta7]

- feat(): Export setFilterBackend and port the texture filtering option from fabric 5, exports some extra types [#8954](https://github.com/fabricjs/fabric.js/pull/8954)
- chore(): swap commonly used string with constants [#8933](https://github.com/fabricjs/fabric.js/pull/8933)
- chore(TS): Add more text types [#8941](https://github.com/fabricjs/fabric.js/pull/8941)
- ci(): fix changelog action race condition [#8949](https://github.com/fabricjs/fabric.js/pull/8949)
- ci(): automate PR changelog [#8938](https://github.com/fabricjs/fabric.js/pull/8938)
- chore(): move canvas click handler to TextManager [#8939](https://github.com/fabricjs/fabric.js/pull/8939)
- refactor(): write less bulky code [#8943](https://github.com/fabricjs/fabric.js/pull/8943)

## [6.0.0-beta6]

- patch(): expose `Control#shouldActivate` [#8934](https://github.com/fabricjs/fabric.js/pull/8934)
- feat(Color) Improve regex for new standards, more documentation and code cleanup [#8916](https://github.com/fabricjs/fabric.js/pull/8916)
- fix(TS): extending canvas and object event types (`type` => `interface`) [#8926](https://github.com/fabricjs/fabric.js/pull/8926)
- chore(build) simple deps update [#8929](https://github.com/fabricjs/fabric.js/pull/8929)
- fix(Canvas): sync cleanup of dom elements in dispose [#8903](https://github.com/fabricjs/fabric.js/pull/8903)
- chore(TS): export util types [#8915](https://github.com/fabricjs/fabric.js/pull/8915)
- chore(TS): change enums with types [#8918](https://github.com/fabricjs/fabric.js/pull/8918)
- chore(TS): export gradient types
- chore(lint) export filter colors and brushes types [#8913](https://github.com/fabricjs/fabric.js/pull/8913)
- chore(lint) Add a rule for import type [#8907](https://github.com/fabricjs/fabric.js/pull/8907)
- fix(Object): dirty unflagging inconsistency [#8910](https://github.com/fabricjs/fabric.js/pull/8910)
- chore(TS): minor type/import fixes [#8904](https://github.com/fabricjs/fabric.js/pull/8904)
- chore(): Matrix util cleanup [#8894](https://github.com/fabricjs/fabric.js/pull/8894)
- chore(TS): pattern cleanup + export types [#8875](https://github.com/fabricjs/fabric.js/pull/8875)
- fix(): Disable offscreen check for bg and overlay when not needed [#8898](https://github.com/fabricjs/fabric.js/pull/8898)
- chore(): cleanup #8888 [#8892](https://github.com/fabricjs/fabric.js/pull/8892)
- feat(env): relative window/document, support iframe [#8897](https://github.com/fabricjs/fabric.js/pull/8897)
- docs(): add repo repro link to `bug_report.yml` [#8900](https://github.com/fabricjs/fabric.js/pull/8900)
- refactor(fabric.Line): Line position is calculated from the center between the 2 points now [#8877](https://github.com/fabricjs/fabric.js/pull/8877)
- chore(Path, Polyline): Clean up old SVG import code [#8857](https://github.com/fabricjs/fabric.js/pull/8857)

## [6.0.0-beta5]

- refactor(): SVG loading and parsing functionality are now promises or async. Callback have been removed [#8884](https://github.com/fabricjs/fabric.js/pull/8884)
- refactor(fabric.Line): Line position is calculated from the center between the 2 points now [#8877](https://github.com/fabricjs/fabric.js/pull/8877)
- bundle(): export `setEnv` for test interoperability [#8888](https://github.com/fabricjs/fabric.js/pull/8888)

## [6.0.0-beta4]

- chore(): Code cleanup and reuse of code in svg-parsing code [#8881](https://github.com/fabricjs/fabric.js/pull/8881)
- chore(TS): Parse transform attribute typing [#8878](https://github.com/fabricjs/fabric.js/pull/8878)
- chore(TS): Fix typing for DOMParser [#8871](https://github.com/fabricjs/fabric.js/pull/8871)
- fix(Path, Polyline): fix for SVG import [#8879](https://github.com/fabricjs/fabric.js/pull/8879)
- chore(TS) add types for loadSVGFromURl, parseSVGDocument, loadSVGFromString [#8869](https://github.com/fabricjs/fabric.js/pull/8869)
- chore(TS): finalize Path migration [#8438](https://github.com/fabricjs/fabric.js/pull/8438)
- fix(Path, Obect) Fix path parsing edge case for zeroed arc command and for too small canvas patterns [#8853](https://github.com/fabricjs/fabric.js/pull/8853)

## [6.0.0-beta3]

- chore(TS): Path type fixes [#8842](https://github.com/fabricjs/fabric.js/pull/8842)
- fix(TS): add types to some untyped empty arrays [#8830](https://github.com/fabricjs/fabric.js/pull/8830)
- chore(TS): Complete typings for toObject/fromObject [#8756](https://github.com/fabricjs/fabric.js/pull/8756)
- fix(): text styles edge case [#8820](https://github.com/fabricjs/fabric.js/pull/8820)
- chore(TS): Group types [#8807](https://github.com/fabricjs/fabric.js/pull/8807)
- chore(TS): Path util typings and refactoring [#8787](https://github.com/fabricjs/fabric.js/pull/8787)
- rename(): `IPoint` => `XY` [#8806](https://github.com/fabricjs/fabric.js/pull/8806)
- ci(): use sandbox apps in issue template, use the current branch when deploying an app, minors [#8803](https://github.com/fabricjs/fabric.js/pull/8803)
- perf(): optimize `perPixelTargetFind` [#8770](https://github.com/fabricjs/fabric.js/pull/8770)
- BREAKING fix(): reflect NUM_FRACTION_DIGITS to SVG path data [#8782] (https://github.com/fabricjs/fabric.js/pull/8782)
- fix(IText): layout change regression caused by #8663 (`text` was changed but layout was skipped) [#8711](https://github.com/fabricjs/fabric.js/pull/8711)
- fix(IText, Textbox): fix broken text input [#8775](https://github.com/fabricjs/fabric.js/pull/8775)
- ci(): `.codesandbox` [#8135](https://github.com/fabricjs/fabric.js/pull/8135)
- ci(): disallow circular deps [#8759](https://github.com/fabricjs/fabric.js/pull/8759)
- fix(): env WebGL import cycle [#8758](https://github.com/fabricjs/fabric.js/pull/8758)
- chore(TS): remove controls from prototype. BREAKING: controls aren't shared anymore [#8753](https://github.com/fabricjs/fabric.js/pull/8753)
- chore(TS): remove object `type` from prototype [#8714](https://github.com/fabricjs/fabric.js/pull/8714)
- chore(TS): type Object props [#8677](https://github.com/fabricjs/fabric.js/issues/8677)
- chore(TS): remove default values from filter prototypes [#8742](https://github.com/fabricjs/fabric.js/issues/8742)
- chore(TS): remove default values from Objects prototypes, ( filters in a followup ) [#8719](https://github.com/fabricjs/fabric.js/issues/8719)
- fix(Intersection): bug causing selection edge case [#8735](https://github.com/fabricjs/fabric.js/pull/8735)
- chore(TS): class interface for options/brevity [#8674](https://github.com/fabricjs/fabric.js/issues/8674)
- ci(): fix import autocomplete in dev mode #8725
- chore(): remove deprecated class util [#8731](https://github.com/fabricjs/fabric.js/pull/8731)
- lint(): fix eslint errors [#8729](https://github.com/fabricjs/fabric.js/pull/8729)
- fix(TS): `this.constructor` types [#8675](https://github.com/fabricjs/fabric.js/issues/8675)
- fix(DraggableText): drag image blur [#8712](https://github.com/fabricjs/fabric.js/pull/8712)
- ci(): Fix tests for firefox 110 update [#8710](https://github.com/fabricjs/fabric.js/pull/8710)
- chore(): index files for exports and tree shaking [#8661](https://github.com/fabricjs/fabric.js/pull/8661)
- ci(test): cleanup node config (#8694 followup) [#8707](https://github.com/fabricjs/fabric.js/issues/8707)
- fix(): BREAKING set/discard active object return value, discard active object now return false if no discard happened [#8672](https://github.com/fabricjs/fabric.js/issues/8672)
- fix(): selection logic to support nested multiselection [#8665](https://github.com/fabricjs/fabric.js/issues/8665)
- fix(test): remove bad node config [#8694](https://github.com/fabricjs/fabric.js/issues/8694)
- fix(): keep browser files as .js [#8690](https://github.com/fabricjs/fabric.js/issues/8690)
- fix(): object dispose removes canvas/event refs [#8673](https://github.com/fabricjs/fabric.js/issues/8673)
- fix(test): Textbox `fromObject` test is incorrectly trying to restore an instance [#8686](https://github.com/fabricjs/fabric.js/pull/8686)
- TS(): Moved cache properties to static properties on classes [#xxxx](https://github.com/fabricjs/fabric.js/pull/xxxx)
- refactor(): Moved cache properties to static properties on classes [#8662](https://github.com/fabricjs/fabric.js/pull/8662)
- docs(): v6 announcements [#8664](https://github.com/fabricjs/fabric.js/issues/8664)
- ci(): remove TS transformer [#8660](https://github.com/fabricjs/fabric.js/pull/8660)
- refactor(): BREAKING remove stateful mixin and functionality [#8663](https://github.com/fabricjs/fabric.js/pull/8663)
- patch(): Added WebGLProbe to env, removed isLikelyNode, added specific env dispose ( instead of cleanup JSDOM ) [#8652](https://github.com/fabricjs/fabric.js/pull/8652)
- ci(): Removed the browser publish script [#8656](https://github.com/fabricjs/fabric.js/pull/8656)
- feat(): Node entry point [#8632](https://github.com/fabricjs/fabric.js/pull/8632)
- chore(): Change import and export strategy [#8622](https://github.com/fabricjs/fabric.js/pull/8622)
- chore(): rename files to modern style [#8621](https://github.com/fabricjs/fabric.js/pull/8621)
- chore(): move and rename text & itext files and organize as folders, rename mixins [#8620](https://github.com/fabricjs/fabric.js/pull/8620)
- chore(TS): type IText, IText behavior, IText click behavior [#8610](https://github.com/fabricjs/fabric.js/pull/8610)
- BREAKING: refactor `clone(obj, true)` with `cloneDeep(obj)` and remove all `extend`, `clone` calls in favor of object spreads. [#8600](https://github.com/fabricjs/fabric.js/pull/8600)
- chore(TS): Fix some error caused by ts-nocheck removals [#8615](https://github.com/fabricjs/fabric.js/pull/8615)
- refactor(IText): extract draggable text logic to a delegate [#8598](https://github.com/fabricjs/fabric.js/pull/8598)
- chore(TS): Update StaticCanvas to remove ts-nocheck [#8606](https://github.com/fabricjs/fabric.js/pull/8606)
- chore(TS): Update filters to remove ts-nocheck and added types where missing [#8609](https://github.com/fabricjs/fabric.js/pull/8609)
- chore(TS): Intersection class, finalize TS [#8603](https://github.com/fabricjs/fabric.js/pull/8603)
- chore(TS): Update Pattern to remove ts-nocheck and added types where missing [#8605](https://github.com/fabricjs/fabric.js/pull/8605)
- chore(TS): Followup for interactivy and controls migration to TS [#8404](https://github.com/fabricjs/fabric.js/pull/8404)
- refactor(IText): Fixes Draggable Text for retina and viewport transform #8534
- chore(TS): refactor canvas init, fix `_initRetinaScaling` regression #8520
- chore(TS): remove all remaining empty declarations [#8593](https://github.com/fabricjs/fabric.js/pull/8593)
- refactor(IText): modernize IText cursor animation based on animation API changes (and fix minor regression) plus leftovers from #8547 [#8583](https://github.com/fabricjs/fabric.js/pull/8583)
- refactor(Canvas, IText): Handle cross instance text editing states to an EditingManager class [#8543](https://github.com/fabricjs/fabric.js/pull/8543)
- chore(TS): move to export, babel, new rollup, change import statement for fabric. [#8585](https://github.com/fabricjs/fabric.js/pull/8585);
- chore(TS): Add declare in front of properties that are type definitions. [#8574](https://github.com/fabricjs/fabric.js/pull/8574)
- refactor(Animation): BREAKING: Animation api reduction and semplification (byValue is removed, '+=' syntax is removed, callbacks fired 100%) [#8547](https://github.com/fabricjs/fabric.js/pull/8547)
- feat(PolyControl): modify the shape of a poly with control points [#8556](https://github.com/fabricjs/fabric.js/pull/8556)
- BREAKING: remove Object.stateful and Object.statefulCache [#8573](https://github.com/fabricjs/fabric.js/pull/8573)
- fix(IText): refactor clearing context top logic of itext to align with brush pattern, using the canvas rendering cycle in order to guard from edge cases #8560
- fix(Canvas): `_initRetinaScaling` initializaing the scaling regardless of settings in Canvas. [#8565](https://github.com/fabricjs/fabric.js/pull/8565)
- fix(Canvas): regression of canvas migration with pointer and sendPointToPlane [#8563](https://github.com/fabricjs/fabric.js/pull/8563)
- chore(TS): Use exports from files to build fabricJS, get rid of HEADER.js [#8549](https://github.com/fabricjs/fabric.js/pull/8549)
- chore(): rm `fabric.filterBackend` => `getFilterBackend` [#8487](https://github.com/fabricjs/fabric.js/pull/8487)
- chore(TS): migrate text SVG export mixin [#8486](https://github.com/fabricjs/fabric.js/pull/8486)
- refactor(TS): `animate` and `AnimationRegistry` to classes [#8297](https://github.com/fabricjs/fabric.js/pull/8297)
  BREAKING:
  - return animation instance from animate instead of a cancel function and remove `findAnimationByXXX` from `AnimationRegistry`
  - change `animateColor` signature to match `animate`, removed `colorEasing`
- fix(Object Stacking): 🔙 refactor logic to support Group 🔝
- chore(TS): migrate Group/ActiveSelection [#8455](https://github.com/fabricjs/fabric.js/pull/8455)
- chore(TS): Migrate smaller mixins to classes (dataurl and serialization ) [#8542](https://github.com/fabricjs/fabric.js/pull/8542)
- chore(TS): Convert Canvas events mixin and grouping mixin [#8519](https://github.com/fabricjs/fabric.js/pull/8519)
- chore(TS): Remove backward compatibility initialize methods [#8525](https://github.com/fabricjs/fabric.js/pull/8525/)
- chore(TS): replace getKlass utility with a registry that doesn't require full fabricJS to work [#8500](https://github.com/fabricjs/fabric.js/pull/8500)
- chore(): use context in static constructors [#8522](https://github.com/fabricjs/fabric.js/issues/8522)
- chore(TS): Convert Canvas class #8510
- chore(TS): Move object classes #8511
- chore(TS): polish text [#8489](https://github.com/fabricjs/fabric.js/pull/8489)
- chore(TS): fix import cycle, extract `groupSVGElements` [#8506](https://github.com/fabricjs/fabric.js/pull/8506)
- chore(TS): permissive `Point` typings [#8434](https://github.com/fabricjs/fabric.js/pull/8434)
- chore(TS): polish files [#8488](https://github.com/fabricjs/fabric.js/pull/8488)
- fix(TS): `EventSpec` recognition [#8497](https://github.com/fabricjs/fabric.js/pull/8497)
- chore(): rm dead code [#8493](https://github.com/fabricjs/fabric.js/pull/8493)
- fix(scaleObject): handle when scale is 0 to not bug flip [#8490](https://github.com/fabricjs/fabric.js/pull/8490)
- chore(TS): migrate StatiCanvas to TS [#8485](https://github.com/fabricjs/fabric.js/pull/8485)
- chore(): refactor `Object.__uid++` => `uid()` [#8482](https://github.com/fabricjs/fabric.js/pull/8482)
- chore(TS): migrate object mixins to TS [#8414](https://github.com/fabricjs/fabric.js/pull/8414)
- chore(TS): migrate filters [#8474](https://github.com/fabricjs/fabric.js/pull/8474)
- chore(TS): BaseBrush abstract methods [#8428](https://github.com/fabricjs/fabric.js/pull/8428)
- feat(): Add `createObjectDefaultControls` and `createTextboxDefaultControls` to create copies of control sets. [#8415](https://github.com/fabricjs/fabric.js/pull/8415)
- fix(PatternBrush): `getPatternSrc`, rm `getPatternSrcFunction` [#8468](https://github.com/fabricjs/fabric.js/pull/8468)
- chore(TS): more FabricObject typing [#8405](https://github.com/fabricjs/fabric.js/pull/8405)
- chore(TS): Observable types [#8431](https://github.com/fabricjs/fabric.js/pull/8431)
- chore(TS): migrate Group/ActiveSelection [#8455](https://github.com/fabricjs/fabric.js/pull/8455)
- fix(TS): migration error of itext key mixin (#8421) [#8457](https://github.com/fabricjs/fabric.js/pull/8457)
- chore(TS): migrate text classes/mixins [#8421](https://github.com/fabricjs/fabric.js/pull/8421)
- chore(TS): migrate Image [#8443](https://github.com/fabricjs/fabric.js/pull/8443)
- chore(TS): migrate Shadow [#8462](https://github.com/fabricjs/fabric.js/pull/8462)
- fix(Itext): show incorrect pointer position after scale changed
- chore(TS): migrate text classes/mixins [#8408](https://github.com/fabricjs/fabric.js/pull/8408)
- chore(TS): migrate Collection [#8433](https://github.com/fabricjs/fabric.js/pull/8433)
- ci(): Simplify filestats even more [#8449](https://github.com/fabricjs/fabric.js/pull/8449)
- chore(TS): migrate filter backends [#8403](https://github.com/fabricjs/fabric.js/pull/8403)
- chore(TS): migrate Text classes/mixins [#8408](https://github.com/fabricjs/fabric.js/pull/8408)
- chore(TS): migrate Path [#8412](https://github.com/fabricjs/fabric.js/pull/8412)
- ci(): remove unwanted build stats (from [#8395](https://github.com/fabricjs/fabric.js/pull/8395)) [#8416](https://github.com/fabricjs/fabric.js/pull/8416)
- chore(TS): migrate Line [#8413](https://github.com/fabricjs/fabric.js/pull/8413)
- chore(TS): migrate Polyline/Polygon [#8417](https://github.com/fabricjs/fabric.js/pull/8417)
- chore(TS): migrate Rect [#8411](https://github.com/fabricjs/fabric.js/pull/8411)
- chore(TS): migrate Ellipse [#8408](https://github.com/fabricjs/fabric.js/pull/8408)
- chore(TS): migrate Triangle to TS [#8410](https://github.com/fabricjs/fabric.js/pull/8410)
- chore(TS): migrate Circle to TS [#8406](https://github.com/fabricjs/fabric.js/pull/8406)
- chore(TS): convert Object interactivity mixin to its own class [#8401](https://github.com/fabricjs/fabric.js/pull/8401)
- chore(TS): Convert controls e6/ts [#8400](https://github.com/fabricjs/fabric.js/pull/8400)
- ci(): remove buggy changelog action in favor of `git diff` bash script + direct git how to merge `CHANGELOG.md` [#8309](https://github.com/fabricjs/fabric.js/pull/8346)
- fix(): skewing controls accuracy + successive interactions [#8380](https://github.com/fabricjs/fabric.js/pull/8380)
- chore(TS): Convert Geometry and Origin to classes/e6/ts [#8390](https://github.com/fabricjs/fabric.js/pull/8390)
- ci(): build stats report [#8395](https://github.com/fabricjs/fabric.js/pull/8395)
- chore(TS): convert object to es6 class [#8322](https://github.com/fabricjs/fabric.js/pull/8322)
- docs(): guides follow up, feature request template [#8379](https://github.com/fabricjs/fabric.js/pull/8379)
- docs(): refactor guides, bug report template [#8189](https://github.com/fabricjs/fabric.js/pull/8189)
- BREAKING fix(polyline/polygon): stroke bounding box for all line join/cap cases [#8344](https://github.com/fabricjs/fabric.js/pull/8344)
  BREAKING: `_setPositionDimensions` was removed in favor of `setDimensions`
- test(): Added 2 tests for polygon shapes and transforms with translations [#8370](https://github.com/fabricjs/fabric.js/pull/8370)
- fix(textStyles): Handle style objects with only a textBackgroundColor property in stylesToArray [#8365](https://github.com/fabricjs/fabric.js/pull/8365)
- chore(): fix typos in intersection file [#8345](https://github.com/fabricjs/fabric.js/pull/8345)
- fix(textStyles): Handle empty style object in stylesToArray [#8357](https://github.com/fabricjs/fabric.js/pull/8357)
- ci(build): safeguard concurrent unlocking [#8309](https://github.com/fabricjs/fabric.js/pull/8309)
- ci(): update stale bot [#8307](https://github.com/fabricjs/fabric.js/pull/8307)
- ci(test): await golden generation in visual tests [#8284](https://github.com/fabricjs/fabric.js/pull/8284)
- ci(): Add a pipeline check for verifying that CHANGELOG.md has been updated [#8302](https://github.com/fabricjs/fabric.js/pull/8302)
- BREAKING feat(fabric.IText) rename data-fabric-hiddentextarea to data-fabric with value textarea
- ci(): adds a lock file to the repo when build is in progress, makes local testing wait for the build to complete [#8290](https://github.com/fabricjs/fabric.js/pull/8290)
- fix(`WebGLProbe`): regression caused by [#8199](https://github.com/fabricjs/fabric.js/pull/8199), [#8301](https://github.com/fabricjs/fabric.js/pull/8301)
- fix(fabric.utils) added missing import in dom_misc [#8293](https://github.com/fabricjs/fabric.js/pull/8293)
- fix(Object): `extraParam` should not be passed to options [#8295](https://github.com/fabricjs/fabric.js/pull/8295)
- test(): add `globalCompositeOperation` tests [#8271](https://github.com/fabricjs/fabric.js/pull/8271)
- fix(): use `sendObjectToPlane` in `mergeClipPaths` [#8247](https://github.com/fabricjs/fabric.js/pull/8247)
- chore(): prettify all source code [#8276](https://github.com/fabricjs/fabric.js/pull/8276)
- chore(lint): disallow `Math.hypot`, `window`, `document` [#8277](https://github.com/fabricjs/fabric.js/pull/8277)
- ci(): Add node18 and add a check for prettier [#8275](https://github.com/fabricjs/fabric.js/pull/8275)
- ci(test): suite fixes for browser [#8176](https://github.com/fabricjs/fabric.js/pull/8176)
- ci(): install prettier [#8242](https://github.com/fabricjs/fabric.js/pull/8242)
- ci(): migrate scripts to es6 modules [#8266](https://github.com/fabricjs/fabric.js/pull/8266)
- BREAKING refactor(util): remove lang_array since there are no more use cases [#8274](https://github.com/fabricjs/fabric.js/pull/8274)
- chore(TS): migrate `Pattern` [#8255](https://github.com/fabricjs/fabric.js/pull/8255)
- ci(): add source-map-support for testing [#8248](https://github.com/fabricjs/fabric.js/pull/8248)
- ci(): file cleanup [#8254](https://github.com/fabricjs/fabric.js/pull/8254)
- ci(): fix test global error handlers [#8267](https://github.com/fabricjs/fabric.js/pull/8267)
- fix(fabric.Canvas): dispose and request animation frame scheduling fix [#8220](https://github.com/fabricjs/fabric.js/pull/8220)
- ci(test): fix golden creation from browser [#8270](https://github.com/fabricjs/fabric.js/pull/8270)
- BREAKING refactor(util): `boundingBoxFromPoints`, removed transform [#8269](https://github.com/fabricjs/fabric.js/pull/8269)
- ci(): reintroduce node 14 testing [#8232](https://github.com/fabricjs/fabric.js/pull/8232)
- chore(TS): finish converting utils [#8230](https://github.com/fabricjs/fabric.js/pull/8230)
- test(): Add extensive coverage for mergeClipPath [#8245](https://github.com/fabricjs/fabric.js/pull/8245)
- ci() Nicer names for GHA [#8235](https://github.com/fabricjs/fabric.js/pull/8235)
- Update tests.yml
- ci(): consolidate test workflows [#8227](https://github.com/fabricjs/fabric.js/pull/8227)
- chore(TS): BREAKING: `populateWithProperties` => `pick` [#8202](https://github.com/fabricjs/fabric.js/pull/8202)
- chore(TS): extract `initFilterBackend` from HEADER [#8199](https://github.com/fabricjs/fabric.js/pull/8199)
- chore(TS): extract caches from HEADER [#8198](https://github.com/fabricjs/fabric.js/pull/8198)
- Chore(TS): migrate Intersection [#8121](https://github.com/fabricjs/fabric.js/pull/8121)
- chore(TS): es6 for util/path.ts and more utils converted [#8201](https://github.com/fabricjs/fabric.js/pull/8201)
- fix(ci): report build script failure + fix missing logs [#8188](https://github.com/fabricjs/fabric.js/pull/8188)
- fix(): update window => fabric.window [#8209](https://github.com/fabricjs/fabric.js/pull/8209)
- chore(TS): extract const `reNonWord` from HEADER [#8197](https://github.com/fabricjs/fabric.js/pull/8197)
- chore(TS): extract config values in its own module [#8194](https://github.com/fabricjs/fabric.js/pull/8194)
- ci(): update code coverage action comment [#8205](https://github.com/fabricjs/fabric.js/pull/8205)
- fix(fabric.Gradient): Guard against deep mutation on svg export for color exports [#8196](https://github.com/fabricjs/fabric.js/pull/8196)
- chore(TS): migrate gradient [#8154](https://github.com/fabricjs/fabric.js/pull/8154)
- Chore(TS): Convert more utilities [#8193](https://github.com/fabricjs/fabric.js/pull/8193)
- docs(CONTRIBUTING): fix typo [#8191](https://github.com/fabricjs/fabric.js/pull/8191)
- chore(TS): move control files under `controls` folder [#8185](https://github.com/fabricjs/fabric.js/pull/8185)
- chore(TS): `ElementsParser` => `parser/ElementsParser` [#8183](https://github.com/fabricjs/fabric.js/pull/8183)
- dep(): fabric.console [#8184](https://github.com/fabricjs/fabric.js/pull/8184)
- chore(TS) convert more utils [#8180](https://github.com/fabricjs/fabric.js/pull/8180)
- chore(TS): migrate brushes [#8182](https://github.com/fabricjs/fabric.js/pull/8182)
- fix(): propagate failed exit code to the process [#8187](https://github.com/fabricjs/fabric.js/pull/8187)
- fix(): regain focus on mouse move [#8179](https://github.com/fabricjs/fabric.js/pull/8179)
- chore(TS): read fabric version from package.json
- ci(test): migrate test cmd [#8138](https://github.com/fabricjs/fabric.js/pull/8138)
- chore(TS): Move more utils to TS [#8164](https://github.com/fabricjs/fabric.js/pull/8164)
- chore(TS): more conversion of utils [#8148](https://github.com/fabricjs/fabric.js/pull/8148)
- chore(): Update package.json contributors [#8157](https://github.com/fabricjs/fabric.js/pull/8157)
- docs(contributing): rework [#8158](https://github.com/fabricjs/fabric.js/pull/8158)
- fix(): add pointer data to drop event [#8156](https://github.com/fabricjs/fabric.js/pull/8156)
- chore(TS): prepare for gradient migration [#8155](https://github.com/fabricjs/fabric.js/pull/8155)
- docs(Collection): JSDOC fix `item` return type [#8152](https://github.com/fabricjs/fabric.js/pull/8152)
- chore(ts): Convert some utils [#8123](https://github.com/fabricjs/fabric.js/pull/8123)
- chore(TS): Migrate Circle to es6/ts
- chore(TS): migrate parser [#8122](https://github.com/fabricjs/fabric.js/pull/8122)
- fix(TS): color merge conflict [#8133](https://github.com/fabricjs/fabric.js/pull/8133)
- chore(TS): migrate Point to es6 class and update references. Deprecate xxxEquals methods [#8120](https://github.com/fabricjs/fabric.js/pull/8120)
- Chore(TS) Rect to Es6, remove global scope function. [#8118](https://github.com/fabricjs/fabric.js/pull/8118)
- chore(TS): Color [#8115](https://github.com/fabricjs/fabric.js/pull/8115)
- chore(TS): prepare for Color migration [#8116](https://github.com/fabricjs/fabric.js/pull/8116)
- ci(): adapt build script to rollup [#8114](https://github.com/fabricjs/fabric.js/pull/8114)
- fix(): Delegate toJson to toObject properly and fix tests [#8111](https://github.com/fabricjs/fabric.js/pull/8111)
- chore(TS): convert file ext [#8108](https://github.com/fabricjs/fabric.js/pull/8108)
- ci(scripts) patch [#8102](https://github.com/fabricjs/fabric.js/pull/8102)
- ci(): switch the old custom build for rollup [#8013](https://github.com/fabricjs/fabric.js/pull/8013)
- feat(IText): Draggable text [#7802](https://github.com/fabricjs/fabric.js/pull/7802)
- feat(Text): condensed styles structure v6 [#8006](https://github.com/fabricjs/fabric.js/pull/8006)
- feat(): on `discardActiveObject` interrupt current transform. Also add a method to interrupt current transform programmatically [#7954](https://github.com/fabricjs/fabric.js/pull/7954)
- fix(fabric.StaticCanvas): imageSmoothing setter for node-cavas special case [#8032](https://github.com/fabricjs/fabric.js/pull/8032)
- feat(): support aborting loading resources that requires network calls (promises/requests) [#7827](https://github.com/fabricjs/fabric.js/pull/7827)
- fix(fabric.IText) wrong typeof syntax [#8023](https://github.com/fabricjs/fabric.js/pull/8023)
- ci(typescript): transformer [#8020](https://github.com/fabricjs/fabric.js/pull/8020)
- fix(canvas): clear transform event caching on resize [#8021](https://github.com/fabricjs/fabric.js/pull/8021)
- fix(fabric.Canvas): `mouseout` bug [#8011](https://github.com/fabricjs/fabric.js/pull/8011)
- refactor(object_interactivity): draw operation for borders can be overriden [#7932](https://github.com/fabricjs/fabric.js/pull/7932)
- feat(Group,canvas): remove canvas from object before firing removed event, filter insertAt for group
- tests(): fix the visual test loop to work again on fabricjs.com [#8007](https://github.com/fabricjs/fabric.js/pull/8007)
- fix(Group): 🛠️ layout, angle and origin ⚡ [#8004](https://github.com/fabricjs/fabric.js/pull/8004)
- chore(): move away from extend/clone [#8001](https://github.com/fabricjs/fabric.js/pull/8001)
- fix(Canvas): flipped viewport transform coords [#7515](https://github.com/fabricjs/fabric.js/pull/7515)
- fix(): cleanup merge conflict resolution artifact [#7956](https://github.com/fabricjs/fabric.js/pull/7956)
- fix(Group): part 2 minors changes [#7916](https://github.com/fabricjs/fabric.js/pull/7916)
- feat(fabric.Image.filter): Alpha support for Invert filter [#7933](https://github.com/fabricjs/fabric.js/pull/7933)
- fix(EraserBrush): visual trace while erasing [#7991](https://github.com/fabricjs/fabric.js/pull/7991)
- fix(Point): safeguard initialization [#7961](https://github.com/fabricjs/fabric.js/pull/7961)
- fix(Textbox): flipped `changeWidth` control behavior [#7980](https://github.com/fabricjs/fabric.js/pull/7980)
- test(): remove deleted event from test name [#7992](https://github.com/fabricjs/fabric.js/pull/7992)
- feat(observable): BREAKING return disposer instead of context for chaining [#7994](https://github.com/fabricjs/fabric.js/pull/7994)
- fix(util): `setStyle` exception [#7869](https://github.com/fabricjs/fabric.js/pull/7869)
- test(freedrawing): test enhancement [#7941](https://github.com/fabricjs/fabric.js/pull/7941)
- Cleanup README.md [#7947](https://github.com/fabricjs/fabric.js/pull/7947)
- ci() update uglifyjs [#7939](https://github.com/fabricjs/fabric.js/pull/7939)
- fix(): assigning canvas for collections [#7934](https://github.com/fabricjs/fabric.js/pull/7934)
- fix(EraserBrush): use rendered objects for pattern [#7938](https://github.com/fabricjs/fabric.js/pull/7938)
- fix(v6): 4th PR of Group Rewrite 🎛️ nested controls 😜 [#7861](https://github.com/fabricjs/fabric.js/pull/7861)
- feat(path): `getRegularPolygonPath` [#7918](https://github.com/fabricjs/fabric.js/pull/7918)
- fix(canvas export): regression caused by safegurading [#7907](https://github.com/fabricjs/fabric.js/pull/7907)
- ci(): fix build script option exclude [#7915](https://github.com/fabricjs/fabric.js/pull/7915)
- feat(Group): 2nd Patch of New Group! 🎉 [#7859](https://github.com/fabricjs/fabric.js/pull/7859)
- chore(ci): rename option [#7875](https://github.com/fabricjs/fabric.js/pull/7875)
- fix(Canvas): `dispose` race condition [#7885](https://github.com/fabricjs/fabric.js/pull/7885)
- Update funding.yml include Shachar and Steve
- feat(Group): Change group code, adapt the rest around it [#7858](https://github.com/fabricjs/fabric.js/pull/7858)
- chore(): PR template [#7857](https://github.com/fabricjs/fabric.js/pull/7857)
- fix(Canvas): safeguard canvas add [#7866](https://github.com/fabricjs/fabric.js/pull/7866)
- fix(fabric.Text): support text alignments in RTL text [#7674](https://github.com/fabricjs/fabric.js/pull/7674)
- chore(canvas): minor cleanup [#7851](https://github.com/fabricjs/fabric.js/pull/7851)
- docs(): fix typo, fix JSDOC for website, minors [#7853](https://github.com/fabricjs/fabric.js/pull/7853)
- fix(Canvas): safeguard dispose [#7775](https://github.com/fabricjs/fabric.js/pull/7775)
- fix(Polyline): safegurad \_setPositionDimensions [#7850](https://github.com/fabricjs/fabric.js/pull/7850)
- feat(ci): CLI logging and `filter` option [#7844](https://github.com/fabricjs/fabric.js/pull/7844)
- fix(itext): stop cursor on blur [#7784](https://github.com/fabricjs/fabric.js/pull/7784)
- fix(itext): `set` during text editing [#7837](https://github.com/fabricjs/fabric.js/pull/7837)
- fix(Canvas): Safeguard from multiple initialization [#7776](https://github.com/fabricjs/fabric.js/pull/7776)
- feat(): fire `contextmenu` event [#7714](https://github.com/fabricjs/fabric.js/pull/7714)
- docs(Text): add proper type for GraphemeBBox [#7834](https://github.com/fabricjs/fabric.js/pull/7834)
- chore(): create an alias for getSelectionContext as `getTopContext` [#7711](https://github.com/fabricjs/fabric.js/pull/7711)
- fix(EraserBrush): inverted erasing [#7689](https://github.com/fabricjs/fabric.js/pull/7689)
- fix(ci): CLI `debug` and `recreate` options [#7833](https://github.com/fabricjs/fabric.js/pull/7833)
- feat(ci): better cli [#7825](https://github.com/fabricjs/fabric.js/pull/7825)
- feat(fabric.util.animation): add delay option [#7805](https://github.com/fabricjs/fabric.js/pull/7805)
- chore(): Update bug report templates [#7790](https://github.com/fabricjs/fabric.js/pull/7790)
- fix(Textbox): expose methods for overrides + fix resize filckering [#7806](https://github.com/fabricjs/fabric.js/pull/7806)
- fix(fabric.Canvas): canvas export, force retina scaling >= 1
- fix(itext_key_behavior.mixin.js): typo [#7816](https://github.com/fabricjs/fabric.js/pull/7816)
- feat(): dataURL export - filter objects [#7788](https://github.com/fabricjs/fabric.js/pull/7788)
- feat(util): transform utils [#7614](https://github.com/fabricjs/fabric.js/pull/7614)
- chore/fix(v6): prerequisites for Group [#7728](https://github.com/fabricjs/fabric.js/pull/7728)
- tests() adding an extra controls test where the group are transformed [#7736](https://github.com/fabricjs/fabric.js/pull/7736)
- chore(): Group prerequisite minor refactor object_origin
- fix(): ensure scaling factor is positive for strokeUniform [#7729](https://github.com/fabricjs/fabric.js/pull/7729)
- MAJOR chore(v6): neutral prerequisites for fabric.Group rework [#7726](https://github.com/fabricjs/fabric.js/pull/7726)
- fix(): add `eraser` to Object state/cache props [#7720](https://github.com/fabricjs/fabric.js/pull/7720)
- feat(Object.isType): accept multiple `type` [#7715](https://github.com/fabricjs/fabric.js/pull/7715)
- MAJOR feat(fabric.Point): divide, scalarDivide, scalarDivideEquals [`#7716`](https://github.com/fabricjs/fabric.js/pull/7716)
- MAJOR feat(): Reuse fabric.Point logic for scaling and naming consistency [`#7710`](https://github.com/fabricjs/fabric.js/pull/7710)
- feat(Canvas#getCenter): migrate to `getCenterPoint` [`#7699`](https://github.com/fabricjs/fabric.js/pull/7699)
- MAJOR feat(fabric) remove callbacks in for Promise support [`#7657`](https://github.com/fabricjs/fabric.js/pull/7657)
- chore(): BREAKING Cleanup fabric.Point for v6 [#7709](https://github.com/fabricjs/fabric.js/pull/7709) [`7e563c7`](https://github.com/fabricjs/fabric.js/commit/7e563c72164070aafb03043643e85d06d0dee32c)

## [5.2.1]

- fix(): add `eraser` to Object state/cache props [`#7720`](https://github.com/fabricjs/fabric.js/pull/7720)

## [5.2.0]

- feat(fabric.Object): isType accepts multiple `type` [`#7715`](https://github.com/fabricjs/fabric.js/pull/7715)
- chore(): Replace deprecated String.prototype.substr() with Array.prototype.slice() [`#7696`](https://github.com/fabricjs/fabric.js/pull/7696)
- chore(): use Array.isArray instead of ie6+ workarounds [`#7718`](https://github.com/fabricjs/fabric.js/pull/7718)
- MINOR: feat(fabric.Canvas): add `getTopContext` method to expose the internal contextTop [`#7697`](https://github.com/fabricjs/fabric.js/pull/7697)
- fix(fabric.Object) Add cacheContext checks before trying to render on cache [`#7694`](https://github.com/fabricjs/fabric.js/pull/7694)
- tests(): node test suite enhancement [`#7691`](https://github.com/fabricjs/fabric.js/pull/7691)
- feat(Canvas#getCenter): migrate to `getCenterPoint` [`#7699`](https://github.com/fabricjs/fabric.js/pull/7699)
- updated package.json [`803ce95`](https://github.com/fabricjs/fabric.js/commit/803ce95878150fba9e4195804bccae9bcfe45c6d)
- tests(fabric.animation): fix test reliability [`4be0fb9`](https://github.com/fabricjs/fabric.js/commit/4be0fb9903e15db294b89030feb645e5da766740)

## [5.1.0]

- build(deps): bump node-fetch from 2.6.6 to 2.6.7 [`#7684`](https://github.com/fabricjs/fabric.js/pull/7684)
- build(deps): bump follow-redirects from 1.14.6 to 1.14.8 [`#7683`](https://github.com/fabricjs/fabric.js/pull/7683)
- build(deps): bump simple-get from 3.1.0 to 3.1.1 [`#7682`](https://github.com/fabricjs/fabric.js/pull/7682)
- build(deps): bump engine.io from 6.1.0 to 6.1.2 [`#7681`](https://github.com/fabricjs/fabric.js/pull/7681)
- fix(test): Remove expect assertion [`#7678`](https://github.com/fabricjs/fabric.js/pull/7678)
- docs(blendimage_filter.class.js) corrected mode options [`#7672`](https://github.com/fabricjs/fabric.js/pull/7672)
- chore(): Update bug_report.md [`#7659`](https://github.com/fabricjs/fabric.js/pull/7659)
- fix(util.animation): remove extra animation cancel [`#7631`](https://github.com/fabricjs/fabric.js/pull/7631)
- feat(animation): Support a list of animation values for animating matrices changes [`#7633`](https://github.com/fabricjs/fabric.js/pull/7633)
- ci(tests): windows and linux paths resolutions [`#7635`](https://github.com/fabricjs/fabric.js/pull/7635)

## [5.0.0]

- fix(fabric.Canvas): unflag contextLost after a full re-render [`#7646`](https://github.com/fabricjs/fabric.js/pull/7646)
- **BREAKING**: remove 4.x deprecated code [`#7630`](https://github.com/fabricjs/fabric.js/pull/7630)
- feat(fabric.StaticCanvas, fabric.Canvas): limit breaking changes [`#7627`](https://github.com/fabricjs/fabric.js/pull/7627)
- feat(animation): animations registry [`#7528`](https://github.com/fabricjs/fabric.js/pull/7528)
- docs(): Remove not working badges [`#7623`](https://github.com/fabricjs/fabric.js/pull/7623)
- ci(): add auto-changelog package to quickly draft a changelog [`#7615`](https://github.com/fabricjs/fabric.js/pull/7615)
- feat(fabric.EraserBrush): added `eraser` property to Object instead of attaching to `clipPath`, remove hacky `getClipPath`/`setClipPath` [#7470](https://github.com/fabricjs/fabric.js/pull/7470), see **BREAKING** comments.
- feat(fabric.EraserBrush): support `inverted` option to undo erasing [#7470](https://github.com/fabricjs/fabric.js/pull/7470)
- fix(fabric.EraserBrush): fix doubling opaic objects while erasing [#7445](https://github.com/fabricjs/fabric.js/issues/7445) [#7470](https://github.com/fabricjs/fabric.js/pull/7470)
- **BREAKING**: fabric.EraserBrush: The Eraser object is now a subclass of Group. This means that loading from JSON will break between versions.
  Use this [code](https://gist.github.com/ShaMan123/6c5c4ca2cc720a2700848a2deb6addcd) to transform your json payload to the new version.
- feat(fabric.Canvas): fire an extra mouse up for the original control of the initial target [`#7612`](https://github.com/fabricjs/fabric.js/pull/7612)
- fix(fabric.Object) bounding box display with skewY when outside group [`#7611`](https://github.com/fabricjs/fabric.js/pull/7611)
- fix(fabric.text) fix rtl/ltr performance issues [`#7610`](https://github.com/fabricjs/fabric.js/pull/7610)
- fix(event.js) Prevent dividing by 0 in for touch gestures [`#7607`](https://github.com/fabricjs/fabric.js/pull/7607)
- feat(): `drop:before` event [`#7442`](https://github.com/fabricjs/fabric.js/pull/7442)
- ci(): Add codeql analysis step [`#7588`](https://github.com/fabricjs/fabric.js/pull/7588)
- security(): update onchange to solve security issue [`#7591`](https://github.com/fabricjs/fabric.js/pull/7591)
- **BREAKING**: fix(): MAJOR prevent render canvas with quality less than 100% [`#7537`](https://github.com/fabricjs/fabric.js/pull/7537)
- docs(): fix broken link [`#7579`](https://github.com/fabricjs/fabric.js/pull/7579)
- **BREAKING**: Deps(): MAJOR update to jsdom 19 node 14 [`#7587`](https://github.com/fabricjs/fabric.js/pull/7587)
- Fix(): JSDOM transative vulnerability [`#7510`](https://github.com/fabricjs/fabric.js/pull/7510)
- fix(fabric.parser): attempt to resolve some issues with regexp [`#7520`](https://github.com/fabricjs/fabric.js/pull/7520)
- fix(fabric.IText) fix for possible error on copy paste [`#7526`](https://github.com/fabricjs/fabric.js/pull/7526)
- fix(fabric.Path): Path Distance Measurement Inconsistency [`#7511`](https://github.com/fabricjs/fabric.js/pull/7511)
- Fix(fabric.Text): Avoid reiterating measurements when width is 0 and measure also empty lines for consistency. [`#7497`](https://github.com/fabricjs/fabric.js/pull/7497)
- fix(fabric.Object): stroke bounding box [`#7478`](https://github.com/fabricjs/fabric.js/pull/7478)
- fix(fabric.StaticCanvas): error of changing read-only style field [`#7462`](https://github.com/fabricjs/fabric.js/pull/7462)
- fix(fabric.Path): setting `path` during runtime [`#7141`](https://github.com/fabricjs/fabric.js/pull/7141)
- chore() update canvas to 2.8.0 [`#7415`](https://github.com/fabricjs/fabric.js/pull/7415)
- fix(fabric.Group) realizeTransfrom should be working when called with NO parent transform [`#7413`](https://github.com/fabricjs/fabric.js/pull/7413)
- fix(fabric.Object) Fix control flip and control box [`#7412`](https://github.com/fabricjs/fabric.js/pull/7412)
- feat(fabric.Text): added pathAlign property for text on path [`#7362`](https://github.com/fabricjs/fabric.js/pull/7362)
- docs(): Create SECURITY.md [`#7405`](https://github.com/fabricjs/fabric.js/pull/7405)
- docs(): Clarify viewport transformations doc [`#7401`](https://github.com/fabricjs/fabric.js/pull/7401)
- docs(): specify default value and docs for enablePointerEvents [`#7386`](https://github.com/fabricjs/fabric.js/pull/7386)
- feat(fabric.PencilBrush): add an option to draw a straight line while pressing a key [`#7034`](https://github.com/fabricjs/fabric.js/pull/7034)

## [4.6.0]

- feat(fabric.util): added fabric.util.transformPath to add transformations to path points [#7300](https://github.com/fabricjs/fabric.js/pull/7300)
- feat(fabric.util): added fabric.util.joinPath, the opposite of fabric.util.parsePath [#7300](https://github.com/fabricjs/fabric.js/pull/7300)
- fix(fabric.util): use integers iterators [#7233](https://github.com/fabricjs/fabric.js/pull/7233)
- feat(fabric.Text) add path rendering to text on path [#7328](https://github.com/fabricjs/fabric.js/pull/7328)
- feat(fabric.iText): Add optional hiddenTextareaContainer to contain hiddenTextarea [#7314](https://github.com/fabricjs/fabric.js/pull/7314)
- fix(fabric.Text) added pathStartOffset and pathSide to props lists for object export [#7318](https://github.com/fabricjs/fabric.js/pull/7318)
- feat(animate): add imperative abort option for animations [#7275](https://github.com/fabricjs/fabric.js/pull/7275)
- fix(Fabric.text): account for fontSize in textpath cache dimensions ( to avoid clipping ) [#7298](https://github.com/fabricjs/fabric.js/pull/7298)
- feat(Observable.once): Add once event handler [#7317](https://github.com/fabricjs/fabric.js/pull/7317)
- feat(fabric.Object): Improve drawing of controls in group. [#7119](https://github.com/fabricjs/fabric.js/pull/7119)
- fix(EraserBrush): intersectsWithObject edge cases [#7290](https://github.com/fabricjs/fabric.js/pull/7290)
- fix(EraserBrush): dump canvas bg/overlay color support [#7289](https://github.com/fabricjs/fabric.js/pull/7289)
- feat(fabric.Text) added pathSide property to text on path [#7259](https://github.com/fabricjs/fabric.js/pull/7259)
- fix(EraserBrush) force fill value [#7269](https://github.com/fabricjs/fabric.js/pull/7269)
- fix(fabric.StaticCanvas) properly remove objects on canvas.clear [#6937](https://github.com/fabricjs/fabric.js/pull/6937)
- feat(fabric.EraserBrush): improved erasing:end event [#7258](https://github.com/fabricjs/fabric.js/pull/7258)
- fix(shapes): fabric.Object.\_fromObject never should return [#7201](https://github.com/fabricjs/fabric.js/pull/7201)
- feat(fabric.filters) Added vibrance filter (for increasing saturation of muted colors) [#7189](https://github.com/fabricjs/fabric.js/pull/7189)
- fix(fabric.StaticCanvas): restore canvas size when disposing [#7181](https://github.com/fabricjs/fabric.js/pull/7181)
- feat(fabric.util): added `convertPointsToSVGPath` that will convert from a list of points to a smooth curve. [#7140](https://github.com/fabricjs/fabric.js/pull/7140)
- fix(fabric.Object): fix cache invalidation issue when objects are rotating [#7183](https://github.com/fabricjs/fabric.js/pull/7183)
- fix(fabric.Canvas): rectangle selection works with changing viewport [#7088](https://github.com/fabricjs/fabric.js/pull/7088)
- feat(fabric.Text): textPath now support textAlign [#7156](https://github.com/fabricjs/fabric.js/pull/7156)
- fix(fabric.EraserBrush): test eraser intersection with objects taking into account canvas viewport transform [#7147](https://github.com/fabricjs/fabric.js/pull/7147)
- fix(fabric.Object): support `excludeFromExport` set on `clipPath` [#7148](https://github.com/fabricjs/fabric.js/pull/7148).
- fix(fabric.Group): support `excludeFromExport` set on objects [#7148](https://github.com/fabricjs/fabric.js/pull/7148).
- fix(fabric.StaticCanvas): support `excludeFromExport` set on `backgroundColor`, `overlayColor`, `clipPath` [#7148](https://github.com/fabricjs/fabric.js/pull/7148).
- fix(fabric.EraserBrush): support object resizing (needed for eraser) [#7100](https://github.com/fabricjs/fabric.js/pull/7100).
- fix(fabric.EraserBrush): support canvas resizing (overlay/background drawables) [#7100](https://github.com/fabricjs/fabric.js/pull/7100).
- fix(fabric.EraserBrush): propagate `clipPath` of group to erased objects when necessary so it is correct when ungrouping/removing from group [#7100](https://github.com/fabricjs/fabric.js/pull/7100).
- fix(fabric.EraserBrush): introduce `erasable = deep` option for `fabric.Group` [#7100](https://github.com/fabricjs/fabric.js/pull/7100).
- feat(fabric.Collection): the `contains` method now accepts a second boolean parameter `deep`, checking all descendants, `collection.contains(obj, true)` [#7139](https://github.com/fabricjs/fabric.js/pull/7139).
- fix(fabric.StaticCanvas): disposing canvas now restores canvas size and style to original state.

## [4.5.1]

- fix(fabric.Text): fixes decoration rendering when there is a single rendering for full text line [#7104](https://github.com/fabricjs/fabric.js/pull/7104)
- fix(fabric.Text): spell error which made the gradientTransform not working [#7059](https://github.com/fabricjs/fabric.js/pull/7059)
- fix(fabric.util): unwanted mutation in fabric.util.rotatePoint [#7117](https://github.com/fabricjs/fabric.js/pull/7117)
- fix(svg parser): Ensure that applyViewboxTransform returns an object and not undefined/null [#7030](https://github.com/fabricjs/fabric.js/pull/7030)
- fix(fabric.Text): support firefox with ctx.textAlign for RTL text [#7126](https://github.com/fabricjs/fabric.js/pull/7126)

## [4.5.0]

- fix(fabric.PencilBrush) decimate deleting end of a freedrawing line [#6966](https://github.com/fabricjs/fabric.js/pull/6966)
- feat(fabric.Text): Adding support for RTL languages by adding `direction` property [#7046](https://github.com/fabricjs/fabric.js/pull/7046)
- feat(fabric) Add an eraser brush as optional module [#6994](https://github.com/fabricjs/fabric.js/pull/6994)
- fix v4: 'scaling' event triggered before object position is adjusted [#6650](https://github.com/fabricjs/fabric.js/pull/6650)
- Fix(fabric.Object): CircleControls transparentCorners styling [#7015](https://github.com/fabricjs/fabric.js/pull/7015)
- Fix(svg_import): svg parsing in case it uses empty use tag or use with image href [#7044](https://github.com/fabricjs/fabric.js/pull/7044)
- fix(fabric.Shadow): `offsetX`, `offsetY` and `blur` supports float [#7019](https://github.com/fabricjs/fabric.js/pull/7019)

## [4.4.0]

- fix(fabric.Object) wrong variable name `cornerStrokeColor ` [#6981](https://github.com/fabricjs/fabric.js/pull/6981)
- fix(fabric.Text): underline color with text style ( regression from text on a path) [#6974](https://github.com/fabricjs/fabric.js/pull/6974)
- fix(fabric.Image): Cache CropX and CropY cache properties [#6924](https://github.com/fabricjs/fabric.js/pull/6924)
- fix(fabric.Canvas): Add target to each selection event [#6858](https://github.com/fabricjs/fabric.js/pull/6858)
- fix(fabric.Image): fix wrong scaling value for the y axis in renderFill [#6778](https://github.com/fabricjs/fabric.js/pull/6778)
- fix(fabric.Canvas): set isMoving on real movement only [#6856](https://github.com/fabricjs/fabric.js/pull/6856)
- fix(fabric.Group) make addWithUpdate compatible with nested groups [#6774](https://github.com/fabricjs/fabric.js/pull/6774)
- fix(Fabric.Text): Add path to text export and import [#6844](https://github.com/fabricjs/fabric.js/pull/6844)
- fix(fabric.Canvas) Remove controls check in the pixel accuracy target [#6798](https://github.com/fabricjs/fabric.js/pull/6798)
- feat(fabric.Canvas): Added activeOn 'up/down' property [#6807](https://github.com/fabricjs/fabric.js/pull/6807)
- feat(fabric.BaseBrush): limitedToCanvasSize property to brush [#6719](https://github.com/fabricjs/fabric.js/pull/6719)

## [4.3.1]

- fix(fabric.Control) implement targetHasOneFlip using shorthand [#6823](https://github.com/fabricjs/fabric.js/pull/6823)
- fix(fabric.Text) fix typo in cacheProperties preventing cache clear to work [#6775](https://github.com/fabricjs/fabric.js/pull/6775)
- fix(fabric.Canvas): Update backgroundImage and overlayImage coordinates on zoom change [#6777](https://github.com/fabricjs/fabric.js/pull/6777)
- fix(fabric.Object): add strokeuniform to object toObject output. [#6772](https://github.com/fabricjs/fabric.js/pull/6772)
- fix(fabric.Text): Improve path's angle detection for text on a path [#6755](https://github.com/fabricjs/fabric.js/pull/6755)

## [4.3.0]

- fix(fabric.Textbox): Do not let splitbygrapheme split text previously unwrapped [#6621](https://github.com/fabricjs/fabric.js/pull/6621)
- feat(fabric.controlsUtils) Move drag to actions to control handlers [#6617](https://github.com/fabricjs/fabric.js/pull/6617)
- feat(fabric.Control): Add custom control size per control. [#6562](https://github.com/fabricjs/fabric.js/pull/6562)
- fix(svg_export): svg export in path with gradient and added tests [#6654](https://github.com/fabricjs/fabric.js/pull/6654)
- fix(fabric.Text): improve compatibility with transformed gradients [#6669](https://github.com/fabricjs/fabric.js/pull/6669)
- feat(fabric.Text): Add ability to put text on paths BETA [#6543](https://github.com/fabricjs/fabric.js/pull/6543)
- fix(fabric.Canvas): rotation handle should take origin into account [#6686](https://github.com/fabricjs/fabric.js/pull/6686)
- fix(fabric.Text): Text on path, fix non linear distance of chars over path [#6671](https://github.com/fabricjs/fabric.js/pull/6671)

## [4.2.0]

- fix(fabric.utils): ISSUE-6566 Fix SVGs for special Arc lines [#6571](https://github.com/fabricjs/fabric.js/pull/6571)
- fix(fabric.Canvas): Fix mouse up target when different from action start [#6591](https://github.com/fabricjs/fabric.js/pull/6591)
- added: feat(fabric.controlsUtils): Fire resizing event for textbox width [#6545](https://github.com/fabricjs/fabric.js/pull/6545)

## [4.1.0]

- feat(Brushes): add beforePathCreated event [#6492](https://github.com/fabricjs/fabric.js/pull/6492);
- feat(fabric.Path): Change the way path is parsed and drawn. simplify path at parsing time [#6504](https://github.com/fabricjs/fabric.js/pull/6504);
- feat(fabric.Path): Simplify S and T command in C and Q. [#6507](https://github.com/fabricjs/fabric.js/pull/6507);
- fix(fabric.Textbox): ISSUE-6518 Textbox and centering scaling [#6524](https://github.com/fabricjs/fabric.js/pull/6524);
- fix(fabric.Text): Ensure the shortcut text render the passed argument and not the entire line [#6526](https://github.com/fabricjs/fabric.js/pull/6526);
- feat(fabric.util): Add a function to work with path measurements [#6525](https://github.com/fabricjs/fabric.js/pull/6525);
- fix(fabric.Image): rendering pixel outside canvas size [#6326](https://github.com/fabricjs/fabric.js/pull/6326);
- fix(fabric.controlsUtils): stabilize scaleObject function [#6540](https://github.com/fabricjs/fabric.js/pull/6540);
- fix(fabric.Object): when in groups or active groups, fix the ability to shift deselect [#6541](https://github.com/fabricjs/fabric.js/pull/6541);

## [4.0.0]

- fixed the gesture module to not break with 4.0 [#6491](https://github.com/fabricjs/fabric.js/pull/6491);
- fix(fabric.IText): copy style in non full mode when typing text [#6454](https://github.com/fabricjs/fabric.js/pull/6454);
- feat(fabric.Controls) expose the extra utils for control handling.
  Breaking: rename fabric.controlHandlers and fabric.controlRenderers to fabric.controlsUtils.

## [4.0.0-rc.1]

- fix(fabric.Canvas): ISSUE-6314 rerender in case of drag selection that select a single oobject. [#6421](https://github.com/fabricjs/fabric.js/pull/6421);
- feat(text): allow correct cursor/selection position if text is edited inside a group. [#6256](https://github.com/fabricjs/fabric.js/pull/6256);
- feat(fabric.Control): remove position option in favor of x and y [#6415](https://github.com/fabricjs/fabric.js/pull/6415);
- fix(fabric.Object) ISSUE-6340 infinite recursion on groups [#6416](https://github.com/fabricjs/fabric.js/pull/6416);
- fix(fabric.Object): geometry mixin fix partiallyOnscreen [#6402](https://github.com/fabricjs/fabric.js/pull/6402);
- fix(fabric.Image): ISSUE-6397 modify crossOrigin behaviour for setSrc [#6414](https://github.com/fabricjs/fabric.js/pull/6414);
- Breaking: fabric.Image.setCrossOrigin is gone. Having the property on the fabric.Image is misleading and brings to errors. crossOrigin is for loading/reloading only, and is mandatory to specify it each load.
- Breaking: fabric.Control constructor does not accept anymore a position object, but 2 properties, x and y.

## [4.0.0-beta.12]

- fix(fabric.IText): respect value of `cursorColor` [#6300](https://github.com/fabricjs/fabric.js/pull/6300);
- fix(fabric.Textbox): Improve splitByGrapheme and charSpacing [#6298](https://github.com/fabricjs/fabric.js/pull/6298);
- feat(controls): Reintroduce flip by scaling and lockScalingFlip [#6313](https://github.com/fabricjs/fabric.js/pull/6313);

## [4.0.0-beta.11]

- fix(itext): improved style handling for new lines [#6268](https://github.com/fabricjs/fabric.js/pull/6268)
- fix(controls): Fix flip and controls and skewY and controls. [#6278](https://github.com/fabricjs/fabric.js/pull/6278)
- fix(controls): Current position with handlers is wrong if using skew [#6267](https://github.com/fabricjs/fabric.js/pull/6267)
- breaking: setCoords has only one argument now `skipCorners` boolean. setCoords will always update aCoords, lineCoords. If skipCorners is not specified, it will alos update oCoords();
- feat(fabric.Image): Image.imageSmoothing for fabric.Image objects [#6280](https://github.com/fabricjs/fabric.js/pull/6280)
- fix(fabric.StaticCanvas): export to dataUrl and canvasElement will respect imageSmoothingEnabled [#6280](https://github.com/fabricjs/fabric.js/pull/6280)
- fix(fabric.Image): toSVG export with missing element won't crash [#6280](https://github.com/fabricjs/fabric.js/pull/6280)
- added: added fabric.util.setImageSmoothing(ctx, value);
- added svg import/export for image image-rendering attribute
- fix(svg_import): Fix some parsing logic for nested SVGs. [#6284](https://github.com/fabricjs/fabric.js/pull/6284)
- fix(fabric.Image): do not crash if image has no element [#6285](https://github.com/fabricjs/fabric.js/pull/6285)

BREAKING:

- removed 2 utils member that was not used anywhere: fabric.util.getScript, fabric.util.getElementStyle
- remove private member \_setImageSmoothing in the canvas: use fabric.util.setImageSmoothing(ctx, value);

## [4.0.0-beta.10]

- fix(controls): fix missing target in canvas event options [#6251](https://github.com/fabricjs/fabric.js/pull/6251)
- fix(controls): correct position for offsets [#6250](https://github.com/fabricjs/fabric.js/pull/6250)
- feat(utils): Added more error flag passing throughout functions [#6238](https://github.com/fabricjs/fabric.js/pull/6238)

## [4.0.0-beta.9]

- fix(controls) show offsetX/offsetY correctly. [#6236](https://github.com/fabricjs/fabric.js/pull/6236)
- fix(controls) ISSUE-6201 Restore per object setting of controls visibility [#6226](https://github.com/fabricjs/fabric.js/pull/6226)
- fix(svg_parser): ISSUE-6220 Allow to parse font declaration that start with a number [#6222](https://github.com/fabricjs/fabric.js/pull/6222)

## [4.0.0-beta.8]

- fix(IText) Stop composition events on mousedown to enable cursor position on android keyboards [#6224](https://github.com/fabricjs/fabric.js/pull/6224)
- fix(controls): Handle textbox width change properly [#6219](https://github.com/fabricjs/fabric.js/pull/6219)
- fix(controls): correctly handling the uniform scaling option [#6218](https://github.com/fabricjs/fabric.js/pull/6218)
- fix(fabric.Object): fix activeSelection toDataURL canvas restore [#6216](https://github.com/fabricjs/fabric.js/pull/6216)
- fix(svg_parsers): Add support for empty <style/> tags [#6169](https://github.com/fabricjs/fabric.js/pull/6169)
- fix(SVG_export, text): Check font faces markup for objects within groups [#6195](https://github.com/fabricjs/fabric.js/pull/6195)
- feat(animation): Extend fabric.util.animate animating colors and other properties[#6191](https://github.com/fabricjs/fabric.js/pull/6191)
- fix(svg_export): remove extra space from svg export [#6209](https://github.com/fabricjs/fabric.js/pull/6209)
- fix(svg_import): ISSUE-6170 do not try to create missing clippath [#6210](https://github.com/fabricjs/fabric.js/pull/6210)
- fix(fabric.Object) Adding existence check for this.canvas on object stacking mixins [#6207](https://github.com/fabricjs/fabric.js/pull/6207)

## [4.0.0-beta.7]

feat(controls): Added controls mouseUpHandler and mouseDownHandler [#6158](https://github.com/fabricjs/fabric.js/pull/6158)
Removal of deprecated methods / patterns. [#6111](https://github.com/fabricjs/fabric.js/pull/6111)

- removed Object.setShadow, and BaseBrush.setShadow. change `rect.setShadow(options)` to `rect.set('shadow', new fabric.Shadow(options))`
- removed Object.transformMatrix.
- removed `object:selected` event. use `selection:created`. In the callback you will still find `target` in the options, but also you will find `selected` with all the objects selected during that single event.
- removed Gradient.forObject. No alternative available.
- removed Object and canvas `clipTo`. Use Object.clipPath;
- removed Canvas.loadFromDatalessJSON, it was just an alias for `loadFromJSON`
- removed `observe`, `stopObserving`, `trigger` from observable. Keep using `on`, `off`, `fire`.
- removed the Object.set ability to take a function as a value. Was rather strange to use.
- removed Object.setGradient. Change `rect.setGradient(options)` with `rect.set('fill', new fabric.Gradient(otherOptions))`. The options format is slightly different, but keeping 2 formats does not really make sense.
- removed Object.setPatternFill. Change `rect.setPatternFill(options)` to `rect.set('fill', new fabric.Pattern(options))`;
- removed Object.setColor. Change `rect.setColor(color)` to `rect.set('fill', color)`
- removed fabric.util.customTransformMatrix. Use the replacement fabric.util.composeMatrix

## [4.0.0-beta.6]

fix(fabric.IText): exitEditing won't error on missing hiddenTextarea. [#6138](https://github.com/fabricjs/fabric.js/pull/6138)

## [4.0.0-beta.5]

fix(fabric.Object): getObjectScaling takes in account rotation of objects inside groups. [#6118](https://github.com/fabricjs/fabric.js/pull/6118)

## [4.0.0-beta.4]

fix(fabric.Group): will draw shadow will call parent method. [#6116](https://github.com/fabricjs/fabric.js/pull/6116)

## [4.0.0-beta.3]

fix(controls): control offset rendering code had extras `beginPath` that would clear all but not the last of them [#6114](https://github.com/fabricjs/fabric.js/pull/6114)

## [4.0.0-beta.2]

fix(controls): Control.getVisibility will always receive the fabric.Object argument.

## [4.0.0-beta.1]

breaking: All your old control code override will not work
breaking: `uniScaleTransform` has been renamed in `uniformScaling`, meaning changed and the default value swapped. The behaviour is unchanged, but now the description and the name match.
breaking: Object.lockUniScaling is removed. Alternatives to get the same identical functionality with less code are being evaluated.
breaking: Canvas.onBeforeScaleRotate is removed, developers need to migrate to the event `before:transform’

## [3.6.2]

- fix fabric.Object.toDataURL blurriness on images with odd pixel number [#6131](https://github.com/fabricjs/fabric.js/pull/6131)

## [3.6.1]

- fix(gradient, text): ISSUE-6014 ISSUE-6077 support percentage gradient in text [#6090](https://github.com/fabricjs/fabric.js/pull/6090)
- fix(filters): ISSUE-6072 convolution filter is off by one [#6088](https://github.com/fabricjs/fabric.js/pull/6088)
- fix(transform): Fix a bug in the skewing logic [#6082](https://github.com/fabricjs/fabric.js/pull/6088)

## [3.6.0]

- fix: ISSUE-5512 better Clippath transform parsing in SVG [#5983](https://github.com/fabricjs/fabric.js/pull/5983)
- fix: ISSUE-5984 Avoid enter editing in non selectable object [#5989](https://github.com/fabricjs/fabric.js/pull/5989)
- Tweak to object.\_setLineDash to avoid cycles when nothing in array [#6000](https://github.com/fabricjs/fabric.js/pull/6000)
- fix: ISSUE-5867 Fix the extra new line selection with empty line [#6011](https://github.com/fabricjs/fabric.js/pull/6011)
- Improvement: Use SVG Namespace for SVG Elements [#5957](https://github.com/fabricjs/fabric.js/pull/5957)
- Improvement: ISSUE-4115 - triggers in/out events for sub targets [#6013](https://github.com/fabricjs/fabric.js/pull/6013)
- Improvement: Upper canvas retina scaling [#5938](https://github.com/fabricjs/fabric.js/pull/5938)

## [3.5.1]

- Fix for textbox non defined in scaleObject [#5896](https://github.com/fabricjs/fabric.js/pull/5896)
- Fix canvas pattern as background and exports [#5973](https://github.com/fabricjs/fabric.js/pull/5973)
- Fix for type error if style is null when checking if is empty [#5971](https://github.com/fabricjs/fabric.js/pull/5971)
- Fix for load from datalessJSON for svg groups with sourcePath [#5970](https://github.com/fabricjs/fabric.js/pull/5970)

## [3.5.0]

- Deprecation: deprecated 3 method of the api that will disappear in fabric 4: setPatternFill, setColor, setShadow.
- Fix: remove line dash modification for strokeUniform [#5953](https://github.com/fabricjs/fabric.js/pull/5953)
- Improvement: ISSUE-5955 parse svg clip-path recursively [#5960](https://github.com/fabricjs/fabric.js/pull/5960)
- Fix: object.toCanvasElement of objects in groups [#5962](https://github.com/fabricjs/fabric.js/pull/5962)
- change pencil brush finalize to be in line with other brushes [#5866](https://github.com/fabricjs/fabric.js/pull/5866)

## [3.4.0]

- Support fill-opacity on gradient parsing from SVG. [#5812](https://github.com/fabricjs/fabric.js/pull/5812)
- Rewrite gradient parsing from SVG to work with more transformation and combinations of attributes. [#5836](https://github.com/fabricjs/fabric.js/pull/5836)
- Added Gradient.gradientUnits property to support percent based gradients on shapes.[#5836](https://github.com/fabricjs/fabric.js/pull/5836)
- Changed animation logic so that onComplete gets always called with the final values of the animation.[#5813](https://github.com/fabricjs/fabric.js/pull/5813)

## [3.3.0]

- Differently support multi mouse events, fix multi touch on various browser [#5785](https://github.com/fabricjs/fabric.js/pull/5785)
- Word boundary search update on grapheme clusters [#5788](https://github.com/fabricjs/fabric.js/pull/5788)
- Enable deps free version [#5786](https://github.com/fabricjs/fabric.js/pull/5786)
- Remove variables named as reserved words [#5782](https://github.com/fabricjs/fabric.js/pull/5782)

## [3.2.0]

- Fix: Better handling of upperCanvas in toCanvasElement. [#5736](https://github.com/fabricjs/fabric.js/pull/5736)
- Add: Pass raw event information to brushes [#5687](https://github.com/fabricjs/fabric.js/pull/5687)
- Deprecation: officially deprecated Object.transformMatrix [#5747](https://github.com/fabricjs/fabric.js/pull/5747)
- Fix: Fix group.toSVG regression. [#5755](https://github.com/fabricjs/fabric.js/pull/5755)
- Fix: PencilBrush regression on simple points. [#5771](https://github.com/fabricjs/fabric.js/pull/5771)

## [3.1.0]

- Fix: unbreak IE10. [#5678](https://github.com/fabricjs/fabric.js/pull/5678)
- Improvement: Support scientific notation with uppercase E. [#5731](https://github.com/fabricjs/fabric.js/pull/5731)
- Add: PencilBrush brush now support `decimate` property to remove dots that are too near to each other. [#5718](https://github.com/fabricjs/fabric.js/pull/5718)

## [3.0.0]

- Breaking: removed support for node 4 and 6. [#5356](https://github.com/fabricjs/fabric.js/pull/5356)
- Breaking: changed objectCaching meaning to disable caching only if possible. [#5566](https://github.com/fabricjs/fabric.js/pull/5566)
- Breaking: private method `_setLineStyle` can set only empty object now [#5588](https://github.com/fabricjs/fabric.js/pull/5588)
- Breaking: private method `_getLineStyle` can only return boolean now [#5588](https://github.com/fabricjs/fabric.js/pull/5588)
- Fix: splitByGrapheme can now handle cursor properly [#5588](https://github.com/fabricjs/fabric.js/pull/5588)
- Add: Added hasStroke and hasFill, helper methods for decisions on caching and for devs, change image shouldCache method [#5567](https://github.com/fabricjs/fabric.js/pull/5567)
- Fix: Canvas toObject won't throw error now if there is a clipPath [#5556](https://github.com/fabricjs/fabric.js/pull/5556)
- Add: added `nonScaling` property to shadow class [#5558](https://github.com/fabricjs/fabric.js/pull/5558)
- Fix: fixed import of Rect from SVG when has 0 dimensions. [#5582](https://github.com/fabricjs/fabric.js/pull/5582)
- Fix: Shadow offset in dataurl export with retina [#5593](https://github.com/fabricjs/fabric.js/pull/5593)
- Fix: Text can be used as clipPath in SVG export (output is not correct yet) [#5591](https://github.com/fabricjs/fabric.js/pull/5591)
- Add: Fabric.disableStyleCopyPasting to disable style transfers on copy-paste of itext [#5590](https://github.com/fabricjs/fabric.js/pull/5590)
- Fix: avoid adding quotes to fontFamily containing a coma [#5624](https://github.com/fabricjs/fabric.js/pull/5624)
- Fix: strokeUniform and cache dimensions [#5626](https://github.com/fabricjs/fabric.js/pull/5626)
- Fix: Do not call onSelect on objects that won't be part of the selection [#5632](https://github.com/fabricjs/fabric.js/pull/5632)
- Fix: fixed handling of empty lines in splitByGrapheme [#5645](https://github.com/fabricjs/fabric.js/pull/5645)
- Fix: Textbox selectable property not restored after exitEditing [#5655](https://github.com/fabricjs/fabric.js/pull/5655)
- Fix: 'before:selection:cleared' event gets target in the option passed [#5658](https://github.com/fabricjs/fabric.js/pull/5658)
- Added: enablePointerEvents options to Canvas activates pointer events [#5589](https://github.com/fabricjs/fabric.js/pull/5589)
- Fix: Polygon/Polyline/Path respect points position when initializing [#5668](https://github.com/fabricjs/fabric.js/pull/5668)
- Fix: Do not load undefine objects in group/canvas array when restoring from JSON or SVG. [#5684](https://github.com/fabricjs/fabric.js/pull/5684)
- Improvement: support for canvas background or overlay as gradient [#5684](https://github.com/fabricjs/fabric.js/pull/5684)
- Fix: properly restore clipPath when restoring from JSON [#5641](https://github.com/fabricjs/fabric.js/pull/5641)
- Fix: respect chainable attribute in observable mixin [#5606](https://github.com/fabricjs/fabric.js/pull/5606)

## [2.7.0]

- Add: strokeUniform property, avoid stroke scaling with paths [#5473](https://github.com/fabricjs/fabric.js/pull/5473)
- Fix: fix bug in image setSrc [#5502](https://github.com/fabricjs/fabric.js/pull/5502)
- Add: strokeUniform import/export svg [#5527](https://github.com/fabricjs/fabric.js/pull/5527)
- Fix: GraphemeSplit and toSvg for circle [#5544](https://github.com/fabricjs/fabric.js/pull/5544)
- Improvement: support running in a XML document [#5530](https://github.com/fabricjs/fabric.js/pull/5530)

## [2.6.0]

- Fix: avoid ie11 to throw on weird draw images [#5428](https://github.com/fabricjs/fabric.js/pull/5428)
- Fix: a rare case of invisible clipPath [#5477](https://github.com/fabricjs/fabric.js/pull/5477)
- Fix: testability of code under node when webgl is involved [#5478](https://github.com/fabricjs/fabric.js/pull/5478)
- Add: Grapeheme text wrapping for Textbox (Textbox.splitByGrapheme) [#5479](https://github.com/fabricjs/fabric.js/pull/5479)
- Add: fabric.Object.toCanvasElement [#5481](https://github.com/fabricjs/fabric.js/pull/5481)

## [2.5.0]

- Fix: textbox transform report newScaleX and newScaleY values [#5464](https://github.com/fabricjs/fabric.js/pull/5464)
- Fix: export of svg and gradient with transforms [#5456](https://github.com/fabricjs/fabric.js/pull/5456)
- Fix: detection of controls in perPixelTargetFind + cache [#5455](https://github.com/fabricjs/fabric.js/pull/5455)
- Add: added canvas.toCanvasElement method [#5452](https://github.com/fabricjs/fabric.js/pull/5452)

## [2.4.6]

- Fix: unbreak the svg export broken in 2.4.5 [#5438](https://github.com/fabricjs/fabric.js/pull/5438)

## [2.4.5]

- Fix: svg import/export for canvas+clipPath and letterspacing. [#5424](https://github.com/fabricjs/fabric.js/pull/5424)
- Fix: avoid stroke dash from group selection to leak on upper canvas [#5392](https://github.com/fabricjs/fabric.js/pull/5392)

## [2.4.4]

- Fix: add clipPath to stateful cache check. [#5384](https://github.com/fabricjs/fabric.js/pull/5384)
- Fix: restore draggability of small objects [#5379](https://github.com/fabricjs/fabric.js/pull/5379)
- Improvement: Added strokeDashOffset to objects and from SVG import. [#5398](https://github.com/fabricjs/fabric.js/pull/5398)
- Fix: do not mark objects as invisible if strokeWidth is > 0 [#5382](https://github.com/fabricjs/fabric.js/pull/5382)
- Improvement: Better gradients parsing with xlink:href [#5357](https://github.com/fabricjs/fabric.js/pull/5357)

## [2.4.3]

- Fix: Shift click and onSelect function [#5348](https://github.com/fabricjs/fabric.js/pull/5348)
- Fix: Load from Json from images with filters and resize filters [#5346](https://github.com/fabricjs/fabric.js/pull/5346)
- Fix: Remove special case of 1x1 rect [#5345](https://github.com/fabricjs/fabric.js/pull/5345)
- Fix: Group with clipPath restore [#5344](https://github.com/fabricjs/fabric.js/pull/5344)
- Fix: Fix shift + click interaction with unselectable objects [#5324](https://github.com/fabricjs/fabric.js/pull/5324)

## [2.4.2]

- Fix: Better toSVG support to enable clipPath [#5284](https://github.com/fabricjs/fabric.js/pull/5284)
- Fix: Per pixel target find and groups and sub targets [#5287](https://github.com/fabricjs/fabric.js/pull/5287)
- Fix: Object clone as Image and shadow clipping [#5308](https://github.com/fabricjs/fabric.js/pull/5308)
- Fix: IE11 loading SVG [#5307](https://github.com/fabricjs/fabric.js/pull/5307)

## [2.4.1]

- Fix: Avoid enterEditing if another object is the activeObject [#5261](https://github.com/fabricjs/fabric.js/pull/5261)
- Fix: clipPath enliving for Image fromObject [#5279](https://github.com/fabricjs/fabric.js/pull/5279)
- Fix: toDataURL and canvas clipPath [#5278](https://github.com/fabricjs/fabric.js/pull/5278)
- Fix: early return if no xml is available [#5263](https://github.com/fabricjs/fabric.js/pull/5263)
- Fix: clipPath svg parsing in nodejs [#5262](https://github.com/fabricjs/fabric.js/pull/5262)
- Fix: Avoid running selection logic on mouse up [#5259](https://github.com/fabricjs/fabric.js/pull/5259)
- Fix: fix font size parsing on SVG [#5258](https://github.com/fabricjs/fabric.js/pull/5258)
- Fix: Avoid extra renders on mouseUp/Down [#5256](https://github.com/fabricjs/fabric.js/pull/5256)

## [2.4.0]

- Add: Add clipPath support to canvas and svg import/export. Low compatibility yet.

## [2.3.6]

- Fix: Make image.class aware of naturalWidth and naturalHeight. [#5178](https://github.com/fabricjs/fabric.js/pull/5178)
- Fix: Make 2 finger events works again [#5177](https://github.com/fabricjs/fabric.js/pull/5177)
- Fix: Make Groups respect origin and correct position ( fix spray/circle brushes ) [#5176](https://github.com/fabricjs/fabric.js/pull/5176)

## [2.3.5]

- Change: make canvas.getObjects() always return a shallow copy of the array [#5162](https://github.com/fabricjs/fabric.js/pull/5162)
- Fix: Improve fabric.Pattern.toSVG to look correct on offsets and no-repeat [#5164](https://github.com/fabricjs/fabric.js/pull/5164)
- Fix: Do not enter edit in Itext if the mouseUp is relative to a group selector [#5153](https://github.com/fabricjs/fabric.js/pull/5153)
- Improvement: Do not require xlink namespace in front of href attribut for svgs ( is a SVG2 new spec, unsupported ) [#5156](https://github.com/fabricjs/fabric.js/pull/5156)
- Fix: fix resizeFilter having the wrong cached texture, also improved interaction between filters [#5165](https://github.com/fabricjs/fabric.js/pull/5165)

## [2.3.4]

- Fix: ToSVG was ignoring excludeFromExport for backgroundImage and OverlayImage. [#5075](https://github.com/fabricjs/fabric.js/pull/5075)
- Fix: ToSVG for circle with start and end angles. [#5085](https://github.com/fabricjs/fabric.js/pull/5085)
- Fix: Added callback for setPatternFill. [#5101](https://github.com/fabricjs/fabric.js/pull/5101)
- Fix: Resize filter taking in account multiple scale sources. [#5117](https://github.com/fabricjs/fabric.js/pull/5117)
- Fix: Blend image filter clean after refilter. [#5121](https://github.com/fabricjs/fabric.js/pull/5121)
- Fix: Object.toDataURL should not be influenced by zoom. [#5139](https://github.com/fabricjs/fabric.js/pull/5139)
- Improvement: requestRenderAllBound add to Canvas instance. [#5138](https://github.com/fabricjs/fabric.js/pull/5138)
- Improvement: Make path bounding cache optional and also reacheable/cleanable [#5140](https://github.com/fabricjs/fabric.js/pull/5140)
- Improvement: Make the logic of isNeutralState filters work before filtering start. [#5129](https://github.com/fabricjs/fabric.js/pull/5129)
- Improvement: Added some code to clean up some memory when canvas is disposed in nodejs. [#5142](https://github.com/fabricjs/fabric.js/pull/5142)
- Fix: Make numeric origins work with group creation. [#5143](https://github.com/fabricjs/fabric.js/pull/5143)

## [2.3.3]

- Fix: Fixed font generic names for text, measurement of zero width related characters and also trailing of cursor when zooming. [#5048](https://github.com/fabricjs/fabric.js/pull/5048)

## [2.3.2]

- Fix: justify + charspacing + textDecoration Add and improve more events for transformations and mouse interaction. [#5007](https://github.com/fabricjs/fabric.js/pull/5007) [#5009](https://github.com/fabricjs/fabric.js/pull/5009)
- Fix: Enter edit on object selected programmatically. [#5010](https://github.com/fabricjs/fabric.js/pull/5010)
- Fix: Canvas.dispose was not removing all events properly. [#5020](https://github.com/fabricjs/fabric.js/pull/5020)
- Fix: Make rgba and hsla regex work case insensitive. [#5017](https://github.com/fabricjs/fabric.js/pull/5017)
- Fix: Make group transitioning from not cached to cached work. [#5021](https://github.com/fabricjs/fabric.js/pull/5021)

## [2.3.1]

- Improve nested svg import and text positioning, spikes. [#4984](https://github.com/kangax/fabric.js/pull/4984)

## [2.3.0]

- Add and improve more events for transformations and mouse interaction [#4979](https://github.com/kangax/fabric.js/pull/4979)
- Improvement: whenever possible use cache for target transparency sampling [#4955](https://github.com/kangax/fabric.js/pull/4955)

## [2.2.4]

- Fix getPointer on touch devices [#4866](https://github.com/kangax/fabric.js/pull/4866)
- Fix issues with selectionDashArray bleeding into free drawing [#4894](https://github.com/kangax/fabric.js/pull/4894)
- Fix blur filter for nodejs [#4905](https://github.com/kangax/fabric.js/pull/4905)
- Fix Register mousemove as non passive to help touch devices [#4933](https://github.com/kangax/fabric.js/pull/4933)
- Fix modified shadow tosvg for safari compatibility [#4934](https://github.com/kangax/fabric.js/pull/4934)
- Fix shader to avoid premultiplied alpha pixel getting dirty in blend filter [#4936](https://github.com/kangax/fabric.js/pull/4936)
- Add isPartiallyOnScreen method [#4856](https://github.com/kangax/fabric.js/pull/4856)
- Fix isEqual failing on array/null or objects/null/string compare [#4949](https://github.com/kangax/fabric.js/pull/4949)
- Fix pencilBrush with alpha and with rerendering canvas [#4938](https://github.com/kangax/fabric.js/pull/4938)

## [2.2.3]

- improvement: Allow to parse quoted url string. url('#myid') [#4881](https://github.com/kangax/fabric.js/pull/4881)
- improvement: text fromSVG import char-spacing attribute [#3718](https://github.com/kangax/fabric.js/pull/3718)
- fix: text toSVG export with multiple spaces in safari [#4880](https://github.com/kangax/fabric.js/pull/4880)
- fix: setSrc reset width and height on images [#4877](https://github.com/kangax/fabric.js/pull/4877)
- improvements: Removed forced origin swap when rotating [#4878](https://github.com/kangax/fabric.js/pull/4878)
- fix: Make the background of canvas cover all SVG in toSVG export [#4852](https://github.com/kangax/fabric.js/pull/4852)
- fix: Added startAngle to cacheProperties for fabric.Circle [#4875](https://github.com/kangax/fabric.js/pull/4875)
- fix: Rerender all the content of upperCanvas if canvas gets resized [#4850](https://github.com/kangax/fabric.js/pull/4850)
- fix: Remove references to context when disposing [#4846](https://github.com/kangax/fabric.js/pull/4846)
- improvements: Added single quoting to font names in toSVG [#4840](https://github.com/kangax/fabric.js/pull/4840)
- improvements: Added reserved space to wrapLine functionality [#4841](https://github.com/kangax/fabric.js/pull/4841)

## [2.2.2]

- Fixed: Applying filters to an image will invalidate its cache [#4828](https://github.com/kangax/fabric.js/pull/4828)
- Fixed: Attempt at fix font families that requires quoting [#4831](https://github.com/kangax/fabric.js/pull/4831)
- Improvement: check upperCanvas client size for textarea position [#4827](https://github.com/kangax/fabric.js/pull/4827)
- Fixed: Attempt to fix multiple touchends [#4804](https://github.com/kangax/fabric.js/pull/4804)
- Fixed: Wrapping of textbox with charspacing [#4803](https://github.com/kangax/fabric.js/pull/4803)
- Fixed: bad calculation of empty line in text (regression from 2.2.0) [#4802](https://github.com/kangax/fabric.js/pull/4802)

## [2.2.1]

- Reworked how amd and commonJS are together in the same file.

## [2.2.0]

- Fixed: super/sub script svg export [#4780](https://github.com/kangax/fabric.js/pull/4780)
- Added: Text superScript and subScript support [#4765](https://github.com/kangax/fabric.js/pull/4765)
- Fixed: negative kerning support (Pacifico font) [#4772](https://github.com/kangax/fabric.js/pull/4772)
- Fixed: removing text on mousedown should be safe now [#4774](https://github.com/kangax/fabric.js/pull/4774)
- Improved: pass to inner functions the parameter calculate coords in isOnscreen [#4763](https://github.com/kangax/fabric.js/pull/4763)

## [2.1.0]

- Added: Added: Drag and drop event binding [#4421](https://github.com/kangax/fabric.js/pull/4421)
- Fixed: isEmptyStyle implementation for TextBox [#4762](https://github.com/kangax/fabric.js/pull/4762)

## [2.0.3]

- Fix: now sub target check can work with subclasses of fabric.Group [#4753](https://github.com/kangax/fabric.js/pull/4753)
- Improvement: PencilBrush is now compexity 1 instead of complexity N during draw [#4743](https://github.com/kangax/fabric.js/pull/4743)
- Fix the cleanStyle was not checking for the right property to exist [#4751](https://github.com/kangax/fabric.js/pull/4751)
- Fix onBeforeScaleRotate with canvas zoom [#4748](https://github.com/kangax/fabric.js/pull/4748)

## [2.0.2]

- fixed image toSVG support for crop [#4738](https://github.com/kangax/fabric.js/pull/4738)
- changed math for better rounded results [#4734](https://github.com/kangax/fabric.js/pull/4734)

## [2.0.1]

- fixed filter for blend image in WEBGL [#4706](https://github.com/kangax/fabric.js/pull/4706)
- fixed interactions between canvas toDataURL and multiplier + retina [#4705](https://github.com/kangax/fabric.js/pull/4705)
- fixed bug with originX and originY not invalidating the transform [#4703](https://github.com/kangax/fabric.js/pull/4703)
- fixed unwanted mutation on object enliving in fabric.Image [#4699](https://github.com/kangax/fabric.js/pull/4699)

## [2.0.0]

- final
  - fix dataurl and svg export on retina and rounding [#4674](https://github.com/kangax/fabric.js/pull/4674)
  - avoid error if iText is removed on mousedown [#4650](https://github.com/kangax/fabric.js/pull/4650)
  - fix calcOffset when text enter editing [#4649](https://github.com/kangax/fabric.js/pull/4649)
  - Gradient fix parsing floats [#4637](https://github.com/kangax/fabric.js/pull/4637)
  - Add CrossOrigin managment to fabric.Pattern [#4618](https://github.com/kangax/fabric.js/pull/4618)
  - Add patternTransform toObject saving [#4626](https://github.com/kangax/fabric.js/pull/4626)
  - normalize brushes render [#4613](https://github.com/kangax/fabric.js/pull/4613)
  - avoid charspacing shortcut [#4594](https://github.com/kangax/fabric.js/pull/4594)
  - Fix color toHexa() [#4579](https://github.com/kangax/fabric.js/pull/4579)
- rc3 and rc4
  - more fixes to transformMatrix memoization
  - Canvas.selectionFullyContained allows you to select objects just when full grabbed by the selections. [#4508](https://github.com/kangax/fabric.js/pull/4508)
  - Remove some ouput of blank spaces from svg in order to avoid extra colored areas [#4524](https://github.com/kangax/fabric.js/pull/4524)
  - Reinserted a performance shortcut for when there is no style at all [#4519](https://github.com/kangax/fabric.js/pull/4519)
  - Manage canvas resize during a freedrawing brush without wiping the brush [#4527](https://github.com/kangax/fabric.js/pull/4527)
  - Removed an extra closePath that was creating wrong visual on IntelIntegrated cards [#4549](https://github.com/kangax/fabric.js/pull/4549)
  - Added a method to insert and remove text from command line [#4541](https://github.com/kangax/fabric.js/pull/4541)
  - Some fixes around text styles management
  - nodejs support changes: removed specific node code in order to use standard fabricjs code in nodejs.
  - added fabric.util.getNodeCanvas that passed a JSDOM element allows you to get the node-canvas instance behind it and do what you need.
- rc2
  - Fixed a transform matrix memoize missing width/height [#4491](https://github.com/kangax/fabric.js/pull/4491)
  - Fix pattern drawing a point [#4492](https://github.com/kangax/fabric.js/pull/4492)
  - Fixed Text.removeChars [#4495](https://github.com/kangax/fabric.js/pull/4495)
  - Added back 2 node-canvas methods [#4497](https://github.com/kangax/fabric.js/pull/4497)
  - Fix a typo not restoring hoverCursor correctly.
- rc1
  - Remove node specific code [#4470](https://github.com/kangax/fabric.js/pull/4470)
  - Improved Canvas.dispose code to leak less memory [#4471](https://github.com/kangax/fabric.js/pull/4471)
  - Remove extra padding of cache when upper limited [#4467](https://github.com/kangax/fabric.js/pull/4467)
  - Solved 2 perfomances problems with textbox [#4466](https://github.com/kangax/fabric.js/pull/4466) [#4465](https://github.com/kangax/fabric.js/pull/4465)
  - Added justify-left justify-right and justify-center [#4437](https://github.com/kangax/fabric.js/pull/4437)
  - Fix Group fromObject and subTargetCheck [#4454](https://github.com/kangax/fabric.js/pull/4454)
  - Fix regression on IMG from SVG [#4450](https://github.com/kangax/fabric.js/pull/4450)
  - Remove cache dimensions together with canvas [#4453](https://github.com/kangax/fabric.js/pull/4453)
  - Fixed some fuzzyness cases for cache [#4452](https://github.com/kangax/fabric.js/pull/4452)
  - Fixed resize filter for webgl [#4426](https://github.com/kangax/fabric.js/pull/4426)
  - Stop searching target during a mouse move with a transform [#4442](https://github.com/kangax/fabric.js/pull/4442)
  - safeguard shaders for non supported precisions [#4433](https://github.com/kangax/fabric.js/pull/4433)
  - fix insert and remove style for edge cases [#4420](https://github.com/kangax/fabric.js/pull/4420)
  - Fix object.move when in active selection [#4394](https://github.com/kangax/fabric.js/pull/4394)
  - Memoize calcTransformMatrix function [#4418](https://github.com/kangax/fabric.js/pull/4418)
  - Make \_set flag object as dirty just when a real change happen[#4415](https://github.com/kangax/fabric.js/pull/4415)
  - Add browserShadowBlurConstant to adjust shadowBlur value [#4413](https://github.com/kangax/fabric.js/pull/4413)
  - Fix set element not clearing the cacheTexture. [#4410](https://github.com/kangax/fabric.js/pull/4410)
  - Multi selection key can be configured with an array of keys. [#4363](https://github.com/kangax/fabric.js/pull/4363)
  - fix fast type in text loosing some style. [#4339](https://github.com/kangax/fabric.js/pull/4339)
  - fixed division by zero with lockscaling flip.
  - added paintFirst ( paint-order with svg support ) [#4303](https://github.com/kangax/fabric.js/pull/4303)
- beta7
  - added a build flag for not attaching fabric to window [#4199](https://github.com/kangax/fabric.js/pull/4199)
  - removed .active property from objects [#4200](https://github.com/kangax/fabric.js/pull/4200)
  - Normalize Api for getSelectionStyles, setSelectionStyles [#4202](https://github.com/kangax/fabric.js/pull/4202)
  - Fix shader for convolute filter [#4207](https://github.com/kangax/fabric.js/pull/4207)
  - Better mouse support for lockscaling flip [#4225](https://github.com/kangax/fabric.js/pull/4225)
  - Fix toDataUrl getting a blank canvas [#4229](https://github.com/kangax/fabric.js/pull/4229)
  - Ouput version to json Objects [#4251](https://github.com/kangax/fabric.js/pull/4251)
  - Use backstoreOnly for toDataUrl resize [#4254](https://github.com/kangax/fabric.js/pull/4254)
  - Fix safari svg whitespace [#4294](https://github.com/kangax/fabric.js/pull/4294)
  - Fix Gradient export for paths [#4274](https://github.com/kangax/fabric.js/pull/4274)
  - Move mouseout/over in mousemove events [#4283](https://github.com/kangax/fabric.js/pull/4283)
  - Fix detection of click at the end of line [#4295](https://github.com/kangax/fabric.js/pull/4295)
  - added new event selection:updated [#4311](https://github.com/kangax/fabric.js/pull/4311)
  - Fixed free drawing path displacement [#4311](https://github.com/kangax/fabric.js/pull/4311)
  - Fixed scale equally and flipping not happening [#4313](https://github.com/kangax/fabric.js/pull/4313)
  - Select by drag makes the object fires 'selected' [#4314](https://github.com/kangax/fabric.js/pull/4314)
- beta6
  - incompat: New filter system with WEBGL.
  - incompat: New Text/IText/Textbox code. Multibyte compatible, more accurate.
  - incompat: RequestAnimationFrame is used for the automatic render calls.
  - incompat: Named setter/getter are optional now.
  - incompat: Removed PathGroup class
  - incompat: Paths cannot be restored anymore from strings [#3713](https://github.com/kangax/fabric.js/pull/3713)
  - incompat: bumped node version to 4+ and jsdom to 9. [#3717](https://github.com/kangax/fabric.js/pull/3717)
  - incompat: removed the es5 / JSON shim support [#3722](https://github.com/kangax/fabric.js/pull/3722)
  - fix/incompat: IText setSelectionStyles does not change anymore style if no selection is present [#3765](https://github.com/kangax/fabric.js/pull/3765)
  - skipOffscreen default to true
  - Text.setSelectionStyle does not change anything if there is no selection [#3765](https://github.com/kangax/fabric.js/pull/3765)
  - Switch to canvas-prebuilt as dependency. Added parameter to choose the canvas package [#3757](https://github.com/kangax/fabric.js/pull/3757)
  - improvement: renderControls can now be called on its own. Added parameter styleOverride to allow for overriding current properties [#3887](https://github.com/kangax/fabric.js/pull/3887)
  - removed hasMoved and saveCoords from Group class [#3910](https://github.com/kangax/fabric.js/pull/3910)
  - forced all fromObject and fromElement to be async, normalized api. [#3996](https://github.com/kangax/fabric.js/pull/3996)
  - improvement: added support for request animation frame in mouse events [#3997](https://github.com/kangax/fabric.js/pull/3997)
  - added dblclick support for all objects [#3998](https://github.com/kangax/fabric.js/pull/3997)
  - textbox scale as a normal object [#4052](https://github.com/kangax/fabric.js/pull/4052)
  - Removed image meetOrSlice, alignX, alignY, introduced cropX, cropY [#4055](https://github.com/kangax/fabric.js/pull/4055)
  - Added Text.cleanStyle, Text.removeStyle [#4060](https://github.com/kangax/fabric.js/pull/4060)
  - change: lockRotation will not hide the mtr control anymore. introduced notAllowedCursor for canvas. [#4064](https://github.com/kangax/fabric.js/pull/4064)
  - improvement: added 2 percentage values to fabric.util.animate. [#4068](https://github.com/kangax/fabric.js/pull/4068)
  - change: pathOffset does not get exported anymore in path.toObject, toDatalessObject export sourcePath instead of modifying path. [#4108](https://github.com/kangax/fabric.js/pull/4108)

## [1.7.19]

- Fixed the flip of images with scale equally [#4313](https://github.com/kangax/fabric.js/pull/4313)
- Improved touch detection [#4302](https://github.com/kangax/fabric.js/pull/4302)

## [1.7.18]

- Fixed doubling of subtargets for preserveObjectStacking = true [#4297](https://github.com/kangax/fabric.js/pull/4297)
- Added a dirty set to objects in group destroy.

## [1.7.17]

- Change: swapped style white-space:nowrap with attribute wrap="off" since the style rule was creating problems in browsers like ie11 and safari. [#4119](https://github.com/kangax/fabric.js/pull/4119)
- Fix: Remove an object from activeGroup if removed from canvas [#4120](https://github.com/kangax/fabric.js/pull/4120)
- Fix: avoid bringFroward, sendBackwards to swap objects in active selections [#4119](https://github.com/kangax/fabric.js/pull/4119)
- Fix: avoid disposing canvas on mouse event to throw error [#4119](https://github.com/kangax/fabric.js/pull/4119)
- Fix: make svg respect white spaces [#4119](https://github.com/kangax/fabric.js/pull/4119)
- Fix: avoid exporting bgImage and overlayImage if excludeFromExport = true [#4119](https://github.com/kangax/fabric.js/pull/4119)
- Fix: Avoid group fromObject mutating original data [#4111](https://github.com/kangax/fabric.js/pull/4111)

## [1.7.16]

- improvement: added 2 percentage values to fabric.util.animate. [#4068](https://github.com/kangax/fabric.js/pull/4068)
- Improvement: avoid multiplying identity matrices in calcTransformMatrix function
- Fix: activeGroup did not destroy correctly if a toObject was happening
- Improvement: Pass the event to object:modified when available. [#4061](https://github.com/kangax/fabric.js/pull/4061)

## [1.7.15]

- Improvement: Made iText keymap public. [#4053](https://github.com/kangax/fabric.js/pull/4053)
- Improvement: Fix a bug in updateCacheCanvas that was returning always true [#4051](https://github.com/kangax/fabric.js/pull/4051)

## [1.7.14]

- Improvement: Avoid cache canvas to resize each mouse move step. [#4037](https://github.com/kangax/fabric.js/pull/4037)
- Improvement: Make cache canvas limited in size. [#4035](https://github.com/kangax/fabric.js/pull/4035)
- Fix: Make groups and statefull cache work. [#4032](https://github.com/kangax/fabric.js/pull/4032)
- Add: Marked the hiddentextarea from itext so that custom projects can recognize it. [#4022](https://github.com/kangax/fabric.js/pull/4022)

## [1.7.13]

- Fix: Try to minimize delay in loadFroJson [#4007](https://github.com/kangax/fabric.js/pull/4007)
- Fix: allow fabric.Color to parse rgba(x,y,z,.a) without leading 0 [#4006](https://github.com/kangax/fabric.js/pull/4006)
- Allow path to execute Object.initialize, make extensions easier [#4005](https://github.com/kangax/fabric.js/pull/4005)
- Fix: properly set options from path fromDatalessObjects [#3995](https://github.com/kangax/fabric.js/pull/3995)
- Check for slice before action.slice. Avoid conflicts with heavy customized code. [#3992](https://github.com/kangax/fabric.js/pull/3992)

## [1.7.12]

- Fix: removed possible memleaks from window resize event. [#3984](https://github.com/kangax/fabric.js/pull/3984)
- Fix: restored default cursor to noTarget only. unselectable objects get the standard hovercursor. [#3953](https://github.com/kangax/fabric.js/pull/3953)
- Cache fixes: fix uncached pathGroup, removed cache creation at initialize time [#3982](https://github.com/kangax/fabric.js/pull/3982)
- Improvement: nextTarget to mouseOut and prevTarget to mouseOver [#3900](https://github.com/kangax/fabric.js/pull/3900)
- Improvement: add isClick boolean to left mouse up [#3898](https://github.com/kangax/fabric.js/pull/3898)
- Fix: can start selection on top of non selectable object [#3892](https://github.com/kangax/fabric.js/pull/3892)
- Improvement: better management of right/middle click [#3888](https://github.com/kangax/fabric.js/pull/3888)
- Fix: subTargetCheck on activeObject/activeGroup was firing too many events [#3909](https://github.com/kangax/fabric.js/pull/3909)
- Fix: After addWithUpdate or removeWithUpdate object coords must be updated. [#3911](https://github.com/kangax/fabric.js/pull/3911)

## [1.7.11]

- Hotfix: restore path-groups ability to render [#3877](https://github.com/kangax/fabric.js/pull/3877)

## [1.7.10]

- Fix: correct svg export for radial gradients [#3807](https://github.com/kangax/fabric.js/pull/3807)
- Fix: Update fireout events to export the event object [#3853](https://github.com/kangax/fabric.js/pull/3853)
- Fix: Improve callSuper to avoid infinite loops (not all of them) [#3844](https://github.com/kangax/fabric.js/pull/3844)
- Fix: avoid selectionBackgroundColor leak on toDataUrl [#3862](https://github.com/kangax/fabric.js/pull/3862)
- Fix: toDatelessObject for Group [#3863](https://github.com/kangax/fabric.js/pull/3863)
- Improvement: better caching logic for groups [#3864](https://github.com/kangax/fabric.js/pull/3864)
- Fix: correct svg gradient export for radial in polygons [#3866](https://github.com/kangax/fabric.js/pull/3866)
- Fix: First draw could be empty for some objects [#3870](https://github.com/kangax/fabric.js/pull/3870)
- Fix: Always send event data to object:selected [#3871](https://github.com/kangax/fabric.js/pull/3871)
- Improvement: reduce angle calculation error [#3872](https://github.com/kangax/fabric.js/pull/3872)

## [1.7.9]

- Fix: Avoid textarea wrapping from chrome v57+ [#3804](https://github.com/kangax/fabric.js/pull/3804)
- Fix: double click needed to move cursor when enterEditing is called programmatically [#3804](https://github.com/kangax/fabric.js/pull/3804)
- Fix: Style regression when inputing new style objects [#3804](https://github.com/kangax/fabric.js/pull/3804)
- Add: try to support crossOrigin for svg image tags [#3804](https://github.com/kangax/fabric.js/pull/3804)

## [1.7.8]

- Fix: Fix dirty flag propagation [#3782](https://github.com/kangax/fabric.js/pull/3782)
- Fix: Path parsing error in bounding boxes of curves [#3774](https://github.com/kangax/fabric.js/pull/3774)
- Add: Middle click mouse management on canvas [#3764](https://github.com/kangax/fabric.js/pull/3764)
- Add: Add parameter to detect and skip offscreen drawing [#3758](https://github.com/kangax/fabric.js/pull/3758)
- Fix: textarea loosing focus after a drag and exit from canvas [#3759](https://github.com/kangax/fabric.js/pull/3759)

## [1.7.7]

- Fix for opacity parsing in svg with nested opacities [#3747](https://github.com/kangax/fabric.js/pull/3747)
- Fix text initialization and boundingrect [#3745](https://github.com/kangax/fabric.js/pull/3745)
- Fix line bounding box [#3742](https://github.com/kangax/fabric.js/pull/3742)
- Improvement: do not pollute style object while typing if not necessary [#3743](https://github.com/kangax/fabric.js/pull/3743)
- fix for broken prototype chain when restoring a dataless object on fill an stroke [#3735](https://github.com/kangax/fabric.js/pull/3735)
- fix for deselected event not fired on mouse actions [#3716](https://github.com/kangax/fabric.js/pull/3716)
- fix for blurriness introduced on 1.7.3 [#3721](https://github.com/kangax/fabric.js/pull/3721)

## [1.7.6]

- Fix: make the cacheCanvas created on the fly if not available [#3705](https://github.com/kangax/fabric.js/pull/3705)

## [1.7.5]

- Improvement: draw textbackgroundColor in one single pass when possible @stefanhayden [#3698](https://github.com/kangax/fabric.js/pull/3698)
- Improvement: fire selection changed event just if text is editing [#3702](https://github.com/kangax/fabric.js/pull/3702)
- Improvement: Add object property 'needsItsOwnCache' [#3703](https://github.com/kangax/fabric.js/pull/3703)
- Improvement: Skip unnecessary transform if they can be detected with a single if [#3704](https://github.com/kangax/fabric.js/pull/3704)

## [1.7.4]

- Fix: Moved all the touch event to passive false so that they behave as before chrome changes [#3690](https://github.com/kangax/fabric.js/pull/3690)
- Fix: force top and left in the object representation of a path to avoid reparsing on restore [#3691](https://github.com/kangax/fabric.js/pull/3691)
- Add: Enable `deselected` event for activeObject switch. Ensure deactivateAll call exitEditing [#3689](https://github.com/kangax/fabric.js/pull/3689)
- Fix: Perform subtargetCheck also if the group is an active object and on activeGroup [#3688](https://github.com/kangax/fabric.js/pull/3688)
- Fix: Made cursor operation more precise at high canvas zoom level [#3671](https://github.com/kangax/fabric.js/pull/3671)
- Add: Made getBoundingRect available to return both absolute or standard bounding rect [#3614](https://github.com/kangax/fabric.js/pull/3614)
- Add: Introduced calcViewportBoundaries() function for fabric.StaticCanvas [#3614](https://github.com/kangax/fabric.js/pull/3614)
- Add: Introduced isOnScreen() function for fabric.Object [#3614](https://github.com/kangax/fabric.js/pull/3614)
- Subclassed Polygon from polyline [#3614](https://github.com/kangax/fabric.js/pull/3614)
- Fix: Removed reference to hovered target when target gets removed [#3657](https://github.com/kangax/fabric.js/pull/3657)
- Fix: Removed hover cursor for non selectable objects [#3643](https://github.com/kangax/fabric.js/pull/3643)
- Fix: Switch to passive event for touch move [#3643](https://github.com/kangax/fabric.js/pull/3643)
- Fix: Restart rendering of cursor after entering some text [#3643](https://github.com/kangax/fabric.js/pull/3643)
- Add: fabric.Color support toHexa() method now [#3615](https://github.com/kangax/fabric.js/pull/3615)

## [1.7.3]

- Improvement: mousewheel event is handled with target and fired also from objects. [#3612](https://github.com/kangax/fabric.js/pull/3612)
- Improvement: Pattern loads for canvas background and overlay, corrected svg pattern export [#3601](https://github.com/kangax/fabric.js/pull/3601)
- Fix: Wait for pattern loading before calling callback [#3598](https://github.com/kangax/fabric.js/pull/3598)
- Fix: add 2 extra pixels to cache canvases to avoid aliasing cut [#3596](https://github.com/kangax/fabric.js/pull/3596)
- Fix: Rerender when deselect an itext editing object [#3594](https://github.com/kangax/fabric.js/pull/3594)
- Fix: save new state of dimensionProperties at every cache clear [#3595](https://github.com/kangax/fabric.js/pull/3595)
- Improvement: Better error management in loadFromJSON [#3586](https://github.com/kangax/fabric.js/pull/3586)
- Improvement: do not reload backgroundImage as an image if is different type [#3550](https://github.com/kangax/fabric.js/pull/3550)
- Improvement: if a children element is set dirty, set the parent dirty as well. [#3564](https://github.com/kangax/fabric.js/pull/3564)

## [1.7.2]

- Fix: Textbox do not use stylemap for line wrapping [#3546](https://github.com/kangax/fabric.js/pull/3546)
- Fix: Fix for firing object:modified in macOS sierra [#3539](https://github.com/kangax/fabric.js/pull/3539)
- Fix: Itext with object caching was not refreshing selection correctly. [#3538](https://github.com/kangax/fabric.js/pull/3538)
- Fix: stateful now works again with activeGroup and dinamyc swap between stateful false/true. [#3537](https://github.com/kangax/fabric.js/pull/3537)
- Fix: includeDefaultValues was not applied to child objects of groups and path-groups. [#3497](https://github.com/kangax/fabric.js/pull/3497)
- Fix: Itext style is cloned on paste action now, allow copy of styles to be independent. [#3502](https://github.com/kangax/fabric.js/pull/3502)
- Fix: Add subclasses properties to cacheProperties. [#3490](https://github.com/kangax/fabric.js/pull/3490)
- Add: Shift and Alt key used for transformations are now dynamic. [#3479](https://github.com/kangax/fabric.js/pull/3479)
- Fix: fix to polygon and cache. Added cacheProperties for all classes [#3490](https://github.com/kangax/fabric.js/pull/3490)

## [1.7.1]

- Add: Gradients/Patterns support customAttributes in toObject method [#3477](https://github.com/kangax/fabric.js/pull/3477)
- Fix: IText/Textbox not blurring keyboard on ios 10 [#3476](https://github.com/kangax/fabric.js/pull/3476)
- Fix: Shadow on freedrawing and zoomed canvas [#3475](https://github.com/kangax/fabric.js/pull/3475)
- Fix: Fix for group returning negative scales [#3474](https://github.com/kangax/fabric.js/pull/3474)
- Fix: hotfix for textbox [#3441](https://github.com/kangax/fabric.js/pull/3441)[#3473](https://github.com/kangax/fabric.js/pull/3473)

## [1.7.0]

- Add: Object Caching [#3417](https://github.com/kangax/fabric.js/pull/3417)
- Improvement: group internal objects have coords not affected by canvas zoom [#3420](https://github.com/kangax/fabric.js/pull/3420)
- Fix: itext cursor trails on initDimension [#3436](https://github.com/kangax/fabric.js/pull/3436)
- Fix: null check on .setActive [#3435](https://github.com/kangax/fabric.js/pull/3435)
- Fix: function error in clone deep. [#3434](https://github.com/kangax/fabric.js/pull/3434)

## [1.6.7]

- Add: Snap rotation added to objects. two parameter introduced, snapAngle and snapTreshold. [#3383](https://github.com/kangax/fabric.js/pull/3383)
- Fix: Pass target to right click event. [#3381](https://github.com/kangax/fabric.js/pull/3381)
- Fix: Correct rendering of bg color for styled text and correct clearing of itext area. [#3388](https://github.com/kangax/fabric.js/pull/3388)
- Add: Fire mouse:over on the canvas when we enter the canvas from outside the element. [#3388](https://github.com/kangax/fabric.js/pull/3389)
- Fix: Fix calculation of words width with spaces and justify. [#3408](https://github.com/kangax/fabric.js/pull/3408)
- Fix: Do not export defaults properties for bg and overlay if requested. [#3415](https://github.com/kangax/fabric.js/pull/3415)
- Fix: Change export toObect to always delete default properties if requested. [#3416](https://github.com/kangax/fabric.js/pull/3416)

## [1.6.6]

- Add: Contrast and Saturate filters [#3341](https://github.com/kangax/fabric.js/pull/3341)
- Fix: Correct registering and removal of events to handle iText objects. [#3349](https://github.com/kangax/fabric.js/pull/3349)
- Fix: Corrected 2 regression of 1.6.5 (dataurl export and itext clicks)
- Fix: Corrected path boundaries calculation for Arcs ( a and A ) [#3347](https://github.com/kangax/fabric.js/pull/3347)

## [1.6.5]

- Fix: charspacing, do not get subzero with charwidth.
- Improvement: add callback support to all object cloning. [#3212](https://github.com/kangax/fabric.js/pull/3212)
- Improvement: add backgroundColor to all class [#3248](https://github.com/kangax/fabric.js/pull/3248)
- Fix: add custom properties to backgroundImage and overlayImage [#3250](https://github.com/kangax/fabric.js/pull/3250)
- Fix: Object intersection is calculated on boundingBox and boundingRect, intersection is fired if objects are overlapping [#3252](https://github.com/kangax/fabric.js/pull/3252)
- Change: Restored previous selection behaviour, added key to selection active object under overlaid target [#3254](https://github.com/kangax/fabric.js/pull/3254)
- Improvement: hasStateChanged let you find state changes of complex properties. [#3262](https://github.com/kangax/fabric.js/pull/3262)
- Fix: IText/Textbox shift click selection backward. [#3270](https://github.com/kangax/fabric.js/pull/3270)
- Revert: font family quoting was a bad idea. node-canvas stills use it. [#3276](https://github.com/kangax/fabric.js/pull/3276)
- Fix: fire mouse:over event for activeObject and activeGroup when using findTarget shourtcuts [#3285](https://github.com/kangax/fabric.js/pull/3285)
- Fix: clear method clear all properties of canvas [#3305](https://github.com/kangax/fabric.js/pull/3305)
- Fix: text area position method takes in account canvas offset [#3306](https://github.com/kangax/fabric.js/pull/3306)
- Improvement: Added event on right click and possibility to hide the context menu with a flag [3308](https://github.com/kangax/fabric.js/pull/3308)
- Fix: remove canvas reference from object when object gets removed from canvas [#3307](https://github.com/kangax/fabric.js/pull/3307)
- Improvement: use native stroke dash if available [#3309](https://github.com/kangax/fabric.js/pull/3309)
- Fix: Export correct src when exporting to svg [#3310](https://github.com/kangax/fabric.js/pull/3310)
- Fix: Stop text to go on zero dimensions [#3312](https://github.com/kangax/fabric.js/pull/3312)
- Fix: Error in dataURL with multiplier was outputting very big canvas with retina [#3314](https://github.com/kangax/fabric.js/pull/3314)
- Fix: Error in style map was not respecting style if textbox started with space [#3315](https://github.com/kangax/fabric.js/pull/3315)

## [1.6.4]

- Improvement: Ignore svg: namespace during svg import. [#3081](https://github.com/kangax/fabric.js/pull/3081)
- Improvement: Better fix for lineHeight of iText/Text [#3094](https://github.com/kangax/fabric.js/pull/3094)
- Improvement: Support for gradient with 'Infinity' coordinates [#3082](https://github.com/kangax/fabric.js/pull/3082)
- Improvement: Generally "improved" logic of targeting [#3111](https://github.com/kangax/fabric.js/pull/3111)
- Fix: Selection of active group with transparency and preserveObjectStacking true or false [#3109](https://github.com/kangax/fabric.js/pull/3109)
- Fix: pattern brush now create the same pattern seen while drawing [#3112](https://github.com/kangax/fabric.js/pull/3112)
- Fix: Allow css merge during svg import [#3114](https://github.com/kangax/fabric.js/pull/3114)
- Improvement: added numeric origins handling fomr 0 to 1. [#3121](https://github.com/kangax/fabric.js/pull/3121)
- Fix: Fix a defect with shadow of objects in a scaled group. [#3134](https://github.com/kangax/fabric.js/pull/3134)
- Improvement: Do not fire unecessary selection:changed events. [#3119](https://github.com/kangax/fabric.js/pull/3119)
- Fix: Attached hiddenTextarea to body fixes IE, thanks to @plainview. [#3137](https://github.com/kangax/fabric.js/pull/3137)
- Fix: Shift unselect activegroup on transformed canvas. [#3144](https://github.com/kangax/fabric.js/pull/3144)
- Added: ColorMatrix filter [#3139](https://github.com/kangax/fabric.js/pull/3139)
- Fix: Fix condition in wich restoring from Object could cause object overwriting [#3146](https://github.com/kangax/fabric.js/pull/3146)
- Change: cloneAsImage for Object and toDataUrl for object are not retina enabled by default. Added option to enable. [#3147](https://github.com/kangax/fabric.js/pull/3147)
- Improvement: Added textSpacing support for text/itext/textbox [#3097](https://github.com/kangax/fabric.js/pull/3097)
- Fix: Quote font family when setting the context fontstyle [#3191](https://github.com/kangax/fabric.js/pull/3191)
- Fix: use getSrc during image export, make subclassing easier, return eventually the .src property if nothing else is available [#3189](https://github.com/kangax/fabric.js/pull/3189)
- Fix: Inverted the meaning of border scale factor [#3154](https://github.com/kangax/fabric.js/pull/3154)
- Improvement: Added support for RGBA in HEX notation. [#3202](https://github.com/kangax/fabric.js/pull/3202)
- Improvement: Added object deselected event. [#3195](https://github.com/kangax/fabric.js/pull/3195)
- Fix: loadFromJson callback now gets fired after filter are applied [#3210](https://github.com/kangax/fabric.js/pull/3210)

## [1.6.3]

- Improvement: Use reviver callback for background and overlay image when doing svg export. [#2975](https://github.com/kangax/fabric.js/pull/2975)
- Improvement: Added object property excludeFromExport to avoid exporting the object to JSON or to SVG. [#2976](https://github.com/kangax/fabric.js/pull/2976)
- Improvement: Correct the calculation of text boundingbox. Improves svg import [#2992](https://github.com/kangax/fabric.js/pull/2992)
- Added: Export id property to SVG [#2993](https://github.com/kangax/fabric.js/pull/2993)
- Improvement: Call the callback on loadSvgFromURL on failed xml load with null agument [#2994](https://github.com/kangax/fabric.js/pull/2994)
- Improvement: Clear only the Itext area on contextTop during cursor animation [#2996](https://github.com/kangax/fabric.js/pull/2996)
- Added: Char widths cache has been moved to fabric level and not iText level. Added fabric.util.clearFabricCharWidthsCache(fontName) [#2995](https://github.com/kangax/fabric.js/pull/2995)
- Fix: do not set background or overlay image if the url load fails. [#3003](https://github.com/kangax/fabric.js/pull/3003)
- Fix: iText mousemove event removal, clear the correct area for Itext, stopped redrawing selection if not necessary [#3016](https://github.com/kangax/fabric.js/pull/3016)
- Fix: background image and overlay image scale and move with canvas viewportTransform, parameter available [#3019](https://github.com/kangax/fabric.js/pull/3019)
- Added: support sub targeting in groups in events [#2997](https://github.com/kangax/fabric.js/pull/2997)
- Fix: Select transparent object on mouse up because of \_maybeGroupObject [#2997](https://github.com/kangax/fabric.js/pull/2997)
- Fix: Remove reference to lastRenderedObject on canvas.remove [#3023](https://github.com/kangax/fabric.js/pull/3023)
- Fix: Wait for all objects to be loaded before deleting the properties and setting options. [#3029](https://github.com/kangax/fabric.js/pull/3029)
- Fix: Object Padding is unaffected by object transform. [#3057](https://github.com/kangax/fabric.js/pull/3057)
- Fix: Restore lastRenderedObject usage. Introduced Canvas.lastRenderedKey to retrieve the lastRendered object from down the stack [#3057](https://github.com/kangax/fabric.js/pull/3057)
- Fix: \_calcTextareaPosition correctly calculate the position considering the viewportTransform. [#3057](https://github.com/kangax/fabric.js/pull/3057)
- Fix: Fixed selectionBacgroundColor with viewport transform. [#3057](https://github.com/kangax/fabric.js/pull/3057)
- Improvement: Correctly render the cursor with viewport scaling, improved the cursor centering. [#3057](https://github.com/kangax/fabric.js/pull/3057)
- Fix: Use canvas zoom and pan when using is target transparent. [#2980](https://github.com/kangax/fabric.js/pull/2980)

## [1.6.2]

- Fix: restore canvas properties on loadFromJSON with includeProperties. [#2921](https://github.com/kangax/fabric.js/pull/2921)
- Fix: Allow hoverCursor on non selectable objects, moveCursor does not appear if the object is not moveable.
  Added object.moveCursor to specify a cursor for moving per object. [#2924](https://github.com/kangax/fabric.js/pull/2924)
- Fix: Add missing stroke.live translation, allow gradientTransform for dashed line. [#2926](https://github.com/kangax/fabric.js/pull/2926)
- Improvement: Allow customization of keys that iteract with mouse action ( multiselect key, free transform key, alternative action key, centered transform key ) [#2925](https://github.com/kangax/fabric.js/pull/2925)
- Added: Make iText fires object:modified on text change on exit editing [#2927](https://github.com/kangax/fabric.js/pull/2927)
- Added: [control customization part 1] cornerDashArray, borderDashArray. Now borderScaleFactor influences both border and controls, changed default corner size to 13 [#2932](https://github.com/kangax/fabric.js/pull/2932)
- Fix: createSVGFontFacesMarkup was failing to retrieve fonts in style [#2935](https://github.com/kangax/fabric.js/pull/2935)
- Fix: shadow not scaled with dataUrl to multiplier [#2940](https://github.com/kangax/fabric.js/pull/2940)
- Added: [control customization part 2] cornerStrokeColor. Now is possible to specify separate stroke and fill color for the controls [#2933](https://github.com/kangax/fabric.js/pull/2933)
- Fix: Itext width calculation with caching false was returning nan. [#2943](https://github.com/kangax/fabric.js/pull/2943)
- Added: [control customization part 3] Rounded corners. It is possible to specify cornerStyle for the object. 'rect' or 'circle' [#2942](https://github.com/kangax/fabric.js/pull/2942)
- Added: [control customization part 4] Selection background. It is possible to specify selectionBackgroundColor for the object. [#2950](https://github.com/kangax/fabric.js/pull/2950)
- Fix: Behaviour of image with filters with resize effects and Object to/from json [#2954](https://github.com/kangax/fabric.js/pull/2954)
- Fix: Svg export should not output color notation in rgba format [#2955](https://github.com/kangax/fabric.js/pull/2955)
- Fix: minScaleLimit rounding bug [#2964](https://github.com/kangax/fabric.js/pull/2964)
- Fix: Itext spacing in justify mode bug [#2971](https://github.com/kangax/fabric.js/pull/2971)
- Fix: Object.toDataUrl export when some window.devicepixelRatio is present (retina or browser zoom) [#2972](https://github.com/kangax/fabric.js/pull/2972)

## [1.6.1]

- Fix: image with broken element throwing error on toObject() [#2878](https://github.com/kangax/fabric.js/pull/2878)
- Fix: Warning on trying to set proprietary browser version of ctxImageSmoothingEnabled [#2880](https://github.com/kangax/fabric.js/pull/2880)
- Fix: Fixed Svg import regression on color and drawing polylines [#2887](https://github.com/kangax/fabric.js/pull/2887)
- Fix: Fixed animation ease that starts and stop at same value [#2888](https://github.com/kangax/fabric.js/pull/2888)
- Fix: Allow a not stateful canvas to fire object:modified at end of transform. [#2890](https://github.com/kangax/fabric.js/pull/2890)
- Fix: Made event handler removal safer. Removing firing events will not cause errors. [#2883](https://github.com/kangax/fabric.js/pull/2883)
- Fix: Proper handling of perPixelTargetFind and multi selections [#2894](https://github.com/kangax/fabric.js/pull/2894)
- Fix: Do not clear contextTop on drawingMode, to allow drawing over animations [#2895](https://github.com/kangax/fabric.js/pull/2895)
- Change the dependencies to optional. Allow npm to continue installing if nodecanvas installation fail.[#2901](https://github.com/kangax/fabric.js/pull/2901)
- Fix: Check again the target on mouseup [#2902](https://github.com/kangax/fabric.js/pull/2902)
- Fix: On perPixelTargetFind detect corners only if target is active [#2903](https://github.com/kangax/fabric.js/pull/2903)
- Improvement: Add canvas mouseout event listener [#2907](https://github.com/kangax/fabric.js/pull/2907)
- Improvement: Make small object draggable easier [#2907](https://github.com/kangax/fabric.js/pull/2907)
- Improvement: Use sendToBack, bringToFront, bringForward, sendBackwards for multiple selections [#2908](https://github.com/kangax/fabric.js/pull/2908)

## [1.6.0]

- Fix rendering of activeGroup objects while preserveObjectStacking is active. [ regression from [#2083](https://github.com/kangax/fabric.js/pull/2083) ]
- Fix `fabric.Path` initialize with user options [#2117](https://github.com/kangax/fabric.js/pull/2117)
- Fix sorting of objects in activeGroup during rendering [#2130](https://github.com/kangax/fabric.js/pull/2130).
- Make sure that 'object.canvas' property is always set if the object is directly or indirectly on canvas [#2141](https://github.com/kangax/fabric.js/pull/2141)
- Fix \_getTopLeftCoords function that was returning TopCenter [#2127](https://github.com/kangax/fabric.js/pull/2127)
- Fix events not being fired after resize with pinch zoom [#510](https://github.com/kangax/fabric.js/pull/510)
- Fix mouse:over, mouse:out events not receiving event object [#2146](https://github.com/kangax/fabric.js/pull/2146)
- Don't include elements from `<metadata>` during SVG parsing [#2160](https://github.com/kangax/fabric.js/pull/2160)
- Fix some iText new glitches and old bugs about style deleting and inserting, faster function for get2dCursorLocation [#2153](https://github.com/kangax/fabric.js/pull/2153)
- Change bounding box calculation, made strokewidth always considered in dimensions. Switched group stroke default to 0 strokewidth. [#2155](https://github.com/kangax/fabric.js/pull/2155)
- Fix scaling function for object with strokewidth [#2178](https://github.com/kangax/fabric.js/pull/2178)
- Fix image fromObject restoring resizeFilter [#2164](https://github.com/kangax/fabric.js/pull/2164)
- Fix double application of filter upon image init [#2164](https://github.com/kangax/fabric.js/pull/2164)
- Fix image.filter.Resize toObject and fromObject [#2164](https://github.com/kangax/fabric.js/pull/2164)
- Fix strokeWidth calculation during resize operations [#2178](https://github.com/kangax/fabric.js/pull/2178)
- Fix iText selection on upperCanvas to support transformMatrix [#2173](https://github.com/kangax/fabric.js/pull/2173)
- Removed unnecessary calls to removeShadow and restoreGlobalCompositeOperation [#2175](https://github.com/kangax/fabric.js/pull/2175)
- Fix the offset for pattern and gradients filling and stroking in text [#2183](https://github.com/kangax/fabric.js/pull/2183)
- Fix loading of stroke gradients from Object [#2182](https://github.com/kangax/fabric.js/pull/2182)
- Fix segmentation fault on node.js when image doesn't exist [#2193](https://github.com/kangax/fabric.js/pull/2193)
- Fix iText border selection when changing fontWeight [#2201](https://github.com/kangax/fabric.js/pull/2201)
- Fix calculation of object dimensions for geometry functions translation and scaling. [#2206](https://github.com/kangax/fabric.js/pull/2206)
- Fix iText cursor position on click at end of line [#2217](https://github.com/kangax/fabric.js/pull/2217)
- Fix error on parsing style string with trailing spaces [#2256](https://github.com/kangax/fabric.js/pull/2256)
- Fix delegated properties leaking on objects in a group when restoring from json [#2101](https://github.com/kangax/fabric.js/pull/2101)
- Fix cursor click position in rotated i-Text when origins different from TOPLEFT. [#2269](https://github.com/kangax/fabric.js/pull/2269)
- Fix mouse position when the canvas is in a complex style scrolling situation [#2128](https://github.com/kangax/fabric.js/pull/2128)
- Fix parser regex for not parsing svg tags attribute [#2311](https://github.com/kangax/fabric.js/pull/2311)
- Add id attribute to standard attribute parsing from SVG elements [#2317](https://github.com/kangax/fabric.js/pull/2317)
- Fix text decoration opacity [#2310](https://github.com/kangax/fabric.js/pull/2310)
- Add simple color animation utility in /src/util/animate_color.js [#2328](https://github.com/kangax/fabric.js/pull/2328)
- Fix itext paste function to check for source of copied text and strip carriage returns (\r)[#2336](https://github.com/kangax/fabric.js/pull/2336)
- Fix pattern class serialize the source using toDataURL if available [#2335](https://github.com/kangax/fabric.js/pull/2335)
- Fix imageSmoothingEnabled warning on chrome and reinit the property after setDimensions [#2337](https://github.com/kangax/fabric.js/pull/2337)
- Add ability to parse path elements with no path specified. [#2344](https://github.com/kangax/fabric.js/pull/2344)
- Fix shiftClick with activeGroup in case of normal and scaled groups [#2342](https://github.com/kangax/fabric.js/pull/2342)
- Add support for colors in shadow svg export [#2349](https://github.com/kangax/fabric.js/pull/2349)
- Add support for inner viewBoxes in svg parsing [#2345](https://github.com/kangax/fabric.js/pull/2345)
- Fix BoundingBox calculation for pathGroups that have inner transformMatrix [#2348](https://github.com/kangax/fabric.js/pull/2348)
- Fix export toObject to include transformMatrix property [#2350](https://github.com/kangax/fabric.js/pull/2350)
- Fix textbox class to supporto toSVG() and newest style fixes [#2347]
  (https://github.com/kangax/fabric.js/pull/2347)
- Fix regression on text ( textDecoration and textlinebackground ) [#2354](https://github.com/kangax/fabric.js/pull/2354)
- Add support for multi keys chars using onInput event [#2352](https://github.com/kangax/fabric.js/pull/2352)
- Fix iText and textbox entering in edit mode if clicked on a corner [#2393](https://github.com/kangax/fabric.js/pull/2393)
- Fix iText styles error when in justify align [#2370](https://github.com/kangax/fabric.js/pull/2370)
- Add support for shadow export in svg for groups, pathgroups and images. [#2364]
- Add rendering shadows for groups [#2364](https://github.com/kangax/fabric.js/pull/2364)
- Add support for parsing nested SVGs x and y attributes [#2399](https://github.com/kangax/fabric.js/pull/2399)
- Add support for gradientTransform in setGradient(fill or stroke) [#2401](https://github.com/kangax/fabric.js/pull/2401)
- Fix Error in svg parsed that was stopping on gradient color-stop missing stop attribute [#2414](https://github.com/kangax/fabric.js/pull/2414)
- toObject method return copied arrays for array like properties [#2407](https://github.com/kangax/fabric.js/pull/2407)
- Fix Set stop value of colorstop to 0 if stop attribute not present [#2414](https://github.com/kangax/fabric.js/pull/2414)
- Fix correct value of e.button for mouse left click if e.which not supported[#2453](https://github.com/kangax/fabric.js/pull/2453)
- Add check for host property in getScrollTopLeft[#2462](https://github.com/kangax/fabric.js/pull/2462)
- Fix check for object.selectable in findTarget[#2466](https://github.com/kangax/fabric.js/pull/2466)
- Fix After rendering a gesture set originX/Y to its original value[#2479](https://github.com/kangax/fabric.js/pull/2479)
- Add support for skewing objects using shift and m-controls in interactive mode, and using object.skewX/Y [#2482](https://github.com/kangax/fabric.js/pull/2482)
- Fix gradientTransform not exported in gradient toObject [#2486](https://github.com/kangax/fabric.js/pull/2486)
- Fix object.toDataUrl with multiplier [#2487](https://github.com/kangax/fabric.js/pull/2487)
  BACK INCOMPATIBILITY: removed 'allOnTop' parameter from fabric.StaticCanvas.renderAll.
- Fix mask filter, mask image is now streched on all image [#2543](https://github.com/kangax/fabric.js/pull/2543)
- Fix text onInput event to behave correctly if some text is selected [#2501](https://github.com/kangax/fabric.js/pull/2502)
- Fix object with selectable = false could be selected with shift click [#2503](https://github.com/kangax/fabric.js/pull/2503)
- Fix for mask filter when bigger or smaller image is used [#2534](https://github.com/kangax/fabric.js/pull/2534)
- Improvement: simplified renderAll logic [#2545](https://github.com/kangax/fabric.js/pull/2545)
- Improvement: Manage group transformation with skew rotate and scale [#2549](https://github.com/kangax/fabric.js/pull/2549)
- Fix: Add shadow affectStroke to shadow to Object method [#2568](https://github.com/kangax/fabric.js/pull/2568)
- Fix: Made multitouch pinch resize works with skewed object [#2625](https://github.com/kangax/fabric.js/pull/2625)
- Improvement: Added retina screen support [#2623](https://github.com/kangax/fabric.js/pull/2623)
- Change: Set default Image strokeWidth to 0 to improve image rendering [#2624](https://github.com/kangax/fabric.js/pull/2624)
- Fix: multitouch zoom gesture speed back to normal speed [#2625](https://github.com/kangax/fabric.js/pull/2625)
- Fix: fix controls rendering with retina scaling and controls above overlay [#2632](https://github.com/kangax/fabric.js/pull/2632)
- Improvements: resize SVG using viewport/viewbox. [#2642](https://github.com/kangax/fabric.js/pull/2642)
- Improvements: Svg import now supports rotate around point [#2645](https://github.com/kangax/fabric.js/pull/2645)
- Change: Opacity is no more a delegated property for group [#2656](https://github.com/kangax/fabric.js/pull/2656)
- Fix: Itext now check for editable property before initializing cursor [#2657](https://github.com/kangax/fabric.js/pull/2657)
- Fix: Better SVG export support for shadows of rotated objects [#2671](https://github.com/kangax/fabric.js/pull/2671)
- Fix: Avoid polygon polyline to change constructor point array [#2627](https://github.com/kangax/fabric.js/pull/2627)
- SVG import: support fill/stroke opacity when no fill/stroke attribute is present [#2703](https://github.com/kangax/fabric.js/pull/2703)
- Fix: remove white filter set opacity to 0 instead of 1 [#2714](https://github.com/kangax/fabric.js/pull/2714)
- Cleaning: removing unused fabric.Canvas.activeInstance [#2708](https://github.com/kangax/fabric.js/pull/2708)
- Change: remove flipping of text string when flipping object [#2719](https://github.com/kangax/fabric.js/pull/2719)
- Fix: Correct shift click on generic transformerd active groups [#2720](https://github.com/kangax/fabric.js/pull/2720)
- SVG import: parse svg with no spaces between transforms [#2738](https://github.com/kangax/fabric.js/pull/2738)
- Fix: Fallback to styleElement.text for IE9 [#2754](https://github.com/kangax/fabric.js/pull/2754)
- Fix: data url for node [#2777](https://github.com/kangax/fabric.js/pull/2777)
- Improvement: Extended font face to all text class during svg export [#2797](https://github.com/kangax/fabric.js/pull/2797)
- Fix: retina scaling dataurl and shadows. [#2806](https://github.com/kangax/fabric.js/pull/2806)
- Improvement: Better look to iText decoration shadows. [#2808](https://github.com/kangax/fabric.js/pull/2808)
- Improvement: New text shadow export to SVG. [#2827](https://github.com/kangax/fabric.js/pull/2827)
- fix: location of optimized 1x1 rects. [#2817](https://github.com/kangax/fabric.js/pull/2817)
- fix: TextBox handling of consecutive spaces. [#2852](https://github.com/kangax/fabric.js/pull/2852)
- fix: Respect shadow in svg export of flipped objects. [#2854](https://github.com/kangax/fabric.js/pull/2854)
- fix: Check presence of style for textBox in svg export. [#2853](https://github.com/kangax/fabric.js/pull/2853)
- Improvement: Added node compatibility for v4 and v5. [#2872](https://github.com/kangax/fabric.js/pull/2872)
- Fix: Canvas dispose remove the extra created elements. [#2875](https://github.com/kangax/fabric.js/pull/2875)
- IText improvements to cut-copy-paste, edit, mobile jumps and style. [#2868](https://github.com/kangax/fabric.js/pull/2868)

## [1.5.0]

**Edge**

- Added image preserve aspect ratio attributes and functionality (fabric.Image.alignY, fabric.Image.alignY, fabric.Image.meetOrSlic )
- Added ImageResizeFilters , option to resize dynamically or statically the images using a set of resize filter alghoritms.
- [BACK_INCOMPAT] `fabric.Collection#remove` doesn't return removed object -> returns `this` (chainable)

- Add "mouse:over" and "mouse:out" canvas events (and corresponding "mouseover", "mouseout" object events)
- Add support for passing options to `fabric.createCanvasForNode`

- Various iText fixes and performance improvements
- Fix `overlayImage` / `overlayColor` during selection mode
- Fix double callback in loadFromJSON when there's no objects
- Fix paths parsing when number has negative exponent
- Fix background offset in iText
- Fix style object deletion in iText
- Fix typo in `_initCanvasHandlers`
- Fix `transformMatrix` not affecting fabric.Text
- Fix `setAngle` for different originX/originY (!= 'center')
- Change default/init noise/brightness value for `fabric.Image.filters.Noise` and `fabric.Image.filters.Brightness` from 100 to 0
- Add `fabric.Canvas#imageSmoothingEnabled`
- Add `copy/paste` support for iText (uses clipboardData)

## [1.4.0]

- [BACK_INCOMPAT] JSON and Cufon are no longer included in default build

- [BACK_INCOMPAT] Change default objects' originX/originY to left/top

- [BACK_INCOMPAT] `fabric.StaticCanvas#backgroundImage` and `fabric.StaticCanvas#overlayImage` are `fabric.Image` instances. `fabric.StaticCanvas#backgroundImageOpacity`, `fabric.StaticCanvas#backgroundImageStretch`, `fabric.StaticCanvas#overlayImageLeft` and `fabric.StaticCanvas#overlayImageTop` were removed.

- [BACK_INCOMPAT] `fabric.Text#backgroundColor` is now `fabric.Object#backgroundColor`

- [BACK_INCOMPAT] Remove `fabric.Object#toGrayscale` and `fabric.Object#overlayFill` since they're too specific

- [BACK_INCOMPAT] Remove `fabric.StaticCanvas.toGrayscale` since we already have that logic in `fabric.Image.filters.Grayscale`.

- [BACK_INCOMPAT] Split `centerTransform` into the properties `centeredScaling` and `centeredRotation`. Object rotation now happens around originX/originY point UNLESS `centeredRotation=true`. Object scaling now happens non-centered UNLESS `centeredScaling=true`.

## [1.3.0]

- [BACK_INCOMPAT] Remove selectable, hasControls, hasBorders, hasRotatingPoint, transparentCorners, perPixelTargetFind from default object/json representation of objects.

- [BACK_INCOMPAT] Object rotation now happens around originX/originY point UNLESS `centerTransform=true`.

- [BACK_INCOMPAT] fabric.Text#textShadow has been removed - new fabric.Text.shadow property (type of fabric.Shadow).

- [BACK_INCOMPAT] fabric.BaseBrush shadow properties are combined into one property => fabric.BaseBrush.shadow (shadowColor, shadowBlur, shadowOffsetX, shadowOffsetY no longer exist).

- [BACK_INCOMPAT] `fabric.Path.fromObject` is now async. `fabric.Canvas#loadFromDatalessJSON` is deprecated.

## [1.2.0]

- [BACK_INCOMPAT] Make `fabric.Object#toDataURL` synchronous.

- [BACK_INCOMPAT] `fabric.Text#strokeStyle` -> `fabric.Text#stroke`, for consistency with other objects.

- [BACK_INCOMPAT] `fabric.Object.setActive(…)` -> `fabric.Object.set('active', …)`.
  `fabric.Object.isActive` is gone (use `fabric.Object.active` instead)

- [BACK_INCOMPAT] `fabric.Group#objects` -> `fabric.Group._objects`.

## [1.1.0]

- [BACK_INCOMPAT] `fabric.Text#setFontsize` becomes `fabric.Object#setFontSize`.

- [BACK_INCOMPAT] `fabric.Canvas.toDataURL` now accepts options object instead linear arguments.
  `fabric.Canvas.toDataURLWithMultiplier` is deprecated;
  use `fabric.Canvas.toDataURL({ multiplier: … })` instead

## [1.0.0]<|MERGE_RESOLUTION|>--- conflicted
+++ resolved
@@ -2,15 +2,12 @@
 
 ## [next]
 
-<<<<<<< HEAD
 - BREAKING chore(): Deprecate originX and originY and change their default to center/center [#10715](https://github.com/fabricjs/fabric.js/pull/10715)
 - BREAKING chore(): Deprecate fireRightClick, fireMiddleClick, stopContextMenu and change their default value. [#10720](https://github.com/fabricjs/fabric.js/pull/10720)
 - BREAKING chore(): Update min node version to 20, add 24 [#10716](https://github.com/fabricjs/fabric.js/pull/10716)
-=======
 - ci(): Fix CWE-829 in the coverage report action [#10743](https://github.com/fabricjs/fabric.js/pull/10743)
 - ci(): Foked the action find-create-update-comment in order to pin sha(s) [#10742](https://github.com/fabricjs/fabric.js/pull/10742)
 - fix(): After executing loadFromJSON, it unexpectedly adds an objects property to the canvas.
->>>>>>> bed0413e
 - fix(): Incorrect sha for commenting action
 - fix(IText): A form field element has neither an id nor a name attribute. [#10172](https://github.com/fabricjs/fabric.js/pull/10172)
 - docs(): change CN comment to EN [#10727](https://github.com/fabricjs/fabric.js/pull/10727)
