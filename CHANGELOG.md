# Changelog

## [next]

## [6.0.0-beta5]

<<<<<<< HEAD
- refactor(): SVG loading and parsing functionality are now promises or async. Callback have been removed [#8884](https://github.com/fabricjs/fabric.js/pull/8884)
=======
- refactor(fabric.Line): Line position is calculated from the center between the 2 points now [#8877](https://github.com/fabricjs/fabric.js/pull/8877)
>>>>>>> d37c7f74
- bundle(): export `setEnv` for JEST interoperability [#8888](https://github.com/fabricjs/fabric.js/pull/8888)

## [6.0.0-beta4]

- chore(): Code cleanup and reuse of code in svg-parsing code [#8881](https://github.com/fabricjs/fabric.js/pull/8881)
- chore(TS): Parse transform attribute typing [#8878](https://github.com/fabricjs/fabric.js/pull/8878)
- chore(TS): Fix typing for DOMParser [#8871](https://github.com/fabricjs/fabric.js/pull/8871)
- fix(Path, polyline): fix for SVG import [#8879](https://github.com/fabricjs/fabric.js/pull/8879)
- chore(TS) add types for loadSVGFromURl, parseSVGDocument, loadSVGFromString [#8869](https://github.com/fabricjs/fabric.js/pull/8869)
- chore(TS): finalize Path migration [#8438](https://github.com/fabricjs/fabric.js/pull/8438)
- fix(Path, Obect) Fix path parsing edge case for zeroed arc command and for too small canvas patterns [#8853](https://github.com/fabricjs/fabric.js/pull/8853)

## [6.0.0-beta3]

- chore(TS): Path type fixes [#8842](https://github.com/fabricjs/fabric.js/pull/8842)
- fix(TS): add types to some untyped empty arrays [#8830](https://github.com/fabricjs/fabric.js/pull/8830)
- chore(TS): Complete typings for toObject/fromObject [#8756](https://github.com/fabricjs/fabric.js/pull/8756)
- fix(): text styles edge case [#8820](https://github.com/fabricjs/fabric.js/pull/8820)
- chore(TS): Group types [#8807](https://github.com/fabricjs/fabric.js/pull/8807)
- chore(TS): Path util typings and refactoring [#8787](https://github.com/fabricjs/fabric.js/pull/8787)
- rename(): `IPoint` => `XY` [#8806](https://github.com/fabricjs/fabric.js/pull/8806)
- ci(): use sandbox apps in issue template, use the current branch when deploying an app, minors [#8803](https://github.com/fabricjs/fabric.js/pull/8803)
- perf(): optimize `perPixelTargetFind` [#8770](https://github.com/fabricjs/fabric.js/pull/8770)
- BREAKING fix(): reflect NUM_FRACTION_DIGITS to SVG path data [#8782] (https://github.com/fabricjs/fabric.js/pull/8782)
- fix(IText): layout change regression caused by #8663 (`text` was changed but layout was skipped) [#8711](https://github.com/fabricjs/fabric.js/pull/8711)
- fix(IText, Textbox): fix broken text input [#8775](https://github.com/fabricjs/fabric.js/pull/8775)
- ci(): `.codesandbox` [#8135](https://github.com/fabricjs/fabric.js/pull/8135)
- ci(): disallow circular deps [#8759](https://github.com/fabricjs/fabric.js/pull/8759)
- fix(): env WebGL import cycle [#8758](https://github.com/fabricjs/fabric.js/pull/8758)
- chore(TS): remove controls from prototype. BREAKING: controls aren't shared anymore [#8753](https://github.com/fabricjs/fabric.js/pull/8753)
- chore(TS): remove object `type` from prototype [#8714](https://github.com/fabricjs/fabric.js/pull/8714)
- chore(TS): type Object props [#8677](https://github.com/fabricjs/fabric.js/issues/8677)
- chore(TS): remove default values from filter prototypes [#8742](https://github.com/fabricjs/fabric.js/issues/8742)
- chore(TS): remove default values from Objects prototypes, ( filters in a followup ) [#8719](https://github.com/fabricjs/fabric.js/issues/8719)
- fix(Intersection): bug causing selection edge case [#8735](https://github.com/fabricjs/fabric.js/pull/8735)
- chore(TS): class interface for options/brevity [#8674](https://github.com/fabricjs/fabric.js/issues/8674)
- ci(): fix import autocomplete in dev mode #8725
- chore(): remove deprecated class util [#8731](https://github.com/fabricjs/fabric.js/pull/8731)
- lint(): fix eslint errors [#8729](https://github.com/fabricjs/fabric.js/pull/8729)
- fix(TS): `this.constructor` types [#8675](https://github.com/fabricjs/fabric.js/issues/8675)
- fix(DraggableText): drag image blur [#8712](https://github.com/fabricjs/fabric.js/pull/8712)
- ci(): Fix tests for firefox 110 update [#8710](https://github.com/fabricjs/fabric.js/pull/8710)
- chore(): index files for exports and tree shaking [#8661](https://github.com/fabricjs/fabric.js/pull/8661)
- ci(test): cleanup node config (#8694 followup) [#8707](https://github.com/fabricjs/fabric.js/issues/8707)
- fix(): BREAKING set/discard active object return value, discard active object now return false if no discard happened [#8672](https://github.com/fabricjs/fabric.js/issues/8672)
- fix(): selection logic to support nested multiselection [#8665](https://github.com/fabricjs/fabric.js/issues/8665)
- fix(test): remove bad node config [#8694](https://github.com/fabricjs/fabric.js/issues/8694)
- fix(): keep browser files as .js [#8690](https://github.com/fabricjs/fabric.js/issues/8690)
- fix(): object dispose removes canvas/event refs [#8673](https://github.com/fabricjs/fabric.js/issues/8673)
- fix(test): Textbox `fromObject` test is incorrectly trying to restore an instance [#8686](https://github.com/fabricjs/fabric.js/pull/8686)
- TS(): Moved cache properties to static properties on classes [#xxxx](https://github.com/fabricjs/fabric.js/pull/xxxx)
- refactor(): Moved cache properties to static properties on classes [#8662](https://github.com/fabricjs/fabric.js/pull/8662)
- docs(): v6 announcements [#8664](https://github.com/fabricjs/fabric.js/issues/8664)
- ci(): remove TS transformer [#8660](https://github.com/fabricjs/fabric.js/pull/8660)
- refactor(): BREAKING remove stateful mixin and functionality [#8663](https://github.com/fabricjs/fabric.js/pull/8663)
- patch(): Added WebGLProbe to env, removed isLikelyNode, added specific env dispose ( instead of cleanup JSDOM ) [#8652](https://github.com/fabricjs/fabric.js/pull/8652)
- ci(): Removed the browser publish script [#8656](https://github.com/fabricjs/fabric.js/pull/8656)
- feat(): Node entry point [#8632](https://github.com/fabricjs/fabric.js/pull/8632)
- chore(): Change import and export strategy [#8622](https://github.com/fabricjs/fabric.js/pull/8622)
- chore(): rename files to modern style [#8621](https://github.com/fabricjs/fabric.js/pull/8621)
- chore(): move and rename text & itext files and organize as folders, rename mixins [#8620](https://github.com/fabricjs/fabric.js/pull/8620)
- chore(TS): type IText, IText behavior, IText click behavior [#8610](https://github.com/fabricjs/fabric.js/pull/8610)
- BREAKING: refactor `clone(obj, true)` with `cloneDeep(obj)` and remove all `extend`, `clone` calls in favor of object spreads. [#8600](https://github.com/fabricjs/fabric.js/pull/8600)
- chore(TS): Fix some error caused by ts-nocheck removals [#8615](https://github.com/fabricjs/fabric.js/pull/8615)
- refactor(IText): extract draggable text logic to a delegate [#8598](https://github.com/fabricjs/fabric.js/pull/8598)
- chore(TS): Update StaticCanvas to remove ts-nocheck [#8606](https://github.com/fabricjs/fabric.js/pull/8606)
- chore(TS): Update filters to remove ts-nocheck and added types where missing [#8609](https://github.com/fabricjs/fabric.js/pull/8609)
- chore(TS): Intersection class, finalize TS [#8603](https://github.com/fabricjs/fabric.js/pull/8603)
- chore(TS): Update Pattern to remove ts-nocheck and added types where missing [#8605](https://github.com/fabricjs/fabric.js/pull/8605)
- chore(TS): Followup for interactivy and controls migration to TS [#8404](https://github.com/fabricjs/fabric.js/pull/8404)
- refactor(IText): Fixes Draggable Text for retina and viewport transform #8534
- chore(TS): refactor canvas init, fix `_initRetinaScaling` regression #8520
- chore(TS): remove all remaining empty declarations [#8593](https://github.com/fabricjs/fabric.js/pull/8593)
- refactor(IText): modernize IText cursor animation based on animation API changes (and fix minor regression) plus leftovers from #8547 [#8583](https://github.com/fabricjs/fabric.js/pull/8583)
- refactor(Canvas, IText): Handle cross instance text editing states to an EditingManager class [#8543](https://github.com/fabricjs/fabric.js/pull/8543)
- chore(TS): move to export, babel, new rollup, change import statement for fabric. [#8585](https://github.com/fabricjs/fabric.js/pull/8585);
- chore(TS): Add declare in front of properties that are type definitions. [#8574](https://github.com/fabricjs/fabric.js/pull/8574)
- refactor(Animation): BREAKING: Animation api reduction and semplification (byValue is removed, '+=' syntax is removed, callbacks fired 100%) [#8547](https://github.com/fabricjs/fabric.js/pull/8547)
- feat(PolyControl): modify the shape of a poly with control points [#8556](https://github.com/fabricjs/fabric.js/pull/8556)
- BREAKING: remove Object.stateful and Object.statefulCache [#8573](https://github.com/fabricjs/fabric.js/pull/8573)
- fix(IText): refactor clearing context top logic of itext to align with brush pattern, using the canvas rendering cycle in order to guard from edge cases #8560
- fix(Canvas): `_initRetinaScaling` initializaing the scaling regardless of settings in Canvas. [#8565](https://github.com/fabricjs/fabric.js/pull/8565)
- fix(Canvas): regression of canvas migration with pointer and sendPointToPlane [#8563](https://github.com/fabricjs/fabric.js/pull/8563)
- chore(TS): Use exports from files to build fabricJS, get rid of HEADER.js [#8549](https://github.com/fabricjs/fabric.js/pull/8549)
- chore(): rm `fabric.filterBackend` => `getFilterBackend` [#8487](https://github.com/fabricjs/fabric.js/pull/8487)
- chore(TS): migrate text SVG export mixin [#8486](https://github.com/fabricjs/fabric.js/pull/8486)
- refactor(TS): `animate` and `AnimationRegistry` to classes [#8297](https://github.com/fabricjs/fabric.js/pull/8297)
  BREAKING:
  - return animation instance from animate instead of a cancel function and remove `findAnimationByXXX` from `AnimationRegistry`
  - change `animateColor` signature to match `animate`, removed `colorEasing`
- fix(Object Stacking): 🔙 refactor logic to support Group 🔝
- chore(TS): migrate Group/ActiveSelection [#8455](https://github.com/fabricjs/fabric.js/pull/8455)
- chore(TS): Migrate smaller mixins to classes (dataurl and serialization ) [#8542](https://github.com/fabricjs/fabric.js/pull/8542)
- chore(TS): Convert Canvas events mixin and grouping mixin [#8519](https://github.com/fabricjs/fabric.js/pull/8519)
- chore(TS): Remove backward compatibility initialize methods [#8525](https://github.com/fabricjs/fabric.js/pull/8525/)
- chore(TS): replace getKlass utility with a registry that doesn't require full fabricJS to work [#8500](https://github.com/fabricjs/fabric.js/pull/8500)
- chore(): use context in static constructors [#8522](https://github.com/fabricjs/fabric.js/issues/8522)
- chore(TS): Convert Canvas class #8510
- chore(TS): Move object classes #8511
- chore(TS): polish text [#8489](https://github.com/fabricjs/fabric.js/pull/8489)
- chore(TS): fix import cycle, extract `groupSVGElements` [#8506](https://github.com/fabricjs/fabric.js/pull/8506)
- chore(TS): permissive `Point` typings [#8434](https://github.com/fabricjs/fabric.js/pull/8434)
- chore(TS): polish files [#8488](https://github.com/fabricjs/fabric.js/pull/8488)
- fix(TS): `EventSpec` recognition [#8497](https://github.com/fabricjs/fabric.js/pull/8497)
- chore(): rm dead code [#8493](https://github.com/fabricjs/fabric.js/pull/8493)
- fix(scaleObject): handle when scale is 0 to not bug flip [#8490](https://github.com/fabricjs/fabric.js/pull/8490)
- chore(TS): migrate StatiCanvas to TS [#8485](https://github.com/fabricjs/fabric.js/pull/8485)
- chore(): refactor `Object.__uid++` => `uid()` [#8482](https://github.com/fabricjs/fabric.js/pull/8482)
- chore(TS): migrate object mixins to TS [#8414](https://github.com/fabricjs/fabric.js/pull/8414)
- chore(TS): migrate filters [#8474](https://github.com/fabricjs/fabric.js/pull/8474)
- chore(TS): BaseBrush abstract methods [#8428](https://github.com/fabricjs/fabric.js/pull/8428)
- feat(): Add `createObjectDefaultControls` and `createTextboxDefaultControls` to create copies of control sets. [#8415](https://github.com/fabricjs/fabric.js/pull/8415)
- fix(PatternBrush): `getPatternSrc`, rm `getPatternSrcFunction` [#8468](https://github.com/fabricjs/fabric.js/pull/8468)
- chore(TS): more FabricObject typing [#8405](https://github.com/fabricjs/fabric.js/pull/8405)
- chore(TS): Observable types [#8431](https://github.com/fabricjs/fabric.js/pull/8431)
- chore(TS): migrate Group/ActiveSelection [#8455](https://github.com/fabricjs/fabric.js/pull/8455)
- fix(TS): migration error of itext key mixin (#8421) [#8457](https://github.com/fabricjs/fabric.js/pull/8457)
- chore(TS): migrate text classes/mixins [#8421](https://github.com/fabricjs/fabric.js/pull/8421)
- chore(TS): migrate Image [#8443](https://github.com/fabricjs/fabric.js/pull/8443)
- chore(TS): migrate Shadow [#8462](https://github.com/fabricjs/fabric.js/pull/8462)
- fix(Itext): show incorrect pointer position after scale changed
- chore(TS): migrate text classes/mixins [#8408](https://github.com/fabricjs/fabric.js/pull/8408)
- chore(TS): migrate Collection [#8433](https://github.com/fabricjs/fabric.js/pull/8433)
- ci(): Simplify filestats even more [#8449](https://github.com/fabricjs/fabric.js/pull/8449)
- chore(TS): migrate filter backends [#8403](https://github.com/fabricjs/fabric.js/pull/8403)
- chore(TS): migrate Text classes/mixins [#8408](https://github.com/fabricjs/fabric.js/pull/8408)
- chore(TS): migrate Path [#8412](https://github.com/fabricjs/fabric.js/pull/8412)
- ci(): remove unwanted build stats (from [#8395](https://github.com/fabricjs/fabric.js/pull/8395)) [#8416](https://github.com/fabricjs/fabric.js/pull/8416)
- chore(TS): migrate Line [#8413](https://github.com/fabricjs/fabric.js/pull/8413)
- chore(TS): migrate Polyline/Polygon [#8417](https://github.com/fabricjs/fabric.js/pull/8417)
- chore(TS): migrate Rect [#8411](https://github.com/fabricjs/fabric.js/pull/8411)
- chore(TS): migrate Ellipse [#8408](https://github.com/fabricjs/fabric.js/pull/8408)
- chore(TS): migrate Triangle to TS [#8410](https://github.com/fabricjs/fabric.js/pull/8410)
- chore(TS): migrate Circle to TS [#8406](https://github.com/fabricjs/fabric.js/pull/8406)
- chore(TS): convert Object interactivity mixin to its own class [#8401](https://github.com/fabricjs/fabric.js/pull/8401)
- chore(TS): Convert controls e6/ts [#8400](https://github.com/fabricjs/fabric.js/pull/8400)
- ci(): remove buggy changelog action in favor of `git diff` bash script + direct git how to merge `CHANGELOG.md` [#8309](https://github.com/fabricjs/fabric.js/pull/8346)
- fix(): skewing controls accuracy + successive interactions [#8380](https://github.com/fabricjs/fabric.js/pull/8380)
- chore(TS): Convert Geometry and Origin to classes/e6/ts [#8390](https://github.com/fabricjs/fabric.js/pull/8390)
- ci(): build stats report [#8395](https://github.com/fabricjs/fabric.js/pull/8395)
- chore(TS): convert object to es6 class [#8322](https://github.com/fabricjs/fabric.js/pull/8322)
- docs(): guides follow up, feature request template [#8379](https://github.com/fabricjs/fabric.js/pull/8379)
- docs(): refactor guides, bug report template [#8189](https://github.com/fabricjs/fabric.js/pull/8189)
- BREAKING fix(polyline/polygon): stroke bounding box for all line join/cap cases [#8344](https://github.com/fabricjs/fabric.js/pull/8344)
  BREAKING: `_setPositionDimensions` was removed in favor of `setDimensions`
- test(): Added 2 tests for polygon shapes and transforms with translations [#8370](https://github.com/fabricjs/fabric.js/pull/8370)
- fix(textStyles): Handle style objects with only a textBackgroundColor property in stylesToArray [#8365](https://github.com/fabricjs/fabric.js/pull/8365)
- chore(): fix typos in intersection file [#8345](https://github.com/fabricjs/fabric.js/pull/8345)
- fix(textStyles): Handle empty style object in stylesToArray [#8357](https://github.com/fabricjs/fabric.js/pull/8357)
- ci(build): safeguard concurrent unlocking [#8309](https://github.com/fabricjs/fabric.js/pull/8309)
- ci(): update stale bot [#8307](https://github.com/fabricjs/fabric.js/pull/8307)
- ci(test): await golden generation in visual tests [#8284](https://github.com/fabricjs/fabric.js/pull/8284)
- ci(): Add a pipeline check for verifying that CHANGELOG.md has been updated [#8302](https://github.com/fabricjs/fabric.js/pull/8302)
- BREAKING feat(fabric.IText) rename data-fabric-hiddentextarea to data-fabric with value textarea
- ci(): adds a lock file to the repo when build is in progress, makes local testing wait for the build to complete [#8290](https://github.com/fabricjs/fabric.js/pull/8290)
- fix(`WebGLProbe`): regression caused by [#8199](https://github.com/fabricjs/fabric.js/pull/8199), [#8301](https://github.com/fabricjs/fabric.js/pull/8301)
- fix(fabric.utils) added missing import in dom_misc [#8293](https://github.com/fabricjs/fabric.js/pull/8293)
- fix(Object): `extraParam` should not be passed to options [#8295](https://github.com/fabricjs/fabric.js/pull/8295)
- test(): add `globalCompositeOperation` tests [#8271](https://github.com/fabricjs/fabric.js/pull/8271)
- fix(): use `sendObjectToPlane` in `mergeClipPaths` [#8247](https://github.com/fabricjs/fabric.js/pull/8247)
- chore(): prettify all source code [#8276](https://github.com/fabricjs/fabric.js/pull/8276)
- chore(lint): disallow `Math.hypot`, `window`, `document` [#8277](https://github.com/fabricjs/fabric.js/pull/8277)
- ci(): Add node18 and add a check for prettier [#8275](https://github.com/fabricjs/fabric.js/pull/8275)
- ci(test): suite fixes for browser [#8176](https://github.com/fabricjs/fabric.js/pull/8176)
- ci(): install prettier [#8242](https://github.com/fabricjs/fabric.js/pull/8242)
- ci(): migrate scripts to es6 modules [#8266](https://github.com/fabricjs/fabric.js/pull/8266)
- BREAKING refactor(util): remove lang_array since there are no more use cases [#8274](https://github.com/fabricjs/fabric.js/pull/8274)
- chore(TS): migrate `Pattern` [#8255](https://github.com/fabricjs/fabric.js/pull/8255)
- ci(): add source-map-support for testing [#8248](https://github.com/fabricjs/fabric.js/pull/8248)
- ci(): file cleanup [#8254](https://github.com/fabricjs/fabric.js/pull/8254)
- ci(): fix test global error handlers [#8267](https://github.com/fabricjs/fabric.js/pull/8267)
- fix(fabric.Canvas): dispose and request animation frame scheduling fix [#8220](https://github.com/fabricjs/fabric.js/pull/8220)
- ci(test): fix golden creation from browser [#8270](https://github.com/fabricjs/fabric.js/pull/8270)
- BREAKING refactor(util): `boundingBoxFromPoints`, removed transform [#8269](https://github.com/fabricjs/fabric.js/pull/8269)
- ci(): reintroduce node 14 testing [#8232](https://github.com/fabricjs/fabric.js/pull/8232)
- chore(TS): finish converting utils [#8230](https://github.com/fabricjs/fabric.js/pull/8230)
- test(): Add extensive coverage for mergeClipPath [#8245](https://github.com/fabricjs/fabric.js/pull/8245)
- ci() Nicer names for GHA [#8235](https://github.com/fabricjs/fabric.js/pull/8235)
- Update tests.yml
- ci(): consolidate test workflows [#8227](https://github.com/fabricjs/fabric.js/pull/8227)
- chore(TS): BREAKING: `populateWithProperties` => `pick` [#8202](https://github.com/fabricjs/fabric.js/pull/8202)
- chore(TS): extract `initFilterBackend` from HEADER [#8199](https://github.com/fabricjs/fabric.js/pull/8199)
- chore(TS): extract caches from HEADER [#8198](https://github.com/fabricjs/fabric.js/pull/8198)
- Chore(TS): migrate Intersection [#8121](https://github.com/fabricjs/fabric.js/pull/8121)
- chore(TS): es6 for util/path.ts and more utils converted [#8201](https://github.com/fabricjs/fabric.js/pull/8201)
- fix(ci): report build script failure + fix missing logs [#8188](https://github.com/fabricjs/fabric.js/pull/8188)
- fix(): update window => fabric.window [#8209](https://github.com/fabricjs/fabric.js/pull/8209)
- chore(TS): extract const `reNonWord` from HEADER [#8197](https://github.com/fabricjs/fabric.js/pull/8197)
- chore(TS): extract config values in its own module [#8194](https://github.com/fabricjs/fabric.js/pull/8194)
- ci(): update code coverage action comment [#8205](https://github.com/fabricjs/fabric.js/pull/8205)
- fix(fabric.Gradient): Guard against deep mutation on svg export for color exports [#8196](https://github.com/fabricjs/fabric.js/pull/8196)
- chore(TS): migrate gradient [#8154](https://github.com/fabricjs/fabric.js/pull/8154)
- Chore(TS): Convert more utilities [#8193](https://github.com/fabricjs/fabric.js/pull/8193)
- docs(CONTRIBUTING): fix typo [#8191](https://github.com/fabricjs/fabric.js/pull/8191)
- chore(TS): move control files under `controls` folder [#8185](https://github.com/fabricjs/fabric.js/pull/8185)
- chore(TS): `ElementsParser` => `parser/ElementsParser` [#8183](https://github.com/fabricjs/fabric.js/pull/8183)
- dep(): fabric.console [#8184](https://github.com/fabricjs/fabric.js/pull/8184)
- chore(TS) convert more utils [#8180](https://github.com/fabricjs/fabric.js/pull/8180)
- chore(TS): migrate brushes [#8182](https://github.com/fabricjs/fabric.js/pull/8182)
- fix(): propagate failed exit code to the process [#8187](https://github.com/fabricjs/fabric.js/pull/8187)
- fix(): regain focus on mouse move [#8179](https://github.com/fabricjs/fabric.js/pull/8179)
- chore(TS): read fabric version from package.json
- ci(test): migrate test cmd [#8138](https://github.com/fabricjs/fabric.js/pull/8138)
- chore(TS): Move more utils to TS [#8164](https://github.com/fabricjs/fabric.js/pull/8164)
- chore(TS): more conversion of utils [#8148](https://github.com/fabricjs/fabric.js/pull/8148)
- chore(): Update package.json contributors [#8157](https://github.com/fabricjs/fabric.js/pull/8157)
- docs(contributing): rework [#8158](https://github.com/fabricjs/fabric.js/pull/8158)
- fix(): add pointer data to drop event [#8156](https://github.com/fabricjs/fabric.js/pull/8156)
- chore(TS): prepare for gradient migration [#8155](https://github.com/fabricjs/fabric.js/pull/8155)
- docs(Collection): JSDOC fix `item` return type [#8152](https://github.com/fabricjs/fabric.js/pull/8152)
- chore(ts): Convert some utils [#8123](https://github.com/fabricjs/fabric.js/pull/8123)
- chore(TS): Migrate Circle to es6/ts
- chore(TS): migrate parser [#8122](https://github.com/fabricjs/fabric.js/pull/8122)
- fix(TS): color merge conflict [#8133](https://github.com/fabricjs/fabric.js/pull/8133)
- chore(TS): migrate Point to es6 class and update references. Deprecate xxxEquals methods [#8120](https://github.com/fabricjs/fabric.js/pull/8120)
- Chore(TS) Rect to Es6, remove global scope function. [#8118](https://github.com/fabricjs/fabric.js/pull/8118)
- chore(TS): Color [#8115](https://github.com/fabricjs/fabric.js/pull/8115)
- chore(TS): prepare for Color migration [#8116](https://github.com/fabricjs/fabric.js/pull/8116)
- ci(): adapt build script to rollup [#8114](https://github.com/fabricjs/fabric.js/pull/8114)
- fix(): Delegate toJson to toObject properly and fix tests [#8111](https://github.com/fabricjs/fabric.js/pull/8111)
- chore(TS): convert file ext [#8108](https://github.com/fabricjs/fabric.js/pull/8108)
- ci(scripts) patch [#8102](https://github.com/fabricjs/fabric.js/pull/8102)
- ci(): switch the old custom build for rollup [#8013](https://github.com/fabricjs/fabric.js/pull/8013)
- feat(IText): Draggable text [#7802](https://github.com/fabricjs/fabric.js/pull/7802)
- feat(Text): condensed styles structure v6 [#8006](https://github.com/fabricjs/fabric.js/pull/8006)
- feat(): on `discardActiveObject` interrupt current transform. Also add a method to interrupt current transform programmatically [#7954](https://github.com/fabricjs/fabric.js/pull/7954)
- fix(fabric.StaticCanvas): imageSmoothing setter for node-cavas special case [#8032](https://github.com/fabricjs/fabric.js/pull/8032)
- feat(): support aborting loading resources that requires network calls (promises/requests) [#7827](https://github.com/fabricjs/fabric.js/pull/7827)
- fix(fabric.IText) wrong typeof syntax [#8023](https://github.com/fabricjs/fabric.js/pull/8023)
- ci(typescript): transformer [#8020](https://github.com/fabricjs/fabric.js/pull/8020)
- fix(canvas): clear transform event caching on resize [#8021](https://github.com/fabricjs/fabric.js/pull/8021)
- fix(fabric.Canvas): `mouseout` bug [#8011](https://github.com/fabricjs/fabric.js/pull/8011)
- refactor(object_interactivity): draw operation for borders can be overriden [#7932](https://github.com/fabricjs/fabric.js/pull/7932)
- feat(Group,canvas): remove canvas from object before firing removed event, filter insertAt for group
- tests(): fix the visual test loop to work again on fabricjs.com [#8007](https://github.com/fabricjs/fabric.js/pull/8007)
- fix(Group): 🛠️ layout, angle and origin ⚡ [#8004](https://github.com/fabricjs/fabric.js/pull/8004)
- chore(): move away from extend/clone [#8001](https://github.com/fabricjs/fabric.js/pull/8001)
- fix(Canvas): flipped viewport transform coords [#7515](https://github.com/fabricjs/fabric.js/pull/7515)
- fix(): cleanup merge conflict resolution artifact [#7956](https://github.com/fabricjs/fabric.js/pull/7956)
- fix(Group): part 2 minors changes [#7916](https://github.com/fabricjs/fabric.js/pull/7916)
- feat(fabric.Image.filter): Alpha support for Invert filter [#7933](https://github.com/fabricjs/fabric.js/pull/7933)
- fix(EraserBrush): visual trace while erasing [#7991](https://github.com/fabricjs/fabric.js/pull/7991)
- fix(Point): safeguard initialization [#7961](https://github.com/fabricjs/fabric.js/pull/7961)
- fix(Textbox): flipped `changeWidth` control behavior [#7980](https://github.com/fabricjs/fabric.js/pull/7980)
- test(): remove deleted event from test name [#7992](https://github.com/fabricjs/fabric.js/pull/7992)
- feat(observable): BREAKING return disposer instead of context for chaining [#7994](https://github.com/fabricjs/fabric.js/pull/7994)
- fix(util): `setStyle` exception [#7869](https://github.com/fabricjs/fabric.js/pull/7869)
- test(freedrawing): test enhancement [#7941](https://github.com/fabricjs/fabric.js/pull/7941)
- Cleanup README.md [#7947](https://github.com/fabricjs/fabric.js/pull/7947)
- ci() update uglifyjs [#7939](https://github.com/fabricjs/fabric.js/pull/7939)
- fix(): assigning canvas for collections [#7934](https://github.com/fabricjs/fabric.js/pull/7934)
- fix(EraserBrush): use rendered objects for pattern [#7938](https://github.com/fabricjs/fabric.js/pull/7938)
- fix(v6): 4th PR of Group Rewrite 🎛️ nested controls 😜 [#7861](https://github.com/fabricjs/fabric.js/pull/7861)
- feat(path): `getRegularPolygonPath` [#7918](https://github.com/fabricjs/fabric.js/pull/7918)
- fix(canvas export): regression caused by safegurading [#7907](https://github.com/fabricjs/fabric.js/pull/7907)
- ci(): fix build script option exclude [#7915](https://github.com/fabricjs/fabric.js/pull/7915)
- feat(Group): 2nd Patch of New Group! 🎉 [#7859](https://github.com/fabricjs/fabric.js/pull/7859)
- chore(ci): rename option [#7875](https://github.com/fabricjs/fabric.js/pull/7875)
- fix(Canvas): `dispose` race condition [#7885](https://github.com/fabricjs/fabric.js/pull/7885)
- Update funding.yml include Shachar and Steve
- feat(Group): Change group code, adapt the rest around it [#7858](https://github.com/fabricjs/fabric.js/pull/7858)
- chore(): PR template [#7857](https://github.com/fabricjs/fabric.js/pull/7857)
- fix(Canvas): safeguard canvas add [#7866](https://github.com/fabricjs/fabric.js/pull/7866)
- fix(fabric.Text): support text alignments in RTL text [#7674](https://github.com/fabricjs/fabric.js/pull/7674)
- chore(canvas): minor cleanup [#7851](https://github.com/fabricjs/fabric.js/pull/7851)
- docs(): fix typo, fix JSDOC for website, minors [#7853](https://github.com/fabricjs/fabric.js/pull/7853)
- fix(Canvas): safeguard dispose [#7775](https://github.com/fabricjs/fabric.js/pull/7775)
- fix(Polyline): safegurad \_setPositionDimensions [#7850](https://github.com/fabricjs/fabric.js/pull/7850)
- feat(ci): CLI logging and `filter` option [#7844](https://github.com/fabricjs/fabric.js/pull/7844)
- fix(itext): stop cursor on blur [#7784](https://github.com/fabricjs/fabric.js/pull/7784)
- fix(itext): `set` during text editing [#7837](https://github.com/fabricjs/fabric.js/pull/7837)
- fix(Canvas): Safeguard from multiple initialization [#7776](https://github.com/fabricjs/fabric.js/pull/7776)
- feat(): fire `contextmenu` event [#7714](https://github.com/fabricjs/fabric.js/pull/7714)
- docs(Text): add proper type for GraphemeBBox [#7834](https://github.com/fabricjs/fabric.js/pull/7834)
- chore(): create an alias for getSelectionContext as `getTopContext` [#7711](https://github.com/fabricjs/fabric.js/pull/7711)
- fix(EraserBrush): inverted erasing [#7689](https://github.com/fabricjs/fabric.js/pull/7689)
- fix(ci): CLI `debug` and `recreate` options [#7833](https://github.com/fabricjs/fabric.js/pull/7833)
- feat(ci): better cli [#7825](https://github.com/fabricjs/fabric.js/pull/7825)
- feat(fabric.util.animation): add delay option [#7805](https://github.com/fabricjs/fabric.js/pull/7805)
- chore(): Update bug report templates [#7790](https://github.com/fabricjs/fabric.js/pull/7790)
- fix(Textbox): expose methods for overrides + fix resize filckering [#7806](https://github.com/fabricjs/fabric.js/pull/7806)
- fix(fabric.Canvas): canvas export, force retina scaling >= 1
- fix(itext_key_behavior.mixin.js): typo [#7816](https://github.com/fabricjs/fabric.js/pull/7816)
- feat(): dataURL export - filter objects [#7788](https://github.com/fabricjs/fabric.js/pull/7788)
- feat(util): transform utils [#7614](https://github.com/fabricjs/fabric.js/pull/7614)
- chore/fix(v6): prerequisites for Group [#7728](https://github.com/fabricjs/fabric.js/pull/7728)
- tests() adding an extra controls test where the group are transformed [#7736](https://github.com/fabricjs/fabric.js/pull/7736)
- chore(): Group prerequisite minor refactor object_origin
- fix(): ensure scaling factor is positive for strokeUniform [#7729](https://github.com/fabricjs/fabric.js/pull/7729)
- MAJOR chore(v6): neutral prerequisites for fabric.Group rework [#7726](https://github.com/fabricjs/fabric.js/pull/7726)
- fix(): add `eraser` to Object state/cache props [#7720](https://github.com/fabricjs/fabric.js/pull/7720)
- feat(Object.isType): accept multiple `type` [#7715](https://github.com/fabricjs/fabric.js/pull/7715)
- MAJOR feat(fabric.Point): divide, scalarDivide, scalarDivideEquals [`#7716`](https://github.com/fabricjs/fabric.js/pull/7716)
- MAJOR feat(): Reuse fabric.Point logic for scaling and naming consistency [`#7710`](https://github.com/fabricjs/fabric.js/pull/7710)
- feat(Canvas#getCenter): migrate to `getCenterPoint` [`#7699`](https://github.com/fabricjs/fabric.js/pull/7699)
- MAJOR feat(fabric) remove callbacks in for Promise support [`#7657`](https://github.com/fabricjs/fabric.js/pull/7657)
- chore(): BREAKING Cleanup fabric.Point for v6 [#7709](https://github.com/fabricjs/fabric.js/pull/7709) [`7e563c7`](https://github.com/fabricjs/fabric.js/commit/7e563c72164070aafb03043643e85d06d0dee32c)

## [5.2.1]

- fix(): add `eraser` to Object state/cache props [`#7720`](https://github.com/fabricjs/fabric.js/pull/7720)

## [5.2.0]

- feat(fabric.Object): isType accepts multiple `type` [`#7715`](https://github.com/fabricjs/fabric.js/pull/7715)
- chore(): Replace deprecated String.prototype.substr() with Array.prototype.slice() [`#7696`](https://github.com/fabricjs/fabric.js/pull/7696)
- chore(): use Array.isArray instead of ie6+ workarounds [`#7718`](https://github.com/fabricjs/fabric.js/pull/7718)
- MINOR: feat(fabric.Canvas): add `getTopContext` method to expose the internal contextTop [`#7697`](https://github.com/fabricjs/fabric.js/pull/7697)
- fix(fabric.Object) Add cacheContext checks before trying to render on cache [`#7694`](https://github.com/fabricjs/fabric.js/pull/7694)
- tests(): node test suite enhancement [`#7691`](https://github.com/fabricjs/fabric.js/pull/7691)
- feat(Canvas#getCenter): migrate to `getCenterPoint` [`#7699`](https://github.com/fabricjs/fabric.js/pull/7699)
- updated package.json [`803ce95`](https://github.com/fabricjs/fabric.js/commit/803ce95878150fba9e4195804bccae9bcfe45c6d)
- tests(fabric.animation): fix test reliability [`4be0fb9`](https://github.com/fabricjs/fabric.js/commit/4be0fb9903e15db294b89030feb645e5da766740)

## [5.1.0]

- build(deps): bump node-fetch from 2.6.6 to 2.6.7 [`#7684`](https://github.com/fabricjs/fabric.js/pull/7684)
- build(deps): bump follow-redirects from 1.14.6 to 1.14.8 [`#7683`](https://github.com/fabricjs/fabric.js/pull/7683)
- build(deps): bump simple-get from 3.1.0 to 3.1.1 [`#7682`](https://github.com/fabricjs/fabric.js/pull/7682)
- build(deps): bump engine.io from 6.1.0 to 6.1.2 [`#7681`](https://github.com/fabricjs/fabric.js/pull/7681)
- fix(test): Remove expect assertion [`#7678`](https://github.com/fabricjs/fabric.js/pull/7678)
- docs(blendimage_filter.class.js) corrected mode options [`#7672`](https://github.com/fabricjs/fabric.js/pull/7672)
- chore(): Update bug_report.md [`#7659`](https://github.com/fabricjs/fabric.js/pull/7659)
- fix(util.animation): remove extra animation cancel [`#7631`](https://github.com/fabricjs/fabric.js/pull/7631)
- feat(animation): Support a list of animation values for animating matrices changes [`#7633`](https://github.com/fabricjs/fabric.js/pull/7633)
- ci(tests): windows and linux paths resolutions [`#7635`](https://github.com/fabricjs/fabric.js/pull/7635)

## [5.0.0]

- fix(fabric.Canvas): unflag contextLost after a full re-render [`#7646`](https://github.com/fabricjs/fabric.js/pull/7646)
- **BREAKING**: remove 4.x deprecated code [`#7630`](https://github.com/fabricjs/fabric.js/pull/7630)
- feat(fabric.StaticCanvas, fabric.Canvas): limit breaking changes [`#7627`](https://github.com/fabricjs/fabric.js/pull/7627)
- feat(animation): animations registry [`#7528`](https://github.com/fabricjs/fabric.js/pull/7528)
- docs(): Remove not working badges [`#7623`](https://github.com/fabricjs/fabric.js/pull/7623)
- ci(): add auto-changelog package to quickly draft a changelog [`#7615`](https://github.com/fabricjs/fabric.js/pull/7615)
- feat(fabric.EraserBrush): added `eraser` property to Object instead of attaching to `clipPath`, remove hacky `getClipPath`/`setClipPath` [#7470](https://github.com/fabricjs/fabric.js/pull/7470), see **BREAKING** comments.
- feat(fabric.EraserBrush): support `inverted` option to undo erasing [#7470](https://github.com/fabricjs/fabric.js/pull/7470)
- fix(fabric.EraserBrush): fix doubling opaic objects while erasing [#7445](https://github.com/fabricjs/fabric.js/issues/7445) [#7470](https://github.com/fabricjs/fabric.js/pull/7470)
- **BREAKING**: fabric.EraserBrush: The Eraser object is now a subclass of Group. This means that loading from JSON will break between versions.
  Use this [code](https://gist.github.com/ShaMan123/6c5c4ca2cc720a2700848a2deb6addcd) to transform your json payload to the new version.
- feat(fabric.Canvas): fire an extra mouse up for the original control of the initial target [`#7612`](https://github.com/fabricjs/fabric.js/pull/7612)
- fix(fabric.Object) bounding box display with skewY when outside group [`#7611`](https://github.com/fabricjs/fabric.js/pull/7611)
- fix(fabric.text) fix rtl/ltr performance issues [`#7610`](https://github.com/fabricjs/fabric.js/pull/7610)
- fix(event.js) Prevent dividing by 0 in for touch gestures [`#7607`](https://github.com/fabricjs/fabric.js/pull/7607)
- feat(): `drop:before` event [`#7442`](https://github.com/fabricjs/fabric.js/pull/7442)
- ci(): Add codeql analysis step [`#7588`](https://github.com/fabricjs/fabric.js/pull/7588)
- security(): update onchange to solve security issue [`#7591`](https://github.com/fabricjs/fabric.js/pull/7591)
- **BREAKING**: fix(): MAJOR prevent render canvas with quality less than 100% [`#7537`](https://github.com/fabricjs/fabric.js/pull/7537)
- docs(): fix broken link [`#7579`](https://github.com/fabricjs/fabric.js/pull/7579)
- **BREAKING**: Deps(): MAJOR update to jsdom 19 node 14 [`#7587`](https://github.com/fabricjs/fabric.js/pull/7587)
- Fix(): JSDOM transative vulnerability [`#7510`](https://github.com/fabricjs/fabric.js/pull/7510)
- fix(fabric.parser): attempt to resolve some issues with regexp [`#7520`](https://github.com/fabricjs/fabric.js/pull/7520)
- fix(fabric.IText) fix for possible error on copy paste [`#7526`](https://github.com/fabricjs/fabric.js/pull/7526)
- fix(fabric.Path): Path Distance Measurement Inconsistency [`#7511`](https://github.com/fabricjs/fabric.js/pull/7511)
- Fix(fabric.Text): Avoid reiterating measurements when width is 0 and measure also empty lines for consistency. [`#7497`](https://github.com/fabricjs/fabric.js/pull/7497)
- fix(fabric.Object): stroke bounding box [`#7478`](https://github.com/fabricjs/fabric.js/pull/7478)
- fix(fabric.StaticCanvas): error of changing read-only style field [`#7462`](https://github.com/fabricjs/fabric.js/pull/7462)
- fix(fabric.Path): setting `path` during runtime [`#7141`](https://github.com/fabricjs/fabric.js/pull/7141)
- chore() update canvas to 2.8.0 [`#7415`](https://github.com/fabricjs/fabric.js/pull/7415)
- fix(fabric.Group) realizeTransfrom should be working when called with NO parent transform [`#7413`](https://github.com/fabricjs/fabric.js/pull/7413)
- fix(fabric.Object) Fix control flip and control box [`#7412`](https://github.com/fabricjs/fabric.js/pull/7412)
- feat(fabric.Text): added pathAlign property for text on path [`#7362`](https://github.com/fabricjs/fabric.js/pull/7362)
- docs(): Create SECURITY.md [`#7405`](https://github.com/fabricjs/fabric.js/pull/7405)
- docs(): Clarify viewport transformations doc [`#7401`](https://github.com/fabricjs/fabric.js/pull/7401)
- docs(): specify default value and docs for enablePointerEvents [`#7386`](https://github.com/fabricjs/fabric.js/pull/7386)
- feat(fabric.PencilBrush): add an option to draw a straight line while pressing a key [`#7034`](https://github.com/fabricjs/fabric.js/pull/7034)

## [4.6.0]

- feat(fabric.util): added fabric.util.transformPath to add transformations to path points [#7300](https://github.com/fabricjs/fabric.js/pull/7300)
- feat(fabric.util): added fabric.util.joinPath, the opposite of fabric.util.parsePath [#7300](https://github.com/fabricjs/fabric.js/pull/7300)
- fix(fabric.util): use integers iterators [#7233](https://github.com/fabricjs/fabric.js/pull/7233)
- feat(fabric.Text) add path rendering to text on path [#7328](https://github.com/fabricjs/fabric.js/pull/7328)
- feat(fabric.iText): Add optional hiddenTextareaContainer to contain hiddenTextarea [#7314](https://github.com/fabricjs/fabric.js/pull/7314)
- fix(fabric.Text) added pathStartOffset and pathSide to props lists for object export [#7318](https://github.com/fabricjs/fabric.js/pull/7318)
- feat(animate): add imperative abort option for animations [#7275](https://github.com/fabricjs/fabric.js/pull/7275)
- fix(Fabric.text): account for fontSize in textpath cache dimensions ( to avoid clipping ) [#7298](https://github.com/fabricjs/fabric.js/pull/7298)
- feat(Observable.once): Add once event handler [#7317](https://github.com/fabricjs/fabric.js/pull/7317)
- feat(fabric.Object): Improve drawing of controls in group. [#7119](https://github.com/fabricjs/fabric.js/pull/7119)
- fix(EraserBrush): intersectsWithObject edge cases [#7290](https://github.com/fabricjs/fabric.js/pull/7290)
- fix(EraserBrush): dump canvas bg/overlay color support [#7289](https://github.com/fabricjs/fabric.js/pull/7289)
- feat(fabric.Text) added pathSide property to text on path [#7259](https://github.com/fabricjs/fabric.js/pull/7259)
- fix(EraserBrush) force fill value [#7269](https://github.com/fabricjs/fabric.js/pull/7269)
- fix(fabric.StaticCanvas) properly remove objects on canvas.clear [#6937](https://github.com/fabricjs/fabric.js/pull/6937)
- feat(fabric.EraserBrush): improved erasing:end event [#7258](https://github.com/fabricjs/fabric.js/pull/7258)
- fix(shapes): fabric.Object.\_fromObject never should return [#7201](https://github.com/fabricjs/fabric.js/pull/7201)
- feat(fabric.filters) Added vibrance filter (for increasing saturation of muted colors) [#7189](https://github.com/fabricjs/fabric.js/pull/7189)
- fix(fabric.StaticCanvas): restore canvas size when disposing [#7181](https://github.com/fabricjs/fabric.js/pull/7181)
- feat(fabric.util): added `convertPointsToSVGPath` that will convert from a list of points to a smooth curve. [#7140](https://github.com/fabricjs/fabric.js/pull/7140)
- fix(fabric.Object): fix cache invalidation issue when objects are rotating [#7183](https://github.com/fabricjs/fabric.js/pull/7183)
- fix(fabric.Canvas): rectangle selection works with changing viewport [#7088](https://github.com/fabricjs/fabric.js/pull/7088)
- feat(fabric.Text): textPath now support textAlign [#7156](https://github.com/fabricjs/fabric.js/pull/7156)
- fix(fabric.EraserBrush): test eraser intersection with objects taking into account canvas viewport transform [#7147](https://github.com/fabricjs/fabric.js/pull/7147)
- fix(fabric.Object): support `excludeFromExport` set on `clipPath` [#7148](https://github.com/fabricjs/fabric.js/pull/7148).
- fix(fabric.Group): support `excludeFromExport` set on objects [#7148](https://github.com/fabricjs/fabric.js/pull/7148).
- fix(fabric.StaticCanvas): support `excludeFromExport` set on `backgroundColor`, `overlayColor`, `clipPath` [#7148](https://github.com/fabricjs/fabric.js/pull/7148).
- fix(fabric.EraserBrush): support object resizing (needed for eraser) [#7100](https://github.com/fabricjs/fabric.js/pull/7100).
- fix(fabric.EraserBrush): support canvas resizing (overlay/background drawables) [#7100](https://github.com/fabricjs/fabric.js/pull/7100).
- fix(fabric.EraserBrush): propagate `clipPath` of group to erased objects when necessary so it is correct when ungrouping/removing from group [#7100](https://github.com/fabricjs/fabric.js/pull/7100).
- fix(fabric.EraserBrush): introduce `erasable = deep` option for `fabric.Group` [#7100](https://github.com/fabricjs/fabric.js/pull/7100).
- feat(fabric.Collection): the `contains` method now accepts a second boolean parameter `deep`, checking all descendants, `collection.contains(obj, true)` [#7139](https://github.com/fabricjs/fabric.js/pull/7139).
- fix(fabric.StaticCanvas): disposing canvas now restores canvas size and style to original state.

## [4.5.1]

- fix(fabric.Text): fixes decoration rendering when there is a single rendering for full text line [#7104](https://github.com/fabricjs/fabric.js/pull/7104)
- fix(fabric.Text): spell error which made the gradientTransform not working [#7059](https://github.com/fabricjs/fabric.js/pull/7059)
- fix(fabric.util): unwanted mutation in fabric.util.rotatePoint [#7117](https://github.com/fabricjs/fabric.js/pull/7117)
- fix(svg parser): Ensure that applyViewboxTransform returns an object and not undefined/null [#7030](https://github.com/fabricjs/fabric.js/pull/7030)
- fix(fabric.Text): support firefox with ctx.textAlign for RTL text [#7126](https://github.com/fabricjs/fabric.js/pull/7126)

## [4.5.0]

- fix(fabric.PencilBrush) decimate deleting end of a freedrawing line [#6966](https://github.com/fabricjs/fabric.js/pull/6966)
- feat(fabric.Text): Adding support for RTL languages by adding `direction` property [#7046](https://github.com/fabricjs/fabric.js/pull/7046)
- feat(fabric) Add an eraser brush as optional module [#6994](https://github.com/fabricjs/fabric.js/pull/6994)
- fix v4: 'scaling' event triggered before object position is adjusted [#6650](https://github.com/fabricjs/fabric.js/pull/6650)
- Fix(fabric.Object): CircleControls transparentCorners styling [#7015](https://github.com/fabricjs/fabric.js/pull/7015)
- Fix(svg_import): svg parsing in case it uses empty use tag or use with image href [#7044](https://github.com/fabricjs/fabric.js/pull/7044)
- fix(fabric.Shadow): `offsetX`, `offsetY` and `blur` supports float [#7019](https://github.com/fabricjs/fabric.js/pull/7019)

## [4.4.0]

- fix(fabric.Object) wrong variable name `cornerStrokeColor ` [#6981](https://github.com/fabricjs/fabric.js/pull/6981)
- fix(fabric.Text): underline color with text style ( regression from text on a path) [#6974](https://github.com/fabricjs/fabric.js/pull/6974)
- fix(fabric.Image): Cache CropX and CropY cache properties [#6924](https://github.com/fabricjs/fabric.js/pull/6924)
- fix(fabric.Canvas): Add target to each selection event [#6858](https://github.com/fabricjs/fabric.js/pull/6858)
- fix(fabric.Image): fix wrong scaling value for the y axis in renderFill [#6778](https://github.com/fabricjs/fabric.js/pull/6778)
- fix(fabric.Canvas): set isMoving on real movement only [#6856](https://github.com/fabricjs/fabric.js/pull/6856)
- fix(fabric.Group) make addWithUpdate compatible with nested groups [#6774](https://github.com/fabricjs/fabric.js/pull/6774)
- fix(Fabric.Text): Add path to text export and import [#6844](https://github.com/fabricjs/fabric.js/pull/6844)
- fix(fabric.Canvas) Remove controls check in the pixel accuracy target [#6798](https://github.com/fabricjs/fabric.js/pull/6798)
- feat(fabric.Canvas): Added activeOn 'up/down' property [#6807](https://github.com/fabricjs/fabric.js/pull/6807)
- feat(fabric.BaseBrush): limitedToCanvasSize property to brush [#6719](https://github.com/fabricjs/fabric.js/pull/6719)

## [4.3.1]

- fix(fabric.Control) implement targetHasOneFlip using shorthand [#6823](https://github.com/fabricjs/fabric.js/pull/6823)
- fix(fabric.Text) fix typo in cacheProperties preventing cache clear to work [#6775](https://github.com/fabricjs/fabric.js/pull/6775)
- fix(fabric.Canvas): Update backgroundImage and overlayImage coordinates on zoom change [#6777](https://github.com/fabricjs/fabric.js/pull/6777)
- fix(fabric.Object): add strokeuniform to object toObject output. [#6772](https://github.com/fabricjs/fabric.js/pull/6772)
- fix(fabric.Text): Improve path's angle detection for text on a path [#6755](https://github.com/fabricjs/fabric.js/pull/6755)

## [4.3.0]

- fix(fabric.Textbox): Do not let splitbygrapheme split text previously unwrapped [#6621](https://github.com/fabricjs/fabric.js/pull/6621)
- feat(fabric.controlsUtils) Move drag to actions to control handlers [#6617](https://github.com/fabricjs/fabric.js/pull/6617)
- feat(fabric.Control): Add custom control size per control. [#6562](https://github.com/fabricjs/fabric.js/pull/6562)
- fix(svg_export): svg export in path with gradient and added tests [#6654](https://github.com/fabricjs/fabric.js/pull/6654)
- fix(fabric.Text): improve compatibility with transformed gradients [#6669](https://github.com/fabricjs/fabric.js/pull/6669)
- feat(fabric.Text): Add ability to put text on paths BETA [#6543](https://github.com/fabricjs/fabric.js/pull/6543)
- fix(fabric.Canvas): rotation handle should take origin into account [#6686](https://github.com/fabricjs/fabric.js/pull/6686)
- fix(fabric.Text): Text on path, fix non linear distance of chars over path [#6671](https://github.com/fabricjs/fabric.js/pull/6671)

## [4.2.0]

- fix(fabric.utils): ISSUE-6566 Fix SVGs for special Arc lines [#6571](https://github.com/fabricjs/fabric.js/pull/6571)
- fix(fabric.Canvas): Fix mouse up target when different from action start [#6591](https://github.com/fabricjs/fabric.js/pull/6591)
- added: feat(fabric.controlsUtils): Fire resizing event for textbox width [#6545](https://github.com/fabricjs/fabric.js/pull/6545)

## [4.1.0]

- feat(Brushes): add beforePathCreated event [#6492](https://github.com/fabricjs/fabric.js/pull/6492);
- feat(fabric.Path): Change the way path is parsed and drawn. simplify path at parsing time [#6504](https://github.com/fabricjs/fabric.js/pull/6504);
- feat(fabric.Path): Simplify S and T command in C and Q. [#6507](https://github.com/fabricjs/fabric.js/pull/6507);
- fix(fabric.Textbox): ISSUE-6518 Textbox and centering scaling [#6524](https://github.com/fabricjs/fabric.js/pull/6524);
- fix(fabric.Text): Ensure the shortcut text render the passed argument and not the entire line [#6526](https://github.com/fabricjs/fabric.js/pull/6526);
- feat(fabric.util): Add a function to work with path measurements [#6525](https://github.com/fabricjs/fabric.js/pull/6525);
- fix(fabric.Image): rendering pixel outside canvas size [#6326](https://github.com/fabricjs/fabric.js/pull/6326);
- fix(fabric.controlsUtils): stabilize scaleObject function [#6540](https://github.com/fabricjs/fabric.js/pull/6540);
- fix(fabric.Object): when in groups or active groups, fix the ability to shift deselect [#6541](https://github.com/fabricjs/fabric.js/pull/6541);

## [4.0.0]

- fixed the gesture module to not break with 4.0 [#6491](https://github.com/fabricjs/fabric.js/pull/6491);
- fix(fabric.IText): copy style in non full mode when typing text [#6454](https://github.com/fabricjs/fabric.js/pull/6454);
- feat(fabric.Controls) expose the extra utils for control handling.
  Breaking: rename fabric.controlHandlers and fabric.controlRenderers to fabric.controlsUtils.

## [4.0.0-rc.1]

- fix(fabric.Canvas): ISSUE-6314 rerender in case of drag selection that select a single oobject. [#6421](https://github.com/fabricjs/fabric.js/pull/6421);
- feat(text): allow correct cursor/selection position if text is edited inside a group. [#6256](https://github.com/fabricjs/fabric.js/pull/6256);
- feat(fabric.Control): remove position option in favor of x and y [#6415](https://github.com/fabricjs/fabric.js/pull/6415);
- fix(fabric.Object) ISSUE-6340 infinite recursion on groups [#6416](https://github.com/fabricjs/fabric.js/pull/6416);
- fix(fabric.Object): geometry mixin fix partiallyOnscreen [#6402](https://github.com/fabricjs/fabric.js/pull/6402);
- fix(fabric.Image): ISSUE-6397 modify crossOrigin behaviour for setSrc [#6414](https://github.com/fabricjs/fabric.js/pull/6414);
- Breaking: fabric.Image.setCrossOrigin is gone. Having the property on the fabric.Image is misleading and brings to errors. crossOrigin is for loading/reloading only, and is mandatory to specify it each load.
- Breaking: fabric.Control constructor does not accept anymore a position object, but 2 properties, x and y.

## [4.0.0-beta.12]

- fix(fabric.IText): respect value of `cursorColor` [#6300](https://github.com/fabricjs/fabric.js/pull/6300);
- fix(fabric.Textbox): Improve splitByGrapheme and charSpacing [#6298](https://github.com/fabricjs/fabric.js/pull/6298);
- feat(controls): Reintroduce flip by scaling and lockScalingFlip [#6313](https://github.com/fabricjs/fabric.js/pull/6313);

## [4.0.0-beta.11]

- fix(itext): improved style handling for new lines [#6268](https://github.com/fabricjs/fabric.js/pull/6268)
- fix(controls): Fix flip and controls and skewY and controls. [#6278](https://github.com/fabricjs/fabric.js/pull/6278)
- fix(controls): Current position with handlers is wrong if using skew [#6267](https://github.com/fabricjs/fabric.js/pull/6267)
- breaking: setCoords has only one argument now `skipCorners` boolean. setCoords will always update aCoords, lineCoords. If skipCorners is not specified, it will alos update oCoords();
- feat(fabric.Image): Image.imageSmoothing for fabric.Image objects [#6280](https://github.com/fabricjs/fabric.js/pull/6280)
- fix(fabric.StaticCanvas): export to dataUrl and canvasElement will respect imageSmoothingEnabled [#6280](https://github.com/fabricjs/fabric.js/pull/6280)
- fix(fabric.Image): toSVG export with missing element won't crash [#6280](https://github.com/fabricjs/fabric.js/pull/6280)
- added: added fabric.util.setImageSmoothing(ctx, value);
- added svg import/export for image image-rendering attribute
- fix(svg_import): Fix some parsing logic for nested SVGs. [#6284](https://github.com/fabricjs/fabric.js/pull/6284)
- fix(fabric.Image): do not crash if image has no element [#6285](https://github.com/fabricjs/fabric.js/pull/6285)

BREAKING:

- removed 2 utils member that was not used anywhere: fabric.util.getScript, fabric.util.getElementStyle
- remove private member \_setImageSmoothing in the canvas: use fabric.util.setImageSmoothing(ctx, value);

## [4.0.0-beta.10]

- fix(controls): fix missing target in canvas event options [#6251](https://github.com/fabricjs/fabric.js/pull/6251)
- fix(controls): correct position for offsets [#6250](https://github.com/fabricjs/fabric.js/pull/6250)
- feat(utils): Added more error flag passing throughout functions [#6238](https://github.com/fabricjs/fabric.js/pull/6238)

## [4.0.0-beta.9]

- fix(controls) show offsetX/offsetY correctly. [#6236](https://github.com/fabricjs/fabric.js/pull/6236)
- fix(controls) ISSUE-6201 Restore per object setting of controls visibility [#6226](https://github.com/fabricjs/fabric.js/pull/6226)
- fix(svg_parser): ISSUE-6220 Allow to parse font declaration that start with a number [#6222](https://github.com/fabricjs/fabric.js/pull/6222)

## [4.0.0-beta.8]

- fix(IText) Stop composition events on mousedown to enable cursor position on android keyboards [#6224](https://github.com/fabricjs/fabric.js/pull/6224)
- fix(controls): Handle textbox width change properly [#6219](https://github.com/fabricjs/fabric.js/pull/6219)
- fix(controls): correctly handling the uniform scaling option [#6218](https://github.com/fabricjs/fabric.js/pull/6218)
- fix(fabric.Object): fix activeSelection toDataURL canvas restore [#6216](https://github.com/fabricjs/fabric.js/pull/6216)
- fix(svg_parsers): Add support for empty <style/> tags [#6169](https://github.com/fabricjs/fabric.js/pull/6169)
- fix(SVG_export, text): Check font faces markup for objects within groups [#6195](https://github.com/fabricjs/fabric.js/pull/6195)
- feat(animation): Extend fabric.util.animate animating colors and other properties[#6191](https://github.com/fabricjs/fabric.js/pull/6191)
- fix(svg_export): remove extra space from svg export [#6209](https://github.com/fabricjs/fabric.js/pull/6209)
- fix(svg_import): ISSUE-6170 do not try to create missing clippath [#6210](https://github.com/fabricjs/fabric.js/pull/6210)
- fix(fabric.Object) Adding existence check for this.canvas on object stacking mixins [#6207](https://github.com/fabricjs/fabric.js/pull/6207)

## [4.0.0-beta.7]

feat(controls): Added controls mouseUpHandler and mouseDownHandler [#6158](https://github.com/fabricjs/fabric.js/pull/6158)
Removal of deprecated methods / patterns. [#6111](https://github.com/fabricjs/fabric.js/pull/6111)

- removed Object.setShadow, and BaseBrush.setShadow. change `rect.setShadow(options)` to `rect.set('shadow', new fabric.Shadow(options))`
- removed Object.transformMatrix.
- removed `object:selected` event. use `selection:created`. In the callback you will still find `target` in the options, but also you will find `selected` with all the objects selected during that single event.
- removed Gradient.forObject. No alternative available.
- removed Object and canvas `clipTo`. Use Object.clipPath;
- removed Canvas.loadFromDatalessJSON, it was just an alias for `loadFromJSON`
- removed `observe`, `stopObserving`, `trigger` from observable. Keep using `on`, `off`, `fire`.
- removed the Object.set ability to take a function as a value. Was rather strange to use.
- removed Object.setGradient. Change `rect.setGradient(options)` with `rect.set('fill', new fabric.Gradient(otherOptions))`. The options format is slightly different, but keeping 2 formats does not really make sense.
- removed Object.setPatternFill. Change `rect.setPatternFill(options)` to `rect.set('fill', new fabric.Pattern(options))`;
- removed Object.setColor. Change `rect.setColor(color)` to `rect.set('fill', color)`
- removed fabric.util.customTransformMatrix. Use the replacement fabric.util.composeMatrix

## [4.0.0-beta.6]

fix(fabric.IText): exitEditing won't error on missing hiddenTextarea. [#6138](https://github.com/fabricjs/fabric.js/pull/6138)

## [4.0.0-beta.5]

fix(fabric.Object): getObjectScaling takes in account rotation of objects inside groups. [#6118](https://github.com/fabricjs/fabric.js/pull/6118)

## [4.0.0-beta.4]

fix(fabric.Group): will draw shadow will call parent method. [#6116](https://github.com/fabricjs/fabric.js/pull/6116)

## [4.0.0-beta.3]

fix(controls): control offset rendering code had extras `beginPath` that would clear all but not the last of them [#6114](https://github.com/fabricjs/fabric.js/pull/6114)

## [4.0.0-beta.2]

fix(controls): Control.getVisibility will always receive the fabric.Object argument.

## [4.0.0-beta.1]

breaking: All your old control code override will not work
breaking: `uniScaleTransform` has been renamed in `uniformScaling`, meaning changed and the default value swapped. The behaviour is unchanged, but now the description and the name match.
breaking: Object.lockUniScaling is removed. Alternatives to get the same identical functionality with less code are being evaluated.
breaking: Canvas.onBeforeScaleRotate is removed, developers need to migrate to the event `before:transform’

## [3.6.2]

- fix fabric.Object.toDataURL blurriness on images with odd pixel number [#6131](https://github.com/fabricjs/fabric.js/pull/6131)

## [3.6.1]

- fix(gradient, text): ISSUE-6014 ISSUE-6077 support percentage gradient in text [#6090](https://github.com/fabricjs/fabric.js/pull/6090)
- fix(filters): ISSUE-6072 convolution filter is off by one [#6088](https://github.com/fabricjs/fabric.js/pull/6088)
- fix(transform): Fix a bug in the skewing logic [#6082](https://github.com/fabricjs/fabric.js/pull/6088)

## [3.6.0]

- fix: ISSUE-5512 better Clippath transform parsing in SVG [#5983](https://github.com/fabricjs/fabric.js/pull/5983)
- fix: ISSUE-5984 Avoid enter editing in non selectable object [#5989](https://github.com/fabricjs/fabric.js/pull/5989)
- Tweak to object.\_setLineDash to avoid cycles when nothing in array [#6000](https://github.com/fabricjs/fabric.js/pull/6000)
- fix: ISSUE-5867 Fix the extra new line selection with empty line [#6011](https://github.com/fabricjs/fabric.js/pull/6011)
- Improvement: Use SVG Namespace for SVG Elements [#5957](https://github.com/fabricjs/fabric.js/pull/5957)
- Improvement: ISSUE-4115 - triggers in/out events for sub targets [#6013](https://github.com/fabricjs/fabric.js/pull/6013)
- Improvement: Upper canvas retina scaling [#5938](https://github.com/fabricjs/fabric.js/pull/5938)

## [3.5.1]

- Fix for textbox non defined in scaleObject [#5896](https://github.com/fabricjs/fabric.js/pull/5896)
- Fix canvas pattern as background and exports [#5973](https://github.com/fabricjs/fabric.js/pull/5973)
- Fix for type error if style is null when checking if is empty [#5971](https://github.com/fabricjs/fabric.js/pull/5971)
- Fix for load from datalessJSON for svg groups with sourcePath [#5970](https://github.com/fabricjs/fabric.js/pull/5970)

## [3.5.0]

- Deprecation: deprecated 3 method of the api that will disappear in fabric 4: setPatternFill, setColor, setShadow.
- Fix: remove line dash modification for strokeUniform [#5953](https://github.com/fabricjs/fabric.js/pull/5953)
- Improvement: ISSUE-5955 parse svg clip-path recursively [#5960](https://github.com/fabricjs/fabric.js/pull/5960)
- Fix: object.toCanvasElement of objects in groups [#5962](https://github.com/fabricjs/fabric.js/pull/5962)
- change pencil brush finalize to be in line with other brushes [#5866](https://github.com/fabricjs/fabric.js/pull/5866)

## [3.4.0]

- Support fill-opacity on gradient parsing from SVG. [#5812](https://github.com/fabricjs/fabric.js/pull/5812)
- Rewrite gradient parsing from SVG to work with more transformation and combinations of attributes. [#5836](https://github.com/fabricjs/fabric.js/pull/5836)
- Added Gradient.gradientUnits property to support percent based gradients on shapes.[#5836](https://github.com/fabricjs/fabric.js/pull/5836)
- Changed animation logic so that onComplete gets always called with the final values of the animation.[#5813](https://github.com/fabricjs/fabric.js/pull/5813)

## [3.3.0]

- Differently support multi mouse events, fix multi touch on various browser [#5785](https://github.com/fabricjs/fabric.js/pull/5785)
- Word boundary search update on grapheme clusters [#5788](https://github.com/fabricjs/fabric.js/pull/5788)
- Enable deps free version [#5786](https://github.com/fabricjs/fabric.js/pull/5786)
- Remove variables named as reserved words [#5782](https://github.com/fabricjs/fabric.js/pull/5782)

## [3.2.0]

- Fix: Better handling of upperCanvas in toCanvasElement. [#5736](https://github.com/fabricjs/fabric.js/pull/5736)
- Add: Pass raw event information to brushes [#5687](https://github.com/fabricjs/fabric.js/pull/5687)
- Deprecation: officially deprecated Object.transformMatrix [#5747](https://github.com/fabricjs/fabric.js/pull/5747)
- Fix: Fix group.toSVG regression. [#5755](https://github.com/fabricjs/fabric.js/pull/5755)
- Fix: PencilBrush regression on simple points. [#5771](https://github.com/fabricjs/fabric.js/pull/5771)

## [3.1.0]

- Fix: unbreak IE10. [#5678](https://github.com/fabricjs/fabric.js/pull/5678)
- Improvement: Support scientific notation with uppercase E. [#5731](https://github.com/fabricjs/fabric.js/pull/5731)
- Add: PencilBrush brush now support `decimate` property to remove dots that are too near to each other. [#5718](https://github.com/fabricjs/fabric.js/pull/5718)

## [3.0.0]

- Breaking: removed support for node 4 and 6. [#5356](https://github.com/fabricjs/fabric.js/pull/5356)
- Breaking: changed objectCaching meaning to disable caching only if possible. [#5566](https://github.com/fabricjs/fabric.js/pull/5566)
- Breaking: private method `_setLineStyle` can set only empty object now [#5588](https://github.com/fabricjs/fabric.js/pull/5588)
- Breaking: private method `_getLineStyle` can only return boolean now [#5588](https://github.com/fabricjs/fabric.js/pull/5588)
- Fix: splitByGrapheme can now handle cursor properly [#5588](https://github.com/fabricjs/fabric.js/pull/5588)
- Add: Added hasStroke and hasFill, helper methods for decisions on caching and for devs, change image shouldCache method [#5567](https://github.com/fabricjs/fabric.js/pull/5567)
- Fix: Canvas toObject won't throw error now if there is a clipPath [#5556](https://github.com/fabricjs/fabric.js/pull/5556)
- Add: added `nonScaling` property to shadow class [#5558](https://github.com/fabricjs/fabric.js/pull/5558)
- Fix: fixed import of Rect from SVG when has 0 dimensions. [#5582](https://github.com/fabricjs/fabric.js/pull/5582)
- Fix: Shadow offset in dataurl export with retina [#5593](https://github.com/fabricjs/fabric.js/pull/5593)
- Fix: Text can be used as clipPath in SVG export (output is not correct yet) [#5591](https://github.com/fabricjs/fabric.js/pull/5591)
- Add: Fabric.disableStyleCopyPasting to disable style transfers on copy-paste of itext [#5590](https://github.com/fabricjs/fabric.js/pull/5590)
- Fix: avoid adding quotes to fontFamily containing a coma [#5624](https://github.com/fabricjs/fabric.js/pull/5624)
- Fix: strokeUniform and cache dimensions [#5626](https://github.com/fabricjs/fabric.js/pull/5626)
- Fix: Do not call onSelect on objects that won't be part of the selection [#5632](https://github.com/fabricjs/fabric.js/pull/5632)
- Fix: fixed handling of empty lines in splitByGrapheme [#5645](https://github.com/fabricjs/fabric.js/pull/5645)
- Fix: Textbox selectable property not restored after exitEditing [#5655](https://github.com/fabricjs/fabric.js/pull/5655)
- Fix: 'before:selection:cleared' event gets target in the option passed [#5658](https://github.com/fabricjs/fabric.js/pull/5658)
- Added: enablePointerEvents options to Canvas activates pointer events [#5589](https://github.com/fabricjs/fabric.js/pull/5589)
- Fix: Polygon/Polyline/Path respect points position when initializing [#5668](https://github.com/fabricjs/fabric.js/pull/5668)
- Fix: Do not load undefine objects in group/canvas array when restoring from JSON or SVG. [#5684](https://github.com/fabricjs/fabric.js/pull/5684)
- Improvement: support for canvas background or overlay as gradient [#5684](https://github.com/fabricjs/fabric.js/pull/5684)
- Fix: properly restore clipPath when restoring from JSON [#5641](https://github.com/fabricjs/fabric.js/pull/5641)
- Fix: respect chainable attribute in observable mixin [#5606](https://github.com/fabricjs/fabric.js/pull/5606)

## [2.7.0]

- Add: strokeUniform property, avoid stroke scaling with paths [#5473](https://github.com/fabricjs/fabric.js/pull/5473)
- Fix: fix bug in image setSrc [#5502](https://github.com/fabricjs/fabric.js/pull/5502)
- Add: strokeUniform import/export svg [#5527](https://github.com/fabricjs/fabric.js/pull/5527)
- Fix: GraphemeSplit and toSvg for circle [#5544](https://github.com/fabricjs/fabric.js/pull/5544)
- Improvement: support running in a XML document [#5530](https://github.com/fabricjs/fabric.js/pull/5530)

## [2.6.0]

- Fix: avoid ie11 to throw on weird draw images [#5428](https://github.com/fabricjs/fabric.js/pull/5428)
- Fix: a rare case of invisible clipPath [#5477](https://github.com/fabricjs/fabric.js/pull/5477)
- Fix: testability of code under node when webgl is involved [#5478](https://github.com/fabricjs/fabric.js/pull/5478)
- Add: Grapeheme text wrapping for Textbox (Textbox.splitByGrapheme) [#5479](https://github.com/fabricjs/fabric.js/pull/5479)
- Add: fabric.Object.toCanvasElement [#5481](https://github.com/fabricjs/fabric.js/pull/5481)

## [2.5.0]

- Fix: textbox transform report newScaleX and newScaleY values [#5464](https://github.com/fabricjs/fabric.js/pull/5464)
- Fix: export of svg and gradient with transforms [#5456](https://github.com/fabricjs/fabric.js/pull/5456)
- Fix: detection of controls in perPixelTargetFind + cache [#5455](https://github.com/fabricjs/fabric.js/pull/5455)
- Add: added canvas.toCanvasElement method [#5452](https://github.com/fabricjs/fabric.js/pull/5452)

## [2.4.6]

- Fix: unbreak the svg export broken in 2.4.5 [#5438](https://github.com/fabricjs/fabric.js/pull/5438)

## [2.4.5]

- Fix: svg import/export for canvas+clipPath and letterspacing. [#5424](https://github.com/fabricjs/fabric.js/pull/5424)
- Fix: avoid stroke dash from group selection to leak on upper canvas [#5392](https://github.com/fabricjs/fabric.js/pull/5392)

## [2.4.4]

- Fix: add clipPath to stateful cache check. [#5384](https://github.com/fabricjs/fabric.js/pull/5384)
- Fix: restore draggability of small objects [#5379](https://github.com/fabricjs/fabric.js/pull/5379)
- Improvement: Added strokeDashOffset to objects and from SVG import. [#5398](https://github.com/fabricjs/fabric.js/pull/5398)
- Fix: do not mark objects as invisible if strokeWidth is > 0 [#5382](https://github.com/fabricjs/fabric.js/pull/5382)
- Improvement: Better gradients parsing with xlink:href [#5357](https://github.com/fabricjs/fabric.js/pull/5357)

## [2.4.3]

- Fix: Shift click and onSelect function [#5348](https://github.com/fabricjs/fabric.js/pull/5348)
- Fix: Load from Json from images with filters and resize filters [#5346](https://github.com/fabricjs/fabric.js/pull/5346)
- Fix: Remove special case of 1x1 rect [#5345](https://github.com/fabricjs/fabric.js/pull/5345)
- Fix: Group with clipPath restore [#5344](https://github.com/fabricjs/fabric.js/pull/5344)
- Fix: Fix shift + click interaction with unselectable objects [#5324](https://github.com/fabricjs/fabric.js/pull/5324)

## [2.4.2]

- Fix: Better toSVG support to enable clipPath [#5284](https://github.com/fabricjs/fabric.js/pull/5284)
- Fix: Per pixel target find and groups and sub targets [#5287](https://github.com/fabricjs/fabric.js/pull/5287)
- Fix: Object clone as Image and shadow clipping [#5308](https://github.com/fabricjs/fabric.js/pull/5308)
- Fix: IE11 loading SVG [#5307](https://github.com/fabricjs/fabric.js/pull/5307)

## [2.4.1]

- Fix: Avoid enterEditing if another object is the activeObject [#5261](https://github.com/fabricjs/fabric.js/pull/5261)
- Fix: clipPath enliving for Image fromObject [#5279](https://github.com/fabricjs/fabric.js/pull/5279)
- Fix: toDataURL and canvas clipPath [#5278](https://github.com/fabricjs/fabric.js/pull/5278)
- Fix: early return if no xml is available [#5263](https://github.com/fabricjs/fabric.js/pull/5263)
- Fix: clipPath svg parsing in nodejs [#5262](https://github.com/fabricjs/fabric.js/pull/5262)
- Fix: Avoid running selection logic on mouse up [#5259](https://github.com/fabricjs/fabric.js/pull/5259)
- Fix: fix font size parsing on SVG [#5258](https://github.com/fabricjs/fabric.js/pull/5258)
- Fix: Avoid extra renders on mouseUp/Down [#5256](https://github.com/fabricjs/fabric.js/pull/5256)

## [2.4.0]

- Add: Add clipPath support to canvas and svg import/export. Low compatibility yet.

## [2.3.6]

- Fix: Make image.class aware of naturalWidth and naturalHeight. [#5178](https://github.com/fabricjs/fabric.js/pull/5178)
- Fix: Make 2 finger events works again [#5177](https://github.com/fabricjs/fabric.js/pull/5177)
- Fix: Make Groups respect origin and correct position ( fix spray/circle brushes ) [#5176](https://github.com/fabricjs/fabric.js/pull/5176)

## [2.3.5]

- Change: make canvas.getObjects() always return a shallow copy of the array [#5162](https://github.com/fabricjs/fabric.js/pull/5162)
- Fix: Improve fabric.Pattern.toSVG to look correct on offsets and no-repeat [#5164](https://github.com/fabricjs/fabric.js/pull/5164)
- Fix: Do not enter edit in Itext if the mouseUp is relative to a group selector [#5153](https://github.com/fabricjs/fabric.js/pull/5153)
- Improvement: Do not require xlink namespace in front of href attribut for svgs ( is a SVG2 new spec, unsupported ) [#5156](https://github.com/fabricjs/fabric.js/pull/5156)
- Fix: fix resizeFilter having the wrong cached texture, also improved interaction between filters [#5165](https://github.com/fabricjs/fabric.js/pull/5165)

## [2.3.4]

- Fix: ToSVG was ignoring excludeFromExport for backgroundImage and OverlayImage. [#5075](https://github.com/fabricjs/fabric.js/pull/5075)
- Fix: ToSVG for circle with start and end angles. [#5085](https://github.com/fabricjs/fabric.js/pull/5085)
- Fix: Added callback for setPatternFill. [#5101](https://github.com/fabricjs/fabric.js/pull/5101)
- Fix: Resize filter taking in account multiple scale sources. [#5117](https://github.com/fabricjs/fabric.js/pull/5117)
- Fix: Blend image filter clean after refilter. [#5121](https://github.com/fabricjs/fabric.js/pull/5121)
- Fix: Object.toDataURL should not be influenced by zoom. [#5139](https://github.com/fabricjs/fabric.js/pull/5139)
- Improvement: requestRenderAllBound add to Canvas instance. [#5138](https://github.com/fabricjs/fabric.js/pull/5138)
- Improvement: Make path bounding cache optional and also reacheable/cleanable [#5140](https://github.com/fabricjs/fabric.js/pull/5140)
- Improvement: Make the logic of isNeutralState filters work before filtering start. [#5129](https://github.com/fabricjs/fabric.js/pull/5129)
- Improvement: Added some code to clean up some memory when canvas is disposed in nodejs. [#5142](https://github.com/fabricjs/fabric.js/pull/5142)
- Fix: Make numeric origins work with group creation. [#5143](https://github.com/fabricjs/fabric.js/pull/5143)

## [2.3.3]

- Fix: Fixed font generic names for text, measurement of zero width related characters and also trailing of cursor when zooming. [#5048](https://github.com/fabricjs/fabric.js/pull/5048)

## [2.3.2]

- Fix: justify + charspacing + textDecoration Add and improve more events for transformations and mouse interaction. [#5007](https://github.com/fabricjs/fabric.js/pull/5007) [#5009](https://github.com/fabricjs/fabric.js/pull/5009)
- Fix: Enter edit on object selected programmatically. [#5010](https://github.com/fabricjs/fabric.js/pull/5010)
- Fix: Canvas.dispose was not removing all events properly. [#5020](https://github.com/fabricjs/fabric.js/pull/5020)
- Fix: Make rgba and hsla regex work case insensitive. [#5017](https://github.com/fabricjs/fabric.js/pull/5017)
- Fix: Make group transitioning from not cached to cached work. [#5021](https://github.com/fabricjs/fabric.js/pull/5021)

## [2.3.1]

- Improve nested svg import and text positioning, spikes. [#4984](https://github.com/kangax/fabric.js/pull/4984)

## [2.3.0]

- Add and improve more events for transformations and mouse interaction [#4979](https://github.com/kangax/fabric.js/pull/4979)
- Improvement: whenever possible use cache for target transparency sampling [#4955](https://github.com/kangax/fabric.js/pull/4955)

## [2.2.4]

- Fix getPointer on touch devices [#4866](https://github.com/kangax/fabric.js/pull/4866)
- Fix issues with selectionDashArray bleeding into free drawing [#4894](https://github.com/kangax/fabric.js/pull/4894)
- Fix blur filter for nodejs [#4905](https://github.com/kangax/fabric.js/pull/4905)
- Fix Register mousemove as non passive to help touch devices [#4933](https://github.com/kangax/fabric.js/pull/4933)
- Fix modified shadow tosvg for safari compatibility [#4934](https://github.com/kangax/fabric.js/pull/4934)
- Fix shader to avoid premultiplied alpha pixel getting dirty in blend filter [#4936](https://github.com/kangax/fabric.js/pull/4936)
- Add isPartiallyOnScreen method [#4856](https://github.com/kangax/fabric.js/pull/4856)
- Fix isEqual failing on array/null or objects/null/string compare [#4949](https://github.com/kangax/fabric.js/pull/4949)
- Fix pencilBrush with alpha and with rerendering canvas [#4938](https://github.com/kangax/fabric.js/pull/4938)

## [2.2.3]

- improvement: Allow to parse quoted url string. url('#myid') [#4881](https://github.com/kangax/fabric.js/pull/4881)
- improvement: text fromSVG import char-spacing attribute [#3718](https://github.com/kangax/fabric.js/pull/3718)
- fix: text toSVG export with multiple spaces in safari [#4880](https://github.com/kangax/fabric.js/pull/4880)
- fix: setSrc reset width and height on images [#4877](https://github.com/kangax/fabric.js/pull/4877)
- improvements: Removed forced origin swap when rotating [#4878](https://github.com/kangax/fabric.js/pull/4878)
- fix: Make the background of canvas cover all SVG in toSVG export [#4852](https://github.com/kangax/fabric.js/pull/4852)
- fix: Added startAngle to cacheProperties for fabric.Circle [#4875](https://github.com/kangax/fabric.js/pull/4875)
- fix: Rerender all the content of upperCanvas if canvas gets resized [#4850](https://github.com/kangax/fabric.js/pull/4850)
- fix: Remove references to context when disposing [#4846](https://github.com/kangax/fabric.js/pull/4846)
- improvements: Added single quoting to font names in toSVG [#4840](https://github.com/kangax/fabric.js/pull/4840)
- improvements: Added reserved space to wrapLine functionality [#4841](https://github.com/kangax/fabric.js/pull/4841)

## [2.2.2]

- Fixed: Applying filters to an image will invalidate its cache [#4828](https://github.com/kangax/fabric.js/pull/4828)
- Fixed: Attempt at fix font families that requires quoting [#4831](https://github.com/kangax/fabric.js/pull/4831)
- Improvement: check upperCanvas client size for textarea position [#4827](https://github.com/kangax/fabric.js/pull/4827)
- Fixed: Attempt to fix multiple touchends [#4804](https://github.com/kangax/fabric.js/pull/4804)
- Fixed: Wrapping of textbox with charspacing [#4803](https://github.com/kangax/fabric.js/pull/4803)
- Fixed: bad calculation of empty line in text (regression from 2.2.0) [#4802](https://github.com/kangax/fabric.js/pull/4802)

## [2.2.1]

- Reworked how amd and commonJS are together in the same file.

## [2.2.0]

- Fixed: super/sub script svg export [#4780](https://github.com/kangax/fabric.js/pull/4780)
- Added: Text superScript and subScript support [#4765](https://github.com/kangax/fabric.js/pull/4765)
- Fixed: negative kerning support (Pacifico font) [#4772](https://github.com/kangax/fabric.js/pull/4772)
- Fixed: removing text on mousedown should be safe now [#4774](https://github.com/kangax/fabric.js/pull/4774)
- Improved: pass to inner functions the parameter calculate coords in isOnscreen [#4763](https://github.com/kangax/fabric.js/pull/4763)

## [2.1.0]

- Added: Added: Drag and drop event binding [#4421](https://github.com/kangax/fabric.js/pull/4421)
- Fixed: isEmptyStyle implementation for TextBox [#4762](https://github.com/kangax/fabric.js/pull/4762)

## [2.0.3]

- Fix: now sub target check can work with subclasses of fabric.Group [#4753](https://github.com/kangax/fabric.js/pull/4753)
- Improvement: PencilBrush is now compexity 1 instead of complexity N during draw [#4743](https://github.com/kangax/fabric.js/pull/4743)
- Fix the cleanStyle was not checking for the right property to exist [#4751](https://github.com/kangax/fabric.js/pull/4751)
- Fix onBeforeScaleRotate with canvas zoom [#4748](https://github.com/kangax/fabric.js/pull/4748)

## [2.0.2]

- fixed image toSVG support for crop [#4738](https://github.com/kangax/fabric.js/pull/4738)
- changed math for better rounded results [#4734](https://github.com/kangax/fabric.js/pull/4734)

## [2.0.1]

- fixed filter for blend image in WEBGL [#4706](https://github.com/kangax/fabric.js/pull/4706)
- fixed interactions between canvas toDataURL and multiplier + retina [#4705](https://github.com/kangax/fabric.js/pull/4705)
- fixed bug with originX and originY not invalidating the transform [#4703](https://github.com/kangax/fabric.js/pull/4703)
- fixed unwanted mutation on object enliving in fabric.Image [#4699](https://github.com/kangax/fabric.js/pull/4699)

## [2.0.0]

- final
  - fix dataurl and svg export on retina and rounding [#4674](https://github.com/kangax/fabric.js/pull/4674)
  - avoid error if iText is removed on mousedown [#4650](https://github.com/kangax/fabric.js/pull/4650)
  - fix calcOffset when text enter editing [#4649](https://github.com/kangax/fabric.js/pull/4649)
  - Gradient fix parsing floats [#4637](https://github.com/kangax/fabric.js/pull/4637)
  - Add CrossOrigin managment to fabric.Pattern [#4618](https://github.com/kangax/fabric.js/pull/4618)
  - Add patternTransform toObject saving [#4626](https://github.com/kangax/fabric.js/pull/4626)
  - normalize brushes render [#4613](https://github.com/kangax/fabric.js/pull/4613)
  - avoid charspacing shortcut [#4594](https://github.com/kangax/fabric.js/pull/4594)
  - Fix color toHexa() [#4579](https://github.com/kangax/fabric.js/pull/4579)
- rc3 and rc4
  - more fixes to transformMatrix memoization
  - Canvas.selectionFullyContained allows you to select objects just when full grabbed by the selections. [#4508](https://github.com/kangax/fabric.js/pull/4508)
  - Remove some ouput of blank spaces from svg in order to avoid extra colored areas [#4524](https://github.com/kangax/fabric.js/pull/4524)
  - Reinserted a performance shortcut for when there is no style at all [#4519](https://github.com/kangax/fabric.js/pull/4519)
  - Manage canvas resize during a freedrawing brush without wiping the brush [#4527](https://github.com/kangax/fabric.js/pull/4527)
  - Removed an extra closePath that was creating wrong visual on IntelIntegrated cards [#4549](https://github.com/kangax/fabric.js/pull/4549)
  - Added a method to insert and remove text from command line [#4541](https://github.com/kangax/fabric.js/pull/4541)
  - Some fixes around text styles management
  - nodejs support changes: removed specific node code in order to use standard fabricjs code in nodejs.
  - added fabric.util.getNodeCanvas that passed a JSDOM element allows you to get the node-canvas instance behind it and do what you need.
- rc2
  - Fixed a transform matrix memoize missing width/height [#4491](https://github.com/kangax/fabric.js/pull/4491)
  - Fix pattern drawing a point [#4492](https://github.com/kangax/fabric.js/pull/4492)
  - Fixed Text.removeChars [#4495](https://github.com/kangax/fabric.js/pull/4495)
  - Added back 2 node-canvas methods [#4497](https://github.com/kangax/fabric.js/pull/4497)
  - Fix a typo not restoring hoverCursor correctly.
- rc1
  - Remove node specific code [#4470](https://github.com/kangax/fabric.js/pull/4470)
  - Improved Canvas.dispose code to leak less memory [#4471](https://github.com/kangax/fabric.js/pull/4471)
  - Remove extra padding of cache when upper limited [#4467](https://github.com/kangax/fabric.js/pull/4467)
  - Solved 2 perfomances problems with textbox [#4466](https://github.com/kangax/fabric.js/pull/4466) [#4465](https://github.com/kangax/fabric.js/pull/4465)
  - Added justify-left justify-right and justify-center [#4437](https://github.com/kangax/fabric.js/pull/4437)
  - Fix Group fromObject and subTargetCheck [#4454](https://github.com/kangax/fabric.js/pull/4454)
  - Fix regression on IMG from SVG [#4450](https://github.com/kangax/fabric.js/pull/4450)
  - Remove cache dimensions together with canvas [#4453](https://github.com/kangax/fabric.js/pull/4453)
  - Fixed some fuzzyness cases for cache [#4452](https://github.com/kangax/fabric.js/pull/4452)
  - Fixed resize filter for webgl [#4426](https://github.com/kangax/fabric.js/pull/4426)
  - Stop searching target during a mouse move with a transform [#4442](https://github.com/kangax/fabric.js/pull/4442)
  - safeguard shaders for non supported precisions [#4433](https://github.com/kangax/fabric.js/pull/4433)
  - fix insert and remove style for edge cases [#4420](https://github.com/kangax/fabric.js/pull/4420)
  - Fix object.move when in active selection [#4394](https://github.com/kangax/fabric.js/pull/4394)
  - Memoize calcTransformMatrix function [#4418](https://github.com/kangax/fabric.js/pull/4418)
  - Make \_set flag object as dirty just when a real change happen[#4415](https://github.com/kangax/fabric.js/pull/4415)
  - Add browserShadowBlurConstant to adjust shadowBlur value [#4413](https://github.com/kangax/fabric.js/pull/4413)
  - Fix set element not clearing the cacheTexture. [#4410](https://github.com/kangax/fabric.js/pull/4410)
  - Multi selection key can be configured with an array of keys. [#4363](https://github.com/kangax/fabric.js/pull/4363)
  - fix fast type in text loosing some style. [#4339](https://github.com/kangax/fabric.js/pull/4339)
  - fixed division by zero with lockscaling flip.
  - added paintFirst ( paint-order with svg support ) [#4303](https://github.com/kangax/fabric.js/pull/4303)
- beta7
  - added a build flag for not attaching fabric to window [#4199](https://github.com/kangax/fabric.js/pull/4199)
  - removed .active property from objects [#4200](https://github.com/kangax/fabric.js/pull/4200)
  - Normalize Api for getSelectionStyles, setSelectionStyles [#4202](https://github.com/kangax/fabric.js/pull/4202)
  - Fix shader for convolute filter [#4207](https://github.com/kangax/fabric.js/pull/4207)
  - Better mouse support for lockscaling flip [#4225](https://github.com/kangax/fabric.js/pull/4225)
  - Fix toDataUrl getting a blank canvas [#4229](https://github.com/kangax/fabric.js/pull/4229)
  - Ouput version to json Objects [#4251](https://github.com/kangax/fabric.js/pull/4251)
  - Use backstoreOnly for toDataUrl resize [#4254](https://github.com/kangax/fabric.js/pull/4254)
  - Fix safari svg whitespace [#4294](https://github.com/kangax/fabric.js/pull/4294)
  - Fix Gradient export for paths [#4274](https://github.com/kangax/fabric.js/pull/4274)
  - Move mouseout/over in mousemove events [#4283](https://github.com/kangax/fabric.js/pull/4283)
  - Fix detection of click at the end of line [#4295](https://github.com/kangax/fabric.js/pull/4295)
  - added new event selection:updated [#4311](https://github.com/kangax/fabric.js/pull/4311)
  - Fixed free drawing path displacement [#4311](https://github.com/kangax/fabric.js/pull/4311)
  - Fixed scale equally and flipping not happening [#4313](https://github.com/kangax/fabric.js/pull/4313)
  - Select by drag makes the object fires 'selected' [#4314](https://github.com/kangax/fabric.js/pull/4314)
- beta6
  - incompat: New filter system with WEBGL.
  - incompat: New Text/IText/Textbox code. Multibyte compatible, more accurate.
  - incompat: RequestAnimationFrame is used for the automatic render calls.
  - incompat: Named setter/getter are optional now.
  - incompat: Removed PathGroup class
  - incompat: Paths cannot be restored anymore from strings [#3713](https://github.com/kangax/fabric.js/pull/3713)
  - incompat: bumped node version to 4+ and jsdom to 9. [#3717](https://github.com/kangax/fabric.js/pull/3717)
  - incompat: removed the es5 / JSON shim support [#3722](https://github.com/kangax/fabric.js/pull/3722)
  - fix/incompat: IText setSelectionStyles does not change anymore style if no selection is present [#3765](https://github.com/kangax/fabric.js/pull/3765)
  - skipOffscreen default to true
  - Text.setSelectionStyle does not change anything if there is no selection [#3765](https://github.com/kangax/fabric.js/pull/3765)
  - Switch to canvas-prebuilt as dependency. Added parameter to choose the canvas package [#3757](https://github.com/kangax/fabric.js/pull/3757)
  - improvement: renderControls can now be called on its own. Added parameter styleOverride to allow for overriding current properties [#3887](https://github.com/kangax/fabric.js/pull/3887)
  - removed hasMoved and saveCoords from Group class [#3910](https://github.com/kangax/fabric.js/pull/3910)
  - forced all fromObject and fromElement to be async, normalized api. [#3996](https://github.com/kangax/fabric.js/pull/3996)
  - improvement: added support for request animation frame in mouse events [#3997](https://github.com/kangax/fabric.js/pull/3997)
  - added dblclick support for all objects [#3998](https://github.com/kangax/fabric.js/pull/3997)
  - textbox scale as a normal object [#4052](https://github.com/kangax/fabric.js/pull/4052)
  - Removed image meetOrSlice, alignX, alignY, introduced cropX, cropY [#4055](https://github.com/kangax/fabric.js/pull/4055)
  - Added Text.cleanStyle, Text.removeStyle [#4060](https://github.com/kangax/fabric.js/pull/4060)
  - change: lockRotation will not hide the mtr control anymore. introduced notAllowedCursor for canvas. [#4064](https://github.com/kangax/fabric.js/pull/4064)
  - improvement: added 2 percentage values to fabric.util.animate. [#4068](https://github.com/kangax/fabric.js/pull/4068)
  - change: pathOffset does not get exported anymore in path.toObject, toDatalessObject export sourcePath instead of modifying path. [#4108](https://github.com/kangax/fabric.js/pull/4108)

## [1.7.19]

- Fixed the flip of images with scale equally [#4313](https://github.com/kangax/fabric.js/pull/4313)
- Improved touch detection [#4302](https://github.com/kangax/fabric.js/pull/4302)

## [1.7.18]

- Fixed doubling of subtargets for preserveObjectStacking = true [#4297](https://github.com/kangax/fabric.js/pull/4297)
- Added a dirty set to objects in group destroy.

## [1.7.17]

- Change: swapped style white-space:nowrap with attribute wrap="off" since the style rule was creating problems in browsers like ie11 and safari. [#4119](https://github.com/kangax/fabric.js/pull/4119)
- Fix: Remove an object from activeGroup if removed from canvas [#4120](https://github.com/kangax/fabric.js/pull/4120)
- Fix: avoid bringFroward, sendBackwards to swap objects in active selections [#4119](https://github.com/kangax/fabric.js/pull/4119)
- Fix: avoid disposing canvas on mouse event to throw error [#4119](https://github.com/kangax/fabric.js/pull/4119)
- Fix: make svg respect white spaces [#4119](https://github.com/kangax/fabric.js/pull/4119)
- Fix: avoid exporting bgImage and overlayImage if excludeFromExport = true [#4119](https://github.com/kangax/fabric.js/pull/4119)
- Fix: Avoid group fromObject mutating original data [#4111](https://github.com/kangax/fabric.js/pull/4111)

## [1.7.16]

- improvement: added 2 percentage values to fabric.util.animate. [#4068](https://github.com/kangax/fabric.js/pull/4068)
- Improvement: avoid multiplying identity matrices in calcTransformMatrix function
- Fix: activeGroup did not destroy correctly if a toObject was happening
- Improvement: Pass the event to object:modified when available. [#4061](https://github.com/kangax/fabric.js/pull/4061)

## [1.7.15]

- Improvement: Made iText keymap public. [#4053](https://github.com/kangax/fabric.js/pull/4053)
- Improvement: Fix a bug in updateCacheCanvas that was returning always true [#4051](https://github.com/kangax/fabric.js/pull/4051)

## [1.7.14]

- Improvement: Avoid cache canvas to resize each mouse move step. [#4037](https://github.com/kangax/fabric.js/pull/4037)
- Improvement: Make cache canvas limited in size. [#4035](https://github.com/kangax/fabric.js/pull/4035)
- Fix: Make groups and statefull cache work. [#4032](https://github.com/kangax/fabric.js/pull/4032)
- Add: Marked the hiddentextarea from itext so that custom projects can recognize it. [#4022](https://github.com/kangax/fabric.js/pull/4022)

## [1.7.13]

- Fix: Try to minimize delay in loadFroJson [#4007](https://github.com/kangax/fabric.js/pull/4007)
- Fix: allow fabric.Color to parse rgba(x,y,z,.a) without leading 0 [#4006](https://github.com/kangax/fabric.js/pull/4006)
- Allow path to execute Object.initialize, make extensions easier [#4005](https://github.com/kangax/fabric.js/pull/4005)
- Fix: properly set options from path fromDatalessObjects [#3995](https://github.com/kangax/fabric.js/pull/3995)
- Check for slice before action.slice. Avoid conflicts with heavy customized code. [#3992](https://github.com/kangax/fabric.js/pull/3992)

## [1.7.12]

- Fix: removed possible memleaks from window resize event. [#3984](https://github.com/kangax/fabric.js/pull/3984)
- Fix: restored default cursor to noTarget only. unselectable objects get the standard hovercursor. [#3953](https://github.com/kangax/fabric.js/pull/3953)
- Cache fixes: fix uncached pathGroup, removed cache creation at initialize time [#3982](https://github.com/kangax/fabric.js/pull/3982)
- Improvement: nextTarget to mouseOut and prevTarget to mouseOver [#3900](https://github.com/kangax/fabric.js/pull/3900)
- Improvement: add isClick boolean to left mouse up [#3898](https://github.com/kangax/fabric.js/pull/3898)
- Fix: can start selection on top of non selectable object [#3892](https://github.com/kangax/fabric.js/pull/3892)
- Improvement: better management of right/middle click [#3888](https://github.com/kangax/fabric.js/pull/3888)
- Fix: subTargetCheck on activeObject/activeGroup was firing too many events [#3909](https://github.com/kangax/fabric.js/pull/3909)
- Fix: After addWithUpdate or removeWithUpdate object coords must be updated. [#3911](https://github.com/kangax/fabric.js/pull/3911)

## [1.7.11]

- Hotfix: restore path-groups ability to render [#3877](https://github.com/kangax/fabric.js/pull/3877)

## [1.7.10]

- Fix: correct svg export for radial gradients [#3807](https://github.com/kangax/fabric.js/pull/3807)
- Fix: Update fireout events to export the event object [#3853](https://github.com/kangax/fabric.js/pull/3853)
- Fix: Improve callSuper to avoid infinite loops (not all of them) [#3844](https://github.com/kangax/fabric.js/pull/3844)
- Fix: avoid selectionBackgroundColor leak on toDataUrl [#3862](https://github.com/kangax/fabric.js/pull/3862)
- Fix: toDatelessObject for Group [#3863](https://github.com/kangax/fabric.js/pull/3863)
- Improvement: better caching logic for groups [#3864](https://github.com/kangax/fabric.js/pull/3864)
- Fix: correct svg gradient export for radial in polygons [#3866](https://github.com/kangax/fabric.js/pull/3866)
- Fix: First draw could be empty for some objects [#3870](https://github.com/kangax/fabric.js/pull/3870)
- Fix: Always send event data to object:selected [#3871](https://github.com/kangax/fabric.js/pull/3871)
- Improvement: reduce angle calculation error [#3872](https://github.com/kangax/fabric.js/pull/3872)

## [1.7.9]

- Fix: Avoid textarea wrapping from chrome v57+ [#3804](https://github.com/kangax/fabric.js/pull/3804)
- Fix: double click needed to move cursor when enterEditing is called programmatically [#3804](https://github.com/kangax/fabric.js/pull/3804)
- Fix: Style regression when inputing new style objects [#3804](https://github.com/kangax/fabric.js/pull/3804)
- Add: try to support crossOrigin for svg image tags [#3804](https://github.com/kangax/fabric.js/pull/3804)

## [1.7.8]

- Fix: Fix dirty flag propagation [#3782](https://github.com/kangax/fabric.js/pull/3782)
- Fix: Path parsing error in bounding boxes of curves [#3774](https://github.com/kangax/fabric.js/pull/3774)
- Add: Middle click mouse management on canvas [#3764](https://github.com/kangax/fabric.js/pull/3764)
- Add: Add parameter to detect and skip offscreen drawing [#3758](https://github.com/kangax/fabric.js/pull/3758)
- Fix: textarea loosing focus after a drag and exit from canvas [#3759](https://github.com/kangax/fabric.js/pull/3759)

## [1.7.7]

- Fix for opacity parsing in svg with nested opacities [#3747](https://github.com/kangax/fabric.js/pull/3747)
- Fix text initialization and boundingrect [#3745](https://github.com/kangax/fabric.js/pull/3745)
- Fix line bounding box [#3742](https://github.com/kangax/fabric.js/pull/3742)
- Improvement: do not pollute style object while typing if not necessary [#3743](https://github.com/kangax/fabric.js/pull/3743)
- fix for broken prototype chain when restoring a dataless object on fill an stroke [#3735](https://github.com/kangax/fabric.js/pull/3735)
- fix for deselected event not fired on mouse actions [#3716](https://github.com/kangax/fabric.js/pull/3716)
- fix for blurriness introduced on 1.7.3 [#3721](https://github.com/kangax/fabric.js/pull/3721)

## [1.7.6]

- Fix: make the cacheCanvas created on the fly if not available [#3705](https://github.com/kangax/fabric.js/pull/3705)

## [1.7.5]

- Improvement: draw textbackgroundColor in one single pass when possible @stefanhayden [#3698](https://github.com/kangax/fabric.js/pull/3698)
- Improvement: fire selection changed event just if text is editing [#3702](https://github.com/kangax/fabric.js/pull/3702)
- Improvement: Add object property 'needsItsOwnCache' [#3703](https://github.com/kangax/fabric.js/pull/3703)
- Improvement: Skip unnecessary transform if they can be detected with a single if [#3704](https://github.com/kangax/fabric.js/pull/3704)

## [1.7.4]

- Fix: Moved all the touch event to passive false so that they behave as before chrome changes [#3690](https://github.com/kangax/fabric.js/pull/3690)
- Fix: force top and left in the object representation of a path to avoid reparsing on restore [#3691](https://github.com/kangax/fabric.js/pull/3691)
- Add: Enable `deselected` event for activeObject switch. Ensure deactivateAll call exitEditing [#3689](https://github.com/kangax/fabric.js/pull/3689)
- Fix: Perform subtargetCheck also if the group is an active object and on activeGroup [#3688](https://github.com/kangax/fabric.js/pull/3688)
- Fix: Made cursor operation more precise at high canvas zoom level [#3671](https://github.com/kangax/fabric.js/pull/3671)
- Add: Made getBoundingRect available to return both absolute or standard bounding rect [#3614](https://github.com/kangax/fabric.js/pull/3614)
- Add: Introduced calcViewportBoundaries() function for fabric.StaticCanvas [#3614](https://github.com/kangax/fabric.js/pull/3614)
- Add: Introduced isOnScreen() function for fabric.Object [#3614](https://github.com/kangax/fabric.js/pull/3614)
- Subclassed Polygon from polyline [#3614](https://github.com/kangax/fabric.js/pull/3614)
- Fix: Removed reference to hovered target when target gets removed [#3657](https://github.com/kangax/fabric.js/pull/3657)
- Fix: Removed hover cursor for non selectable objects [#3643](https://github.com/kangax/fabric.js/pull/3643)
- Fix: Switch to passive event for touch move [#3643](https://github.com/kangax/fabric.js/pull/3643)
- Fix: Restart rendering of cursor after entering some text [#3643](https://github.com/kangax/fabric.js/pull/3643)
- Add: fabric.Color support toHexa() method now [#3615](https://github.com/kangax/fabric.js/pull/3615)

## [1.7.3]

- Improvement: mousewheel event is handled with target and fired also from objects. [#3612](https://github.com/kangax/fabric.js/pull/3612)
- Improvement: Pattern loads for canvas background and overlay, corrected svg pattern export [#3601](https://github.com/kangax/fabric.js/pull/3601)
- Fix: Wait for pattern loading before calling callback [#3598](https://github.com/kangax/fabric.js/pull/3598)
- Fix: add 2 extra pixels to cache canvases to avoid aliasing cut [#3596](https://github.com/kangax/fabric.js/pull/3596)
- Fix: Rerender when deselect an itext editing object [#3594](https://github.com/kangax/fabric.js/pull/3594)
- Fix: save new state of dimensionProperties at every cache clear [#3595](https://github.com/kangax/fabric.js/pull/3595)
- Improvement: Better error management in loadFromJSON [#3586](https://github.com/kangax/fabric.js/pull/3586)
- Improvement: do not reload backgroundImage as an image if is different type [#3550](https://github.com/kangax/fabric.js/pull/3550)
- Improvement: if a children element is set dirty, set the parent dirty as well. [#3564](https://github.com/kangax/fabric.js/pull/3564)

## [1.7.2]

- Fix: Textbox do not use stylemap for line wrapping [#3546](https://github.com/kangax/fabric.js/pull/3546)
- Fix: Fix for firing object:modified in macOS sierra [#3539](https://github.com/kangax/fabric.js/pull/3539)
- Fix: Itext with object caching was not refreshing selection correctly. [#3538](https://github.com/kangax/fabric.js/pull/3538)
- Fix: stateful now works again with activeGroup and dinamyc swap between stateful false/true. [#3537](https://github.com/kangax/fabric.js/pull/3537)
- Fix: includeDefaultValues was not applied to child objects of groups and path-groups. [#3497](https://github.com/kangax/fabric.js/pull/3497)
- Fix: Itext style is cloned on paste action now, allow copy of styles to be independent. [#3502](https://github.com/kangax/fabric.js/pull/3502)
- Fix: Add subclasses properties to cacheProperties. [#3490](https://github.com/kangax/fabric.js/pull/3490)
- Add: Shift and Alt key used for transformations are now dynamic. [#3479](https://github.com/kangax/fabric.js/pull/3479)
- Fix: fix to polygon and cache. Added cacheProperties for all classes [#3490](https://github.com/kangax/fabric.js/pull/3490)

## [1.7.1]

- Add: Gradients/Patterns support customAttributes in toObject method [#3477](https://github.com/kangax/fabric.js/pull/3477)
- Fix: IText/Textbox not blurring keyboard on ios 10 [#3476](https://github.com/kangax/fabric.js/pull/3476)
- Fix: Shadow on freedrawing and zoomed canvas [#3475](https://github.com/kangax/fabric.js/pull/3475)
- Fix: Fix for group returning negative scales [#3474](https://github.com/kangax/fabric.js/pull/3474)
- Fix: hotfix for textbox [#3441](https://github.com/kangax/fabric.js/pull/3441)[#3473](https://github.com/kangax/fabric.js/pull/3473)

## [1.7.0]

- Add: Object Caching [#3417](https://github.com/kangax/fabric.js/pull/3417)
- Improvement: group internal objects have coords not affected by canvas zoom [#3420](https://github.com/kangax/fabric.js/pull/3420)
- Fix: itext cursor trails on initDimension [#3436](https://github.com/kangax/fabric.js/pull/3436)
- Fix: null check on .setActive [#3435](https://github.com/kangax/fabric.js/pull/3435)
- Fix: function error in clone deep. [#3434](https://github.com/kangax/fabric.js/pull/3434)

## [1.6.7]

- Add: Snap rotation added to objects. two parameter introduced, snapAngle and snapTreshold. [#3383](https://github.com/kangax/fabric.js/pull/3383)
- Fix: Pass target to right click event. [#3381](https://github.com/kangax/fabric.js/pull/3381)
- Fix: Correct rendering of bg color for styled text and correct clearing of itext area. [#3388](https://github.com/kangax/fabric.js/pull/3388)
- Add: Fire mouse:over on the canvas when we enter the canvas from outside the element. [#3388](https://github.com/kangax/fabric.js/pull/3389)
- Fix: Fix calculation of words width with spaces and justify. [#3408](https://github.com/kangax/fabric.js/pull/3408)
- Fix: Do not export defaults properties for bg and overlay if requested. [#3415](https://github.com/kangax/fabric.js/pull/3415)
- Fix: Change export toObect to always delete default properties if requested. [#3416](https://github.com/kangax/fabric.js/pull/3416)

## [1.6.6]

- Add: Contrast and Saturate filters [#3341](https://github.com/kangax/fabric.js/pull/3341)
- Fix: Correct registering and removal of events to handle iText objects. [#3349](https://github.com/kangax/fabric.js/pull/3349)
- Fix: Corrected 2 regression of 1.6.5 (dataurl export and itext clicks)
- Fix: Corrected path boundaries calculation for Arcs ( a and A ) [#3347](https://github.com/kangax/fabric.js/pull/3347)

## [1.6.5]

- Fix: charspacing, do not get subzero with charwidth.
- Improvement: add callback support to all object cloning. [#3212](https://github.com/kangax/fabric.js/pull/3212)
- Improvement: add backgroundColor to all class [#3248](https://github.com/kangax/fabric.js/pull/3248)
- Fix: add custom properties to backgroundImage and overlayImage [#3250](https://github.com/kangax/fabric.js/pull/3250)
- Fix: Object intersection is calculated on boundingBox and boundingRect, intersection is fired if objects are overlapping [#3252](https://github.com/kangax/fabric.js/pull/3252)
- Change: Restored previous selection behaviour, added key to selection active object under overlaid target [#3254](https://github.com/kangax/fabric.js/pull/3254)
- Improvement: hasStateChanged let you find state changes of complex properties. [#3262](https://github.com/kangax/fabric.js/pull/3262)
- Fix: IText/Textbox shift click selection backward. [#3270](https://github.com/kangax/fabric.js/pull/3270)
- Revert: font family quoting was a bad idea. node-canvas stills use it. [#3276](https://github.com/kangax/fabric.js/pull/3276)
- Fix: fire mouse:over event for activeObject and activeGroup when using findTarget shourtcuts [#3285](https://github.com/kangax/fabric.js/pull/3285)
- Fix: clear method clear all properties of canvas [#3305](https://github.com/kangax/fabric.js/pull/3305)
- Fix: text area position method takes in account canvas offset [#3306](https://github.com/kangax/fabric.js/pull/3306)
- Improvement: Added event on right click and possibility to hide the context menu with a flag [3308](https://github.com/kangax/fabric.js/pull/3308)
- Fix: remove canvas reference from object when object gets removed from canvas [#3307](https://github.com/kangax/fabric.js/pull/3307)
- Improvement: use native stroke dash if available [#3309](https://github.com/kangax/fabric.js/pull/3309)
- Fix: Export correct src when exporting to svg [#3310](https://github.com/kangax/fabric.js/pull/3310)
- Fix: Stop text to go on zero dimensions [#3312](https://github.com/kangax/fabric.js/pull/3312)
- Fix: Error in dataURL with multiplier was outputting very big canvas with retina [#3314](https://github.com/kangax/fabric.js/pull/3314)
- Fix: Error in style map was not respecting style if textbox started with space [#3315](https://github.com/kangax/fabric.js/pull/3315)

## [1.6.4]

- Improvement: Ignore svg: namespace during svg import. [#3081](https://github.com/kangax/fabric.js/pull/3081)
- Improvement: Better fix for lineHeight of iText/Text [#3094](https://github.com/kangax/fabric.js/pull/3094)
- Improvement: Support for gradient with 'Infinity' coordinates [#3082](https://github.com/kangax/fabric.js/pull/3082)
- Improvement: Generally "improved" logic of targeting [#3111](https://github.com/kangax/fabric.js/pull/3111)
- Fix: Selection of active group with transparency and preserveObjectStacking true or false [#3109](https://github.com/kangax/fabric.js/pull/3109)
- Fix: pattern brush now create the same pattern seen while drawing [#3112](https://github.com/kangax/fabric.js/pull/3112)
- Fix: Allow css merge during svg import [#3114](https://github.com/kangax/fabric.js/pull/3114)
- Improvement: added numeric origins handling fomr 0 to 1. [#3121](https://github.com/kangax/fabric.js/pull/3121)
- Fix: Fix a defect with shadow of objects in a scaled group. [#3134](https://github.com/kangax/fabric.js/pull/3134)
- Improvement: Do not fire unecessary selection:changed events. [#3119](https://github.com/kangax/fabric.js/pull/3119)
- Fix: Attached hiddenTextarea to body fixes IE, thanks to @plainview. [#3137](https://github.com/kangax/fabric.js/pull/3137)
- Fix: Shift unselect activegroup on transformed canvas. [#3144](https://github.com/kangax/fabric.js/pull/3144)
- Added: ColorMatrix filter [#3139](https://github.com/kangax/fabric.js/pull/3139)
- Fix: Fix condition in wich restoring from Object could cause object overwriting [#3146](https://github.com/kangax/fabric.js/pull/3146)
- Change: cloneAsImage for Object and toDataUrl for object are not retina enabled by default. Added option to enable. [#3147](https://github.com/kangax/fabric.js/pull/3147)
- Improvement: Added textSpacing support for text/itext/textbox [#3097](https://github.com/kangax/fabric.js/pull/3097)
- Fix: Quote font family when setting the context fontstyle [#3191](https://github.com/kangax/fabric.js/pull/3191)
- Fix: use getSrc during image export, make subclassing easier, return eventually the .src property if nothing else is available [#3189](https://github.com/kangax/fabric.js/pull/3189)
- Fix: Inverted the meaning of border scale factor [#3154](https://github.com/kangax/fabric.js/pull/3154)
- Improvement: Added support for RGBA in HEX notation. [#3202](https://github.com/kangax/fabric.js/pull/3202)
- Improvement: Added object deselected event. [#3195](https://github.com/kangax/fabric.js/pull/3195)
- Fix: loadFromJson callback now gets fired after filter are applied [#3210](https://github.com/kangax/fabric.js/pull/3210)

## [1.6.3]

- Improvement: Use reviver callback for background and overlay image when doing svg export. [#2975](https://github.com/kangax/fabric.js/pull/2975)
- Improvement: Added object property excludeFromExport to avoid exporting the object to JSON or to SVG. [#2976](https://github.com/kangax/fabric.js/pull/2976)
- Improvement: Correct the calculation of text boundingbox. Improves svg import [#2992](https://github.com/kangax/fabric.js/pull/2992)
- Added: Export id property to SVG [#2993](https://github.com/kangax/fabric.js/pull/2993)
- Improvement: Call the callback on loadSvgFromURL on failed xml load with null agument [#2994](https://github.com/kangax/fabric.js/pull/2994)
- Improvement: Clear only the Itext area on contextTop during cursor animation [#2996](https://github.com/kangax/fabric.js/pull/2996)
- Added: Char widths cache has been moved to fabric level and not iText level. Added fabric.util.clearFabricCharWidthsCache(fontName) [#2995](https://github.com/kangax/fabric.js/pull/2995)
- Fix: do not set background or overlay image if the url load fails. [#3003](https://github.com/kangax/fabric.js/pull/3003)
- Fix: iText mousemove event removal, clear the correct area for Itext, stopped redrawing selection if not necessary [#3016](https://github.com/kangax/fabric.js/pull/3016)
- Fix: background image and overlay image scale and move with canvas viewportTransform, parameter available [#3019](https://github.com/kangax/fabric.js/pull/3019)
- Added: support sub targeting in groups in events [#2997](https://github.com/kangax/fabric.js/pull/2997)
- Fix: Select transparent object on mouse up because of \_maybeGroupObject [#2997](https://github.com/kangax/fabric.js/pull/2997)
- Fix: Remove reference to lastRenderedObject on canvas.remove [#3023](https://github.com/kangax/fabric.js/pull/3023)
- Fix: Wait for all objects to be loaded before deleting the properties and setting options. [#3029](https://github.com/kangax/fabric.js/pull/3029)
- Fix: Object Padding is unaffected by object transform. [#3057](https://github.com/kangax/fabric.js/pull/3057)
- Fix: Restore lastRenderedObject usage. Introduced Canvas.lastRenderedKey to retrieve the lastRendered object from down the stack [#3057](https://github.com/kangax/fabric.js/pull/3057)
- Fix: \_calcTextareaPosition correctly calculate the position considering the viewportTransform. [#3057](https://github.com/kangax/fabric.js/pull/3057)
- Fix: Fixed selectionBacgroundColor with viewport transform. [#3057](https://github.com/kangax/fabric.js/pull/3057)
- Improvement: Correctly render the cursor with viewport scaling, improved the cursor centering. [#3057](https://github.com/kangax/fabric.js/pull/3057)
- Fix: Use canvas zoom and pan when using is target transparent. [#2980](https://github.com/kangax/fabric.js/pull/2980)

## [1.6.2]

- Fix: restore canvas properties on loadFromJSON with includeProperties. [#2921](https://github.com/kangax/fabric.js/pull/2921)
- Fix: Allow hoverCursor on non selectable objects, moveCursor does not appear if the object is not moveable.
  Added object.moveCursor to specify a cursor for moving per object. [#2924](https://github.com/kangax/fabric.js/pull/2924)
- Fix: Add missing stroke.live translation, allow gradientTransform for dashed line. [#2926](https://github.com/kangax/fabric.js/pull/2926)
- Improvement: Allow customization of keys that iteract with mouse action ( multiselect key, free transform key, alternative action key, centered transform key ) [#2925](https://github.com/kangax/fabric.js/pull/2925)
- Added: Make iText fires object:modified on text change on exit editing [#2927](https://github.com/kangax/fabric.js/pull/2927)
- Added: [control customization part 1] cornerDashArray, borderDashArray. Now borderScaleFactor influences both border and controls, changed default corner size to 13 [#2932](https://github.com/kangax/fabric.js/pull/2932)
- Fix: createSVGFontFacesMarkup was failing to retrieve fonts in style [#2935](https://github.com/kangax/fabric.js/pull/2935)
- Fix: shadow not scaled with dataUrl to multiplier [#2940](https://github.com/kangax/fabric.js/pull/2940)
- Added: [control customization part 2] cornerStrokeColor. Now is possible to specify separate stroke and fill color for the controls [#2933](https://github.com/kangax/fabric.js/pull/2933)
- Fix: Itext width calculation with caching false was returning nan. [#2943](https://github.com/kangax/fabric.js/pull/2943)
- Added: [control customization part 3] Rounded corners. It is possible to specify cornerStyle for the object. 'rect' or 'circle' [#2942](https://github.com/kangax/fabric.js/pull/2942)
- Added: [control customization part 4] Selection background. It is possible to specify selectionBackgroundColor for the object. [#2950](https://github.com/kangax/fabric.js/pull/2950)
- Fix: Behaviour of image with filters with resize effects and Object to/from json [#2954](https://github.com/kangax/fabric.js/pull/2954)
- Fix: Svg export should not output color notation in rgba format [#2955](https://github.com/kangax/fabric.js/pull/2955)
- Fix: minScaleLimit rounding bug [#2964](https://github.com/kangax/fabric.js/pull/2964)
- Fix: Itext spacing in justify mode bug [#2971](https://github.com/kangax/fabric.js/pull/2971)
- Fix: Object.toDataUrl export when some window.devicepixelRatio is present (retina or browser zoom) [#2972](https://github.com/kangax/fabric.js/pull/2972)

## [1.6.1]

- Fix: image with broken element throwing error on toObject() [#2878](https://github.com/kangax/fabric.js/pull/2878)
- Fix: Warning on trying to set proprietary browser version of ctxImageSmoothingEnabled [#2880](https://github.com/kangax/fabric.js/pull/2880)
- Fix: Fixed Svg import regression on color and drawing polylines [#2887](https://github.com/kangax/fabric.js/pull/2887)
- Fix: Fixed animation ease that starts and stop at same value [#2888](https://github.com/kangax/fabric.js/pull/2888)
- Fix: Allow a not stateful canvas to fire object:modified at end of transform. [#2890](https://github.com/kangax/fabric.js/pull/2890)
- Fix: Made event handler removal safer. Removing firing events will not cause errors. [#2883](https://github.com/kangax/fabric.js/pull/2883)
- Fix: Proper handling of perPixelTargetFind and multi selections [#2894](https://github.com/kangax/fabric.js/pull/2894)
- Fix: Do not clear contextTop on drawingMode, to allow drawing over animations [#2895](https://github.com/kangax/fabric.js/pull/2895)
- Change the dependencies to optional. Allow npm to continue installing if nodecanvas installation fail.[#2901](https://github.com/kangax/fabric.js/pull/2901)
- Fix: Check again the target on mouseup [#2902](https://github.com/kangax/fabric.js/pull/2902)
- Fix: On perPixelTargetFind detect corners only if target is active [#2903](https://github.com/kangax/fabric.js/pull/2903)
- Improvement: Add canvas mouseout event listener [#2907](https://github.com/kangax/fabric.js/pull/2907)
- Improvement: Make small object draggable easier [#2907](https://github.com/kangax/fabric.js/pull/2907)
- Improvement: Use sendToBack, bringToFront, bringForward, sendBackwards for multiple selections [#2908](https://github.com/kangax/fabric.js/pull/2908)

## [1.6.0]

- Fix rendering of activeGroup objects while preserveObjectStacking is active. [ regression from [#2083](https://github.com/kangax/fabric.js/pull/2083) ]
- Fix `fabric.Path` initialize with user options [#2117](https://github.com/kangax/fabric.js/pull/2117)
- Fix sorting of objects in activeGroup during rendering [#2130](https://github.com/kangax/fabric.js/pull/2130).
- Make sure that 'object.canvas' property is always set if the object is directly or indirectly on canvas [#2141](https://github.com/kangax/fabric.js/pull/2141)
- Fix \_getTopLeftCoords function that was returning TopCenter [#2127](https://github.com/kangax/fabric.js/pull/2127)
- Fix events not being fired after resize with pinch zoom [#510](https://github.com/kangax/fabric.js/pull/510)
- Fix mouse:over, mouse:out events not receiving event object [#2146](https://github.com/kangax/fabric.js/pull/2146)
- Don't include elements from `<metadata>` during SVG parsing [#2160](https://github.com/kangax/fabric.js/pull/2160)
- Fix some iText new glitches and old bugs about style deleting and inserting, faster function for get2dCursorLocation [#2153](https://github.com/kangax/fabric.js/pull/2153)
- Change bounding box calculation, made strokewidth always considered in dimensions. Switched group stroke default to 0 strokewidth. [#2155](https://github.com/kangax/fabric.js/pull/2155)
- Fix scaling function for object with strokewidth [#2178](https://github.com/kangax/fabric.js/pull/2178)
- Fix image fromObject restoring resizeFilter [#2164](https://github.com/kangax/fabric.js/pull/2164)
- Fix double application of filter upon image init [#2164](https://github.com/kangax/fabric.js/pull/2164)
- Fix image.filter.Resize toObject and fromObject [#2164](https://github.com/kangax/fabric.js/pull/2164)
- Fix strokeWidth calculation during resize operations [#2178](https://github.com/kangax/fabric.js/pull/2178)
- Fix iText selection on upperCanvas to support transformMatrix [#2173](https://github.com/kangax/fabric.js/pull/2173)
- Removed unnecessary calls to removeShadow and restoreGlobalCompositeOperation [#2175](https://github.com/kangax/fabric.js/pull/2175)
- Fix the offset for pattern and gradients filling and stroking in text [#2183](https://github.com/kangax/fabric.js/pull/2183)
- Fix loading of stroke gradients from Object [#2182](https://github.com/kangax/fabric.js/pull/2182)
- Fix segmentation fault on node.js when image doesn't exist [#2193](https://github.com/kangax/fabric.js/pull/2193)
- Fix iText border selection when changing fontWeight [#2201](https://github.com/kangax/fabric.js/pull/2201)
- Fix calculation of object dimensions for geometry functions translation and scaling. [#2206](https://github.com/kangax/fabric.js/pull/2206)
- Fix iText cursor position on click at end of line [#2217](https://github.com/kangax/fabric.js/pull/2217)
- Fix error on parsing style string with trailing spaces [#2256](https://github.com/kangax/fabric.js/pull/2256)
- Fix delegated properties leaking on objects in a group when restoring from json [#2101](https://github.com/kangax/fabric.js/pull/2101)
- Fix cursor click position in rotated i-Text when origins different from TOPLEFT. [#2269](https://github.com/kangax/fabric.js/pull/2269)
- Fix mouse position when the canvas is in a complex style scrolling situation [#2128](https://github.com/kangax/fabric.js/pull/2128)
- Fix parser regex for not parsing svg tags attribute [#2311](https://github.com/kangax/fabric.js/pull/2311)
- Add id attribute to standard attribute parsing from SVG elements [#2317](https://github.com/kangax/fabric.js/pull/2317)
- Fix text decoration opacity [#2310](https://github.com/kangax/fabric.js/pull/2310)
- Add simple color animation utility in /src/util/animate_color.js [#2328](https://github.com/kangax/fabric.js/pull/2328)
- Fix itext paste function to check for source of copied text and strip carriage returns (\r)[#2336](https://github.com/kangax/fabric.js/pull/2336)
- Fix pattern class serialize the source using toDataURL if available [#2335](https://github.com/kangax/fabric.js/pull/2335)
- Fix imageSmoothingEnabled warning on chrome and reinit the property after setDimensions [#2337](https://github.com/kangax/fabric.js/pull/2337)
- Add ability to parse path elements with no path specified. [#2344](https://github.com/kangax/fabric.js/pull/2344)
- Fix shiftClick with activeGroup in case of normal and scaled groups [#2342](https://github.com/kangax/fabric.js/pull/2342)
- Add support for colors in shadow svg export [#2349](https://github.com/kangax/fabric.js/pull/2349)
- Add support for inner viewBoxes in svg parsing [#2345](https://github.com/kangax/fabric.js/pull/2345)
- Fix BoundingBox calculation for pathGroups that have inner transformMatrix [#2348](https://github.com/kangax/fabric.js/pull/2348)
- Fix export toObject to include transformMatrix property [#2350](https://github.com/kangax/fabric.js/pull/2350)
- Fix textbox class to supporto toSVG() and newest style fixes [#2347]
  (https://github.com/kangax/fabric.js/pull/2347)
- Fix regression on text ( textDecoration and textlinebackground ) [#2354](https://github.com/kangax/fabric.js/pull/2354)
- Add support for multi keys chars using onInput event [#2352](https://github.com/kangax/fabric.js/pull/2352)
- Fix iText and textbox entering in edit mode if clicked on a corner [#2393](https://github.com/kangax/fabric.js/pull/2393)
- Fix iText styles error when in justify align [#2370](https://github.com/kangax/fabric.js/pull/2370)
- Add support for shadow export in svg for groups, pathgroups and images. [#2364]
- Add rendering shadows for groups [#2364](https://github.com/kangax/fabric.js/pull/2364)
- Add support for parsing nested SVGs x and y attributes [#2399](https://github.com/kangax/fabric.js/pull/2399)
- Add support for gradientTransform in setGradient(fill or stroke) [#2401](https://github.com/kangax/fabric.js/pull/2401)
- Fix Error in svg parsed that was stopping on gradient color-stop missing stop attribute [#2414](https://github.com/kangax/fabric.js/pull/2414)
- toObject method return copied arrays for array like properties [#2407](https://github.com/kangax/fabric.js/pull/2407)
- Fix Set stop value of colorstop to 0 if stop attribute not present [#2414](https://github.com/kangax/fabric.js/pull/2414)
- Fix correct value of e.button for mouse left click if e.which not supported[#2453](https://github.com/kangax/fabric.js/pull/2453)
- Add check for host property in getScrollTopLeft[#2462](https://github.com/kangax/fabric.js/pull/2462)
- Fix check for object.selectable in findTarget[#2466](https://github.com/kangax/fabric.js/pull/2466)
- Fix After rendering a gesture set originX/Y to its original value[#2479](https://github.com/kangax/fabric.js/pull/2479)
- Add support for skewing objects using shift and m-controls in interactive mode, and using object.skewX/Y [#2482](https://github.com/kangax/fabric.js/pull/2482)
- Fix gradientTransform not exported in gradient toObject [#2486](https://github.com/kangax/fabric.js/pull/2486)
- Fix object.toDataUrl with multiplier [#2487](https://github.com/kangax/fabric.js/pull/2487)
  BACK INCOMPATIBILITY: removed 'allOnTop' parameter from fabric.StaticCanvas.renderAll.
- Fix mask filter, mask image is now streched on all image [#2543](https://github.com/kangax/fabric.js/pull/2543)
- Fix text onInput event to behave correctly if some text is selected [#2501](https://github.com/kangax/fabric.js/pull/2502)
- Fix object with selectable = false could be selected with shift click [#2503](https://github.com/kangax/fabric.js/pull/2503)
- Fix for mask filter when bigger or smaller image is used [#2534](https://github.com/kangax/fabric.js/pull/2534)
- Improvement: simplified renderAll logic [#2545](https://github.com/kangax/fabric.js/pull/2545)
- Improvement: Manage group transformation with skew rotate and scale [#2549](https://github.com/kangax/fabric.js/pull/2549)
- Fix: Add shadow affectStroke to shadow to Object method [#2568](https://github.com/kangax/fabric.js/pull/2568)
- Fix: Made multitouch pinch resize works with skewed object [#2625](https://github.com/kangax/fabric.js/pull/2625)
- Improvement: Added retina screen support [#2623](https://github.com/kangax/fabric.js/pull/2623)
- Change: Set default Image strokeWidth to 0 to improve image rendering [#2624](https://github.com/kangax/fabric.js/pull/2624)
- Fix: multitouch zoom gesture speed back to normal speed [#2625](https://github.com/kangax/fabric.js/pull/2625)
- Fix: fix controls rendering with retina scaling and controls above overlay [#2632](https://github.com/kangax/fabric.js/pull/2632)
- Improvements: resize SVG using viewport/viewbox. [#2642](https://github.com/kangax/fabric.js/pull/2642)
- Improvements: Svg import now supports rotate around point [#2645](https://github.com/kangax/fabric.js/pull/2645)
- Change: Opacity is no more a delegated property for group [#2656](https://github.com/kangax/fabric.js/pull/2656)
- Fix: Itext now check for editable property before initializing cursor [#2657](https://github.com/kangax/fabric.js/pull/2657)
- Fix: Better SVG export support for shadows of rotated objects [#2671](https://github.com/kangax/fabric.js/pull/2671)
- Fix: Avoid polygon polyline to change constructor point array [#2627](https://github.com/kangax/fabric.js/pull/2627)
- SVG import: support fill/stroke opacity when no fill/stroke attribute is present [#2703](https://github.com/kangax/fabric.js/pull/2703)
- Fix: remove white filter set opacity to 0 instead of 1 [#2714](https://github.com/kangax/fabric.js/pull/2714)
- Cleaning: removing unused fabric.Canvas.activeInstance [#2708](https://github.com/kangax/fabric.js/pull/2708)
- Change: remove flipping of text string when flipping object [#2719](https://github.com/kangax/fabric.js/pull/2719)
- Fix: Correct shift click on generic transformerd active groups [#2720](https://github.com/kangax/fabric.js/pull/2720)
- SVG import: parse svg with no spaces between transforms [#2738](https://github.com/kangax/fabric.js/pull/2738)
- Fix: Fallback to styleElement.text for IE9 [#2754](https://github.com/kangax/fabric.js/pull/2754)
- Fix: data url for node [#2777](https://github.com/kangax/fabric.js/pull/2777)
- Improvement: Extended font face to all text class during svg export [#2797](https://github.com/kangax/fabric.js/pull/2797)
- Fix: retina scaling dataurl and shadows. [#2806](https://github.com/kangax/fabric.js/pull/2806)
- Improvement: Better look to iText decoration shadows. [#2808](https://github.com/kangax/fabric.js/pull/2808)
- Improvement: New text shadow export to SVG. [#2827](https://github.com/kangax/fabric.js/pull/2827)
- fix: location of optimized 1x1 rects. [#2817](https://github.com/kangax/fabric.js/pull/2817)
- fix: TextBox handling of consecutive spaces. [#2852](https://github.com/kangax/fabric.js/pull/2852)
- fix: Respect shadow in svg export of flipped objects. [#2854](https://github.com/kangax/fabric.js/pull/2854)
- fix: Check presence of style for textBox in svg export. [#2853](https://github.com/kangax/fabric.js/pull/2853)
- Improvement: Added node compatibility for v4 and v5. [#2872](https://github.com/kangax/fabric.js/pull/2872)
- Fix: Canvas dispose remove the extra created elements. [#2875](https://github.com/kangax/fabric.js/pull/2875)
- IText improvements to cut-copy-paste, edit, mobile jumps and style. [#2868](https://github.com/kangax/fabric.js/pull/2868)

## [1.5.0]

**Edge**

- Added image preserve aspect ratio attributes and functionality (fabric.Image.alignY, fabric.Image.alignY, fabric.Image.meetOrSlic )
- Added ImageResizeFilters , option to resize dynamically or statically the images using a set of resize filter alghoritms.
- [BACK_INCOMPAT] `fabric.Collection#remove` doesn't return removed object -> returns `this` (chainable)

- Add "mouse:over" and "mouse:out" canvas events (and corresponding "mouseover", "mouseout" object events)
- Add support for passing options to `fabric.createCanvasForNode`

- Various iText fixes and performance improvements
- Fix `overlayImage` / `overlayColor` during selection mode
- Fix double callback in loadFromJSON when there's no objects
- Fix paths parsing when number has negative exponent
- Fix background offset in iText
- Fix style object deletion in iText
- Fix typo in `_initCanvasHandlers`
- Fix `transformMatrix` not affecting fabric.Text
- Fix `setAngle` for different originX/originY (!= 'center')
- Change default/init noise/brightness value for `fabric.Image.filters.Noise` and `fabric.Image.filters.Brightness` from 100 to 0
- Add `fabric.Canvas#imageSmoothingEnabled`
- Add `copy/paste` support for iText (uses clipboardData)

## [1.4.0]

- [BACK_INCOMPAT] JSON and Cufon are no longer included in default build

- [BACK_INCOMPAT] Change default objects' originX/originY to left/top

- [BACK_INCOMPAT] `fabric.StaticCanvas#backgroundImage` and `fabric.StaticCanvas#overlayImage` are `fabric.Image` instances. `fabric.StaticCanvas#backgroundImageOpacity`, `fabric.StaticCanvas#backgroundImageStretch`, `fabric.StaticCanvas#overlayImageLeft` and `fabric.StaticCanvas#overlayImageTop` were removed.

- [BACK_INCOMPAT] `fabric.Text#backgroundColor` is now `fabric.Object#backgroundColor`

- [BACK_INCOMPAT] Remove `fabric.Object#toGrayscale` and `fabric.Object#overlayFill` since they're too specific

- [BACK_INCOMPAT] Remove `fabric.StaticCanvas.toGrayscale` since we already have that logic in `fabric.Image.filters.Grayscale`.

- [BACK_INCOMPAT] Split `centerTransform` into the properties `centeredScaling` and `centeredRotation`. Object rotation now happens around originX/originY point UNLESS `centeredRotation=true`. Object scaling now happens non-centered UNLESS `centeredScaling=true`.

## [1.3.0]

- [BACK_INCOMPAT] Remove selectable, hasControls, hasBorders, hasRotatingPoint, transparentCorners, perPixelTargetFind from default object/json representation of objects.

- [BACK_INCOMPAT] Object rotation now happens around originX/originY point UNLESS `centerTransform=true`.

- [BACK_INCOMPAT] fabric.Text#textShadow has been removed - new fabric.Text.shadow property (type of fabric.Shadow).

- [BACK_INCOMPAT] fabric.BaseBrush shadow properties are combined into one property => fabric.BaseBrush.shadow (shadowColor, shadowBlur, shadowOffsetX, shadowOffsetY no longer exist).

- [BACK_INCOMPAT] `fabric.Path.fromObject` is now async. `fabric.Canvas#loadFromDatalessJSON` is deprecated.

## [1.2.0]

- [BACK_INCOMPAT] Make `fabric.Object#toDataURL` synchronous.

- [BACK_INCOMPAT] `fabric.Text#strokeStyle` -> `fabric.Text#stroke`, for consistency with other objects.

- [BACK_INCOMPAT] `fabric.Object.setActive(…)` -> `fabric.Object.set('active', …)`.
  `fabric.Object.isActive` is gone (use `fabric.Object.active` instead)

- [BACK_INCOMPAT] `fabric.Group#objects` -> `fabric.Group._objects`.

## [1.1.0]

- [BACK_INCOMPAT] `fabric.Text#setFontsize` becomes `fabric.Object#setFontSize`.

- [BACK_INCOMPAT] `fabric.Canvas.toDataURL` now accepts options object instead linear arguments.
  `fabric.Canvas.toDataURLWithMultiplier` is deprecated;
  use `fabric.Canvas.toDataURL({ multiplier: … })` instead

## [1.0.0]<|MERGE_RESOLUTION|>--- conflicted
+++ resolved
@@ -4,11 +4,8 @@
 
 ## [6.0.0-beta5]
 
-<<<<<<< HEAD
 - refactor(): SVG loading and parsing functionality are now promises or async. Callback have been removed [#8884](https://github.com/fabricjs/fabric.js/pull/8884)
-=======
 - refactor(fabric.Line): Line position is calculated from the center between the 2 points now [#8877](https://github.com/fabricjs/fabric.js/pull/8877)
->>>>>>> d37c7f74
 - bundle(): export `setEnv` for JEST interoperability [#8888](https://github.com/fabricjs/fabric.js/pull/8888)
 
 ## [6.0.0-beta4]
