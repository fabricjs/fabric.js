# Changelog

## [next]

<<<<<<< HEAD
- chore(): replace `clone(obj, true)` with `cloneDeep(obj)` and remove all `extend`, `clone` calls in favor of object spreads. [#8600](https://github.com/fabricjs/fabric.js/pull/8600)
  BREAKING:
  `clone` and `extend` are used in all examples unfortunately so the community must have adopted them.
  Devs using `extend` on classes should mutate the prototype directly (or with `defineProperty`) or subclass.
  Using `clone` or `extend` to assign to an object was always a bad idea. Use lodash or whatever.
=======
- chore(TS): Followup for interactivy and controls migration to TS [#8404](https://github.com/fabricjs/fabric.js/pull/8404)
- refactor(IText): Fixes Draggable Text for retina and viewport transform #8534
- chore(TS): refactor canvas init, fix `_initRetinaScaling` regression #8520
>>>>>>> a3631b65
- chore(TS): remove all remaining empty declarations [#8593](https://github.com/fabricjs/fabric.js/pull/8593)
- refactor(IText): modernize IText cursor animation based on animation API changes (and fix minor regression) plus leftovers from #8547 [#8583](https://github.com/fabricjs/fabric.js/pull/8583)
- refactor(Canvas, IText): Handle cross instance text editing states to an EditingManager class [#8543](https://github.com/fabricjs/fabric.js/pull/8543)
- chore(TS): move to export, babel, new rollup, change import statement for fabric. [#8585](https://github.com/fabricjs/fabric.js/pull/8585);
- chore(TS): Add declare in front of properties that are type definitions. [#8574](https://github.com/fabricjs/fabric.js/pull/8574)
- refactor(Animation): BREAKING: Animation api reduction and semplification (byValue is removed, '+=' syntax is removed, callbacks fired 100%) [#8547](https://github.com/fabricjs/fabric.js/pull/8547)
- feat(PolyControl): modify the shape of a poly with control points [#8556](https://github.com/fabricjs/fabric.js/pull/8556)
- BREAKING: remove Object.stateful and Object.statefulCache [#8573](https://github.com/fabricjs/fabric.js/pull/8573)
- fix(IText): refactor clearing context top logic of itext to align with brush pattern, using the canvas rendering cycle in order to guard from edge cases #8560
- fix(Canvas): `_initRetinaScaling` initializaing the scaling regardless of settings in Canvas. [#8565](https://github.com/fabricjs/fabric.js/pull/8565)
- fix(Canvas): regression of canvas migration with pointer and sendPointToPlane [#8563](https://github.com/fabricjs/fabric.js/pull/8563)
- chore(TS): Use exports from files to build fabricJS, get rid of HEADER.js [#8549](https://github.com/fabricjs/fabric.js/pull/8549)
- chore(): rm `fabric.filterBackend` => `getFilterBackend` [#8487](https://github.com/fabricjs/fabric.js/pull/8487)
- chore(TS): migrate text SVG export mixin [#8486](https://github.com/fabricjs/fabric.js/pull/8486)
- refactor(TS): `animate` and `AnimationRegistry` to classes [#8297](https://github.com/fabricjs/fabric.js/pull/8297)
  BREAKING:
  - return animation instance from animate instead of a cancel function and remove `findAnimationByXXX` from `AnimationRegistry`
  - change `animateColor` signature to match `animate`, removed `colorEasing`
- fix(Object Stacking): 🔙 refactor logic to support Group 🔝
- chore(TS): migrate Group/ActiveSelection [#8455](https://github.com/fabricjs/fabric.js/pull/8455)
- chore(TS): Migrate smaller mixins to classes (dataurl and serialization ) [#8542](https://github.com/fabricjs/fabric.js/pull/8542)
- chore(TS): Convert Canvas events mixin and grouping mixin [#8519](https://github.com/fabricjs/fabric.js/pull/8519)
- chore(TS): Remove backward compatibility initialize methods [#8525](https://github.com/fabricjs/fabric.js/pull/8525/)
- chore(TS): replace getKlass utility with a registry that doesn't require full fabricJS to work [#8500](https://github.com/fabricjs/fabric.js/pull/8500)
- chore(): use context in static constructors [#8522](https://github.com/fabricjs/fabric.js/issues/8522)
- chore(TS): Convert Canvas class #8510
- chore(TS): Move object classes #8511
- chore(TS): polish text [#8489](https://github.com/fabricjs/fabric.js/pull/8489)
- chore(TS): fix import cycle, extract `groupSVGElements` [#8506](https://github.com/fabricjs/fabric.js/pull/8506)
- chore(TS): permissive `Point` typings [#8434](https://github.com/fabricjs/fabric.js/pull/8434)
- chore(TS): polish files [#8488](https://github.com/fabricjs/fabric.js/pull/8488)
- fix(TS): `EventSpec` recognition [#8497](https://github.com/fabricjs/fabric.js/pull/8497)
- chore(): rm dead code [#8493](https://github.com/fabricjs/fabric.js/pull/8493)
- fix(scaleObject): handle when scale is 0 to not bug flip [#8490](https://github.com/fabricjs/fabric.js/pull/8490)
- chore(TS): migrate StatiCanvas to TS [#8485](https://github.com/fabricjs/fabric.js/pull/8485)
- chore(): refactor `Object.__uid++` => `uid()` [#8482](https://github.com/fabricjs/fabric.js/pull/8482)
- chore(TS): migrate object mixins to TS [#8414](https://github.com/fabricjs/fabric.js/pull/8414)
- chore(TS): migrate filters [#8474](https://github.com/fabricjs/fabric.js/pull/8474)
- chore(TS): BaseBrush abstract methods [#8428](https://github.com/fabricjs/fabric.js/pull/8428)
- feat(): Add `createObjectDefaultControls` and `createTextboxDefaultControls` to create copies of control sets. [#8415](https://github.com/fabricjs/fabric.js/pull/8415)
- fix(PatternBrush): `getPatternSrc`, rm `getPatternSrcFunction` [#8468](https://github.com/fabricjs/fabric.js/pull/8468)
- chore(TS): more FabricObject typing [#8405](https://github.com/fabricjs/fabric.js/pull/8405)
- chore(TS): Observable types [#8431](https://github.com/fabricjs/fabric.js/pull/8431)
- chore(TS): migrate Group/ActiveSelection [#8455](https://github.com/fabricjs/fabric.js/pull/8455)
- fix(TS): migration error of itext key mixin (#8421) [#8457](https://github.com/fabricjs/fabric.js/pull/8457)
- chore(TS): migrate text classes/mixins [#8421](https://github.com/fabricjs/fabric.js/pull/8421)
- chore(TS): migrate Image [#8443](https://github.com/fabricjs/fabric.js/pull/8443)
- chore(TS): migrate Shadow [#8462](https://github.com/fabricjs/fabric.js/pull/8462)
- fix(Itext): show incorrect pointer position after scale changed
- chore(TS): migrate text classes/mixins [#8408](https://github.com/fabricjs/fabric.js/pull/8408)
- chore(TS): migrate Collection [#8433](https://github.com/fabricjs/fabric.js/pull/8433)
- ci(): Simplify filestats even more [#8449](https://github.com/fabricjs/fabric.js/pull/8449)
- chore(TS): migrate filter backends [#8403](https://github.com/fabricjs/fabric.js/pull/8403)
- chore(TS): migrate Text classes/mixins [#8408](https://github.com/fabricjs/fabric.js/pull/8408)
- chore(TS): migrate Path [#8412](https://github.com/fabricjs/fabric.js/pull/8412)
- ci(): remove unwanted build stats (from [#8395](https://github.com/fabricjs/fabric.js/pull/8395)) [#8416](https://github.com/fabricjs/fabric.js/pull/8416)
- chore(TS): migrate Line [#8413](https://github.com/fabricjs/fabric.js/pull/8413)
- chore(TS): migrate Polyline/Polygon [#8417](https://github.com/fabricjs/fabric.js/pull/8417)
- chore(TS): migrate Rect [#8411](https://github.com/fabricjs/fabric.js/pull/8411)
- chore(TS): migrate Ellipse [#8408](https://github.com/fabricjs/fabric.js/pull/8408)
- chore(TS): migrate Triangle to TS [#8410](https://github.com/fabricjs/fabric.js/pull/8410)
- chore(TS): migrate Circle to TS [#8406](https://github.com/fabricjs/fabric.js/pull/8406)
- chore(TS): convert Object interactivity mixin to its own class [#8401](https://github.com/fabricjs/fabric.js/pull/8401)
- chore(TS): Convert controls e6/ts [#8400](https://github.com/fabricjs/fabric.js/pull/8400)
- ci(): remove buggy changelog action in favor of `git diff` bash script + direct git how to merge `CHANGELOG.md` [#8309](https://github.com/fabricjs/fabric.js/pull/8346)
- fix(): skewing controls accuracy + successive interactions [#8380](https://github.com/fabricjs/fabric.js/pull/8380)
- chore(TS): Convert Geometry and Origin to classes/e6/ts [#8390](https://github.com/fabricjs/fabric.js/pull/8390)
- ci(): build stats report [#8395](https://github.com/fabricjs/fabric.js/pull/8395)
- chore(TS): convert object to es6 class [#8322](https://github.com/fabricjs/fabric.js/pull/8322)
- docs(): guides follow up, feature request template [#8379](https://github.com/fabricjs/fabric.js/pull/8379)
- docs(): refactor guides, bug report template [#8189](https://github.com/fabricjs/fabric.js/pull/8189)
- BREAKING fix(polyline/polygon): stroke bounding box for all line join/cap cases [#8344](https://github.com/fabricjs/fabric.js/pull/8344)
  BREAKING: `_setPositionDimensions` was removed in favor of `setDimensions`
- test(): Added 2 tests for polygon shapes and transforms with translations [#8370](https://github.com/fabricjs/fabric.js/pull/8370)
- fix(textStyles): Handle style objects with only a textBackgroundColor property in stylesToArray [#8365](https://github.com/fabricjs/fabric.js/pull/8365)
- chore(): fix typos in intersection file [#8345](https://github.com/fabricjs/fabric.js/pull/8345)
- fix(textStyles): Handle empty style object in stylesToArray [#8357](https://github.com/fabricjs/fabric.js/pull/8357)
- ci(build): safeguard concurrent unlocking [#8309](https://github.com/fabricjs/fabric.js/pull/8309)
- ci(): update stale bot [#8307](https://github.com/fabricjs/fabric.js/pull/8307)
- ci(test): await golden generation in visual tests [#8284](https://github.com/fabricjs/fabric.js/pull/8284)
- ci(): Add a pipeline check for verifying that CHANGELOG.md has been updated [#8302](https://github.com/fabricjs/fabric.js/pull/8302)
- BREAKING feat(fabric.IText) rename data-fabric-hiddentextarea to data-fabric with value textarea
- ci(): adds a lock file to the repo when build is in progress, makes local testing wait for the build to complete [#8290](https://github.com/fabricjs/fabric.js/pull/8290)
- fix(`WebGLProbe`): regression caused by [#8199](https://github.com/fabricjs/fabric.js/pull/8199), [#8301](https://github.com/fabricjs/fabric.js/pull/8301)
- fix(fabric.utils) added missing import in dom_misc [#8293](https://github.com/fabricjs/fabric.js/pull/8293)
- fix(Object): `extraParam` should not be passed to options [#8295](https://github.com/fabricjs/fabric.js/pull/8295)
- test(): add `globalCompositeOperation` tests [#8271](https://github.com/fabricjs/fabric.js/pull/8271)
- fix(): use `sendObjectToPlane` in `mergeClipPaths` [#8247](https://github.com/fabricjs/fabric.js/pull/8247)
- chore(): prettify all source code [#8276](https://github.com/fabricjs/fabric.js/pull/8276)
- chore(lint): disallow `Math.hypot`, `window`, `document` [#8277](https://github.com/fabricjs/fabric.js/pull/8277)
- ci(): Add node18 and add a check for prettier [#8275](https://github.com/fabricjs/fabric.js/pull/8275)
- ci(test): suite fixes for browser [#8176](https://github.com/fabricjs/fabric.js/pull/8176)
- ci(): install prettier [#8242](https://github.com/fabricjs/fabric.js/pull/8242)
- ci(): migrate scripts to es6 modules [#8266](https://github.com/fabricjs/fabric.js/pull/8266)
- BREAKING refactor(util): remove lang_array since there are no more use cases [#8274](https://github.com/fabricjs/fabric.js/pull/8274)
- chore(TS): migrate `Pattern` [#8255](https://github.com/fabricjs/fabric.js/pull/8255)
- ci(): add source-map-support for testing [#8248](https://github.com/fabricjs/fabric.js/pull/8248)
- ci(): file cleanup [#8254](https://github.com/fabricjs/fabric.js/pull/8254)
- ci(): fix test global error handlers [#8267](https://github.com/fabricjs/fabric.js/pull/8267)
- fix(fabric.Canvas): dispose and request animation frame scheduling fix [#8220](https://github.com/fabricjs/fabric.js/pull/8220)
- ci(test): fix golden creation from browser [#8270](https://github.com/fabricjs/fabric.js/pull/8270)
- BREAKING refactor(util): `boundingBoxFromPoints`, removed transform [#8269](https://github.com/fabricjs/fabric.js/pull/8269)
- ci(): reintroduce node 14 testing [#8232](https://github.com/fabricjs/fabric.js/pull/8232)
- chore(TS): finish converting utils [#8230](https://github.com/fabricjs/fabric.js/pull/8230)
- test(): Add extensive coverage for mergeClipPath [#8245](https://github.com/fabricjs/fabric.js/pull/8245)
- ci() Nicer names for GHA [#8235](https://github.com/fabricjs/fabric.js/pull/8235)
- Update tests.yml
- ci(): consolidate test workflows [#8227](https://github.com/fabricjs/fabric.js/pull/8227)
- chore(TS): BREAKING: `populateWithProperties` => `pick` [#8202](https://github.com/fabricjs/fabric.js/pull/8202)
- chore(TS): extract `initFilterBackend` from HEADER [#8199](https://github.com/fabricjs/fabric.js/pull/8199)
- chore(TS): extract caches from HEADER [#8198](https://github.com/fabricjs/fabric.js/pull/8198)
- Chore(TS): migrate Intersection [#8121](https://github.com/fabricjs/fabric.js/pull/8121)
- chore(TS): es6 for util/path.ts and more utils converted [#8201](https://github.com/fabricjs/fabric.js/pull/8201)
- fix(ci): report build script failure + fix missing logs [#8188](https://github.com/fabricjs/fabric.js/pull/8188)
- fix(): update window => fabric.window [#8209](https://github.com/fabricjs/fabric.js/pull/8209)
- chore(TS): extract const `reNonWord` from HEADER [#8197](https://github.com/fabricjs/fabric.js/pull/8197)
- chore(TS): extract config values in its own module [#8194](https://github.com/fabricjs/fabric.js/pull/8194)
- ci(): update code coverage action comment [#8205](https://github.com/fabricjs/fabric.js/pull/8205)
- fix(fabric.Gradient): Guard against deep mutation on svg export for color exports [#8196](https://github.com/fabricjs/fabric.js/pull/8196)
- chore(TS): migrate gradient [#8154](https://github.com/fabricjs/fabric.js/pull/8154)
- Chore(TS): Convert more utilities [#8193](https://github.com/fabricjs/fabric.js/pull/8193)
- docs(CONTRIBUTING): fix typo [#8191](https://github.com/fabricjs/fabric.js/pull/8191)
- chore(TS): move control files under `controls` folder [#8185](https://github.com/fabricjs/fabric.js/pull/8185)
- chore(TS): `ElementsParser` => `parser/ElementsParser` [#8183](https://github.com/fabricjs/fabric.js/pull/8183)
- dep(): fabric.console [#8184](https://github.com/fabricjs/fabric.js/pull/8184)
- chore(TS) convert more utils [#8180](https://github.com/fabricjs/fabric.js/pull/8180)
- chore(TS): migrate brushes [#8182](https://github.com/fabricjs/fabric.js/pull/8182)
- fix(): propagate failed exit code to the process [#8187](https://github.com/fabricjs/fabric.js/pull/8187)
- fix(): regain focus on mouse move [#8179](https://github.com/fabricjs/fabric.js/pull/8179)
- chore(TS): read fabric version from package.json
- ci(test): migrate test cmd [#8138](https://github.com/fabricjs/fabric.js/pull/8138)
- chore(TS): Move more utils to TS [#8164](https://github.com/fabricjs/fabric.js/pull/8164)
- chore(TS): more conversion of utils [#8148](https://github.com/fabricjs/fabric.js/pull/8148)
- chore(): Update package.json contributors [#8157](https://github.com/fabricjs/fabric.js/pull/8157)
- docs(contributing): rework [#8158](https://github.com/fabricjs/fabric.js/pull/8158)
- fix(): add pointer data to drop event [#8156](https://github.com/fabricjs/fabric.js/pull/8156)
- chore(TS): prepare for gradient migration [#8155](https://github.com/fabricjs/fabric.js/pull/8155)
- docs(Collection): JSDOC fix `item` return type [#8152](https://github.com/fabricjs/fabric.js/pull/8152)
- chore(ts): Convert some utils [#8123](https://github.com/fabricjs/fabric.js/pull/8123)
- chore(TS): Migrate Circle to es6/ts
- chore(TS): migrate parser [#8122](https://github.com/fabricjs/fabric.js/pull/8122)
- fix(TS): color merge conflict [#8133](https://github.com/fabricjs/fabric.js/pull/8133)
- chore(TS): migrate Point to es6 class and update references. Deprecate xxxEquals methods [#8120](https://github.com/fabricjs/fabric.js/pull/8120)
- Chore(TS) Rect to Es6, remove global scope function. [#8118](https://github.com/fabricjs/fabric.js/pull/8118)
- chore(TS): Color [#8115](https://github.com/fabricjs/fabric.js/pull/8115)
- chore(TS): prepare for Color migration [#8116](https://github.com/fabricjs/fabric.js/pull/8116)
- ci(): adapt build script to rollup [#8114](https://github.com/fabricjs/fabric.js/pull/8114)
- fix(): Delegate toJson to toObject properly and fix tests [#8111](https://github.com/fabricjs/fabric.js/pull/8111)
- chore(TS): convert file ext [#8108](https://github.com/fabricjs/fabric.js/pull/8108)
- ci(scripts) patch [#8102](https://github.com/fabricjs/fabric.js/pull/8102)
- ci(): switch the old custom build for rollup [#8013](https://github.com/fabricjs/fabric.js/pull/8013)
- feat(IText): Draggable text [#7802](https://github.com/fabricjs/fabric.js/pull/7802)
- feat(Text): condensed styles structure v6 [#8006](https://github.com/fabricjs/fabric.js/pull/8006)
- feat(): on `discardActiveObject` interrupt current transform. Also add a method to interrupt current transform programmatically [#7954](https://github.com/fabricjs/fabric.js/pull/7954)
- fix(fabric.StaticCanvas): imageSmoothing setter for node-cavas special case [#8032](https://github.com/fabricjs/fabric.js/pull/8032)
- feat(): support aborting loading resources that requires network calls (promises/requests) [#7827](https://github.com/fabricjs/fabric.js/pull/7827)
- fix(fabric.IText) wrong typeof syntax [#8023](https://github.com/fabricjs/fabric.js/pull/8023)
- ci(typescript): transformer [#8020](https://github.com/fabricjs/fabric.js/pull/8020)
- fix(canvas): clear transform event caching on resize [#8021](https://github.com/fabricjs/fabric.js/pull/8021)
- fix(fabric.Canvas): `mouseout` bug [#8011](https://github.com/fabricjs/fabric.js/pull/8011)
- refactor(object_interactivity): draw operation for borders can be overriden [#7932](https://github.com/fabricjs/fabric.js/pull/7932)
- feat(Group,canvas): remove canvas from object before firing removed event, filter insertAt for group
- tests(): fix the visual test loop to work again on fabricjs.com [#8007](https://github.com/fabricjs/fabric.js/pull/8007)
- fix(Group): 🛠️ layout, angle and origin ⚡ [#8004](https://github.com/fabricjs/fabric.js/pull/8004)
- chore(): move away from extend/clone [#8001](https://github.com/fabricjs/fabric.js/pull/8001)
- fix(Canvas): flipped viewport transform coords [#7515](https://github.com/fabricjs/fabric.js/pull/7515)
- fix(): cleanup merge conflict resolution artifact [#7956](https://github.com/fabricjs/fabric.js/pull/7956)
- fix(Group): part 2 minors changes [#7916](https://github.com/fabricjs/fabric.js/pull/7916)
- feat(fabric.Image.filter): Alpha support for Invert filter [#7933](https://github.com/fabricjs/fabric.js/pull/7933)
- fix(EraserBrush): visual trace while erasing [#7991](https://github.com/fabricjs/fabric.js/pull/7991)
- fix(Point): safeguard initialization [#7961](https://github.com/fabricjs/fabric.js/pull/7961)
- fix(Textbox): flipped `changeWidth` control behavior [#7980](https://github.com/fabricjs/fabric.js/pull/7980)
- test(): remove deleted event from test name [#7992](https://github.com/fabricjs/fabric.js/pull/7992)
- feat(observable): BREAKING return disposer instead of context for chaining [#7994](https://github.com/fabricjs/fabric.js/pull/7994)
- fix(util): `setStyle` exception [#7869](https://github.com/fabricjs/fabric.js/pull/7869)
- test(freedrawing): test enhancement [#7941](https://github.com/fabricjs/fabric.js/pull/7941)
- Cleanup README.md [#7947](https://github.com/fabricjs/fabric.js/pull/7947)
- ci() update uglifyjs [#7939](https://github.com/fabricjs/fabric.js/pull/7939)
- fix(): assigning canvas for collections [#7934](https://github.com/fabricjs/fabric.js/pull/7934)
- fix(EraserBrush): use rendered objects for pattern [#7938](https://github.com/fabricjs/fabric.js/pull/7938)
- fix(v6): 4th PR of Group Rewrite 🎛️ nested controls 😜 [#7861](https://github.com/fabricjs/fabric.js/pull/7861)
- feat(path): `getRegularPolygonPath` [#7918](https://github.com/fabricjs/fabric.js/pull/7918)
- fix(canvas export): regression caused by safegurading [#7907](https://github.com/fabricjs/fabric.js/pull/7907)
- ci(): fix build script option exclude [#7915](https://github.com/fabricjs/fabric.js/pull/7915)
- feat(Group): 2nd Patch of New Group! 🎉 [#7859](https://github.com/fabricjs/fabric.js/pull/7859)
- chore(ci): rename option [#7875](https://github.com/fabricjs/fabric.js/pull/7875)
- fix(Canvas): `dispose` race condition [#7885](https://github.com/fabricjs/fabric.js/pull/7885)
- Update funding.yml include Shachar and Steve
- feat(Group): Change group code, adapt the rest around it [#7858](https://github.com/fabricjs/fabric.js/pull/7858)
- chore(): PR template [#7857](https://github.com/fabricjs/fabric.js/pull/7857)
- fix(Canvas): safeguard canvas add [#7866](https://github.com/fabricjs/fabric.js/pull/7866)
- fix(fabric.Text): support text alignments in RTL text [#7674](https://github.com/fabricjs/fabric.js/pull/7674)
- chore(canvas): minor cleanup [#7851](https://github.com/fabricjs/fabric.js/pull/7851)
- docs(): fix typo, fix JSDOC for website, minors [#7853](https://github.com/fabricjs/fabric.js/pull/7853)
- fix(Canvas): safeguard dispose [#7775](https://github.com/fabricjs/fabric.js/pull/7775)
- fix(Polyline): safegurad \_setPositionDimensions [#7850](https://github.com/fabricjs/fabric.js/pull/7850)
- feat(ci): CLI logging and `filter` option [#7844](https://github.com/fabricjs/fabric.js/pull/7844)
- fix(itext): stop cursor on blur [#7784](https://github.com/fabricjs/fabric.js/pull/7784)
- fix(itext): `set` during text editing [#7837](https://github.com/fabricjs/fabric.js/pull/7837)
- fix(Canvas): Safeguard from multiple initialization [#7776](https://github.com/fabricjs/fabric.js/pull/7776)
- feat(): fire `contextmenu` event [#7714](https://github.com/fabricjs/fabric.js/pull/7714)
- docs(Text): add proper type for GraphemeBBox [#7834](https://github.com/fabricjs/fabric.js/pull/7834)
- chore(): create an alias for getSelectionContext as `getTopContext` [#7711](https://github.com/fabricjs/fabric.js/pull/7711)
- fix(EraserBrush): inverted erasing [#7689](https://github.com/fabricjs/fabric.js/pull/7689)
- fix(ci): CLI `debug` and `recreate` options [#7833](https://github.com/fabricjs/fabric.js/pull/7833)
- feat(ci): better cli [#7825](https://github.com/fabricjs/fabric.js/pull/7825)
- feat(fabric.util.animation): add delay option [#7805](https://github.com/fabricjs/fabric.js/pull/7805)
- chore(): Update bug report templates [#7790](https://github.com/fabricjs/fabric.js/pull/7790)
- fix(Textbox): expose methods for overrides + fix resize filckering [#7806](https://github.com/fabricjs/fabric.js/pull/7806)
- fix(fabric.Canvas): canvas export, force retina scaling >= 1
- fix(itext_key_behavior.mixin.js): typo [#7816](https://github.com/fabricjs/fabric.js/pull/7816)
- feat(): dataURL export - filter objects [#7788](https://github.com/fabricjs/fabric.js/pull/7788)
- feat(util): transform utils [#7614](https://github.com/fabricjs/fabric.js/pull/7614)
- chore/fix(v6): prerequisites for Group [#7728](https://github.com/fabricjs/fabric.js/pull/7728)
- tests() adding an extra controls test where the group are transformed [#7736](https://github.com/fabricjs/fabric.js/pull/7736)
- chore(): Group prerequisite minor refactor object_origin
- fix(): ensure scaling factor is positive for strokeUniform [#7729](https://github.com/fabricjs/fabric.js/pull/7729)
- MAJOR chore(v6): neutral prerequisites for fabric.Group rework [#7726](https://github.com/fabricjs/fabric.js/pull/7726)
- fix(): add `eraser` to Object state/cache props [#7720](https://github.com/fabricjs/fabric.js/pull/7720)
- feat(Object.isType): accept multiple `type` [#7715](https://github.com/fabricjs/fabric.js/pull/7715)
- MAJOR feat(fabric.Point): divide, scalarDivide, scalarDivideEquals [`#7716`](https://github.com/fabricjs/fabric.js/pull/7716)
- MAJOR feat(): Reuse fabric.Point logic for scaling and naming consistency [`#7710`](https://github.com/fabricjs/fabric.js/pull/7710)
- feat(Canvas#getCenter): migrate to `getCenterPoint` [`#7699`](https://github.com/fabricjs/fabric.js/pull/7699)
- MAJOR feat(fabric) remove callbacks in for Promise support [`#7657`](https://github.com/fabricjs/fabric.js/pull/7657)
- chore(): BREAKING Cleanup fabric.Point for v6 [#7709](https://github.com/fabricjs/fabric.js/pull/7709) [`7e563c7`](https://github.com/fabricjs/fabric.js/commit/7e563c72164070aafb03043643e85d06d0dee32c)

## [5.2.1]

- fix(): add `eraser` to Object state/cache props [`#7720`](https://github.com/fabricjs/fabric.js/pull/7720)

## [5.2.0]

- feat(fabric.Object): isType accepts multiple `type` [`#7715`](https://github.com/fabricjs/fabric.js/pull/7715)
- chore(): Replace deprecated String.prototype.substr() with Array.prototype.slice() [`#7696`](https://github.com/fabricjs/fabric.js/pull/7696)
- chore(): use Array.isArray instead of ie6+ workarounds [`#7718`](https://github.com/fabricjs/fabric.js/pull/7718)
- MINOR: feat(fabric.Canvas): add `getTopContext` method to expose the internal contextTop [`#7697`](https://github.com/fabricjs/fabric.js/pull/7697)
- fix(fabric.Object) Add cacheContext checks before trying to render on cache [`#7694`](https://github.com/fabricjs/fabric.js/pull/7694)
- tests(): node test suite enhancement [`#7691`](https://github.com/fabricjs/fabric.js/pull/7691)
- feat(Canvas#getCenter): migrate to `getCenterPoint` [`#7699`](https://github.com/fabricjs/fabric.js/pull/7699)
- updated package.json [`803ce95`](https://github.com/fabricjs/fabric.js/commit/803ce95878150fba9e4195804bccae9bcfe45c6d)
- tests(fabric.animation): fix test reliability [`4be0fb9`](https://github.com/fabricjs/fabric.js/commit/4be0fb9903e15db294b89030feb645e5da766740)

## [5.1.0]

- build(deps): bump node-fetch from 2.6.6 to 2.6.7 [`#7684`](https://github.com/fabricjs/fabric.js/pull/7684)
- build(deps): bump follow-redirects from 1.14.6 to 1.14.8 [`#7683`](https://github.com/fabricjs/fabric.js/pull/7683)
- build(deps): bump simple-get from 3.1.0 to 3.1.1 [`#7682`](https://github.com/fabricjs/fabric.js/pull/7682)
- build(deps): bump engine.io from 6.1.0 to 6.1.2 [`#7681`](https://github.com/fabricjs/fabric.js/pull/7681)
- fix(test): Remove expect assertion [`#7678`](https://github.com/fabricjs/fabric.js/pull/7678)
- docs(blendimage_filter.class.js) corrected mode options [`#7672`](https://github.com/fabricjs/fabric.js/pull/7672)
- chore(): Update bug_report.md [`#7659`](https://github.com/fabricjs/fabric.js/pull/7659)
- fix(util.animation): remove extra animation cancel [`#7631`](https://github.com/fabricjs/fabric.js/pull/7631)
- feat(animation): Support a list of animation values for animating matrices changes [`#7633`](https://github.com/fabricjs/fabric.js/pull/7633)
- ci(tests): windows and linux paths resolutions [`#7635`](https://github.com/fabricjs/fabric.js/pull/7635)

## [5.0.0]

- fix(fabric.Canvas): unflag contextLost after a full re-render [`#7646`](https://github.com/fabricjs/fabric.js/pull/7646)
- **BREAKING**: remove 4.x deprecated code [`#7630`](https://github.com/fabricjs/fabric.js/pull/7630)
- feat(fabric.StaticCanvas, fabric.Canvas): limit breaking changes [`#7627`](https://github.com/fabricjs/fabric.js/pull/7627)
- feat(animation): animations registry [`#7528`](https://github.com/fabricjs/fabric.js/pull/7528)
- docs(): Remove not working badges [`#7623`](https://github.com/fabricjs/fabric.js/pull/7623)
- ci(): add auto-changelog package to quickly draft a changelog [`#7615`](https://github.com/fabricjs/fabric.js/pull/7615)
- feat(fabric.EraserBrush): added `eraser` property to Object instead of attaching to `clipPath`, remove hacky `getClipPath`/`setClipPath` [#7470](https://github.com/fabricjs/fabric.js/pull/7470), see **BREAKING** comments.
- feat(fabric.EraserBrush): support `inverted` option to undo erasing [#7470](https://github.com/fabricjs/fabric.js/pull/7470)
- fix(fabric.EraserBrush): fix doubling opaic objects while erasing [#7445](https://github.com/fabricjs/fabric.js/issues/7445) [#7470](https://github.com/fabricjs/fabric.js/pull/7470)
- **BREAKING**: fabric.EraserBrush: The Eraser object is now a subclass of Group. This means that loading from JSON will break between versions.
  Use this [code](https://gist.github.com/ShaMan123/6c5c4ca2cc720a2700848a2deb6addcd) to transform your json payload to the new version.
- feat(fabric.Canvas): fire an extra mouse up for the original control of the initial target [`#7612`](https://github.com/fabricjs/fabric.js/pull/7612)
- fix(fabric.Object) bounding box display with skewY when outside group [`#7611`](https://github.com/fabricjs/fabric.js/pull/7611)
- fix(fabric.text) fix rtl/ltr performance issues [`#7610`](https://github.com/fabricjs/fabric.js/pull/7610)
- fix(event.js) Prevent dividing by 0 in for touch gestures [`#7607`](https://github.com/fabricjs/fabric.js/pull/7607)
- feat(): `drop:before` event [`#7442`](https://github.com/fabricjs/fabric.js/pull/7442)
- ci(): Add codeql analysis step [`#7588`](https://github.com/fabricjs/fabric.js/pull/7588)
- security(): update onchange to solve security issue [`#7591`](https://github.com/fabricjs/fabric.js/pull/7591)
- **BREAKING**: fix(): MAJOR prevent render canvas with quality less than 100% [`#7537`](https://github.com/fabricjs/fabric.js/pull/7537)
- docs(): fix broken link [`#7579`](https://github.com/fabricjs/fabric.js/pull/7579)
- **BREAKING**: Deps(): MAJOR update to jsdom 19 node 14 [`#7587`](https://github.com/fabricjs/fabric.js/pull/7587)
- Fix(): JSDOM transative vulnerability [`#7510`](https://github.com/fabricjs/fabric.js/pull/7510)
- fix(fabric.parser): attempt to resolve some issues with regexp [`#7520`](https://github.com/fabricjs/fabric.js/pull/7520)
- fix(fabric.IText) fix for possible error on copy paste [`#7526`](https://github.com/fabricjs/fabric.js/pull/7526)
- fix(fabric.Path): Path Distance Measurement Inconsistency [`#7511`](https://github.com/fabricjs/fabric.js/pull/7511)
- Fix(fabric.Text): Avoid reiterating measurements when width is 0 and measure also empty lines for consistency. [`#7497`](https://github.com/fabricjs/fabric.js/pull/7497)
- fix(fabric.Object): stroke bounding box [`#7478`](https://github.com/fabricjs/fabric.js/pull/7478)
- fix(fabric.StaticCanvas): error of changing read-only style field [`#7462`](https://github.com/fabricjs/fabric.js/pull/7462)
- fix(fabric.Path): setting `path` during runtime [`#7141`](https://github.com/fabricjs/fabric.js/pull/7141)
- chore() update canvas to 2.8.0 [`#7415`](https://github.com/fabricjs/fabric.js/pull/7415)
- fix(fabric.Group) realizeTransfrom should be working when called with NO parent transform [`#7413`](https://github.com/fabricjs/fabric.js/pull/7413)
- fix(fabric.Object) Fix control flip and control box [`#7412`](https://github.com/fabricjs/fabric.js/pull/7412)
- feat(fabric.Text): added pathAlign property for text on path [`#7362`](https://github.com/fabricjs/fabric.js/pull/7362)
- docs(): Create SECURITY.md [`#7405`](https://github.com/fabricjs/fabric.js/pull/7405)
- docs(): Clarify viewport transformations doc [`#7401`](https://github.com/fabricjs/fabric.js/pull/7401)
- docs(): specify default value and docs for enablePointerEvents [`#7386`](https://github.com/fabricjs/fabric.js/pull/7386)
- feat(fabric.PencilBrush): add an option to draw a straight line while pressing a key [`#7034`](https://github.com/fabricjs/fabric.js/pull/7034)

## [4.6.0]

- feat(fabric.util): added fabric.util.transformPath to add transformations to path points [#7300](https://github.com/fabricjs/fabric.js/pull/7300)
- feat(fabric.util): added fabric.util.joinPath, the opposite of fabric.util.parsePath [#7300](https://github.com/fabricjs/fabric.js/pull/7300)
- fix(fabric.util): use integers iterators [#7233](https://github.com/fabricjs/fabric.js/pull/7233)
- feat(fabric.Text) add path rendering to text on path [#7328](https://github.com/fabricjs/fabric.js/pull/7328)
- feat(fabric.iText): Add optional hiddenTextareaContainer to contain hiddenTextarea [#7314](https://github.com/fabricjs/fabric.js/pull/7314)
- fix(fabric.Text) added pathStartOffset and pathSide to props lists for object export [#7318](https://github.com/fabricjs/fabric.js/pull/7318)
- feat(animate): add imperative abort option for animations [#7275](https://github.com/fabricjs/fabric.js/pull/7275)
- fix(Fabric.text): account for fontSize in textpath cache dimensions ( to avoid clipping ) [#7298](https://github.com/fabricjs/fabric.js/pull/7298)
- feat(Observable.once): Add once event handler [#7317](https://github.com/fabricjs/fabric.js/pull/7317)
- feat(fabric.Object): Improve drawing of controls in group. [#7119](https://github.com/fabricjs/fabric.js/pull/7119)
- fix(EraserBrush): intersectsWithObject edge cases [#7290](https://github.com/fabricjs/fabric.js/pull/7290)
- fix(EraserBrush): dump canvas bg/overlay color support [#7289](https://github.com/fabricjs/fabric.js/pull/7289)
- feat(fabric.Text) added pathSide property to text on path [#7259](https://github.com/fabricjs/fabric.js/pull/7259)
- fix(EraserBrush) force fill value [#7269](https://github.com/fabricjs/fabric.js/pull/7269)
- fix(fabric.StaticCanvas) properly remove objects on canvas.clear [#6937](https://github.com/fabricjs/fabric.js/pull/6937)
- feat(fabric.EraserBrush): improved erasing:end event [#7258](https://github.com/fabricjs/fabric.js/pull/7258)
- fix(shapes): fabric.Object.\_fromObject never should return [#7201](https://github.com/fabricjs/fabric.js/pull/7201)
- feat(fabric.filters) Added vibrance filter (for increasing saturation of muted colors) [#7189](https://github.com/fabricjs/fabric.js/pull/7189)
- fix(fabric.StaticCanvas): restore canvas size when disposing [#7181](https://github.com/fabricjs/fabric.js/pull/7181)
- feat(fabric.util): added `convertPointsToSVGPath` that will convert from a list of points to a smooth curve. [#7140](https://github.com/fabricjs/fabric.js/pull/7140)
- fix(fabric.Object): fix cache invalidation issue when objects are rotating [#7183](https://github.com/fabricjs/fabric.js/pull/7183)
- fix(fabric.Canvas): rectangle selection works with changing viewport [#7088](https://github.com/fabricjs/fabric.js/pull/7088)
- feat(fabric.Text): textPath now support textAlign [#7156](https://github.com/fabricjs/fabric.js/pull/7156)
- fix(fabric.EraserBrush): test eraser intersection with objects taking into account canvas viewport transform [#7147](https://github.com/fabricjs/fabric.js/pull/7147)
- fix(fabric.Object): support `excludeFromExport` set on `clipPath` [#7148](https://github.com/fabricjs/fabric.js/pull/7148).
- fix(fabric.Group): support `excludeFromExport` set on objects [#7148](https://github.com/fabricjs/fabric.js/pull/7148).
- fix(fabric.StaticCanvas): support `excludeFromExport` set on `backgroundColor`, `overlayColor`, `clipPath` [#7148](https://github.com/fabricjs/fabric.js/pull/7148).
- fix(fabric.EraserBrush): support object resizing (needed for eraser) [#7100](https://github.com/fabricjs/fabric.js/pull/7100).
- fix(fabric.EraserBrush): support canvas resizing (overlay/background drawables) [#7100](https://github.com/fabricjs/fabric.js/pull/7100).
- fix(fabric.EraserBrush): propagate `clipPath` of group to erased objects when necessary so it is correct when ungrouping/removing from group [#7100](https://github.com/fabricjs/fabric.js/pull/7100).
- fix(fabric.EraserBrush): introduce `erasable = deep` option for `fabric.Group` [#7100](https://github.com/fabricjs/fabric.js/pull/7100).
- feat(fabric.Collection): the `contains` method now accepts a second boolean parameter `deep`, checking all descendants, `collection.contains(obj, true)` [#7139](https://github.com/fabricjs/fabric.js/pull/7139).
- fix(fabric.StaticCanvas): disposing canvas now restores canvas size and style to original state.

## [4.5.1]

- fix(fabric.Text): fixes decoration rendering when there is a single rendering for full text line [#7104](https://github.com/fabricjs/fabric.js/pull/7104)
- fix(fabric.Text): spell error which made the gradientTransform not working [#7059](https://github.com/fabricjs/fabric.js/pull/7059)
- fix(fabric.util): unwanted mutation in fabric.util.rotatePoint [#7117](https://github.com/fabricjs/fabric.js/pull/7117)
- fix(svg parser): Ensure that applyViewboxTransform returns an object and not undefined/null [#7030](https://github.com/fabricjs/fabric.js/pull/7030)
- fix(fabric.Text): support firefox with ctx.textAlign for RTL text [#7126](https://github.com/fabricjs/fabric.js/pull/7126)

## [4.5.0]

- fix(fabric.PencilBrush) decimate deleting end of a freedrawing line [#6966](https://github.com/fabricjs/fabric.js/pull/6966)
- feat(fabric.Text): Adding support for RTL languages by adding `direction` property [#7046](https://github.com/fabricjs/fabric.js/pull/7046)
- feat(fabric) Add an eraser brush as optional module [#6994](https://github.com/fabricjs/fabric.js/pull/6994)
- fix v4: 'scaling' event triggered before object position is adjusted [#6650](https://github.com/fabricjs/fabric.js/pull/6650)
- Fix(fabric.Object): CircleControls transparentCorners styling [#7015](https://github.com/fabricjs/fabric.js/pull/7015)
- Fix(svg_import): svg parsing in case it uses empty use tag or use with image href [#7044](https://github.com/fabricjs/fabric.js/pull/7044)
- fix(fabric.Shadow): `offsetX`, `offsetY` and `blur` supports float [#7019](https://github.com/fabricjs/fabric.js/pull/7019)

## [4.4.0]

- fix(fabric.Object) wrong variable name `cornerStrokeColor ` [#6981](https://github.com/fabricjs/fabric.js/pull/6981)
- fix(fabric.Text): underline color with text style ( regression from text on a path) [#6974](https://github.com/fabricjs/fabric.js/pull/6974)
- fix(fabric.Image): Cache CropX and CropY cache properties [#6924](https://github.com/fabricjs/fabric.js/pull/6924)
- fix(fabric.Canvas): Add target to each selection event [#6858](https://github.com/fabricjs/fabric.js/pull/6858)
- fix(fabric.Image): fix wrong scaling value for the y axis in renderFill [#6778](https://github.com/fabricjs/fabric.js/pull/6778)
- fix(fabric.Canvas): set isMoving on real movement only [#6856](https://github.com/fabricjs/fabric.js/pull/6856)
- fix(fabric.Group) make addWithUpdate compatible with nested groups [#6774](https://github.com/fabricjs/fabric.js/pull/6774)
- fix(Fabric.Text): Add path to text export and import [#6844](https://github.com/fabricjs/fabric.js/pull/6844)
- fix(fabric.Canvas) Remove controls check in the pixel accuracy target [#6798](https://github.com/fabricjs/fabric.js/pull/6798)
- feat(fabric.Canvas): Added activeOn 'up/down' property [#6807](https://github.com/fabricjs/fabric.js/pull/6807)
- feat(fabric.BaseBrush): limitedToCanvasSize property to brush [#6719](https://github.com/fabricjs/fabric.js/pull/6719)

## [4.3.1]

- fix(fabric.Control) implement targetHasOneFlip using shorthand [#6823](https://github.com/fabricjs/fabric.js/pull/6823)
- fix(fabric.Text) fix typo in cacheProperties preventing cache clear to work [#6775](https://github.com/fabricjs/fabric.js/pull/6775)
- fix(fabric.Canvas): Update backgroundImage and overlayImage coordinates on zoom change [#6777](https://github.com/fabricjs/fabric.js/pull/6777)
- fix(fabric.Object): add strokeuniform to object toObject output. [#6772](https://github.com/fabricjs/fabric.js/pull/6772)
- fix(fabric.Text): Improve path's angle detection for text on a path [#6755](https://github.com/fabricjs/fabric.js/pull/6755)

## [4.3.0]

- fix(fabric.Textbox): Do not let splitbygrapheme split text previously unwrapped [#6621](https://github.com/fabricjs/fabric.js/pull/6621)
- feat(fabric.controlsUtils) Move drag to actions to control handlers [#6617](https://github.com/fabricjs/fabric.js/pull/6617)
- feat(fabric.Control): Add custom control size per control. [#6562](https://github.com/fabricjs/fabric.js/pull/6562)
- fix(svg_export): svg export in path with gradient and added tests [#6654](https://github.com/fabricjs/fabric.js/pull/6654)
- fix(fabric.Text): improve compatibility with transformed gradients [#6669](https://github.com/fabricjs/fabric.js/pull/6669)
- feat(fabric.Text): Add ability to put text on paths BETA [#6543](https://github.com/fabricjs/fabric.js/pull/6543)
- fix(fabric.Canvas): rotation handle should take origin into account [#6686](https://github.com/fabricjs/fabric.js/pull/6686)
- fix(fabric.Text): Text on path, fix non linear distance of chars over path [#6671](https://github.com/fabricjs/fabric.js/pull/6671)

## [4.2.0]

- fix(fabric.utils): ISSUE-6566 Fix SVGs for special Arc lines [#6571](https://github.com/fabricjs/fabric.js/pull/6571)
- fix(fabric.Canvas): Fix mouse up target when different from action start [#6591](https://github.com/fabricjs/fabric.js/pull/6591)
- added: feat(fabric.controlsUtils): Fire resizing event for textbox width [#6545](https://github.com/fabricjs/fabric.js/pull/6545)

## [4.1.0]

- feat(Brushes): add beforePathCreated event [#6492](https://github.com/fabricjs/fabric.js/pull/6492);
- feat(fabric.Path): Change the way path is parsed and drawn. simplify path at parsing time [#6504](https://github.com/fabricjs/fabric.js/pull/6504);
- feat(fabric.Path): Simplify S and T command in C and Q. [#6507](https://github.com/fabricjs/fabric.js/pull/6507);
- fix(fabric.Textbox): ISSUE-6518 Textbox and centering scaling [#6524](https://github.com/fabricjs/fabric.js/pull/6524);
- fix(fabric.Text): Ensure the shortcut text render the passed argument and not the entire line [#6526](https://github.com/fabricjs/fabric.js/pull/6526);
- feat(fabric.util): Add a function to work with path measurements [#6525](https://github.com/fabricjs/fabric.js/pull/6525);
- fix(fabric.Image): rendering pixel outside canvas size [#6326](https://github.com/fabricjs/fabric.js/pull/6326);
- fix(fabric.controlsUtils): stabilize scaleObject function [#6540](https://github.com/fabricjs/fabric.js/pull/6540);
- fix(fabric.Object): when in groups or active groups, fix the ability to shift deselect [#6541](https://github.com/fabricjs/fabric.js/pull/6541);

## [4.0.0]

- fixed the gesture module to not break with 4.0 [#6491](https://github.com/fabricjs/fabric.js/pull/6491);
- fix(fabric.IText): copy style in non full mode when typing text [#6454](https://github.com/fabricjs/fabric.js/pull/6454);
- feat(fabric.Controls) expose the extra utils for control handling.
  Breaking: rename fabric.controlHandlers and fabric.controlRenderers to fabric.controlsUtils.

## [4.0.0-rc.1]

- fix(fabric.Canvas): ISSUE-6314 rerender in case of drag selection that select a single oobject. [#6421](https://github.com/fabricjs/fabric.js/pull/6421);
- feat(text): allow correct cursor/selection position if text is edited inside a group. [#6256](https://github.com/fabricjs/fabric.js/pull/6256);
- feat(fabric.Control): remove position option in favor of x and y [#6415](https://github.com/fabricjs/fabric.js/pull/6415);
- fix(fabric.Object) ISSUE-6340 infinite recursion on groups [#6416](https://github.com/fabricjs/fabric.js/pull/6416);
- fix(fabric.Object): geometry mixin fix partiallyOnscreen [#6402](https://github.com/fabricjs/fabric.js/pull/6402);
- fix(fabric.Image): ISSUE-6397 modify crossOrigin behaviour for setSrc [#6414](https://github.com/fabricjs/fabric.js/pull/6414);
- Breaking: fabric.Image.setCrossOrigin is gone. Having the property on the fabric.Image is misleading and brings to errors. crossOrigin is for loading/reloading only, and is mandatory to specify it each load.
- Breaking: fabric.Control constructor does not accept anymore a position object, but 2 properties, x and y.

## [4.0.0-beta.12]

- fix(fabric.IText): respect value of `cursorColor` [#6300](https://github.com/fabricjs/fabric.js/pull/6300);
- fix(fabric.Textbox): Improve splitByGrapheme and charSpacing [#6298](https://github.com/fabricjs/fabric.js/pull/6298);
- feat(controls): Reintroduce flip by scaling and lockScalingFlip [#6313](https://github.com/fabricjs/fabric.js/pull/6313);

## [4.0.0-beta.11]

- fix(itext): improved style handling for new lines [#6268](https://github.com/fabricjs/fabric.js/pull/6268)
- fix(controls): Fix flip and controls and skewY and controls. [#6278](https://github.com/fabricjs/fabric.js/pull/6278)
- fix(controls): Current position with handlers is wrong if using skew [#6267](https://github.com/fabricjs/fabric.js/pull/6267)
- breaking: setCoords has only one argument now `skipCorners` boolean. setCoords will always update aCoords, lineCoords. If skipCorners is not specified, it will alos update oCoords();
- feat(fabric.Image): Image.imageSmoothing for fabric.Image objects [#6280](https://github.com/fabricjs/fabric.js/pull/6280)
- fix(fabric.StaticCanvas): export to dataUrl and canvasElement will respect imageSmoothingEnabled [#6280](https://github.com/fabricjs/fabric.js/pull/6280)
- fix(fabric.Image): toSVG export with missing element won't crash [#6280](https://github.com/fabricjs/fabric.js/pull/6280)
- added: added fabric.util.setImageSmoothing(ctx, value);
- added svg import/export for image image-rendering attribute
- fix(svg_import): Fix some parsing logic for nested SVGs. [#6284](https://github.com/fabricjs/fabric.js/pull/6284)
- fix(fabric.Image): do not crash if image has no element [#6285](https://github.com/fabricjs/fabric.js/pull/6285)

BREAKING:

- removed 2 utils member that was not used anywhere: fabric.util.getScript, fabric.util.getElementStyle
- remove private member \_setImageSmoothing in the canvas: use fabric.util.setImageSmoothing(ctx, value);

## [4.0.0-beta.10]

- fix(controls): fix missing target in canvas event options [#6251](https://github.com/fabricjs/fabric.js/pull/6251)
- fix(controls): correct position for offsets [#6250](https://github.com/fabricjs/fabric.js/pull/6250)
- feat(utils): Added more error flag passing throughout functions [#6238](https://github.com/fabricjs/fabric.js/pull/6238)

## [4.0.0-beta.9]

- fix(controls) show offsetX/offsetY correctly. [#6236](https://github.com/fabricjs/fabric.js/pull/6236)
- fix(controls) ISSUE-6201 Restore per object setting of controls visibility [#6226](https://github.com/fabricjs/fabric.js/pull/6226)
- fix(svg_parser): ISSUE-6220 Allow to parse font declaration that start with a number [#6222](https://github.com/fabricjs/fabric.js/pull/6222)

## [4.0.0-beta.8]

- fix(IText) Stop composition events on mousedown to enable cursor position on android keyboards [#6224](https://github.com/fabricjs/fabric.js/pull/6224)
- fix(controls): Handle textbox width change properly [#6219](https://github.com/fabricjs/fabric.js/pull/6219)
- fix(controls): correctly handling the uniform scaling option [#6218](https://github.com/fabricjs/fabric.js/pull/6218)
- fix(fabric.Object): fix activeSelection toDataURL canvas restore [#6216](https://github.com/fabricjs/fabric.js/pull/6216)
- fix(svg_parsers): Add support for empty <style/> tags [#6169](https://github.com/fabricjs/fabric.js/pull/6169)
- fix(SVG_export, text): Check font faces markup for objects within groups [#6195](https://github.com/fabricjs/fabric.js/pull/6195)
- feat(animation): Extend fabric.util.animate animating colors and other properties[#6191](https://github.com/fabricjs/fabric.js/pull/6191)
- fix(svg_export): remove extra space from svg export [#6209](https://github.com/fabricjs/fabric.js/pull/6209)
- fix(svg_import): ISSUE-6170 do not try to create missing clippath [#6210](https://github.com/fabricjs/fabric.js/pull/6210)
- fix(fabric.Object) Adding existence check for this.canvas on object stacking mixins [#6207](https://github.com/fabricjs/fabric.js/pull/6207)

## [4.0.0-beta.7]

feat(controls): Added controls mouseUpHandler and mouseDownHandler [#6158](https://github.com/fabricjs/fabric.js/pull/6158)
Removal of deprecated methods / patterns. [#6111](https://github.com/fabricjs/fabric.js/pull/6111)

- removed Object.setShadow, and BaseBrush.setShadow. change `rect.setShadow(options)` to `rect.set('shadow', new fabric.Shadow(options))`
- removed Object.transformMatrix.
- removed `object:selected` event. use `selection:created`. In the callback you will still find `target` in the options, but also you will find `selected` with all the objects selected during that single event.
- removed Gradient.forObject. No alternative available.
- removed Object and canvas `clipTo`. Use Object.clipPath;
- removed Canvas.loadFromDatalessJSON, it was just an alias for `loadFromJSON`
- removed `observe`, `stopObserving`, `trigger` from observable. Keep using `on`, `off`, `fire`.
- removed the Object.set ability to take a function as a value. Was rather strange to use.
- removed Object.setGradient. Change `rect.setGradient(options)` with `rect.set('fill', new fabric.Gradient(otherOptions))`. The options format is slightly different, but keeping 2 formats does not really make sense.
- removed Object.setPatternFill. Change `rect.setPatternFill(options)` to `rect.set('fill', new fabric.Pattern(options))`;
- removed Object.setColor. Change `rect.setColor(color)` to `rect.set('fill', color)`
- removed fabric.util.customTransformMatrix. Use the replacement fabric.util.composeMatrix

## [4.0.0-beta.6]

fix(fabric.IText): exitEditing won't error on missing hiddenTextarea. [#6138](https://github.com/fabricjs/fabric.js/pull/6138)

## [4.0.0-beta.5]

fix(fabric.Object): getObjectScaling takes in account rotation of objects inside groups. [#6118](https://github.com/fabricjs/fabric.js/pull/6118)

## [4.0.0-beta.4]

fix(fabric.Group): will draw shadow will call parent method. [#6116](https://github.com/fabricjs/fabric.js/pull/6116)

## [4.0.0-beta.3]

fix(controls): control offset rendering code had extras `beginPath` that would clear all but not the last of them [#6114](https://github.com/fabricjs/fabric.js/pull/6114)

## [4.0.0-beta.2]

fix(controls): Control.getVisibility will always receive the fabric.Object argument.

## [4.0.0-beta.1]

breaking: All your old control code override will not work
breaking: `uniScaleTransform` has been renamed in `uniformScaling`, meaning changed and the default value swapped. The behaviour is unchanged, but now the description and the name match.
breaking: Object.lockUniScaling is removed. Alternatives to get the same identical functionality with less code are being evaluated.
breaking: Canvas.onBeforeScaleRotate is removed, developers need to migrate to the event `before:transform’

## [3.6.2]

- fix fabric.Object.toDataURL blurriness on images with odd pixel number [#6131](https://github.com/fabricjs/fabric.js/pull/6131)

## [3.6.1]

- fix(gradient, text): ISSUE-6014 ISSUE-6077 support percentage gradient in text [#6090](https://github.com/fabricjs/fabric.js/pull/6090)
- fix(filters): ISSUE-6072 convolution filter is off by one [#6088](https://github.com/fabricjs/fabric.js/pull/6088)
- fix(transform): Fix a bug in the skewing logic [#6082](https://github.com/fabricjs/fabric.js/pull/6088)

## [3.6.0]

- fix: ISSUE-5512 better Clippath transform parsing in SVG [#5983](https://github.com/fabricjs/fabric.js/pull/5983)
- fix: ISSUE-5984 Avoid enter editing in non selectable object [#5989](https://github.com/fabricjs/fabric.js/pull/5989)
- Tweak to object.\_setLineDash to avoid cycles when nothing in array [#6000](https://github.com/fabricjs/fabric.js/pull/6000)
- fix: ISSUE-5867 Fix the extra new line selection with empty line [#6011](https://github.com/fabricjs/fabric.js/pull/6011)
- Improvement: Use SVG Namespace for SVG Elements [#5957](https://github.com/fabricjs/fabric.js/pull/5957)
- Improvement: ISSUE-4115 - triggers in/out events for sub targets [#6013](https://github.com/fabricjs/fabric.js/pull/6013)
- Improvement: Upper canvas retina scaling [#5938](https://github.com/fabricjs/fabric.js/pull/5938)

## [3.5.1]

- Fix for textbox non defined in scaleObject [#5896](https://github.com/fabricjs/fabric.js/pull/5896)
- Fix canvas pattern as background and exports [#5973](https://github.com/fabricjs/fabric.js/pull/5973)
- Fix for type error if style is null when checking if is empty [#5971](https://github.com/fabricjs/fabric.js/pull/5971)
- Fix for load from datalessJSON for svg groups with sourcePath [#5970](https://github.com/fabricjs/fabric.js/pull/5970)

## [3.5.0]

- Deprecation: deprecated 3 method of the api that will disappear in fabric 4: setPatternFill, setColor, setShadow.
- Fix: remove line dash modification for strokeUniform [#5953](https://github.com/fabricjs/fabric.js/pull/5953)
- Improvement: ISSUE-5955 parse svg clip-path recursively [#5960](https://github.com/fabricjs/fabric.js/pull/5960)
- Fix: object.toCanvasElement of objects in groups [#5962](https://github.com/fabricjs/fabric.js/pull/5962)
- change pencil brush finalize to be in line with other brushes [#5866](https://github.com/fabricjs/fabric.js/pull/5866)

## [3.4.0]

- Support fill-opacity on gradient parsing from SVG. [#5812](https://github.com/fabricjs/fabric.js/pull/5812)
- Rewrite gradient parsing from SVG to work with more transformation and combinations of attributes. [#5836](https://github.com/fabricjs/fabric.js/pull/5836)
- Added Gradient.gradientUnits property to support percent based gradients on shapes.[#5836](https://github.com/fabricjs/fabric.js/pull/5836)
- Changed animation logic so that onComplete gets always called with the final values of the animation.[#5813](https://github.com/fabricjs/fabric.js/pull/5813)

## [3.3.0]

- Differently support multi mouse events, fix multi touch on various browser [#5785](https://github.com/fabricjs/fabric.js/pull/5785)
- Word boundary search update on grapheme clusters [#5788](https://github.com/fabricjs/fabric.js/pull/5788)
- Enable deps free version [#5786](https://github.com/fabricjs/fabric.js/pull/5786)
- Remove variables named as reserved words [#5782](https://github.com/fabricjs/fabric.js/pull/5782)

## [3.2.0]

- Fix: Better handling of upperCanvas in toCanvasElement. [#5736](https://github.com/fabricjs/fabric.js/pull/5736)
- Add: Pass raw event information to brushes [#5687](https://github.com/fabricjs/fabric.js/pull/5687)
- Deprecation: officially deprecated Object.transformMatrix [#5747](https://github.com/fabricjs/fabric.js/pull/5747)
- Fix: Fix group.toSVG regression. [#5755](https://github.com/fabricjs/fabric.js/pull/5755)
- Fix: PencilBrush regression on simple points. [#5771](https://github.com/fabricjs/fabric.js/pull/5771)

## [3.1.0]

- Fix: unbreak IE10. [#5678](https://github.com/fabricjs/fabric.js/pull/5678)
- Improvement: Support scientific notation with uppercase E. [#5731](https://github.com/fabricjs/fabric.js/pull/5731)
- Add: PencilBrush brush now support `decimate` property to remove dots that are too near to each other. [#5718](https://github.com/fabricjs/fabric.js/pull/5718)

## [3.0.0]

- Breaking: removed support for node 4 and 6. [#5356](https://github.com/fabricjs/fabric.js/pull/5356)
- Breaking: changed objectCaching meaning to disable caching only if possible. [#5566](https://github.com/fabricjs/fabric.js/pull/5566)
- Breaking: private method `_setLineStyle` can set only empty object now [#5588](https://github.com/fabricjs/fabric.js/pull/5588)
- Breaking: private method `_getLineStyle` can only return boolean now [#5588](https://github.com/fabricjs/fabric.js/pull/5588)
- Fix: splitByGrapheme can now handle cursor properly [#5588](https://github.com/fabricjs/fabric.js/pull/5588)
- Add: Added hasStroke and hasFill, helper methods for decisions on caching and for devs, change image shouldCache method [#5567](https://github.com/fabricjs/fabric.js/pull/5567)
- Fix: Canvas toObject won't throw error now if there is a clipPath [#5556](https://github.com/fabricjs/fabric.js/pull/5556)
- Add: added `nonScaling` property to shadow class [#5558](https://github.com/fabricjs/fabric.js/pull/5558)
- Fix: fixed import of Rect from SVG when has 0 dimensions. [#5582](https://github.com/fabricjs/fabric.js/pull/5582)
- Fix: Shadow offset in dataurl export with retina [#5593](https://github.com/fabricjs/fabric.js/pull/5593)
- Fix: Text can be used as clipPath in SVG export (output is not correct yet) [#5591](https://github.com/fabricjs/fabric.js/pull/5591)
- Add: Fabric.disableStyleCopyPasting to disable style transfers on copy-paste of itext [#5590](https://github.com/fabricjs/fabric.js/pull/5590)
- Fix: avoid adding quotes to fontFamily containing a coma [#5624](https://github.com/fabricjs/fabric.js/pull/5624)
- Fix: strokeUniform and cache dimensions [#5626](https://github.com/fabricjs/fabric.js/pull/5626)
- Fix: Do not call onSelect on objects that won't be part of the selection [#5632](https://github.com/fabricjs/fabric.js/pull/5632)
- Fix: fixed handling of empty lines in splitByGrapheme [#5645](https://github.com/fabricjs/fabric.js/pull/5645)
- Fix: Textbox selectable property not restored after exitEditing [#5655](https://github.com/fabricjs/fabric.js/pull/5655)
- Fix: 'before:selection:cleared' event gets target in the option passed [#5658](https://github.com/fabricjs/fabric.js/pull/5658)
- Added: enablePointerEvents options to Canvas activates pointer events [#5589](https://github.com/fabricjs/fabric.js/pull/5589)
- Fix: Polygon/Polyline/Path respect points position when initializing [#5668](https://github.com/fabricjs/fabric.js/pull/5668)
- Fix: Do not load undefine objects in group/canvas array when restoring from JSON or SVG. [#5684](https://github.com/fabricjs/fabric.js/pull/5684)
- Improvement: support for canvas background or overlay as gradient [#5684](https://github.com/fabricjs/fabric.js/pull/5684)
- Fix: properly restore clipPath when restoring from JSON [#5641](https://github.com/fabricjs/fabric.js/pull/5641)
- Fix: respect chainable attribute in observable mixin [#5606](https://github.com/fabricjs/fabric.js/pull/5606)

## [2.7.0]

- Add: strokeUniform property, avoid stroke scaling with paths [#5473](https://github.com/fabricjs/fabric.js/pull/5473)
- Fix: fix bug in image setSrc [#5502](https://github.com/fabricjs/fabric.js/pull/5502)
- Add: strokeUniform import/export svg [#5527](https://github.com/fabricjs/fabric.js/pull/5527)
- Fix: GraphemeSplit and toSvg for circle [#5544](https://github.com/fabricjs/fabric.js/pull/5544)
- Improvement: support running in a XML document [#5530](https://github.com/fabricjs/fabric.js/pull/5530)

## [2.6.0]

- Fix: avoid ie11 to throw on weird draw images [#5428](https://github.com/fabricjs/fabric.js/pull/5428)
- Fix: a rare case of invisible clipPath [#5477](https://github.com/fabricjs/fabric.js/pull/5477)
- Fix: testability of code under node when webgl is involved [#5478](https://github.com/fabricjs/fabric.js/pull/5478)
- Add: Grapeheme text wrapping for Textbox (Textbox.splitByGrapheme) [#5479](https://github.com/fabricjs/fabric.js/pull/5479)
- Add: fabric.Object.toCanvasElement [#5481](https://github.com/fabricjs/fabric.js/pull/5481)

## [2.5.0]

- Fix: textbox transform report newScaleX and newScaleY values [#5464](https://github.com/fabricjs/fabric.js/pull/5464)
- Fix: export of svg and gradient with transforms [#5456](https://github.com/fabricjs/fabric.js/pull/5456)
- Fix: detection of controls in perPixelTargetFind + cache [#5455](https://github.com/fabricjs/fabric.js/pull/5455)
- Add: added canvas.toCanvasElement method [#5452](https://github.com/fabricjs/fabric.js/pull/5452)

## [2.4.6]

- Fix: unbreak the svg export broken in 2.4.5 [#5438](https://github.com/fabricjs/fabric.js/pull/5438)

## [2.4.5]

- Fix: svg import/export for canvas+clipPath and letterspacing. [#5424](https://github.com/fabricjs/fabric.js/pull/5424)
- Fix: avoid stroke dash from group selection to leak on upper canvas [#5392](https://github.com/fabricjs/fabric.js/pull/5392)

## [2.4.4]

- Fix: add clipPath to stateful cache check. [#5384](https://github.com/fabricjs/fabric.js/pull/5384)
- Fix: restore draggability of small objects [#5379](https://github.com/fabricjs/fabric.js/pull/5379)
- Improvement: Added strokeDashOffset to objects and from SVG import. [#5398](https://github.com/fabricjs/fabric.js/pull/5398)
- Fix: do not mark objects as invisible if strokeWidth is > 0 [#5382](https://github.com/fabricjs/fabric.js/pull/5382)
- Improvement: Better gradients parsing with xlink:href [#5357](https://github.com/fabricjs/fabric.js/pull/5357)

## [2.4.3]

- Fix: Shift click and onSelect function [#5348](https://github.com/fabricjs/fabric.js/pull/5348)
- Fix: Load from Json from images with filters and resize filters [#5346](https://github.com/fabricjs/fabric.js/pull/5346)
- Fix: Remove special case of 1x1 rect [#5345](https://github.com/fabricjs/fabric.js/pull/5345)
- Fix: Group with clipPath restore [#5344](https://github.com/fabricjs/fabric.js/pull/5344)
- Fix: Fix shift + click interaction with unselectable objects [#5324](https://github.com/fabricjs/fabric.js/pull/5324)

## [2.4.2]

- Fix: Better toSVG support to enable clipPath [#5284](https://github.com/fabricjs/fabric.js/pull/5284)
- Fix: Per pixel target find and groups and sub targets [#5287](https://github.com/fabricjs/fabric.js/pull/5287)
- Fix: Object clone as Image and shadow clipping [#5308](https://github.com/fabricjs/fabric.js/pull/5308)
- Fix: IE11 loading SVG [#5307](https://github.com/fabricjs/fabric.js/pull/5307)

## [2.4.1]

- Fix: Avoid enterEditing if another object is the activeObject [#5261](https://github.com/fabricjs/fabric.js/pull/5261)
- Fix: clipPath enliving for Image fromObject [#5279](https://github.com/fabricjs/fabric.js/pull/5279)
- Fix: toDataURL and canvas clipPath [#5278](https://github.com/fabricjs/fabric.js/pull/5278)
- Fix: early return if no xml is available [#5263](https://github.com/fabricjs/fabric.js/pull/5263)
- Fix: clipPath svg parsing in nodejs [#5262](https://github.com/fabricjs/fabric.js/pull/5262)
- Fix: Avoid running selection logic on mouse up [#5259](https://github.com/fabricjs/fabric.js/pull/5259)
- Fix: fix font size parsing on SVG [#5258](https://github.com/fabricjs/fabric.js/pull/5258)
- Fix: Avoid extra renders on mouseUp/Down [#5256](https://github.com/fabricjs/fabric.js/pull/5256)

## [2.4.0]

- Add: Add clipPath support to canvas and svg import/export. Low compatibility yet.

## [2.3.6]

- Fix: Make image.class aware of naturalWidth and naturalHeight. [#5178](https://github.com/fabricjs/fabric.js/pull/5178)
- Fix: Make 2 finger events works again [#5177](https://github.com/fabricjs/fabric.js/pull/5177)
- Fix: Make Groups respect origin and correct position ( fix spray/circle brushes ) [#5176](https://github.com/fabricjs/fabric.js/pull/5176)

## [2.3.5]

- Change: make canvas.getObjects() always return a shallow copy of the array [#5162](https://github.com/fabricjs/fabric.js/pull/5162)
- Fix: Improve fabric.Pattern.toSVG to look correct on offsets and no-repeat [#5164](https://github.com/fabricjs/fabric.js/pull/5164)
- Fix: Do not enter edit in Itext if the mouseUp is relative to a group selector [#5153](https://github.com/fabricjs/fabric.js/pull/5153)
- Improvement: Do not require xlink namespace in front of href attribut for svgs ( is a SVG2 new spec, unsupported ) [#5156](https://github.com/fabricjs/fabric.js/pull/5156)
- Fix: fix resizeFilter having the wrong cached texture, also improved interaction between filters [#5165](https://github.com/fabricjs/fabric.js/pull/5165)

## [2.3.4]

- Fix: ToSVG was ignoring excludeFromExport for backgroundImage and OverlayImage. [#5075](https://github.com/fabricjs/fabric.js/pull/5075)
- Fix: ToSVG for circle with start and end angles. [#5085](https://github.com/fabricjs/fabric.js/pull/5085)
- Fix: Added callback for setPatternFill. [#5101](https://github.com/fabricjs/fabric.js/pull/5101)
- Fix: Resize filter taking in account multiple scale sources. [#5117](https://github.com/fabricjs/fabric.js/pull/5117)
- Fix: Blend image filter clean after refilter. [#5121](https://github.com/fabricjs/fabric.js/pull/5121)
- Fix: Object.toDataURL should not be influenced by zoom. [#5139](https://github.com/fabricjs/fabric.js/pull/5139)
- Improvement: requestRenderAllBound add to Canvas instance. [#5138](https://github.com/fabricjs/fabric.js/pull/5138)
- Improvement: Make path bounding cache optional and also reacheable/cleanable [#5140](https://github.com/fabricjs/fabric.js/pull/5140)
- Improvement: Make the logic of isNeutralState filters work before filtering start. [#5129](https://github.com/fabricjs/fabric.js/pull/5129)
- Improvement: Added some code to clean up some memory when canvas is disposed in nodejs. [#5142](https://github.com/fabricjs/fabric.js/pull/5142)
- Fix: Make numeric origins work with group creation. [#5143](https://github.com/fabricjs/fabric.js/pull/5143)

## [2.3.3]

- Fix: Fixed font generic names for text, measurement of zero width related characters and also trailing of cursor when zooming. [#5048](https://github.com/fabricjs/fabric.js/pull/5048)

## [2.3.2]

- Fix: justify + charspacing + textDecoration Add and improve more events for transformations and mouse interaction. [#5007](https://github.com/fabricjs/fabric.js/pull/5007) [#5009](https://github.com/fabricjs/fabric.js/pull/5009)
- Fix: Enter edit on object selected programmatically. [#5010](https://github.com/fabricjs/fabric.js/pull/5010)
- Fix: Canvas.dispose was not removing all events properly. [#5020](https://github.com/fabricjs/fabric.js/pull/5020)
- Fix: Make rgba and hsla regex work case insensitive. [#5017](https://github.com/fabricjs/fabric.js/pull/5017)
- Fix: Make group transitioning from not cached to cached work. [#5021](https://github.com/fabricjs/fabric.js/pull/5021)

## [2.3.1]

- Improve nested svg import and text positioning, spikes. [#4984](https://github.com/kangax/fabric.js/pull/4984)

## [2.3.0]

- Add and improve more events for transformations and mouse interaction [#4979](https://github.com/kangax/fabric.js/pull/4979)
- Improvement: whenever possible use cache for target transparency sampling [#4955](https://github.com/kangax/fabric.js/pull/4955)

## [2.2.4]

- Fix getPointer on touch devices [#4866](https://github.com/kangax/fabric.js/pull/4866)
- Fix issues with selectionDashArray bleeding into free drawing [#4894](https://github.com/kangax/fabric.js/pull/4894)
- Fix blur filter for nodejs [#4905](https://github.com/kangax/fabric.js/pull/4905)
- Fix Register mousemove as non passive to help touch devices [#4933](https://github.com/kangax/fabric.js/pull/4933)
- Fix modified shadow tosvg for safari compatibility [#4934](https://github.com/kangax/fabric.js/pull/4934)
- Fix shader to avoid premultiplied alpha pixel getting dirty in blend filter [#4936](https://github.com/kangax/fabric.js/pull/4936)
- Add isPartiallyOnScreen method [#4856](https://github.com/kangax/fabric.js/pull/4856)
- Fix isEqual failing on array/null or objects/null/string compare [#4949](https://github.com/kangax/fabric.js/pull/4949)
- Fix pencilBrush with alpha and with rerendering canvas [#4938](https://github.com/kangax/fabric.js/pull/4938)

## [2.2.3]

- improvement: Allow to parse quoted url string. url('#myid') [#4881](https://github.com/kangax/fabric.js/pull/4881)
- improvement: text fromSVG import char-spacing attribute [#3718](https://github.com/kangax/fabric.js/pull/3718)
- fix: text toSVG export with multiple spaces in safari [#4880](https://github.com/kangax/fabric.js/pull/4880)
- fix: setSrc reset width and height on images [#4877](https://github.com/kangax/fabric.js/pull/4877)
- improvements: Removed forced origin swap when rotating [#4878](https://github.com/kangax/fabric.js/pull/4878)
- fix: Make the background of canvas cover all SVG in toSVG export [#4852](https://github.com/kangax/fabric.js/pull/4852)
- fix: Added startAngle to cacheProperties for fabric.Circle [#4875](https://github.com/kangax/fabric.js/pull/4875)
- fix: Rerender all the content of upperCanvas if canvas gets resized [#4850](https://github.com/kangax/fabric.js/pull/4850)
- fix: Remove references to context when disposing [#4846](https://github.com/kangax/fabric.js/pull/4846)
- improvements: Added single quoting to font names in toSVG [#4840](https://github.com/kangax/fabric.js/pull/4840)
- improvements: Added reserved space to wrapLine functionality [#4841](https://github.com/kangax/fabric.js/pull/4841)

## [2.2.2]

- Fixed: Applying filters to an image will invalidate its cache [#4828](https://github.com/kangax/fabric.js/pull/4828)
- Fixed: Attempt at fix font families that requires quoting [#4831](https://github.com/kangax/fabric.js/pull/4831)
- Improvement: check upperCanvas client size for textarea position [#4827](https://github.com/kangax/fabric.js/pull/4827)
- Fixed: Attempt to fix multiple touchends [#4804](https://github.com/kangax/fabric.js/pull/4804)
- Fixed: Wrapping of textbox with charspacing [#4803](https://github.com/kangax/fabric.js/pull/4803)
- Fixed: bad calculation of empty line in text (regression from 2.2.0) [#4802](https://github.com/kangax/fabric.js/pull/4802)

## [2.2.1]

- Reworked how amd and commonJS are together in the same file.

## [2.2.0]

- Fixed: super/sub script svg export [#4780](https://github.com/kangax/fabric.js/pull/4780)
- Added: Text superScript and subScript support [#4765](https://github.com/kangax/fabric.js/pull/4765)
- Fixed: negative kerning support (Pacifico font) [#4772](https://github.com/kangax/fabric.js/pull/4772)
- Fixed: removing text on mousedown should be safe now [#4774](https://github.com/kangax/fabric.js/pull/4774)
- Improved: pass to inner functions the parameter calculate coords in isOnscreen [#4763](https://github.com/kangax/fabric.js/pull/4763)

## [2.1.0]

- Added: Added: Drag and drop event binding [#4421](https://github.com/kangax/fabric.js/pull/4421)
- Fixed: isEmptyStyle implementation for TextBox [#4762](https://github.com/kangax/fabric.js/pull/4762)

## [2.0.3]

- Fix: now sub target check can work with subclasses of fabric.Group [#4753](https://github.com/kangax/fabric.js/pull/4753)
- Improvement: PencilBrush is now compexity 1 instead of complexity N during draw [#4743](https://github.com/kangax/fabric.js/pull/4743)
- Fix the cleanStyle was not checking for the right property to exist [#4751](https://github.com/kangax/fabric.js/pull/4751)
- Fix onBeforeScaleRotate with canvas zoom [#4748](https://github.com/kangax/fabric.js/pull/4748)

## [2.0.2]

- fixed image toSVG support for crop [#4738](https://github.com/kangax/fabric.js/pull/4738)
- changed math for better rounded results [#4734](https://github.com/kangax/fabric.js/pull/4734)

## [2.0.1]

- fixed filter for blend image in WEBGL [#4706](https://github.com/kangax/fabric.js/pull/4706)
- fixed interactions between canvas toDataURL and multiplier + retina [#4705](https://github.com/kangax/fabric.js/pull/4705)
- fixed bug with originX and originY not invalidating the transform [#4703](https://github.com/kangax/fabric.js/pull/4703)
- fixed unwanted mutation on object enliving in fabric.Image [#4699](https://github.com/kangax/fabric.js/pull/4699)

## [2.0.0]

- final
  - fix dataurl and svg export on retina and rounding [#4674](https://github.com/kangax/fabric.js/pull/4674)
  - avoid error if iText is removed on mousedown [#4650](https://github.com/kangax/fabric.js/pull/4650)
  - fix calcOffset when text enter editing [#4649](https://github.com/kangax/fabric.js/pull/4649)
  - Gradient fix parsing floats [#4637](https://github.com/kangax/fabric.js/pull/4637)
  - Add CrossOrigin managment to fabric.Pattern [#4618](https://github.com/kangax/fabric.js/pull/4618)
  - Add patternTransform toObject saving [#4626](https://github.com/kangax/fabric.js/pull/4626)
  - normalize brushes render [#4613](https://github.com/kangax/fabric.js/pull/4613)
  - avoid charspacing shortcut [#4594](https://github.com/kangax/fabric.js/pull/4594)
  - Fix color toHexa() [#4579](https://github.com/kangax/fabric.js/pull/4579)
- rc3 and rc4
  - more fixes to transformMatrix memoization
  - Canvas.selectionFullyContained allows you to select objects just when full grabbed by the selections. [#4508](https://github.com/kangax/fabric.js/pull/4508)
  - Remove some ouput of blank spaces from svg in order to avoid extra colored areas [#4524](https://github.com/kangax/fabric.js/pull/4524)
  - Reinserted a performance shortcut for when there is no style at all [#4519](https://github.com/kangax/fabric.js/pull/4519)
  - Manage canvas resize during a freedrawing brush without wiping the brush [#4527](https://github.com/kangax/fabric.js/pull/4527)
  - Removed an extra closePath that was creating wrong visual on IntelIntegrated cards [#4549](https://github.com/kangax/fabric.js/pull/4549)
  - Added a method to insert and remove text from command line [#4541](https://github.com/kangax/fabric.js/pull/4541)
  - Some fixes around text styles management
  - nodejs support changes: removed specific node code in order to use standard fabricjs code in nodejs.
  - added fabric.util.getNodeCanvas that passed a JSDOM element allows you to get the node-canvas instance behind it and do what you need.
- rc2
  - Fixed a transform matrix memoize missing width/height [#4491](https://github.com/kangax/fabric.js/pull/4491)
  - Fix pattern drawing a point [#4492](https://github.com/kangax/fabric.js/pull/4492)
  - Fixed Text.removeChars [#4495](https://github.com/kangax/fabric.js/pull/4495)
  - Added back 2 node-canvas methods [#4497](https://github.com/kangax/fabric.js/pull/4497)
  - Fix a typo not restoring hoverCursor correctly.
- rc1
  - Remove node specific code [#4470](https://github.com/kangax/fabric.js/pull/4470)
  - Improved Canvas.dispose code to leak less memory [#4471](https://github.com/kangax/fabric.js/pull/4471)
  - Remove extra padding of cache when upper limited [#4467](https://github.com/kangax/fabric.js/pull/4467)
  - Solved 2 perfomances problems with textbox [#4466](https://github.com/kangax/fabric.js/pull/4466) [#4465](https://github.com/kangax/fabric.js/pull/4465)
  - Added justify-left justify-right and justify-center [#4437](https://github.com/kangax/fabric.js/pull/4437)
  - Fix Group fromObject and subTargetCheck [#4454](https://github.com/kangax/fabric.js/pull/4454)
  - Fix regression on IMG from SVG [#4450](https://github.com/kangax/fabric.js/pull/4450)
  - Remove cache dimensions together with canvas [#4453](https://github.com/kangax/fabric.js/pull/4453)
  - Fixed some fuzzyness cases for cache [#4452](https://github.com/kangax/fabric.js/pull/4452)
  - Fixed resize filter for webgl [#4426](https://github.com/kangax/fabric.js/pull/4426)
  - Stop searching target during a mouse move with a transform [#4442](https://github.com/kangax/fabric.js/pull/4442)
  - safeguard shaders for non supported precisions [#4433](https://github.com/kangax/fabric.js/pull/4433)
  - fix insert and remove style for edge cases [#4420](https://github.com/kangax/fabric.js/pull/4420)
  - Fix object.move when in active selection [#4394](https://github.com/kangax/fabric.js/pull/4394)
  - Memoize calcTransformMatrix function [#4418](https://github.com/kangax/fabric.js/pull/4418)
  - Make \_set flag object as dirty just when a real change happen[#4415](https://github.com/kangax/fabric.js/pull/4415)
  - Add browserShadowBlurConstant to adjust shadowBlur value [#4413](https://github.com/kangax/fabric.js/pull/4413)
  - Fix set element not clearing the cacheTexture. [#4410](https://github.com/kangax/fabric.js/pull/4410)
  - Multi selection key can be configured with an array of keys. [#4363](https://github.com/kangax/fabric.js/pull/4363)
  - fix fast type in text loosing some style. [#4339](https://github.com/kangax/fabric.js/pull/4339)
  - fixed division by zero with lockscaling flip.
  - added paintFirst ( paint-order with svg support ) [#4303](https://github.com/kangax/fabric.js/pull/4303)
- beta7
  - added a build flag for not attaching fabric to window [#4199](https://github.com/kangax/fabric.js/pull/4199)
  - removed .active property from objects [#4200](https://github.com/kangax/fabric.js/pull/4200)
  - Normalize Api for getSelectionStyles, setSelectionStyles [#4202](https://github.com/kangax/fabric.js/pull/4202)
  - Fix shader for convolute filter [#4207](https://github.com/kangax/fabric.js/pull/4207)
  - Better mouse support for lockscaling flip [#4225](https://github.com/kangax/fabric.js/pull/4225)
  - Fix toDataUrl getting a blank canvas [#4229](https://github.com/kangax/fabric.js/pull/4229)
  - Ouput version to json Objects [#4251](https://github.com/kangax/fabric.js/pull/4251)
  - Use backstoreOnly for toDataUrl resize [#4254](https://github.com/kangax/fabric.js/pull/4254)
  - Fix safari svg whitespace [#4294](https://github.com/kangax/fabric.js/pull/4294)
  - Fix Gradient export for paths [#4274](https://github.com/kangax/fabric.js/pull/4274)
  - Move mouseout/over in mousemove events [#4283](https://github.com/kangax/fabric.js/pull/4283)
  - Fix detection of click at the end of line [#4295](https://github.com/kangax/fabric.js/pull/4295)
  - added new event selection:updated [#4311](https://github.com/kangax/fabric.js/pull/4311)
  - Fixed free drawing path displacement [#4311](https://github.com/kangax/fabric.js/pull/4311)
  - Fixed scale equally and flipping not happening [#4313](https://github.com/kangax/fabric.js/pull/4313)
  - Select by drag makes the object fires 'selected' [#4314](https://github.com/kangax/fabric.js/pull/4314)
- beta6
  - incompat: New filter system with WEBGL.
  - incompat: New Text/IText/Textbox code. Multibyte compatible, more accurate.
  - incompat: RequestAnimationFrame is used for the automatic render calls.
  - incompat: Named setter/getter are optional now.
  - incompat: Removed PathGroup class
  - incompat: Paths cannot be restored anymore from strings [#3713](https://github.com/kangax/fabric.js/pull/3713)
  - incompat: bumped node version to 4+ and jsdom to 9. [#3717](https://github.com/kangax/fabric.js/pull/3717)
  - incompat: removed the es5 / JSON shim support [#3722](https://github.com/kangax/fabric.js/pull/3722)
  - fix/incompat: IText setSelectionStyles does not change anymore style if no selection is present [#3765](https://github.com/kangax/fabric.js/pull/3765)
  - skipOffscreen default to true
  - Text.setSelectionStyle does not change anything if there is no selection [#3765](https://github.com/kangax/fabric.js/pull/3765)
  - Switch to canvas-prebuilt as dependency. Added parameter to choose the canvas package [#3757](https://github.com/kangax/fabric.js/pull/3757)
  - improvement: renderControls can now be called on its own. Added parameter styleOverride to allow for overriding current properties [#3887](https://github.com/kangax/fabric.js/pull/3887)
  - removed hasMoved and saveCoords from Group class [#3910](https://github.com/kangax/fabric.js/pull/3910)
  - forced all fromObject and fromElement to be async, normalized api. [#3996](https://github.com/kangax/fabric.js/pull/3996)
  - improvement: added support for request animation frame in mouse events [#3997](https://github.com/kangax/fabric.js/pull/3997)
  - added dblclick support for all objects [#3998](https://github.com/kangax/fabric.js/pull/3997)
  - textbox scale as a normal object [#4052](https://github.com/kangax/fabric.js/pull/4052)
  - Removed image meetOrSlice, alignX, alignY, introduced cropX, cropY [#4055](https://github.com/kangax/fabric.js/pull/4055)
  - Added Text.cleanStyle, Text.removeStyle [#4060](https://github.com/kangax/fabric.js/pull/4060)
  - change: lockRotation will not hide the mtr control anymore. introduced notAllowedCursor for canvas. [#4064](https://github.com/kangax/fabric.js/pull/4064)
  - improvement: added 2 percentage values to fabric.util.animate. [#4068](https://github.com/kangax/fabric.js/pull/4068)
  - change: pathOffset does not get exported anymore in path.toObject, toDatalessObject export sourcePath instead of modifying path. [#4108](https://github.com/kangax/fabric.js/pull/4108)

## [1.7.19]

- Fixed the flip of images with scale equally [#4313](https://github.com/kangax/fabric.js/pull/4313)
- Improved touch detection [#4302](https://github.com/kangax/fabric.js/pull/4302)

## [1.7.18]

- Fixed doubling of subtargets for preserveObjectStacking = true [#4297](https://github.com/kangax/fabric.js/pull/4297)
- Added a dirty set to objects in group destroy.

## [1.7.17]

- Change: swapped style white-space:nowrap with attribute wrap="off" since the style rule was creating problems in browsers like ie11 and safari. [#4119](https://github.com/kangax/fabric.js/pull/4119)
- Fix: Remove an object from activeGroup if removed from canvas [#4120](https://github.com/kangax/fabric.js/pull/4120)
- Fix: avoid bringFroward, sendBackwards to swap objects in active selections [#4119](https://github.com/kangax/fabric.js/pull/4119)
- Fix: avoid disposing canvas on mouse event to throw error [#4119](https://github.com/kangax/fabric.js/pull/4119)
- Fix: make svg respect white spaces [#4119](https://github.com/kangax/fabric.js/pull/4119)
- Fix: avoid exporting bgImage and overlayImage if excludeFromExport = true [#4119](https://github.com/kangax/fabric.js/pull/4119)
- Fix: Avoid group fromObject mutating original data [#4111](https://github.com/kangax/fabric.js/pull/4111)

## [1.7.16]

- improvement: added 2 percentage values to fabric.util.animate. [#4068](https://github.com/kangax/fabric.js/pull/4068)
- Improvement: avoid multiplying identity matrices in calcTransformMatrix function
- Fix: activeGroup did not destroy correctly if a toObject was happening
- Improvement: Pass the event to object:modified when available. [#4061](https://github.com/kangax/fabric.js/pull/4061)

## [1.7.15]

- Improvement: Made iText keymap public. [#4053](https://github.com/kangax/fabric.js/pull/4053)
- Improvement: Fix a bug in updateCacheCanvas that was returning always true [#4051](https://github.com/kangax/fabric.js/pull/4051)

## [1.7.14]

- Improvement: Avoid cache canvas to resize each mouse move step. [#4037](https://github.com/kangax/fabric.js/pull/4037)
- Improvement: Make cache canvas limited in size. [#4035](https://github.com/kangax/fabric.js/pull/4035)
- Fix: Make groups and statefull cache work. [#4032](https://github.com/kangax/fabric.js/pull/4032)
- Add: Marked the hiddentextarea from itext so that custom projects can recognize it. [#4022](https://github.com/kangax/fabric.js/pull/4022)

## [1.7.13]

- Fix: Try to minimize delay in loadFroJson [#4007](https://github.com/kangax/fabric.js/pull/4007)
- Fix: allow fabric.Color to parse rgba(x,y,z,.a) without leading 0 [#4006](https://github.com/kangax/fabric.js/pull/4006)
- Allow path to execute Object.initialize, make extensions easier [#4005](https://github.com/kangax/fabric.js/pull/4005)
- Fix: properly set options from path fromDatalessObjects [#3995](https://github.com/kangax/fabric.js/pull/3995)
- Check for slice before action.slice. Avoid conflicts with heavy customized code. [#3992](https://github.com/kangax/fabric.js/pull/3992)

## [1.7.12]

- Fix: removed possible memleaks from window resize event. [#3984](https://github.com/kangax/fabric.js/pull/3984)
- Fix: restored default cursor to noTarget only. unselectable objects get the standard hovercursor. [#3953](https://github.com/kangax/fabric.js/pull/3953)
- Cache fixes: fix uncached pathGroup, removed cache creation at initialize time [#3982](https://github.com/kangax/fabric.js/pull/3982)
- Improvement: nextTarget to mouseOut and prevTarget to mouseOver [#3900](https://github.com/kangax/fabric.js/pull/3900)
- Improvement: add isClick boolean to left mouse up [#3898](https://github.com/kangax/fabric.js/pull/3898)
- Fix: can start selection on top of non selectable object [#3892](https://github.com/kangax/fabric.js/pull/3892)
- Improvement: better management of right/middle click [#3888](https://github.com/kangax/fabric.js/pull/3888)
- Fix: subTargetCheck on activeObject/activeGroup was firing too many events [#3909](https://github.com/kangax/fabric.js/pull/3909)
- Fix: After addWithUpdate or removeWithUpdate object coords must be updated. [#3911](https://github.com/kangax/fabric.js/pull/3911)

## [1.7.11]

- Hotfix: restore path-groups ability to render [#3877](https://github.com/kangax/fabric.js/pull/3877)

## [1.7.10]

- Fix: correct svg export for radial gradients [#3807](https://github.com/kangax/fabric.js/pull/3807)
- Fix: Update fireout events to export the event object [#3853](https://github.com/kangax/fabric.js/pull/3853)
- Fix: Improve callSuper to avoid infinite loops (not all of them) [#3844](https://github.com/kangax/fabric.js/pull/3844)
- Fix: avoid selectionBackgroundColor leak on toDataUrl [#3862](https://github.com/kangax/fabric.js/pull/3862)
- Fix: toDatelessObject for Group [#3863](https://github.com/kangax/fabric.js/pull/3863)
- Improvement: better caching logic for groups [#3864](https://github.com/kangax/fabric.js/pull/3864)
- Fix: correct svg gradient export for radial in polygons [#3866](https://github.com/kangax/fabric.js/pull/3866)
- Fix: First draw could be empty for some objects [#3870](https://github.com/kangax/fabric.js/pull/3870)
- Fix: Always send event data to object:selected [#3871](https://github.com/kangax/fabric.js/pull/3871)
- Improvement: reduce angle calculation error [#3872](https://github.com/kangax/fabric.js/pull/3872)

## [1.7.9]

- Fix: Avoid textarea wrapping from chrome v57+ [#3804](https://github.com/kangax/fabric.js/pull/3804)
- Fix: double click needed to move cursor when enterEditing is called programmatically [#3804](https://github.com/kangax/fabric.js/pull/3804)
- Fix: Style regression when inputing new style objects [#3804](https://github.com/kangax/fabric.js/pull/3804)
- Add: try to support crossOrigin for svg image tags [#3804](https://github.com/kangax/fabric.js/pull/3804)

## [1.7.8]

- Fix: Fix dirty flag propagation [#3782](https://github.com/kangax/fabric.js/pull/3782)
- Fix: Path parsing error in bounding boxes of curves [#3774](https://github.com/kangax/fabric.js/pull/3774)
- Add: Middle click mouse management on canvas [#3764](https://github.com/kangax/fabric.js/pull/3764)
- Add: Add parameter to detect and skip offscreen drawing [#3758](https://github.com/kangax/fabric.js/pull/3758)
- Fix: textarea loosing focus after a drag and exit from canvas [#3759](https://github.com/kangax/fabric.js/pull/3759)

## [1.7.7]

- Fix for opacity parsing in svg with nested opacities [#3747](https://github.com/kangax/fabric.js/pull/3747)
- Fix text initialization and boundingrect [#3745](https://github.com/kangax/fabric.js/pull/3745)
- Fix line bounding box [#3742](https://github.com/kangax/fabric.js/pull/3742)
- Improvement: do not pollute style object while typing if not necessary [#3743](https://github.com/kangax/fabric.js/pull/3743)
- fix for broken prototype chain when restoring a dataless object on fill an stroke [#3735](https://github.com/kangax/fabric.js/pull/3735)
- fix for deselected event not fired on mouse actions [#3716](https://github.com/kangax/fabric.js/pull/3716)
- fix for blurriness introduced on 1.7.3 [#3721](https://github.com/kangax/fabric.js/pull/3721)

## [1.7.6]

- Fix: make the cacheCanvas created on the fly if not available [#3705](https://github.com/kangax/fabric.js/pull/3705)

## [1.7.5]

- Improvement: draw textbackgroundColor in one single pass when possible @stefanhayden [#3698](https://github.com/kangax/fabric.js/pull/3698)
- Improvement: fire selection changed event just if text is editing [#3702](https://github.com/kangax/fabric.js/pull/3702)
- Improvement: Add object property 'needsItsOwnCache' [#3703](https://github.com/kangax/fabric.js/pull/3703)
- Improvement: Skip unnecessary transform if they can be detected with a single if [#3704](https://github.com/kangax/fabric.js/pull/3704)

## [1.7.4]

- Fix: Moved all the touch event to passive false so that they behave as before chrome changes [#3690](https://github.com/kangax/fabric.js/pull/3690)
- Fix: force top and left in the object representation of a path to avoid reparsing on restore [#3691](https://github.com/kangax/fabric.js/pull/3691)
- Add: Enable `deselected` event for activeObject switch. Ensure deactivateAll call exitEditing [#3689](https://github.com/kangax/fabric.js/pull/3689)
- Fix: Perform subtargetCheck also if the group is an active object and on activeGroup [#3688](https://github.com/kangax/fabric.js/pull/3688)
- Fix: Made cursor operation more precise at high canvas zoom level [#3671](https://github.com/kangax/fabric.js/pull/3671)
- Add: Made getBoundingRect available to return both absolute or standard bounding rect [#3614](https://github.com/kangax/fabric.js/pull/3614)
- Add: Introduced calcViewportBoundaries() function for fabric.StaticCanvas [#3614](https://github.com/kangax/fabric.js/pull/3614)
- Add: Introduced isOnScreen() function for fabric.Object [#3614](https://github.com/kangax/fabric.js/pull/3614)
- Subclassed Polygon from polyline [#3614](https://github.com/kangax/fabric.js/pull/3614)
- Fix: Removed reference to hovered target when target gets removed [#3657](https://github.com/kangax/fabric.js/pull/3657)
- Fix: Removed hover cursor for non selectable objects [#3643](https://github.com/kangax/fabric.js/pull/3643)
- Fix: Switch to passive event for touch move [#3643](https://github.com/kangax/fabric.js/pull/3643)
- Fix: Restart rendering of cursor after entering some text [#3643](https://github.com/kangax/fabric.js/pull/3643)
- Add: fabric.Color support toHexa() method now [#3615](https://github.com/kangax/fabric.js/pull/3615)

## [1.7.3]

- Improvement: mousewheel event is handled with target and fired also from objects. [#3612](https://github.com/kangax/fabric.js/pull/3612)
- Improvement: Pattern loads for canvas background and overlay, corrected svg pattern export [#3601](https://github.com/kangax/fabric.js/pull/3601)
- Fix: Wait for pattern loading before calling callback [#3598](https://github.com/kangax/fabric.js/pull/3598)
- Fix: add 2 extra pixels to cache canvases to avoid aliasing cut [#3596](https://github.com/kangax/fabric.js/pull/3596)
- Fix: Rerender when deselect an itext editing object [#3594](https://github.com/kangax/fabric.js/pull/3594)
- Fix: save new state of dimensionProperties at every cache clear [#3595](https://github.com/kangax/fabric.js/pull/3595)
- Improvement: Better error management in loadFromJSON [#3586](https://github.com/kangax/fabric.js/pull/3586)
- Improvement: do not reload backgroundImage as an image if is different type [#3550](https://github.com/kangax/fabric.js/pull/3550)
- Improvement: if a children element is set dirty, set the parent dirty as well. [#3564](https://github.com/kangax/fabric.js/pull/3564)

## [1.7.2]

- Fix: Textbox do not use stylemap for line wrapping [#3546](https://github.com/kangax/fabric.js/pull/3546)
- Fix: Fix for firing object:modified in macOS sierra [#3539](https://github.com/kangax/fabric.js/pull/3539)
- Fix: Itext with object caching was not refreshing selection correctly. [#3538](https://github.com/kangax/fabric.js/pull/3538)
- Fix: stateful now works again with activeGroup and dinamyc swap between stateful false/true. [#3537](https://github.com/kangax/fabric.js/pull/3537)
- Fix: includeDefaultValues was not applied to child objects of groups and path-groups. [#3497](https://github.com/kangax/fabric.js/pull/3497)
- Fix: Itext style is cloned on paste action now, allow copy of styles to be independent. [#3502](https://github.com/kangax/fabric.js/pull/3502)
- Fix: Add subclasses properties to cacheProperties. [#3490](https://github.com/kangax/fabric.js/pull/3490)
- Add: Shift and Alt key used for transformations are now dynamic. [#3479](https://github.com/kangax/fabric.js/pull/3479)
- Fix: fix to polygon and cache. Added cacheProperties for all classes [#3490](https://github.com/kangax/fabric.js/pull/3490)

## [1.7.1]

- Add: Gradients/Patterns support customAttributes in toObject method [#3477](https://github.com/kangax/fabric.js/pull/3477)
- Fix: IText/Textbox not blurring keyboard on ios 10 [#3476](https://github.com/kangax/fabric.js/pull/3476)
- Fix: Shadow on freedrawing and zoomed canvas [#3475](https://github.com/kangax/fabric.js/pull/3475)
- Fix: Fix for group returning negative scales [#3474](https://github.com/kangax/fabric.js/pull/3474)
- Fix: hotfix for textbox [#3441](https://github.com/kangax/fabric.js/pull/3441)[#3473](https://github.com/kangax/fabric.js/pull/3473)

## [1.7.0]

- Add: Object Caching [#3417](https://github.com/kangax/fabric.js/pull/3417)
- Improvement: group internal objects have coords not affected by canvas zoom [#3420](https://github.com/kangax/fabric.js/pull/3420)
- Fix: itext cursor trails on initDimension [#3436](https://github.com/kangax/fabric.js/pull/3436)
- Fix: null check on .setActive [#3435](https://github.com/kangax/fabric.js/pull/3435)
- Fix: function error in clone deep. [#3434](https://github.com/kangax/fabric.js/pull/3434)

## [1.6.7]

- Add: Snap rotation added to objects. two parameter introduced, snapAngle and snapTreshold. [#3383](https://github.com/kangax/fabric.js/pull/3383)
- Fix: Pass target to right click event. [#3381](https://github.com/kangax/fabric.js/pull/3381)
- Fix: Correct rendering of bg color for styled text and correct clearing of itext area. [#3388](https://github.com/kangax/fabric.js/pull/3388)
- Add: Fire mouse:over on the canvas when we enter the canvas from outside the element. [#3388](https://github.com/kangax/fabric.js/pull/3389)
- Fix: Fix calculation of words width with spaces and justify. [#3408](https://github.com/kangax/fabric.js/pull/3408)
- Fix: Do not export defaults properties for bg and overlay if requested. [#3415](https://github.com/kangax/fabric.js/pull/3415)
- Fix: Change export toObect to always delete default properties if requested. [#3416](https://github.com/kangax/fabric.js/pull/3416)

## [1.6.6]

- Add: Contrast and Saturate filters [#3341](https://github.com/kangax/fabric.js/pull/3341)
- Fix: Correct registering and removal of events to handle iText objects. [#3349](https://github.com/kangax/fabric.js/pull/3349)
- Fix: Corrected 2 regression of 1.6.5 (dataurl export and itext clicks)
- Fix: Corrected path boundaries calculation for Arcs ( a and A ) [#3347](https://github.com/kangax/fabric.js/pull/3347)

## [1.6.5]

- Fix: charspacing, do not get subzero with charwidth.
- Improvement: add callback support to all object cloning. [#3212](https://github.com/kangax/fabric.js/pull/3212)
- Improvement: add backgroundColor to all class [#3248](https://github.com/kangax/fabric.js/pull/3248)
- Fix: add custom properties to backgroundImage and overlayImage [#3250](https://github.com/kangax/fabric.js/pull/3250)
- Fix: Object intersection is calculated on boundingBox and boundingRect, intersection is fired if objects are overlapping [#3252](https://github.com/kangax/fabric.js/pull/3252)
- Change: Restored previous selection behaviour, added key to selection active object under overlaid target [#3254](https://github.com/kangax/fabric.js/pull/3254)
- Improvement: hasStateChanged let you find state changes of complex properties. [#3262](https://github.com/kangax/fabric.js/pull/3262)
- Fix: IText/Textbox shift click selection backward. [#3270](https://github.com/kangax/fabric.js/pull/3270)
- Revert: font family quoting was a bad idea. node-canvas stills use it. [#3276](https://github.com/kangax/fabric.js/pull/3276)
- Fix: fire mouse:over event for activeObject and activeGroup when using findTarget shourtcuts [#3285](https://github.com/kangax/fabric.js/pull/3285)
- Fix: clear method clear all properties of canvas [#3305](https://github.com/kangax/fabric.js/pull/3305)
- Fix: text area position method takes in account canvas offset [#3306](https://github.com/kangax/fabric.js/pull/3306)
- Improvement: Added event on right click and possibility to hide the context menu with a flag [3308](https://github.com/kangax/fabric.js/pull/3308)
- Fix: remove canvas reference from object when object gets removed from canvas [#3307](https://github.com/kangax/fabric.js/pull/3307)
- Improvement: use native stroke dash if available [#3309](https://github.com/kangax/fabric.js/pull/3309)
- Fix: Export correct src when exporting to svg [#3310](https://github.com/kangax/fabric.js/pull/3310)
- Fix: Stop text to go on zero dimensions [#3312](https://github.com/kangax/fabric.js/pull/3312)
- Fix: Error in dataURL with multiplier was outputting very big canvas with retina [#3314](https://github.com/kangax/fabric.js/pull/3314)
- Fix: Error in style map was not respecting style if textbox started with space [#3315](https://github.com/kangax/fabric.js/pull/3315)

## [1.6.4]

- Improvement: Ignore svg: namespace during svg import. [#3081](https://github.com/kangax/fabric.js/pull/3081)
- Improvement: Better fix for lineHeight of iText/Text [#3094](https://github.com/kangax/fabric.js/pull/3094)
- Improvement: Support for gradient with 'Infinity' coordinates [#3082](https://github.com/kangax/fabric.js/pull/3082)
- Improvement: Generally "improved" logic of targeting [#3111](https://github.com/kangax/fabric.js/pull/3111)
- Fix: Selection of active group with transparency and preserveObjectStacking true or false [#3109](https://github.com/kangax/fabric.js/pull/3109)
- Fix: pattern brush now create the same pattern seen while drawing [#3112](https://github.com/kangax/fabric.js/pull/3112)
- Fix: Allow css merge during svg import [#3114](https://github.com/kangax/fabric.js/pull/3114)
- Improvement: added numeric origins handling fomr 0 to 1. [#3121](https://github.com/kangax/fabric.js/pull/3121)
- Fix: Fix a defect with shadow of objects in a scaled group. [#3134](https://github.com/kangax/fabric.js/pull/3134)
- Improvement: Do not fire unecessary selection:changed events. [#3119](https://github.com/kangax/fabric.js/pull/3119)
- Fix: Attached hiddenTextarea to body fixes IE, thanks to @plainview. [#3137](https://github.com/kangax/fabric.js/pull/3137)
- Fix: Shift unselect activegroup on transformed canvas. [#3144](https://github.com/kangax/fabric.js/pull/3144)
- Added: ColorMatrix filter [#3139](https://github.com/kangax/fabric.js/pull/3139)
- Fix: Fix condition in wich restoring from Object could cause object overwriting [#3146](https://github.com/kangax/fabric.js/pull/3146)
- Change: cloneAsImage for Object and toDataUrl for object are not retina enabled by default. Added option to enable. [#3147](https://github.com/kangax/fabric.js/pull/3147)
- Improvement: Added textSpacing support for text/itext/textbox [#3097](https://github.com/kangax/fabric.js/pull/3097)
- Fix: Quote font family when setting the context fontstyle [#3191](https://github.com/kangax/fabric.js/pull/3191)
- Fix: use getSrc during image export, make subclassing easier, return eventually the .src property if nothing else is available [#3189](https://github.com/kangax/fabric.js/pull/3189)
- Fix: Inverted the meaning of border scale factor [#3154](https://github.com/kangax/fabric.js/pull/3154)
- Improvement: Added support for RGBA in HEX notation. [#3202](https://github.com/kangax/fabric.js/pull/3202)
- Improvement: Added object deselected event. [#3195](https://github.com/kangax/fabric.js/pull/3195)
- Fix: loadFromJson callback now gets fired after filter are applied [#3210](https://github.com/kangax/fabric.js/pull/3210)

## [1.6.3]

- Improvement: Use reviver callback for background and overlay image when doing svg export. [#2975](https://github.com/kangax/fabric.js/pull/2975)
- Improvement: Added object property excludeFromExport to avoid exporting the object to JSON or to SVG. [#2976](https://github.com/kangax/fabric.js/pull/2976)
- Improvement: Correct the calculation of text boundingbox. Improves svg import [#2992](https://github.com/kangax/fabric.js/pull/2992)
- Added: Export id property to SVG [#2993](https://github.com/kangax/fabric.js/pull/2993)
- Improvement: Call the callback on loadSvgFromURL on failed xml load with null agument [#2994](https://github.com/kangax/fabric.js/pull/2994)
- Improvement: Clear only the Itext area on contextTop during cursor animation [#2996](https://github.com/kangax/fabric.js/pull/2996)
- Added: Char widths cache has been moved to fabric level and not iText level. Added fabric.util.clearFabricCharWidthsCache(fontName) [#2995](https://github.com/kangax/fabric.js/pull/2995)
- Fix: do not set background or overlay image if the url load fails. [#3003](https://github.com/kangax/fabric.js/pull/3003)
- Fix: iText mousemove event removal, clear the correct area for Itext, stopped redrawing selection if not necessary [#3016](https://github.com/kangax/fabric.js/pull/3016)
- Fix: background image and overlay image scale and move with canvas viewportTransform, parameter available [#3019](https://github.com/kangax/fabric.js/pull/3019)
- Added: support sub targeting in groups in events [#2997](https://github.com/kangax/fabric.js/pull/2997)
- Fix: Select transparent object on mouse up because of \_maybeGroupObject [#2997](https://github.com/kangax/fabric.js/pull/2997)
- Fix: Remove reference to lastRenderedObject on canvas.remove [#3023](https://github.com/kangax/fabric.js/pull/3023)
- Fix: Wait for all objects to be loaded before deleting the properties and setting options. [#3029](https://github.com/kangax/fabric.js/pull/3029)
- Fix: Object Padding is unaffected by object transform. [#3057](https://github.com/kangax/fabric.js/pull/3057)
- Fix: Restore lastRenderedObject usage. Introduced Canvas.lastRenderedKey to retrieve the lastRendered object from down the stack [#3057](https://github.com/kangax/fabric.js/pull/3057)
- Fix: \_calcTextareaPosition correctly calculate the position considering the viewportTransform. [#3057](https://github.com/kangax/fabric.js/pull/3057)
- Fix: Fixed selectionBacgroundColor with viewport transform. [#3057](https://github.com/kangax/fabric.js/pull/3057)
- Improvement: Correctly render the cursor with viewport scaling, improved the cursor centering. [#3057](https://github.com/kangax/fabric.js/pull/3057)
- Fix: Use canvas zoom and pan when using is target transparent. [#2980](https://github.com/kangax/fabric.js/pull/2980)

## [1.6.2]

- Fix: restore canvas properties on loadFromJSON with includeProperties. [#2921](https://github.com/kangax/fabric.js/pull/2921)
- Fix: Allow hoverCursor on non selectable objects, moveCursor does not appear if the object is not moveable.
  Added object.moveCursor to specify a cursor for moving per object. [#2924](https://github.com/kangax/fabric.js/pull/2924)
- Fix: Add missing stroke.live translation, allow gradientTransform for dashed line. [#2926](https://github.com/kangax/fabric.js/pull/2926)
- Improvement: Allow customization of keys that iteract with mouse action ( multiselect key, free transform key, alternative action key, centered transform key ) [#2925](https://github.com/kangax/fabric.js/pull/2925)
- Added: Make iText fires object:modified on text change on exit editing [#2927](https://github.com/kangax/fabric.js/pull/2927)
- Added: [control customization part 1] cornerDashArray, borderDashArray. Now borderScaleFactor influences both border and controls, changed default corner size to 13 [#2932](https://github.com/kangax/fabric.js/pull/2932)
- Fix: createSVGFontFacesMarkup was failing to retrieve fonts in style [#2935](https://github.com/kangax/fabric.js/pull/2935)
- Fix: shadow not scaled with dataUrl to multiplier [#2940](https://github.com/kangax/fabric.js/pull/2940)
- Added: [control customization part 2] cornerStrokeColor. Now is possible to specify separate stroke and fill color for the controls [#2933](https://github.com/kangax/fabric.js/pull/2933)
- Fix: Itext width calculation with caching false was returning nan. [#2943](https://github.com/kangax/fabric.js/pull/2943)
- Added: [control customization part 3] Rounded corners. It is possible to specify cornerStyle for the object. 'rect' or 'circle' [#2942](https://github.com/kangax/fabric.js/pull/2942)
- Added: [control customization part 4] Selection background. It is possible to specify selectionBackgroundColor for the object. [#2950](https://github.com/kangax/fabric.js/pull/2950)
- Fix: Behaviour of image with filters with resize effects and Object to/from json [#2954](https://github.com/kangax/fabric.js/pull/2954)
- Fix: Svg export should not output color notation in rgba format [#2955](https://github.com/kangax/fabric.js/pull/2955)
- Fix: minScaleLimit rounding bug [#2964](https://github.com/kangax/fabric.js/pull/2964)
- Fix: Itext spacing in justify mode bug [#2971](https://github.com/kangax/fabric.js/pull/2971)
- Fix: Object.toDataUrl export when some window.devicepixelRatio is present (retina or browser zoom) [#2972](https://github.com/kangax/fabric.js/pull/2972)

## [1.6.1]

- Fix: image with broken element throwing error on toObject() [#2878](https://github.com/kangax/fabric.js/pull/2878)
- Fix: Warning on trying to set proprietary browser version of ctxImageSmoothingEnabled [#2880](https://github.com/kangax/fabric.js/pull/2880)
- Fix: Fixed Svg import regression on color and drawing polylines [#2887](https://github.com/kangax/fabric.js/pull/2887)
- Fix: Fixed animation ease that starts and stop at same value [#2888](https://github.com/kangax/fabric.js/pull/2888)
- Fix: Allow a not stateful canvas to fire object:modified at end of transform. [#2890](https://github.com/kangax/fabric.js/pull/2890)
- Fix: Made event handler removal safer. Removing firing events will not cause errors. [#2883](https://github.com/kangax/fabric.js/pull/2883)
- Fix: Proper handling of perPixelTargetFind and multi selections [#2894](https://github.com/kangax/fabric.js/pull/2894)
- Fix: Do not clear contextTop on drawingMode, to allow drawing over animations [#2895](https://github.com/kangax/fabric.js/pull/2895)
- Change the dependencies to optional. Allow npm to continue installing if nodecanvas installation fail.[#2901](https://github.com/kangax/fabric.js/pull/2901)
- Fix: Check again the target on mouseup [#2902](https://github.com/kangax/fabric.js/pull/2902)
- Fix: On perPixelTargetFind detect corners only if target is active [#2903](https://github.com/kangax/fabric.js/pull/2903)
- Improvement: Add canvas mouseout event listener [#2907](https://github.com/kangax/fabric.js/pull/2907)
- Improvement: Make small object draggable easier [#2907](https://github.com/kangax/fabric.js/pull/2907)
- Improvement: Use sendToBack, bringToFront, bringForward, sendBackwards for multiple selections [#2908](https://github.com/kangax/fabric.js/pull/2908)

## [1.6.0]

- Fix rendering of activeGroup objects while preserveObjectStacking is active. [ regression from [#2083](https://github.com/kangax/fabric.js/pull/2083) ]
- Fix `fabric.Path` initialize with user options [#2117](https://github.com/kangax/fabric.js/pull/2117)
- Fix sorting of objects in activeGroup during rendering [#2130](https://github.com/kangax/fabric.js/pull/2130).
- Make sure that 'object.canvas' property is always set if the object is directly or indirectly on canvas [#2141](https://github.com/kangax/fabric.js/pull/2141)
- Fix \_getTopLeftCoords function that was returning TopCenter [#2127](https://github.com/kangax/fabric.js/pull/2127)
- Fix events not being fired after resize with pinch zoom [#510](https://github.com/kangax/fabric.js/pull/510)
- Fix mouse:over, mouse:out events not receiving event object [#2146](https://github.com/kangax/fabric.js/pull/2146)
- Don't include elements from `<metadata>` during SVG parsing [#2160](https://github.com/kangax/fabric.js/pull/2160)
- Fix some iText new glitches and old bugs about style deleting and inserting, faster function for get2dCursorLocation [#2153](https://github.com/kangax/fabric.js/pull/2153)
- Change bounding box calculation, made strokewidth always considered in dimensions. Switched group stroke default to 0 strokewidth. [#2155](https://github.com/kangax/fabric.js/pull/2155)
- Fix scaling function for object with strokewidth [#2178](https://github.com/kangax/fabric.js/pull/2178)
- Fix image fromObject restoring resizeFilter [#2164](https://github.com/kangax/fabric.js/pull/2164)
- Fix double application of filter upon image init [#2164](https://github.com/kangax/fabric.js/pull/2164)
- Fix image.filter.Resize toObject and fromObject [#2164](https://github.com/kangax/fabric.js/pull/2164)
- Fix strokeWidth calculation during resize operations [#2178](https://github.com/kangax/fabric.js/pull/2178)
- Fix iText selection on upperCanvas to support transformMatrix [#2173](https://github.com/kangax/fabric.js/pull/2173)
- Removed unnecessary calls to removeShadow and restoreGlobalCompositeOperation [#2175](https://github.com/kangax/fabric.js/pull/2175)
- Fix the offset for pattern and gradients filling and stroking in text [#2183](https://github.com/kangax/fabric.js/pull/2183)
- Fix loading of stroke gradients from Object [#2182](https://github.com/kangax/fabric.js/pull/2182)
- Fix segmentation fault on node.js when image doesn't exist [#2193](https://github.com/kangax/fabric.js/pull/2193)
- Fix iText border selection when changing fontWeight [#2201](https://github.com/kangax/fabric.js/pull/2201)
- Fix calculation of object dimensions for geometry functions translation and scaling. [#2206](https://github.com/kangax/fabric.js/pull/2206)
- Fix iText cursor position on click at end of line [#2217](https://github.com/kangax/fabric.js/pull/2217)
- Fix error on parsing style string with trailing spaces [#2256](https://github.com/kangax/fabric.js/pull/2256)
- Fix delegated properties leaking on objects in a group when restoring from json [#2101](https://github.com/kangax/fabric.js/pull/2101)
- Fix cursor click position in rotated i-Text when origins different from TOPLEFT. [#2269](https://github.com/kangax/fabric.js/pull/2269)
- Fix mouse position when the canvas is in a complex style scrolling situation [#2128](https://github.com/kangax/fabric.js/pull/2128)
- Fix parser regex for not parsing svg tags attribute [#2311](https://github.com/kangax/fabric.js/pull/2311)
- Add id attribute to standard attribute parsing from SVG elements [#2317](https://github.com/kangax/fabric.js/pull/2317)
- Fix text decoration opacity [#2310](https://github.com/kangax/fabric.js/pull/2310)
- Add simple color animation utility in /src/util/animate_color.js [#2328](https://github.com/kangax/fabric.js/pull/2328)
- Fix itext paste function to check for source of copied text and strip carriage returns (\r)[#2336](https://github.com/kangax/fabric.js/pull/2336)
- Fix pattern class serialize the source using toDataURL if available [#2335](https://github.com/kangax/fabric.js/pull/2335)
- Fix imageSmoothingEnabled warning on chrome and reinit the property after setDimensions [#2337](https://github.com/kangax/fabric.js/pull/2337)
- Add ability to parse path elements with no path specified. [#2344](https://github.com/kangax/fabric.js/pull/2344)
- Fix shiftClick with activeGroup in case of normal and scaled groups [#2342](https://github.com/kangax/fabric.js/pull/2342)
- Add support for colors in shadow svg export [#2349](https://github.com/kangax/fabric.js/pull/2349)
- Add support for inner viewBoxes in svg parsing [#2345](https://github.com/kangax/fabric.js/pull/2345)
- Fix BoundingBox calculation for pathGroups that have inner transformMatrix [#2348](https://github.com/kangax/fabric.js/pull/2348)
- Fix export toObject to include transformMatrix property [#2350](https://github.com/kangax/fabric.js/pull/2350)
- Fix textbox class to supporto toSVG() and newest style fixes [#2347]
  (https://github.com/kangax/fabric.js/pull/2347)
- Fix regression on text ( textDecoration and textlinebackground ) [#2354](https://github.com/kangax/fabric.js/pull/2354)
- Add support for multi keys chars using onInput event [#2352](https://github.com/kangax/fabric.js/pull/2352)
- Fix iText and textbox entering in edit mode if clicked on a corner [#2393](https://github.com/kangax/fabric.js/pull/2393)
- Fix iText styles error when in justify align [#2370](https://github.com/kangax/fabric.js/pull/2370)
- Add support for shadow export in svg for groups, pathgroups and images. [#2364]
- Add rendering shadows for groups [#2364](https://github.com/kangax/fabric.js/pull/2364)
- Add support for parsing nested SVGs x and y attributes [#2399](https://github.com/kangax/fabric.js/pull/2399)
- Add support for gradientTransform in setGradient(fill or stroke) [#2401](https://github.com/kangax/fabric.js/pull/2401)
- Fix Error in svg parsed that was stopping on gradient color-stop missing stop attribute [#2414](https://github.com/kangax/fabric.js/pull/2414)
- toObject method return copied arrays for array like properties [#2407](https://github.com/kangax/fabric.js/pull/2407)
- Fix Set stop value of colorstop to 0 if stop attribute not present [#2414](https://github.com/kangax/fabric.js/pull/2414)
- Fix correct value of e.button for mouse left click if e.which not supported[#2453](https://github.com/kangax/fabric.js/pull/2453)
- Add check for host property in getScrollTopLeft[#2462](https://github.com/kangax/fabric.js/pull/2462)
- Fix check for object.selectable in findTarget[#2466](https://github.com/kangax/fabric.js/pull/2466)
- Fix After rendering a gesture set originX/Y to its original value[#2479](https://github.com/kangax/fabric.js/pull/2479)
- Add support for skewing objects using shift and m-controls in interactive mode, and using object.skewX/Y [#2482](https://github.com/kangax/fabric.js/pull/2482)
- Fix gradientTransform not exported in gradient toObject [#2486](https://github.com/kangax/fabric.js/pull/2486)
- Fix object.toDataUrl with multiplier [#2487](https://github.com/kangax/fabric.js/pull/2487)
  BACK INCOMPATIBILITY: removed 'allOnTop' parameter from fabric.StaticCanvas.renderAll.
- Fix mask filter, mask image is now streched on all image [#2543](https://github.com/kangax/fabric.js/pull/2543)
- Fix text onInput event to behave correctly if some text is selected [#2501](https://github.com/kangax/fabric.js/pull/2502)
- Fix object with selectable = false could be selected with shift click [#2503](https://github.com/kangax/fabric.js/pull/2503)
- Fix for mask filter when bigger or smaller image is used [#2534](https://github.com/kangax/fabric.js/pull/2534)
- Improvement: simplified renderAll logic [#2545](https://github.com/kangax/fabric.js/pull/2545)
- Improvement: Manage group transformation with skew rotate and scale [#2549](https://github.com/kangax/fabric.js/pull/2549)
- Fix: Add shadow affectStroke to shadow to Object method [#2568](https://github.com/kangax/fabric.js/pull/2568)
- Fix: Made multitouch pinch resize works with skewed object [#2625](https://github.com/kangax/fabric.js/pull/2625)
- Improvement: Added retina screen support [#2623](https://github.com/kangax/fabric.js/pull/2623)
- Change: Set default Image strokeWidth to 0 to improve image rendering [#2624](https://github.com/kangax/fabric.js/pull/2624)
- Fix: multitouch zoom gesture speed back to normal speed [#2625](https://github.com/kangax/fabric.js/pull/2625)
- Fix: fix controls rendering with retina scaling and controls above overlay [#2632](https://github.com/kangax/fabric.js/pull/2632)
- Improvements: resize SVG using viewport/viewbox. [#2642](https://github.com/kangax/fabric.js/pull/2642)
- Improvements: Svg import now supports rotate around point [#2645](https://github.com/kangax/fabric.js/pull/2645)
- Change: Opacity is no more a delegated property for group [#2656](https://github.com/kangax/fabric.js/pull/2656)
- Fix: Itext now check for editable property before initializing cursor [#2657](https://github.com/kangax/fabric.js/pull/2657)
- Fix: Better SVG export support for shadows of rotated objects [#2671](https://github.com/kangax/fabric.js/pull/2671)
- Fix: Avoid polygon polyline to change constructor point array [#2627](https://github.com/kangax/fabric.js/pull/2627)
- SVG import: support fill/stroke opacity when no fill/stroke attribute is present [#2703](https://github.com/kangax/fabric.js/pull/2703)
- Fix: remove white filter set opacity to 0 instead of 1 [#2714](https://github.com/kangax/fabric.js/pull/2714)
- Cleaning: removing unused fabric.Canvas.activeInstance [#2708](https://github.com/kangax/fabric.js/pull/2708)
- Change: remove flipping of text string when flipping object [#2719](https://github.com/kangax/fabric.js/pull/2719)
- Fix: Correct shift click on generic transformerd active groups [#2720](https://github.com/kangax/fabric.js/pull/2720)
- SVG import: parse svg with no spaces between transforms [#2738](https://github.com/kangax/fabric.js/pull/2738)
- Fix: Fallback to styleElement.text for IE9 [#2754](https://github.com/kangax/fabric.js/pull/2754)
- Fix: data url for node [#2777](https://github.com/kangax/fabric.js/pull/2777)
- Improvement: Extended font face to all text class during svg export [#2797](https://github.com/kangax/fabric.js/pull/2797)
- Fix: retina scaling dataurl and shadows. [#2806](https://github.com/kangax/fabric.js/pull/2806)
- Improvement: Better look to iText decoration shadows. [#2808](https://github.com/kangax/fabric.js/pull/2808)
- Improvement: New text shadow export to SVG. [#2827](https://github.com/kangax/fabric.js/pull/2827)
- fix: location of optimized 1x1 rects. [#2817](https://github.com/kangax/fabric.js/pull/2817)
- fix: TextBox handling of consecutive spaces. [#2852](https://github.com/kangax/fabric.js/pull/2852)
- fix: Respect shadow in svg export of flipped objects. [#2854](https://github.com/kangax/fabric.js/pull/2854)
- fix: Check presence of style for textBox in svg export. [#2853](https://github.com/kangax/fabric.js/pull/2853)
- Improvement: Added node compatibility for v4 and v5. [#2872](https://github.com/kangax/fabric.js/pull/2872)
- Fix: Canvas dispose remove the extra created elements. [#2875](https://github.com/kangax/fabric.js/pull/2875)
- IText improvements to cut-copy-paste, edit, mobile jumps and style. [#2868](https://github.com/kangax/fabric.js/pull/2868)

## [1.5.0]

**Edge**

- Added image preserve aspect ratio attributes and functionality (fabric.Image.alignY, fabric.Image.alignY, fabric.Image.meetOrSlic )
- Added ImageResizeFilters , option to resize dynamically or statically the images using a set of resize filter alghoritms.
- [BACK_INCOMPAT] `fabric.Collection#remove` doesn't return removed object -> returns `this` (chainable)

- Add "mouse:over" and "mouse:out" canvas events (and corresponding "mouseover", "mouseout" object events)
- Add support for passing options to `fabric.createCanvasForNode`

- Various iText fixes and performance improvements
- Fix `overlayImage` / `overlayColor` during selection mode
- Fix double callback in loadFromJSON when there's no objects
- Fix paths parsing when number has negative exponent
- Fix background offset in iText
- Fix style object deletion in iText
- Fix typo in `_initCanvasHandlers`
- Fix `transformMatrix` not affecting fabric.Text
- Fix `setAngle` for different originX/originY (!= 'center')
- Change default/init noise/brightness value for `fabric.Image.filters.Noise` and `fabric.Image.filters.Brightness` from 100 to 0
- Add `fabric.Canvas#imageSmoothingEnabled`
- Add `copy/paste` support for iText (uses clipboardData)

## [1.4.0]

- [BACK_INCOMPAT] JSON and Cufon are no longer included in default build

- [BACK_INCOMPAT] Change default objects' originX/originY to left/top

- [BACK_INCOMPAT] `fabric.StaticCanvas#backgroundImage` and `fabric.StaticCanvas#overlayImage` are `fabric.Image` instances. `fabric.StaticCanvas#backgroundImageOpacity`, `fabric.StaticCanvas#backgroundImageStretch`, `fabric.StaticCanvas#overlayImageLeft` and `fabric.StaticCanvas#overlayImageTop` were removed.

- [BACK_INCOMPAT] `fabric.Text#backgroundColor` is now `fabric.Object#backgroundColor`

- [BACK_INCOMPAT] Remove `fabric.Object#toGrayscale` and `fabric.Object#overlayFill` since they're too specific

- [BACK_INCOMPAT] Remove `fabric.StaticCanvas.toGrayscale` since we already have that logic in `fabric.Image.filters.Grayscale`.

- [BACK_INCOMPAT] Split `centerTransform` into the properties `centeredScaling` and `centeredRotation`. Object rotation now happens around originX/originY point UNLESS `centeredRotation=true`. Object scaling now happens non-centered UNLESS `centeredScaling=true`.

## [1.3.0]

- [BACK_INCOMPAT] Remove selectable, hasControls, hasBorders, hasRotatingPoint, transparentCorners, perPixelTargetFind from default object/json representation of objects.

- [BACK_INCOMPAT] Object rotation now happens around originX/originY point UNLESS `centerTransform=true`.

- [BACK_INCOMPAT] fabric.Text#textShadow has been removed - new fabric.Text.shadow property (type of fabric.Shadow).

- [BACK_INCOMPAT] fabric.BaseBrush shadow properties are combined into one property => fabric.BaseBrush.shadow (shadowColor, shadowBlur, shadowOffsetX, shadowOffsetY no longer exist).

- [BACK_INCOMPAT] `fabric.Path.fromObject` is now async. `fabric.Canvas#loadFromDatalessJSON` is deprecated.

## [1.2.0]

- [BACK_INCOMPAT] Make `fabric.Object#toDataURL` synchronous.

- [BACK_INCOMPAT] `fabric.Text#strokeStyle` -> `fabric.Text#stroke`, for consistency with other objects.

- [BACK_INCOMPAT] `fabric.Object.setActive(…)` -> `fabric.Object.set('active', …)`.
  `fabric.Object.isActive` is gone (use `fabric.Object.active` instead)

- [BACK_INCOMPAT] `fabric.Group#objects` -> `fabric.Group._objects`.

## [1.1.0]

- [BACK_INCOMPAT] `fabric.Text#setFontsize` becomes `fabric.Object#setFontSize`.

- [BACK_INCOMPAT] `fabric.Canvas.toDataURL` now accepts options object instead linear arguments.
  `fabric.Canvas.toDataURLWithMultiplier` is deprecated;
  use `fabric.Canvas.toDataURL({ multiplier: … })` instead

## [1.0.0]<|MERGE_RESOLUTION|>--- conflicted
+++ resolved
@@ -2,17 +2,14 @@
 
 ## [next]
 
-<<<<<<< HEAD
 - chore(): replace `clone(obj, true)` with `cloneDeep(obj)` and remove all `extend`, `clone` calls in favor of object spreads. [#8600](https://github.com/fabricjs/fabric.js/pull/8600)
   BREAKING:
   `clone` and `extend` are used in all examples unfortunately so the community must have adopted them.
   Devs using `extend` on classes should mutate the prototype directly (or with `defineProperty`) or subclass.
   Using `clone` or `extend` to assign to an object was always a bad idea. Use lodash or whatever.
-=======
 - chore(TS): Followup for interactivy and controls migration to TS [#8404](https://github.com/fabricjs/fabric.js/pull/8404)
 - refactor(IText): Fixes Draggable Text for retina and viewport transform #8534
 - chore(TS): refactor canvas init, fix `_initRetinaScaling` regression #8520
->>>>>>> a3631b65
 - chore(TS): remove all remaining empty declarations [#8593](https://github.com/fabricjs/fabric.js/pull/8593)
 - refactor(IText): modernize IText cursor animation based on animation API changes (and fix minor regression) plus leftovers from #8547 [#8583](https://github.com/fabricjs/fabric.js/pull/8583)
 - refactor(Canvas, IText): Handle cross instance text editing states to an EditingManager class [#8543](https://github.com/fabricjs/fabric.js/pull/8543)
