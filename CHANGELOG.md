--- conflicted
+++ resolved
@@ -2,11 +2,8 @@
 
 ## [next]
 
-<<<<<<< HEAD
 - ci(): remove buggy changelog action in favor of `git diff` bash script + direct git how to merge `CHANGELOG.md` [#8309](https://github.com/fabricjs/fabric.js/pull/8346)
-=======
 - docs(): refactor guides, bug report template [#8189](https://github.com/fabricjs/fabric.js/pull/8189)
->>>>>>> e0eed458
 - BREAKING fix(polyline/polygon): stroke bounding box for all line join/cap cases [#8344](https://github.com/fabricjs/fabric.js/pull/8344)
   BREAKING: `_setPositionDimensions` was removed in favor of `setDimensions`
 - test(): Added 2 tests for polygon shapes and transforms with translations [#8370](https://github.com/fabricjs/fabric.js/pull/8370)
