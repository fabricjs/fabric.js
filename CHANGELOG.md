# Changelog

## [next]

<<<<<<< HEAD
- fix(): Allow for node-canvas images to work with the FabricImage class by making classList optional. [#10412](https://github.com/fabricjs/fabric.js/pull/10412)
=======
- fix(): Allow for brush subclassing moving some properties from private to protected. [#10416](https://github.com/fabricjs/fabric.js/pull/10416)
- feat(): Add method toBlob. [#3283](https://github.com/fabricjs/fabric.js/issues/3283)
>>>>>>> d1b07ccb

## [6.5.4]

- docs() perf(): Reorder caching conditions for most common scenario and docs fixes. [#10366](https://github.com/fabricjs/fabric.js/pull/10366)

## [6.5.3]

- fix(ColorMatrix): Restore correct alpha for JS colorMatrix filter [#10313](https://github.com/fabricjs/fabric.js/pull/10313)

## [6.5.2]

- chore(): Reduce some verbose code [#10311](https://github.com/fabricjs/fabric.js/pull/10311)
- ci(): Test node 22 again [#10310](https://github.com/fabricjs/fabric.js/pull/10310)
- chore(TS): Try to remove all TS-ERROR directives [#10309](https://github.com/fabricjs/fabric.js/pull/10309)
- chore(): Make TS config more strict [#10308](https://github.com/fabricjs/fabric.js/pull/10308)
- fix(Color): Support uppercase keywords [#10300](https://github.com/fabricjs/fabric.js/pull/10300)
- fix(): The \_setLineDash method has additional side effects, altering the value of strokeDashArray [#10292](https://github.com/fabricjs/fabric.js/issues/10292)
- fix(): for object caching over invalidating the cache [#10294](https://github.com/fabricjs/fabric.js/pull/10294)

## [6.5.1]

- fix(TS): Add missing export for type DrawContext [#10281](https://github.com/fabricjs/fabric.js/pull/10281)
- fix(Control): Borderscalefactor should apply to controls as well [#10283](https://github.com/fabricjs/fabric.js/pull/10283)

## [6.5.0]

- fix(Canvas): Holding down Shift to select multiple shapes unexpectedly triggers the text exit event. [#10228](https://github.com/fabricjs/fabric.js/issues/10228)
- fix(): mousedown restore after touch end on dospose [#10250](https://github.com/fabricjs/fabric.js/pull/10250)
- feat(IText): expose getCursorRenderingData() function. [#10204](https://github.com/fabricjs/fabric.js/pull/10204)
- fix(Canvas): allowTouchScrolling interactions [#10078](https://github.com/fabricjs/fabric.js/pull/10078)
- update(IText): Add method enterEditingImpl/exitEditingImpl that executes the logic of enterEditing/exitEditing without events [#10187](https://github.com/fabricjs/fabric.js/issues/10187)
- fix(FabricObject): Fix clipPath blurryness with scale [#9774](https://github.com/fabricjs/fabric.js/pull/9774)

## [6.4.3]

- fix(FabricObject): Render clipPath as sharp as the object [#9774](https://github.com/fabricjs/fabric.js/pull/9774)
- fix(Controls): changeWidth can change width with decimals [#10186](https://github.com/fabricjs/fabric.js/pull/10186)
- ci(): Add some prebuilt fabric in the dist folder [#10178](https://github.com/fabricjs/fabric.js/pull/10178)
- chore(): Add more generic font families to FabricText.genericFonts [#10167](https://github.com/fabricjs/fabric.js/pull/10167)

## [6.4.2]

- Fix(): path parsing performance [#10123](https://github.com/fabricjs/fabric.js/pull/10123)

## [6.4.1]

- fix(): Package.json had wrong path to types for extensions [#10115](https://github.com/fabricjs/fabric.js/pull/10115)

## [6.4.0]

- fix(): Fix broken exports for filters that do not have a static defaults value. [#10102](https://github.com/fabricjs/fabric.js/pull/10102)
- chore(): deprecate originX, originY [#10095](https://github.com/fabricjs/fabric.js/pull/10095)
- fix(SVGImport): Allow parsing of 'id' attribute that starts with a number [#10079](https://github.com/fabricjs/fabric.js/pull/10079)
- fix(filter): pixelate filter has non square pixels in webgl (#10081)
- feat(Canvas): Avoid styling the lower canvas with absolute positioning [#10077](https://github.com/fabricjs/fabric.js/pull/10077)
- chore(TS): Add missing export type for Text events [#10076](https://github.com/fabricjs/fabric.js/pull/10076)
- chore(CI): Move test actions to Node 20 [#10073](https://github.com/fabricjs/fabric.js/pull/10073)
- feat(Object): Object serialization for common properties [#10072](https://github.com/fabricjs/fabric.js/pull/10072)
- feat(): Support easy serialization of custom properties [#10071](https://github.com/fabricjs/fabric.js/pull/10071)
- chore(): reduce class inheritance, merge some classes together. [#10070](https://github.com/fabricjs/fabric.js/pull/10070)

## [6.3.0]

- chore(): Remove over-protective cloneDeep from fromObject [#9621](https://github.com/fabricjs/fabric.js/pull/9621)
- chore(): Prettier apply the new standard configuration [#10067](https://github.com/fabricjs/fabric.js/pull/10067)
- chore(): Update dev dependencies Lint, Prettier, Jest [#10066](https://github.com/fabricjs/fabric.js/pull/10066)
- fix(): Remove unused code from aligning guidelines [#10056](https://github.com/fabricjs/fabric.js/discussions/10056)
- feat(): Add v6 aligning guidelines. [#10033](https://github.com/fabricjs/fabric.js/discussions/10033)

## [6.2.0]

- fix(SVG import): Parse use directive attribute issues [#10053](https://github.com/fabricjs/fabric.js/pull/10053)
- fix(SVG import): Fix style tag processing in use tag when reference also has a style [#10050](https://github.com/fabricjs/fabric.js/pull/10050)
- fix(SVG import): Fix path Arc parsing regression issue [#10048](https://github.com/fabricjs/fabric.js/pull/10048)
- chore(TS): Update TS to latest [#10044](https://github.com/fabricjs/fabric.js/pull/10044)
- feat(ClassRegistry): Add has method to classRegistry to allow to check if a class exists. (fixes #10001)

## [6.1.0]

- fix(): Avoid errors on restoring custom properties that pass the lazy detection of shadow,gradient,pattern and clipPath. [#10001](https://github.com/fabricjs/fabric.js/issues/10001)
- fix(): When deselecting an active selection remove its reference from hoveredTarget [#9961](https://github.com/fabricjs/fabric.js/pull/9961)
- feat(): Path controls utility [#9998](https://github.com/fabricjs/fabric.js/pull/9998)
- chore(): Removed website submodule

## [6.0.2]

- fix(TS): Type fixes and improved JSDOCS. [#9978](https://github.com/fabricjs/fabric.js/pull/9978)

## [6.0.1]

- chore(): export InteractiveFabricObject to tweak default values [#9963](https://github.com/fabricjs/fabric.js/pull/9963)
- chore(): use deconstruction and constants in place of strings to save some bytes of code [#9593](https://github.com/fabricjs/fabric.js/pull/9593)
- tests(): Start moving visual tests to playwrigth [#9481](https://github.com/fabricjs/fabric.js/pull/9481)
- fix(filters): Fix bugs in Pixelate and Blur filter [#9962](https://github.com/fabricjs/fabric.js/pull/9962)
- docs(): update README.md [#9957](https://github.com/fabricjs/fabric.js/pull/9957)

## [6.0.0]

## [6.0.0-rc4]

- chore(): update dev deps [#9944](https://github.com/fabricjs/fabric.js/pull/9944)
- chore() Remove Node 16, add Node 22 in the test suite [#9942](https://github.com/fabricjs/fabric.js/pull/9942)
- test(e2e): Activeselection default initialization E2E test [#9941](https://github.com/fabricjs/fabric.js/pull/9941)
- fix(Activeselection): Activeselection default initialization [#9940](https://github.com/fabricjs/fabric.js/pull/9940)
- feat(Color): add isUnrecognised property [#9936](https://github.com/fabricjs/fabric.js/pull/9936)

## [6.0.0-rc3]

- fix(StaticCanvas): fully clean the cache canvas to avoid leaving trailing pixels [#9779](https://github.com/fabricjs/fabric.js/pull/9779)
- perf(): Reduce some calls to setCoords() [#9795](https://github.com/fabricjs/fabric.js/pull/9795)
- chore(TS): svg reviver is optional [#9935](https://github.com/fabricjs/fabric.js/pull/9935)
- refactor(filters): Remove mainParameter, add stronger types to filters, refactor getUniformLocations [#9933](https://github.com/fabricjs/fabric.js/pull/9933)
- refactor(): remove strict parameter for ancestry. [#9918](https://github.com/fabricjs/fabric.js/pull/9918)
- feat(Color): add support for decimals and different angle types in HSL color parsing [#9915](https://github.com/fabricjs/fabric.js/pull/9915)
- fix(Controls): add support for numeric origins to changeWidth [#9909](https://github.com/fabricjs/fabric.js/pull/9909)
- fix(ActiveSelection): fixed render order so group controls are rendered over child objects [#9914](https://github.com/fabricjs/fabric.js/pull/9914)
- fix(filters): RemoveColor has missing getFragmentSource method ( typo ) [#9911](https://github.com/fabricjs/fabric.js/pull/9911)
- types(): Make event type explicit - non generic, and fix pattern fromObject type [#9907](https://github.com/fabricjs/fabric.js/pull/9907)

## [6.0.0-rc2]

- perf(): remove some runtime RegExp usages [#9802](https://github.com/fabricjs/fabric.js/pull/9802)
- fix(Canvas): Avoid exporting controls with toDataURL [#9896](https://github.com/fabricjs/fabric.js/pull/9896)
- perf(): Rework constructors to avoid the extra perf cost of current setup [#9891](https://github.com/fabricjs/fabric.js/pull/9891)
- perf(): Remove redundant matrix multiplication in multiplayTransformMatrixArray [#9893](https://github.com/fabricjs/fabric.js/pull/9893)
- test(): Convert Animation tests to jest [#9892](https://github.com/fabricjs/fabric.js/pull/9892)
- perf(ObjectGeometry): replace cache key string with array [#9887](https://github.com/fabricjs/fabric.js/pull/9887)
- docs(): Improve JSDOCs for BlendImage [#9876](https://github.com/fabricjs/fabric.js/pull/9876)
- fix(Group): Pass down the abort signal from group to objects [#9890](https://github.com/fabricjs/fabric.js/pull/9890)
- fix(util): restore old composeMatrix code for performances improvement [#9851](https://github.com/fabricjs/fabric.js/pull/9851)
- fix(Control): corner coords definition order [#9884](https://github.com/fabricjs/fabric.js/pull/9884)
- fix(Polyline): safeguard points arg from options [#9855](https://github.com/fabricjs/fabric.js/pull/9855)
- feat(IText): Adjust cursor blinking for better feedback [#9823](https://github.com/fabricjs/fabric.js/pull/9823)
- feat(FabricObject): pass `e` to `shouldStartDragging` [#9843](https://github.com/fabricjs/fabric.js/pull/9843)
- fix(Canvas): mouse move before event data [#9849](https://github.com/fabricjs/fabric.js/pull/9849)
- chore(FabricObject): pass `e` to `shouldStartDragging` [#9843](https://github.com/fabricjs/fabric.js/pull/9843)
- ci(): Add Jest coverage to the report [#9836](https://github.com/fabricjs/fabric.js/pull/9836)
- test(): Add cursor animation testing and migrate some easy one to jest [#9829](https://github.com/fabricjs/fabric.js/pull/9829)
- fix(Group, Controls): Fix interactive group actions when negative scaling is involved [#9811](https://github.com/fabricjs/fabric.js/pull/9811)
- fix(): Replace 'hasOwn' with 'in' operator in typeAssertions check [#9812](https://github.com/fabricjs/fabric.js/pull/9812)

## [6.0.0-rc1]

- fix(Canvas): Fix searchPossibleTargets for non-interactive nested targets [#9762](https://github.com/fabricjs/fabric.js/pull/9762)
- test(): Rename svg tests [#9775](https://github.com/fabricjs/fabric.js/pull/9775)
- refactor(): `_findTargetCorner` is now called `findControl` and returns the key and the control and the coordinates [#9668](https://github.com/fabricjs/fabric.js/pull/9668)
- feat(LayoutManager): Handle the case of activeSelection with objects inside different groups [#9651](https://github.com/fabricjs/fabric.js/pull/9651)

## [6.0.0-beta20]

- chore(TS): minor changes to typescript notation to be compatible with a 5.3.3 [#9725](https://github.com/fabricjs/fabric.js/pull/9725)
- fix(InteractiveObject): "borderOpacityWhenMoving" does not take effect on the child shapes within the group [#9374](https://github.com/fabricjs/fabric.js/issues/9734)
- fix(SVGParser): Consider the transformMatrix of the clipPath owner as part of the clipPath trasnformation [#9750](https://github.com/fabricjs/fabric.js/pull/9750)
- fix(): bubble dirty flag to parent [#9741](https://github.com/fabricjs/fabric.js/pull/9741)
- fix(StaticCanvas): setDimensions not requesting a render if options are not passed [#9710](https://github.com/fabricjs/fabric.js/pull/9710)
- fix(LayoutManager): wrong bounding box position when activeSelection has originX/originY that are not default left/top [#9649](https://github.com/fabricjs/fabric.js/pull/9649)
- fix(ActiveSelection): block ancestors/descendants of selected objects from being selected [#9732](https://github.com/fabricjs/fabric.js/pull/9732)
- fix(Image): typo in style property for svg export [#9717](https://github.com/fabricjs/fabric.js/pull/9717)
- ci(): Update the changelog and stats action to work from forks
- fix(Shadow): Cloning a shape with shadow throws an error[#9711](https://github.com/fabricjs/fabric.js/issues/9711)
- chore(TS): use consistent and improved types for getDefaults and ownDefaults [#9698](https://github.com/fabricjs/fabric.js/pull/9698)
- fix(SVGParser): Don't crash on nested CSS at-rules [#9707](https://github.com/fabricjs/fabric.js/pull/9707)
- perf(): measuring canvas size [#9697](https://github.com/fabricjs/fabric.js/pull/9697)
- chore(TS): Add type for options in toCanvasElement and toDataUrl [#9673](https://github.com/fabricjs/fabric.js/pull/9673)
- ci(): add source map support to node sandbox [#9686](https://github.com/fabricjs/fabric.js/pull/9686)
- fix(Canvas): Correct type mainTouchId initialization [#9684](https://github.com/fabricjs/fabric.js/pull/9684)
- feat(Circle): Add counterclockwise parameter to Circle class [#9670](https://github.com/fabricjs/fabric.js/pull/9670)

## [6.0.0-beta19]

- feat(LayoutManager): Expose objects registration [#9661](https://github.com/fabricjs/fabric.js/pull/9661)
- fix(Object): support specyfing toCanvasElement canvas [#9652](https://github.com/fabricjs/fabric.js/pull/9652)
- ci(): no `src` imports [#9657](https://github.com/fabricjs/fabric.js/pull/9657)
- fix(textStyles): Split text into graphemes correctly [#9646](https://github.com/fabricjs/fabric.js/pull/9646)
- fix(ActiveSelection): static default inheritance [#9635](https://github.com/fabricjs/fabric.js/pull/9635)
- fix(StaticCanvas): StaticCanvas setDimensions typings [#9618](https://github.com/fabricjs/fabric.js/pull/9618)
- refactor(): Align gradient with class registry usage, part of #9144 [#9627](https://github.com/fabricjs/fabric.js/pull/9627)
- refactor(): Align shadow with class registry, part of #9144 [#9626](https://github.com/fabricjs/fabric.js/pull/9626)
- cd() Surface the minified build as standard when importing. [#9624](https://github.com/fabricjs/fabric.js/pull/9624)
- chore(): removed unused code from Path render function [#9619](https://github.com/fabricjs/fabric.js/pull/9619)

## [6.0.0-beta18]

- fix(StyledText): add ability to unset style (issue #9578) [#9597](https://github.com/fabricjs/fabric.js/pull/9597)
- CD(): expose vue deployed app [#9615](https://github.com/fabricjs/fabric.js/pull/9615)
- chore(): Upgrade Rollup to 4.9.5 [#9613](https://github.com/fabricjs/fabric.js/pull/9613)
- chore(): Upgrade rollup and plugins at latest 3 [#9612](https://github.com/fabricjs/fabric.js/pull/9612)
- fix(WebGLFilterBackend) Destroy the context of queryWebgl test function, remove automatic perf checkup, make it explicit with a function [#8932](https://github.com/fabricjs/fabric.js/pull/8932)
- tests(): migrate target hit tests to jest and drag and drop test to playwright [#9333](https://github.com/fabricjs/fabric.js/pull/9333)
- fix(SVGParser): avoid crashing on SVG that use @import css feature [#9602](https://github.com/fabricjs/fabric.js/pull/9602)
- fix(): compositionEnd event handler is not registered correctly. (regression from f91362c ) [#9610](https://github.com/fabricjs/fabric.js/pull/9610)
- ci(): Add a test case from the multiple selection use case for groups [#9599](https://github.com/fabricjs/fabric.js/pull/9599)
- refactor(env): Change the way the environment and retina are initialized [#9480](https://github.com/fabricjs/fabric.js/pull/9480)
- chore(TS): fix type of modifed event that could cause unexpected behaviour in dev code [#9596](https://github.com/fabricjs/fabric.js/pull/9596)
- fix(LayoutManager): remove unnecessary check [#9591](https://github.com/fabricjs/fabric.js/pull/9591)
- fix(Text) Fix style transfer issue on a line that is not empty [#9461](https://github.com/fabricjs/fabric.js/pull/9461)
- ci(): add a vue template [#9502](https://github.com/fabricjs/fabric.js/pull/9502)
- refactor(): `getActiveControl` now returns the key, the corner and the coordinates [#9515](https://github.com/fabricjs/fabric.js/pull/9515)
- fix(Controls): forbid scaling to avoid NaN issues on scaling zero sized objects. #9475 [#9563](https://github.com/fabricjs/fabric.js/pull/9563)
- feat(LayoutManager): BREAKING remove `shouldResetTransform` handling from LayoutManager [#9581](https://github.com/fabricjs/fabric.js/pull/9581)
- refactor(): rm active selection ref [#9561](https://github.com/fabricjs/fabric.js/pull/9561)
- feat(Next.js sandbox): simpler canvas hook [#9577](https://github.com/fabricjs/fabric.js/pull/9577)
- fix(): fix modify polygon points with zero sized polygons ( particular case of axis oriented lines ) [#9575](https://github.com/fabricjs/fabric.js/pull/9575)
- fix(Polyline, Polygon): Fix wrong pathOffset for polyline with the normal bounding box calculation. [#9460](https://github.com/fabricjs/fabric.js/pull/9460)

## [6.0.0-beta17]

- refactor(): Rewrite how typeAssertion works to avoid isType and add tests for subclasses [#9570](https://github.com/fabricjs/fabric.js/pull/9570)
- fix(): perform layout on poly change + initialization object subscription [#9537](https://github.com/fabricjs/fabric.js/pull/9537)
- fix(): Addressing path cloning slowness ( partially ) [#9573](https://github.com/fabricjs/fabric.js/pull/9573)
- fix(): `exactBoundingBox` stroke calculations [#9572](https://github.com/fabricjs/fabric.js/pull/9572)
- feat(): Add save/restore ability to group LayoutManager [#9564](https://github.com/fabricjs/fabric.js/pull/9564)
- fix(): Remove unwanted set type warning [#9569](https://github.com/fabricjs/fabric.js/pull/9569)
- refactor(): Separate defaults for base fabric object vs interactive object. Also some moving around of variables [#9474](https://github.com/fabricjs/fabric.js/pull/9474)
- refactor(): Change how LayoutManager handles restoring groups [#9522](https://github.com/fabricjs/fabric.js/pull/9522)
- fix(BaseConfiguration): set `devicePixelRatio` from window [#9470](https://github.com/fabricjs/fabric.js/pull/9470)
- fix(): bubble dirty flag for group only when true [#9540](https://github.com/fabricjs/fabric.js/pull/9540)
- test() Backport a test to capture a failing text style situation [#9531](https://github.com/fabricjs/fabric.js/pull/9531)

## [6.0.0-beta16]

- fix(): block `enterEditing` after `endCurrentTransform` [#9513](https://github.com/fabricjs/fabric.js/pull/9513)
- fix(): transferring object between active selections, expose `FabricObject#parent`, rm `isActiveSelection` [#8951](https://github.com/fabricjs/fabric.js/pull/8951)
  **BREAKING beta**:
  - rm(): `getParent` => `FabricObject#parent`
- refactor(): Layout Manager [#9152](https://github.com/fabricjs/fabric.js/pull/9152)
- refactor(): transferring object between active selections, expose `FabricObject#parent`, rm `isActiveSelection` [#8951](https://github.com/fabricjs/fabric.js/pull/8951)
- refactor(): **BREAKING beta** `getParent` => `FabricObject#parent` [#8951](https://github.com/fabricjs/fabric.js/pull/8951)
- fix(): fire Poly control events [#9504](https://github.com/fabricjs/fabric.js/pull/9504)
- test(FabricObject): add a snapshot of the default values so that reordering and shuffling is verified. [#9492](https://github.com/fabricjs/fabric.js/pull/9492)
- feat(FabricObject, Canvas) BREAKING: remove calculate true/false from the api. [#9483](https://github.com/fabricjs/fabric.js/pull/9483)
- chore(): remove some Type assertions [#8950](https://github.com/fabricjs/fabric.js/pull/8950)
- chore(): expose `sendVectorToPlane` [#9479](https://github.com/fabricjs/fabric.js/pull/9479)
- feat(FabricObject, Canvas) BREAKING: remove absolute true/false from the api. [#9395](https://github.com/fabricjs/fabric.js/pull/9395)
- refactor(Canvas): BREAKING deprecate `getPointer`, add new getScenePoint and getViewportPoint methods, removed `restorePointerVpt`, extended mouse events data [#9175](https://github.com/fabricjs/fabric.js/pull/9175)
- chore(): rm isClick artifacts leftovers from #9434 [#9478](https://github.com/fabricjs/fabric.js/pull/9478)
- fix(Object): Fix detection of falsy shadows in Object.needsItsOwnCache method [#9469](https://github.com/fabricjs/fabric.js/pull/9469)
- feat(util): expose `calcPlaneRotation` [#9419](https://github.com/fabricjs/fabric.js/pull/9419)
- refactor(Canvas): BREAKING remove button from mouse events, delegate to event.button property [#9449](https://github.com/fabricjs/fabric.js/pull/9449)
- patch(Canvas): move event mouse:up:before earlier in the logic for more control [#9434](https://github.com/fabricjs/fabric.js/pull/9434)

## [6.0.0-beta15]

- Fix(SVGParser) ignore missing xlink target issue on svg parsing (#9427) [#9109](https://github.com/fabricjs/fabric.js/issues/9109)
- fix(#9172): dep export `Object`, `Text`, `Image` [#9433](https://github.com/fabricjs/fabric.js/pull/9433)

## [6.0.0-beta14]

- fix(Object): fixes centeredScaling prop type [#9401](https://github.com/fabricjs/fabric.js/pull/9401)
- CI(): fix build caching + tests when merging to master [#9404](https://github.com/fabricjs/fabric.js/pull/9404)
- chore(): export poly control utils [#9400](https://github.com/fabricjs/fabric.js/pull/9400)
- fix(Canvas): in/out event names were swapped [#9396](https://github.com/fabricjs/fabric.js/pull/9396)
- fix(Canvas): `setActiveObject` should update `canvas#_activeSelection` [#9336](https://github.com/fabricjs/fabric.js/pull/9336)
- patch(Coords): calc oCoords only with canvas ref [#9380](https://github.com/fabricjs/fabric.js/pull/9380)
- patch(Control): pass object to `calcCornerCoords` [#9376](https://github.com/fabricjs/fabric.js/pull/9376)
- fix(Canvas): invalidate `_objectsToRender` on stack change [#9387](https://github.com/fabricjs/fabric.js/pull/9387)
- ci(e2e): fix babel compiling error [#9388](https://github.com/fabricjs/fabric.js/pull/9388)
- Breaking: Remove node 14 [#9383](https://github.com/fabricjs/fabric.js/pull/9383)
- chore(): Rename exports that conflicts with JS/WEB api ( Object, Text, Image ). Kept backward compatibility with deprecation notice [#9172](https://github.com/fabricjs/fabric.js/pull/9172)
- fix(Geometry): `containsPoint` [#9372](https://github.com/fabricjs/fabric.js/pull/9372)
  **BREAKING**:
  - `Canvas#_checkTarget(point, object, pointFromViewport)` => `Canvas#_checkTarget(object, pointFromViewport)`
- fix(Canvas): avoid firing event twice when working with nested objects [#9329](https://github.com/fabricjs/fabric.js/pull/9329)
- fix(Control): `calcCornerCoords` angle + calculation [#9377](https://github.com/fabricjs/fabric.js/pull/9377)
- patch(): dep findCrossPoints in favor of `isPointInPolygon` [#9374](https://github.com/fabricjs/fabric.js/pull/9374)
- docs() enable typedocs to run again [#9356](https://github.com/fabricjs/fabric.js/pull/9356)
- chore(): cleanup logs and error messages [#9369](https://github.com/fabricjs/fabric.js/pull/9369)
- feature(Object) BREAKING: Remove lines parameter from object.containsPoint [#9375](https://github.com/fabricjs/fabric.js/pull/9375)
- patch(Control): move hit detection to shouldActivate [#9374](https://github.com/fabricjs/fabric.js/pull/9374)
- fix(Control): method binding for mouseUpHandler, mouseDownHandler, and actionHandler [#9370](https://github.com/fabricjs/fabric.js/pull/9370)
- fix(StaticCanvas): disposing animations [#9361](https://github.com/fabricjs/fabric.js/pull/9361)
- fix(IText): cursor width under group [#9341](https://github.com/fabricjs/fabric.js/pull/9341)
- TS(Canvas): constructor optional el [#9348](https://github.com/fabricjs/fabric.js/pull/9348)
- fix(Utils): fix exported svg color [#9408](https://github.com/fabricjs/fabric.js/pull/9408)

## [6.0.0-beta13]

- fix(Textbox): implemente a fix for the style shifting issues on new lines [#9197](https://github.com/fabricjs/fabric.js/pull/9197)
- Fix(Control) fix a regression in `wrap with fixed anchor`, regression from #8400 [#9326](https://github.com/fabricjs/fabric.js/pull/9326)
- test(e2e): improve test case for line shifting and style with more colors [#9327](https://github.com/fabricjs/fabric.js/pull/9327)
- test(e2e): node canvas visual tests [#9134](https://github.com/fabricjs/fabric.js/pull/9134)
- fix(ActiveSelection): make sure canvas is in charge of setting initial coords [#9322](https://github.com/fabricjs/fabric.js/pull/9322)
- test(): Migrate json control tests [#9323](https://github.com/fabricjs/fabric.js/pull/9323)
- fix() Textbox inputs with new lines, regression from #9097 [#9192](https://github.com/fabricjs/fabric.js/pull/9192)
- docs(): add link to contributing guide [#8393](https://github.com/fabricjs/fabric.js/pull/8393)
- test(e2e): Drag&Drop tests [#9112](https://github.com/fabricjs/fabric.js/pull/9112)
- fix(CanvasEvents): regression of `getPointer` usages + BREAKING: drop event data [#9186](https://github.com/fabricjs/fabric.js/pull/9186)
- feat(Object): BREAKING rm \_setOriginToCenter and \_resetOrigin unuseful methods [#9179](https://github.com/fabricjs/fabric.js/pull/9179)
- fix(ActiveSelection): reset positioning when cleared [#9088](https://github.com/fabricjs/fabric.js/pull/9088)
- ci(): generate docs [#9169](https://github.com/fabricjs/fabric.js/pull/9169)
- fix(utils) Fixes the code for the anchor point in point controls for polygons [#9178](https://github.com/fabricjs/fabric.js/pull/9178)
- CD(): website submodule [#9165](https://github.com/fabricjs/fabric.js/pull/9165)

## [6.0.0-beta12]

- fix(Object): border rendering with padding under group [#9161](https://github.com/fabricjs/fabric.js/pull/9161)
- fix(MultiSelection): add target from behind active selection [#8744](https://github.com/fabricjs/fabric.js/issues/8744)
- test(): fix snapshots by removing version [#9164](https://github.com/fabricjs/fabric.js/pull/9164)

## [6.0.0-beta11]

- patch(): Avoid unwanted mutation to passed objects array to Group constructor [#9151](https://github.com/fabricjs/fabric.js/pull/9151)
- patch(): ActiveSelection initialization + types [#9143](https://github.com/fabricjs/fabric.js/pull/9143)
- chore(TS): BREAKING remove canvas.interactive, added typings for canvas options [#9140](https://github.com/fabricjs/fabric.js/pull/9140)
- chore(TS): BREAKING PREVIOUS BETA mv + rename `TProps` => `TOptions` [#9139](https://github.com/fabricjs/fabric.js/pull/9139)
- test(playwright): Use embedded eval from playwright [#9133](https://github.com/fabricjs/fabric.js/pull/9133)
- chore(TS): Fix event types and .once this binding [#9119](https://github.com/fabricjs/fabric.js/pull/9130)
- docs(): rm `canvas2pdf` [#9135](https://github.com/fabricjs/fabric.js/pull/9135)
- chore(TS): export types [#9129](https://github.com/fabricjs/fabric.js/pull/9129)
- ci(e2e): support relative imports [#9108](https://github.com/fabricjs/fabric.js/pull/9108)
- chore(TS): complete type check [#9119](https://github.com/fabricjs/fabric.js/pull/9119)
- chore(TS): Add type-checking to files excluded with ts-nocheck [#9097](https://github.com/fabricjs/fabric.js/pull/9097)
- chore(TS): Add type-checking to files excluded with ts-nocheck ( Parser mostly ) [#9085](https://github.com/fabricjs/fabric.js/pull/9085)
- docs(): revise test section [#9114](https://github.com/fabricjs/fabric.js/pull/9114)
- fix(): #8344 stroke projection [#8374](https://github.com/fabricjs/fabric.js/pull/8374)
- fix(Filters) Removing type from the options passed in the constructor [#9089](https://github.com/fabricjs/fabric.js/pull/9089)
- feat(InteractiveObject): add `getActiveControl()` to expose `__corner` [#9102](https://github.com/fabricjs/fabric.js/pull/9102)
- ci(sandbox): bump next.js [#9100](https://github.com/fabricjs/fabric.js/pull/9100)
- test(playwright): add snapshots, refactor utils, coverage [#9078](https://github.com/fabricjs/fabric.js/pull/9078)
- test(Text): Add some tests for text in Jest [#9083](https://github.com/fabricjs/fabric.js/pull/9083)
- ci(): Install system deps only when necessary [#9086](https://github.com/fabricjs/fabric.js/pull/9086)
- fix(util, Path): path distance measurement fix for M cmd [#9076](https://github.com/fabricjs/fabric.js/pull/9076)
- chore(TS): Image class type checks, BREAKING change to FromURL static method [#9036](https://github.com/fabricjs/fabric.js/pull/9036)
- ci(): properly checkout head for stats [#9080](https://github.com/fabricjs/fabric.js/pull/9080)
- fix(Text): `_getFontDeclaration` wasn't considering fontFamily from the style object [#9082](https://github.com/fabricjs/fabric.js/pull/9082)
- chore(TS): Fix ITextBehaviour enterEditing type [#9075](https://github.com/fabricjs/fabric.js/pull/9075)
- cd(node): ban `package.json` main entry [#9068](https://github.com/fabricjs/fabric.js/pull/9068)
- chore(TS): export FabricObjectProps and GroupProps [#9025](https://github.com/fabricjs/fabric.js/pull/9025)
- chore(TS): Replace BaseFabricObject with FabricObject [#9016](https://github.com/fabricjs/fabric.js/pull/9016)
- refactor(svgImport): remove the css/gradient/clipPath global definitions [#9030](https://github.com/fabricjs/fabric.js/pull/9030)
- fix(): tweaks to type getter [#9022](https://github.com/fabricjs/fabric.js/pull/9022)
- ci() Refactor GHA actions for caching and reuse [#9029](https://github.com/fabricjs/fabric.js/pull/9029)
- ci(): install dev deps types [#9039](https://github.com/fabricjs/fabric.js/pull/9039)

## [6.0.0-beta10]

- chore(TS): Remove @ts-nocheck from Text class. [#9018](https://github.com/fabricjs/fabric.js/pull/9018)
- Fix(Textbox) minimum word width calculation across all lines [#9004](https://github.com/fabricjs/fabric.js/pull/9004)
- ci(): add Jest for the unit tests [#8919](https://github.com/fabricjs/fabric.js/pull/8919)
- ci(): Revert "invoke tests after changelog action (#8974)" [#9013](https://github.com/fabricjs/fabric.js/pull/9013)
- fix(IText): empty line selection [#9019](https://github.com/fabricjs/fabric.js/pull/9019)
- ci(): Added playwright testing [#8616](https://github.com/fabricjs/fabric.js/pull/8616)
- fix(IText): `exitEditing` should clear contextTop [#9020](https://github.com/fabricjs/fabric.js/pull/9020)
- ci(): prettier after changelog action [#9021](https://github.com/fabricjs/fabric.js/pull/9021)

## [6.0.0-beta9]

- fix(fabric): Fix the serialization and registry dependency from minification [#9009](https://github.com/fabricjs/fabric.js/pull/9009)
- chore(TS): remove troublesome `AssertKeys` TS construct [#9012](https://github.com/fabricjs/fabric.js/pull/9012)
- fix(lib): fix aligning_guideline zoom [#8998](https://github.com/fabricjs/fabric.js/pull/8998)
- fix(IText): support control interaction in text editing mode [#8995](https://github.com/fabricjs/fabric.js/pull/8995)
- fix(Textbox): `splitByGrapheme` measurements infix length bug [#8990](https://github.com/fabricjs/fabric.js/pull/8990)
- patch(Text): styles es6 minor patch [#8988](https://github.com/fabricjs/fabric.js/pull/8988)

## [6.0.0-beta8]

- BREAKING fix(IText): detect cursor from proper offsets, remove getLocalPointer from IText class [#8972](https://github.com/fabricjs/fabric.js/pull/8972)
- fix(Text): styles line break [#8973](https://github.com/fabricjs/fabric.js/pull/8973)
- fix(): regression to itext focusing from #8939 [#8970](https://github.com/fabricjs/fabric.js/pull/8970)
- ci(): warn build errors in dev mode [#8971](https://github.com/fabricjs/fabric.js/pull/8971)
- ci(): invoke tests after changelog action [#8974](https://github.com/fabricjs/fabric.js/pull/8974)
- chore(TS): Export more types [#8965](https://github.com/fabricjs/fabric.js/pull/8965)
- BREAKING: fabric.util.makeElementSelectable / fabric.util.makeElementUnselectable are removed [#8930](https://github.com/fabricjs/fabric.js/pull/8930)
- refactor(): Canvas DOM delegation to utility class [#8930](https://github.com/fabricjs/fabric.js/pull/8930)

## [6.0.0-beta7]

- feat(): Export setFilterBackend and port the texture filtering option from fabric 5, exports some extra types [#8954](https://github.com/fabricjs/fabric.js/pull/8954)
- chore(): swap commonly used string with constants [#8933](https://github.com/fabricjs/fabric.js/pull/8933)
- chore(TS): Add more text types [#8941](https://github.com/fabricjs/fabric.js/pull/8941)
- ci(): fix changelog action race condition [#8949](https://github.com/fabricjs/fabric.js/pull/8949)
- ci(): automate PR changelog [#8938](https://github.com/fabricjs/fabric.js/pull/8938)
- chore(): move canvas click handler to TextManager [#8939](https://github.com/fabricjs/fabric.js/pull/8939)
- refactor(): write less bulky code [#8943](https://github.com/fabricjs/fabric.js/pull/8943)

## [6.0.0-beta6]

- patch(): expose `Control#shouldActivate` [#8934](https://github.com/fabricjs/fabric.js/pull/8934)
- feat(Color) Improve regex for new standards, more documentation and code cleanup [#8916](https://github.com/fabricjs/fabric.js/pull/8916)
- fix(TS): extending canvas and object event types (`type` => `interface`) [#8926](https://github.com/fabricjs/fabric.js/pull/8926)
- chore(build) simple deps update [#8929](https://github.com/fabricjs/fabric.js/pull/8929)
- fix(Canvas): sync cleanup of dom elements in dispose [#8903](https://github.com/fabricjs/fabric.js/pull/8903)
- chore(TS): export util types [#8915](https://github.com/fabricjs/fabric.js/pull/8915)
- chore(TS): change enums with types [#8918](https://github.com/fabricjs/fabric.js/pull/8918)
- chore(TS): export gradient types
- chore(lint) export filter colors and brushes types [#8913](https://github.com/fabricjs/fabric.js/pull/8913)
- chore(lint) Add a rule for import type [#8907](https://github.com/fabricjs/fabric.js/pull/8907)
- fix(Object): dirty unflagging inconsistency [#8910](https://github.com/fabricjs/fabric.js/pull/8910)
- chore(TS): minor type/import fixes [#8904](https://github.com/fabricjs/fabric.js/pull/8904)
- chore(): Matrix util cleanup [#8894](https://github.com/fabricjs/fabric.js/pull/8894)
- chore(TS): pattern cleanup + export types [#8875](https://github.com/fabricjs/fabric.js/pull/8875)
- fix(): Disable offscreen check for bg and overlay when not needed [#8898](https://github.com/fabricjs/fabric.js/pull/8898)
- chore(): cleanup #8888 [#8892](https://github.com/fabricjs/fabric.js/pull/8892)
- feat(env): relative window/document, support iframe [#8897](https://github.com/fabricjs/fabric.js/pull/8897)
- docs(): add repo repro link to `bug_report.yml` [#8900](https://github.com/fabricjs/fabric.js/pull/8900)
- refactor(fabric.Line): Line position is calculated from the center between the 2 points now [#8877](https://github.com/fabricjs/fabric.js/pull/8877)
- chore(Path, Polyline): Clean up old SVG import code [#8857](https://github.com/fabricjs/fabric.js/pull/8857)

## [6.0.0-beta5]

- refactor(): SVG loading and parsing functionality are now promises or async. Callback have been removed [#8884](https://github.com/fabricjs/fabric.js/pull/8884)
- refactor(fabric.Line): Line position is calculated from the center between the 2 points now [#8877](https://github.com/fabricjs/fabric.js/pull/8877)
- bundle(): export `setEnv` for test interoperability [#8888](https://github.com/fabricjs/fabric.js/pull/8888)

## [6.0.0-beta4]

- chore(): Code cleanup and reuse of code in svg-parsing code [#8881](https://github.com/fabricjs/fabric.js/pull/8881)
- chore(TS): Parse transform attribute typing [#8878](https://github.com/fabricjs/fabric.js/pull/8878)
- chore(TS): Fix typing for DOMParser [#8871](https://github.com/fabricjs/fabric.js/pull/8871)
- fix(Path, Polyline): fix for SVG import [#8879](https://github.com/fabricjs/fabric.js/pull/8879)
- chore(TS) add types for loadSVGFromURl, parseSVGDocument, loadSVGFromString [#8869](https://github.com/fabricjs/fabric.js/pull/8869)
- chore(TS): finalize Path migration [#8438](https://github.com/fabricjs/fabric.js/pull/8438)
- fix(Path, Obect) Fix path parsing edge case for zeroed arc command and for too small canvas patterns [#8853](https://github.com/fabricjs/fabric.js/pull/8853)

## [6.0.0-beta3]

- chore(TS): Path type fixes [#8842](https://github.com/fabricjs/fabric.js/pull/8842)
- fix(TS): add types to some untyped empty arrays [#8830](https://github.com/fabricjs/fabric.js/pull/8830)
- chore(TS): Complete typings for toObject/fromObject [#8756](https://github.com/fabricjs/fabric.js/pull/8756)
- fix(): text styles edge case [#8820](https://github.com/fabricjs/fabric.js/pull/8820)
- chore(TS): Group types [#8807](https://github.com/fabricjs/fabric.js/pull/8807)
- chore(TS): Path util typings and refactoring [#8787](https://github.com/fabricjs/fabric.js/pull/8787)
- rename(): `IPoint` => `XY` [#8806](https://github.com/fabricjs/fabric.js/pull/8806)
- ci(): use sandbox apps in issue template, use the current branch when deploying an app, minors [#8803](https://github.com/fabricjs/fabric.js/pull/8803)
- perf(): optimize `perPixelTargetFind` [#8770](https://github.com/fabricjs/fabric.js/pull/8770)
- BREAKING fix(): reflect NUM_FRACTION_DIGITS to SVG path data [#8782] (https://github.com/fabricjs/fabric.js/pull/8782)
- fix(IText): layout change regression caused by #8663 (`text` was changed but layout was skipped) [#8711](https://github.com/fabricjs/fabric.js/pull/8711)
- fix(IText, Textbox): fix broken text input [#8775](https://github.com/fabricjs/fabric.js/pull/8775)
- ci(): `.codesandbox` [#8135](https://github.com/fabricjs/fabric.js/pull/8135)
- ci(): disallow circular deps [#8759](https://github.com/fabricjs/fabric.js/pull/8759)
- fix(): env WebGL import cycle [#8758](https://github.com/fabricjs/fabric.js/pull/8758)
- chore(TS): remove controls from prototype. BREAKING: controls aren't shared anymore [#8753](https://github.com/fabricjs/fabric.js/pull/8753)
- chore(TS): remove object `type` from prototype [#8714](https://github.com/fabricjs/fabric.js/pull/8714)
- chore(TS): type Object props [#8677](https://github.com/fabricjs/fabric.js/issues/8677)
- chore(TS): remove default values from filter prototypes [#8742](https://github.com/fabricjs/fabric.js/issues/8742)
- chore(TS): remove default values from Objects prototypes, ( filters in a followup ) [#8719](https://github.com/fabricjs/fabric.js/issues/8719)
- fix(Intersection): bug causing selection edge case [#8735](https://github.com/fabricjs/fabric.js/pull/8735)
- chore(TS): class interface for options/brevity [#8674](https://github.com/fabricjs/fabric.js/issues/8674)
- ci(): fix import autocomplete in dev mode #8725
- chore(): remove deprecated class util [#8731](https://github.com/fabricjs/fabric.js/pull/8731)
- lint(): fix eslint errors [#8729](https://github.com/fabricjs/fabric.js/pull/8729)
- fix(TS): `this.constructor` types [#8675](https://github.com/fabricjs/fabric.js/issues/8675)
- fix(DraggableText): drag image blur [#8712](https://github.com/fabricjs/fabric.js/pull/8712)
- ci(): Fix tests for firefox 110 update [#8710](https://github.com/fabricjs/fabric.js/pull/8710)
- chore(): index files for exports and tree shaking [#8661](https://github.com/fabricjs/fabric.js/pull/8661)
- ci(test): cleanup node config (#8694 followup) [#8707](https://github.com/fabricjs/fabric.js/issues/8707)
- fix(): BREAKING set/discard active object return value, discard active object now return false if no discard happened [#8672](https://github.com/fabricjs/fabric.js/issues/8672)
- fix(): selection logic to support nested multiselection [#8665](https://github.com/fabricjs/fabric.js/issues/8665)
- fix(test): remove bad node config [#8694](https://github.com/fabricjs/fabric.js/issues/8694)
- fix(): keep browser files as .js [#8690](https://github.com/fabricjs/fabric.js/issues/8690)
- fix(): object dispose removes canvas/event refs [#8673](https://github.com/fabricjs/fabric.js/issues/8673)
- fix(test): Textbox `fromObject` test is incorrectly trying to restore an instance [#8686](https://github.com/fabricjs/fabric.js/pull/8686)
- TS(): Moved cache properties to static properties on classes [#xxxx](https://github.com/fabricjs/fabric.js/pull/xxxx)
- refactor(): Moved cache properties to static properties on classes [#8662](https://github.com/fabricjs/fabric.js/pull/8662)
- docs(): v6 announcements [#8664](https://github.com/fabricjs/fabric.js/issues/8664)
- ci(): remove TS transformer [#8660](https://github.com/fabricjs/fabric.js/pull/8660)
- refactor(): BREAKING remove stateful mixin and functionality [#8663](https://github.com/fabricjs/fabric.js/pull/8663)
- patch(): Added WebGLProbe to env, removed isLikelyNode, added specific env dispose ( instead of cleanup JSDOM ) [#8652](https://github.com/fabricjs/fabric.js/pull/8652)
- ci(): Removed the browser publish script [#8656](https://github.com/fabricjs/fabric.js/pull/8656)
- feat(): Node entry point [#8632](https://github.com/fabricjs/fabric.js/pull/8632)
- chore(): Change import and export strategy [#8622](https://github.com/fabricjs/fabric.js/pull/8622)
- chore(): rename files to modern style [#8621](https://github.com/fabricjs/fabric.js/pull/8621)
- chore(): move and rename text & itext files and organize as folders, rename mixins [#8620](https://github.com/fabricjs/fabric.js/pull/8620)
- chore(TS): type IText, IText behavior, IText click behavior [#8610](https://github.com/fabricjs/fabric.js/pull/8610)
- BREAKING: refactor `clone(obj, true)` with `cloneDeep(obj)` and remove all `extend`, `clone` calls in favor of object spreads. [#8600](https://github.com/fabricjs/fabric.js/pull/8600)
- chore(TS): Fix some error caused by ts-nocheck removals [#8615](https://github.com/fabricjs/fabric.js/pull/8615)
- refactor(IText): extract draggable text logic to a delegate [#8598](https://github.com/fabricjs/fabric.js/pull/8598)
- chore(TS): Update StaticCanvas to remove ts-nocheck [#8606](https://github.com/fabricjs/fabric.js/pull/8606)
- chore(TS): Update filters to remove ts-nocheck and added types where missing [#8609](https://github.com/fabricjs/fabric.js/pull/8609)
- chore(TS): Intersection class, finalize TS [#8603](https://github.com/fabricjs/fabric.js/pull/8603)
- chore(TS): Update Pattern to remove ts-nocheck and added types where missing [#8605](https://github.com/fabricjs/fabric.js/pull/8605)
- chore(TS): Followup for interactivy and controls migration to TS [#8404](https://github.com/fabricjs/fabric.js/pull/8404)
- refactor(IText): Fixes Draggable Text for retina and viewport transform #8534
- chore(TS): refactor canvas init, fix `_initRetinaScaling` regression #8520
- chore(TS): remove all remaining empty declarations [#8593](https://github.com/fabricjs/fabric.js/pull/8593)
- refactor(IText): modernize IText cursor animation based on animation API changes (and fix minor regression) plus leftovers from #8547 [#8583](https://github.com/fabricjs/fabric.js/pull/8583)
- refactor(Canvas, IText): Handle cross instance text editing states to an EditingManager class [#8543](https://github.com/fabricjs/fabric.js/pull/8543)
- chore(TS): move to export, babel, new rollup, change import statement for fabric. [#8585](https://github.com/fabricjs/fabric.js/pull/8585);
- chore(TS): Add declare in front of properties that are type definitions. [#8574](https://github.com/fabricjs/fabric.js/pull/8574)
- refactor(Animation): BREAKING: Animation api reduction and semplification (byValue is removed, '+=' syntax is removed, callbacks fired 100%) [#8547](https://github.com/fabricjs/fabric.js/pull/8547)
- feat(PolyControl): modify the shape of a poly with control points [#8556](https://github.com/fabricjs/fabric.js/pull/8556)
- BREAKING: remove Object.stateful and Object.statefulCache [#8573](https://github.com/fabricjs/fabric.js/pull/8573)
- fix(IText): refactor clearing context top logic of itext to align with brush pattern, using the canvas rendering cycle in order to guard from edge cases #8560
- fix(Canvas): `_initRetinaScaling` initializaing the scaling regardless of settings in Canvas. [#8565](https://github.com/fabricjs/fabric.js/pull/8565)
- fix(Canvas): regression of canvas migration with pointer and sendPointToPlane [#8563](https://github.com/fabricjs/fabric.js/pull/8563)
- chore(TS): Use exports from files to build fabricJS, get rid of HEADER.js [#8549](https://github.com/fabricjs/fabric.js/pull/8549)
- chore(): rm `fabric.filterBackend` => `getFilterBackend` [#8487](https://github.com/fabricjs/fabric.js/pull/8487)
- chore(TS): migrate text SVG export mixin [#8486](https://github.com/fabricjs/fabric.js/pull/8486)
- refactor(TS): `animate` and `AnimationRegistry` to classes [#8297](https://github.com/fabricjs/fabric.js/pull/8297)
  BREAKING:
  - return animation instance from animate instead of a cancel function and remove `findAnimationByXXX` from `AnimationRegistry`
  - change `animateColor` signature to match `animate`, removed `colorEasing`
- fix(Object Stacking): 🔙 refactor logic to support Group 🔝
- chore(TS): migrate Group/ActiveSelection [#8455](https://github.com/fabricjs/fabric.js/pull/8455)
- chore(TS): Migrate smaller mixins to classes (dataurl and serialization ) [#8542](https://github.com/fabricjs/fabric.js/pull/8542)
- chore(TS): Convert Canvas events mixin and grouping mixin [#8519](https://github.com/fabricjs/fabric.js/pull/8519)
- chore(TS): Remove backward compatibility initialize methods [#8525](https://github.com/fabricjs/fabric.js/pull/8525/)
- chore(TS): replace getKlass utility with a registry that doesn't require full fabricJS to work [#8500](https://github.com/fabricjs/fabric.js/pull/8500)
- chore(): use context in static constructors [#8522](https://github.com/fabricjs/fabric.js/issues/8522)
- chore(TS): Convert Canvas class #8510
- chore(TS): Move object classes #8511
- chore(TS): polish text [#8489](https://github.com/fabricjs/fabric.js/pull/8489)
- chore(TS): fix import cycle, extract `groupSVGElements` [#8506](https://github.com/fabricjs/fabric.js/pull/8506)
- chore(TS): permissive `Point` typings [#8434](https://github.com/fabricjs/fabric.js/pull/8434)
- chore(TS): polish files [#8488](https://github.com/fabricjs/fabric.js/pull/8488)
- fix(TS): `EventSpec` recognition [#8497](https://github.com/fabricjs/fabric.js/pull/8497)
- chore(): rm dead code [#8493](https://github.com/fabricjs/fabric.js/pull/8493)
- fix(scaleObject): handle when scale is 0 to not bug flip [#8490](https://github.com/fabricjs/fabric.js/pull/8490)
- chore(TS): migrate StatiCanvas to TS [#8485](https://github.com/fabricjs/fabric.js/pull/8485)
- chore(): refactor `Object.__uid++` => `uid()` [#8482](https://github.com/fabricjs/fabric.js/pull/8482)
- chore(TS): migrate object mixins to TS [#8414](https://github.com/fabricjs/fabric.js/pull/8414)
- chore(TS): migrate filters [#8474](https://github.com/fabricjs/fabric.js/pull/8474)
- chore(TS): BaseBrush abstract methods [#8428](https://github.com/fabricjs/fabric.js/pull/8428)
- feat(): Add `createObjectDefaultControls` and `createTextboxDefaultControls` to create copies of control sets. [#8415](https://github.com/fabricjs/fabric.js/pull/8415)
- fix(PatternBrush): `getPatternSrc`, rm `getPatternSrcFunction` [#8468](https://github.com/fabricjs/fabric.js/pull/8468)
- chore(TS): more FabricObject typing [#8405](https://github.com/fabricjs/fabric.js/pull/8405)
- chore(TS): Observable types [#8431](https://github.com/fabricjs/fabric.js/pull/8431)
- chore(TS): migrate Group/ActiveSelection [#8455](https://github.com/fabricjs/fabric.js/pull/8455)
- fix(TS): migration error of itext key mixin (#8421) [#8457](https://github.com/fabricjs/fabric.js/pull/8457)
- chore(TS): migrate text classes/mixins [#8421](https://github.com/fabricjs/fabric.js/pull/8421)
- chore(TS): migrate Image [#8443](https://github.com/fabricjs/fabric.js/pull/8443)
- chore(TS): migrate Shadow [#8462](https://github.com/fabricjs/fabric.js/pull/8462)
- fix(Itext): show incorrect pointer position after scale changed
- chore(TS): migrate text classes/mixins [#8408](https://github.com/fabricjs/fabric.js/pull/8408)
- chore(TS): migrate Collection [#8433](https://github.com/fabricjs/fabric.js/pull/8433)
- ci(): Simplify filestats even more [#8449](https://github.com/fabricjs/fabric.js/pull/8449)
- chore(TS): migrate filter backends [#8403](https://github.com/fabricjs/fabric.js/pull/8403)
- chore(TS): migrate Text classes/mixins [#8408](https://github.com/fabricjs/fabric.js/pull/8408)
- chore(TS): migrate Path [#8412](https://github.com/fabricjs/fabric.js/pull/8412)
- ci(): remove unwanted build stats (from [#8395](https://github.com/fabricjs/fabric.js/pull/8395)) [#8416](https://github.com/fabricjs/fabric.js/pull/8416)
- chore(TS): migrate Line [#8413](https://github.com/fabricjs/fabric.js/pull/8413)
- chore(TS): migrate Polyline/Polygon [#8417](https://github.com/fabricjs/fabric.js/pull/8417)
- chore(TS): migrate Rect [#8411](https://github.com/fabricjs/fabric.js/pull/8411)
- chore(TS): migrate Ellipse [#8408](https://github.com/fabricjs/fabric.js/pull/8408)
- chore(TS): migrate Triangle to TS [#8410](https://github.com/fabricjs/fabric.js/pull/8410)
- chore(TS): migrate Circle to TS [#8406](https://github.com/fabricjs/fabric.js/pull/8406)
- chore(TS): convert Object interactivity mixin to its own class [#8401](https://github.com/fabricjs/fabric.js/pull/8401)
- chore(TS): Convert controls e6/ts [#8400](https://github.com/fabricjs/fabric.js/pull/8400)
- ci(): remove buggy changelog action in favor of `git diff` bash script + direct git how to merge `CHANGELOG.md` [#8309](https://github.com/fabricjs/fabric.js/pull/8346)
- fix(): skewing controls accuracy + successive interactions [#8380](https://github.com/fabricjs/fabric.js/pull/8380)
- chore(TS): Convert Geometry and Origin to classes/e6/ts [#8390](https://github.com/fabricjs/fabric.js/pull/8390)
- ci(): build stats report [#8395](https://github.com/fabricjs/fabric.js/pull/8395)
- chore(TS): convert object to es6 class [#8322](https://github.com/fabricjs/fabric.js/pull/8322)
- docs(): guides follow up, feature request template [#8379](https://github.com/fabricjs/fabric.js/pull/8379)
- docs(): refactor guides, bug report template [#8189](https://github.com/fabricjs/fabric.js/pull/8189)
- BREAKING fix(polyline/polygon): stroke bounding box for all line join/cap cases [#8344](https://github.com/fabricjs/fabric.js/pull/8344)
  BREAKING: `_setPositionDimensions` was removed in favor of `setDimensions`
- test(): Added 2 tests for polygon shapes and transforms with translations [#8370](https://github.com/fabricjs/fabric.js/pull/8370)
- fix(textStyles): Handle style objects with only a textBackgroundColor property in stylesToArray [#8365](https://github.com/fabricjs/fabric.js/pull/8365)
- chore(): fix typos in intersection file [#8345](https://github.com/fabricjs/fabric.js/pull/8345)
- fix(textStyles): Handle empty style object in stylesToArray [#8357](https://github.com/fabricjs/fabric.js/pull/8357)
- ci(build): safeguard concurrent unlocking [#8309](https://github.com/fabricjs/fabric.js/pull/8309)
- ci(): update stale bot [#8307](https://github.com/fabricjs/fabric.js/pull/8307)
- ci(test): await golden generation in visual tests [#8284](https://github.com/fabricjs/fabric.js/pull/8284)
- ci(): Add a pipeline check for verifying that CHANGELOG.md has been updated [#8302](https://github.com/fabricjs/fabric.js/pull/8302)
- BREAKING feat(fabric.IText) rename data-fabric-hiddentextarea to data-fabric with value textarea
- ci(): adds a lock file to the repo when build is in progress, makes local testing wait for the build to complete [#8290](https://github.com/fabricjs/fabric.js/pull/8290)
- fix(`WebGLProbe`): regression caused by [#8199](https://github.com/fabricjs/fabric.js/pull/8199), [#8301](https://github.com/fabricjs/fabric.js/pull/8301)
- fix(fabric.utils) added missing import in dom_misc [#8293](https://github.com/fabricjs/fabric.js/pull/8293)
- fix(Object): `extraParam` should not be passed to options [#8295](https://github.com/fabricjs/fabric.js/pull/8295)
- test(): add `globalCompositeOperation` tests [#8271](https://github.com/fabricjs/fabric.js/pull/8271)
- fix(): use `sendObjectToPlane` in `mergeClipPaths` [#8247](https://github.com/fabricjs/fabric.js/pull/8247)
- chore(): prettify all source code [#8276](https://github.com/fabricjs/fabric.js/pull/8276)
- chore(lint): disallow `Math.hypot`, `window`, `document` [#8277](https://github.com/fabricjs/fabric.js/pull/8277)
- ci(): Add node18 and add a check for prettier [#8275](https://github.com/fabricjs/fabric.js/pull/8275)
- ci(test): suite fixes for browser [#8176](https://github.com/fabricjs/fabric.js/pull/8176)
- ci(): install prettier [#8242](https://github.com/fabricjs/fabric.js/pull/8242)
- ci(): migrate scripts to es6 modules [#8266](https://github.com/fabricjs/fabric.js/pull/8266)
- BREAKING refactor(util): remove lang_array since there are no more use cases [#8274](https://github.com/fabricjs/fabric.js/pull/8274)
- chore(TS): migrate `Pattern` [#8255](https://github.com/fabricjs/fabric.js/pull/8255)
- ci(): add source-map-support for testing [#8248](https://github.com/fabricjs/fabric.js/pull/8248)
- ci(): file cleanup [#8254](https://github.com/fabricjs/fabric.js/pull/8254)
- ci(): fix test global error handlers [#8267](https://github.com/fabricjs/fabric.js/pull/8267)
- fix(fabric.Canvas): dispose and request animation frame scheduling fix [#8220](https://github.com/fabricjs/fabric.js/pull/8220)
- ci(test): fix golden creation from browser [#8270](https://github.com/fabricjs/fabric.js/pull/8270)
- BREAKING refactor(util): `boundingBoxFromPoints`, removed transform [#8269](https://github.com/fabricjs/fabric.js/pull/8269)
- ci(): reintroduce node 14 testing [#8232](https://github.com/fabricjs/fabric.js/pull/8232)
- chore(TS): finish converting utils [#8230](https://github.com/fabricjs/fabric.js/pull/8230)
- test(): Add extensive coverage for mergeClipPath [#8245](https://github.com/fabricjs/fabric.js/pull/8245)
- ci() Nicer names for GHA [#8235](https://github.com/fabricjs/fabric.js/pull/8235)
- Update tests.yml
- ci(): consolidate test workflows [#8227](https://github.com/fabricjs/fabric.js/pull/8227)
- chore(TS): BREAKING: `populateWithProperties` => `pick` [#8202](https://github.com/fabricjs/fabric.js/pull/8202)
- chore(TS): extract `initFilterBackend` from HEADER [#8199](https://github.com/fabricjs/fabric.js/pull/8199)
- chore(TS): extract caches from HEADER [#8198](https://github.com/fabricjs/fabric.js/pull/8198)
- Chore(TS): migrate Intersection [#8121](https://github.com/fabricjs/fabric.js/pull/8121)
- chore(TS): es6 for util/path.ts and more utils converted [#8201](https://github.com/fabricjs/fabric.js/pull/8201)
- fix(ci): report build script failure + fix missing logs [#8188](https://github.com/fabricjs/fabric.js/pull/8188)
- fix(): update window => fabric.window [#8209](https://github.com/fabricjs/fabric.js/pull/8209)
- chore(TS): extract const `reNonWord` from HEADER [#8197](https://github.com/fabricjs/fabric.js/pull/8197)
- chore(TS): extract config values in its own module [#8194](https://github.com/fabricjs/fabric.js/pull/8194)
- ci(): update code coverage action comment [#8205](https://github.com/fabricjs/fabric.js/pull/8205)
- fix(fabric.Gradient): Guard against deep mutation on svg export for color exports [#8196](https://github.com/fabricjs/fabric.js/pull/8196)
- chore(TS): migrate gradient [#8154](https://github.com/fabricjs/fabric.js/pull/8154)
- Chore(TS): Convert more utilities [#8193](https://github.com/fabricjs/fabric.js/pull/8193)
- docs(CONTRIBUTING): fix typo [#8191](https://github.com/fabricjs/fabric.js/pull/8191)
- chore(TS): move control files under `controls` folder [#8185](https://github.com/fabricjs/fabric.js/pull/8185)
- chore(TS): `ElementsParser` => `parser/ElementsParser` [#8183](https://github.com/fabricjs/fabric.js/pull/8183)
- dep(): fabric.console [#8184](https://github.com/fabricjs/fabric.js/pull/8184)
- chore(TS) convert more utils [#8180](https://github.com/fabricjs/fabric.js/pull/8180)
- chore(TS): migrate brushes [#8182](https://github.com/fabricjs/fabric.js/pull/8182)
- fix(): propagate failed exit code to the process [#8187](https://github.com/fabricjs/fabric.js/pull/8187)
- fix(): regain focus on mouse move [#8179](https://github.com/fabricjs/fabric.js/pull/8179)
- chore(TS): read fabric version from package.json
- ci(test): migrate test cmd [#8138](https://github.com/fabricjs/fabric.js/pull/8138)
- chore(TS): Move more utils to TS [#8164](https://github.com/fabricjs/fabric.js/pull/8164)
- chore(TS): more conversion of utils [#8148](https://github.com/fabricjs/fabric.js/pull/8148)
- chore(): Update package.json contributors [#8157](https://github.com/fabricjs/fabric.js/pull/8157)
- docs(contributing): rework [#8158](https://github.com/fabricjs/fabric.js/pull/8158)
- fix(): add pointer data to drop event [#8156](https://github.com/fabricjs/fabric.js/pull/8156)
- chore(TS): prepare for gradient migration [#8155](https://github.com/fabricjs/fabric.js/pull/8155)
- docs(Collection): JSDOC fix `item` return type [#8152](https://github.com/fabricjs/fabric.js/pull/8152)
- chore(ts): Convert some utils [#8123](https://github.com/fabricjs/fabric.js/pull/8123)
- chore(TS): Migrate Circle to es6/ts
- chore(TS): migrate parser [#8122](https://github.com/fabricjs/fabric.js/pull/8122)
- fix(TS): color merge conflict [#8133](https://github.com/fabricjs/fabric.js/pull/8133)
- chore(TS): migrate Point to es6 class and update references. Deprecate xxxEquals methods [#8120](https://github.com/fabricjs/fabric.js/pull/8120)
- Chore(TS) Rect to Es6, remove global scope function. [#8118](https://github.com/fabricjs/fabric.js/pull/8118)
- chore(TS): Color [#8115](https://github.com/fabricjs/fabric.js/pull/8115)
- chore(TS): prepare for Color migration [#8116](https://github.com/fabricjs/fabric.js/pull/8116)
- ci(): adapt build script to rollup [#8114](https://github.com/fabricjs/fabric.js/pull/8114)
- fix(): Delegate toJson to toObject properly and fix tests [#8111](https://github.com/fabricjs/fabric.js/pull/8111)
- chore(TS): convert file ext [#8108](https://github.com/fabricjs/fabric.js/pull/8108)
- ci(scripts) patch [#8102](https://github.com/fabricjs/fabric.js/pull/8102)
- ci(): switch the old custom build for rollup [#8013](https://github.com/fabricjs/fabric.js/pull/8013)
- feat(IText): Draggable text [#7802](https://github.com/fabricjs/fabric.js/pull/7802)
- feat(Text): condensed styles structure v6 [#8006](https://github.com/fabricjs/fabric.js/pull/8006)
- feat(): on `discardActiveObject` interrupt current transform. Also add a method to interrupt current transform programmatically [#7954](https://github.com/fabricjs/fabric.js/pull/7954)
- fix(fabric.StaticCanvas): imageSmoothing setter for node-cavas special case [#8032](https://github.com/fabricjs/fabric.js/pull/8032)
- feat(): support aborting loading resources that requires network calls (promises/requests) [#7827](https://github.com/fabricjs/fabric.js/pull/7827)
- fix(fabric.IText) wrong typeof syntax [#8023](https://github.com/fabricjs/fabric.js/pull/8023)
- ci(typescript): transformer [#8020](https://github.com/fabricjs/fabric.js/pull/8020)
- fix(canvas): clear transform event caching on resize [#8021](https://github.com/fabricjs/fabric.js/pull/8021)
- fix(fabric.Canvas): `mouseout` bug [#8011](https://github.com/fabricjs/fabric.js/pull/8011)
- refactor(object_interactivity): draw operation for borders can be overriden [#7932](https://github.com/fabricjs/fabric.js/pull/7932)
- feat(Group,canvas): remove canvas from object before firing removed event, filter insertAt for group
- tests(): fix the visual test loop to work again on fabricjs.com [#8007](https://github.com/fabricjs/fabric.js/pull/8007)
- fix(Group): 🛠️ layout, angle and origin ⚡ [#8004](https://github.com/fabricjs/fabric.js/pull/8004)
- chore(): move away from extend/clone [#8001](https://github.com/fabricjs/fabric.js/pull/8001)
- fix(Canvas): flipped viewport transform coords [#7515](https://github.com/fabricjs/fabric.js/pull/7515)
- fix(): cleanup merge conflict resolution artifact [#7956](https://github.com/fabricjs/fabric.js/pull/7956)
- fix(Group): part 2 minors changes [#7916](https://github.com/fabricjs/fabric.js/pull/7916)
- feat(fabric.Image.filter): Alpha support for Invert filter [#7933](https://github.com/fabricjs/fabric.js/pull/7933)
- fix(EraserBrush): visual trace while erasing [#7991](https://github.com/fabricjs/fabric.js/pull/7991)
- fix(Point): safeguard initialization [#7961](https://github.com/fabricjs/fabric.js/pull/7961)
- fix(Textbox): flipped `changeWidth` control behavior [#7980](https://github.com/fabricjs/fabric.js/pull/7980)
- test(): remove deleted event from test name [#7992](https://github.com/fabricjs/fabric.js/pull/7992)
- feat(observable): BREAKING return disposer instead of context for chaining [#7994](https://github.com/fabricjs/fabric.js/pull/7994)
- fix(util): `setStyle` exception [#7869](https://github.com/fabricjs/fabric.js/pull/7869)
- test(freedrawing): test enhancement [#7941](https://github.com/fabricjs/fabric.js/pull/7941)
- Cleanup README.md [#7947](https://github.com/fabricjs/fabric.js/pull/7947)
- ci() update uglifyjs [#7939](https://github.com/fabricjs/fabric.js/pull/7939)
- fix(): assigning canvas for collections [#7934](https://github.com/fabricjs/fabric.js/pull/7934)
- fix(EraserBrush): use rendered objects for pattern [#7938](https://github.com/fabricjs/fabric.js/pull/7938)
- fix(v6): 4th PR of Group Rewrite 🎛️ nested controls 😜 [#7861](https://github.com/fabricjs/fabric.js/pull/7861)
- feat(path): `getRegularPolygonPath` [#7918](https://github.com/fabricjs/fabric.js/pull/7918)
- fix(canvas export): regression caused by safegurading [#7907](https://github.com/fabricjs/fabric.js/pull/7907)
- ci(): fix build script option exclude [#7915](https://github.com/fabricjs/fabric.js/pull/7915)
- feat(Group): 2nd Patch of New Group! 🎉 [#7859](https://github.com/fabricjs/fabric.js/pull/7859)
- chore(ci): rename option [#7875](https://github.com/fabricjs/fabric.js/pull/7875)
- fix(Canvas): `dispose` race condition [#7885](https://github.com/fabricjs/fabric.js/pull/7885)
- Update funding.yml include Shachar and Steve
- feat(Group): Change group code, adapt the rest around it [#7858](https://github.com/fabricjs/fabric.js/pull/7858)
- chore(): PR template [#7857](https://github.com/fabricjs/fabric.js/pull/7857)
- fix(Canvas): safeguard canvas add [#7866](https://github.com/fabricjs/fabric.js/pull/7866)
- fix(fabric.Text): support text alignments in RTL text [#7674](https://github.com/fabricjs/fabric.js/pull/7674)
- chore(canvas): minor cleanup [#7851](https://github.com/fabricjs/fabric.js/pull/7851)
- docs(): fix typo, fix JSDOC for website, minors [#7853](https://github.com/fabricjs/fabric.js/pull/7853)
- fix(Canvas): safeguard dispose [#7775](https://github.com/fabricjs/fabric.js/pull/7775)
- fix(Polyline): safegurad \_setPositionDimensions [#7850](https://github.com/fabricjs/fabric.js/pull/7850)
- feat(ci): CLI logging and `filter` option [#7844](https://github.com/fabricjs/fabric.js/pull/7844)
- fix(itext): stop cursor on blur [#7784](https://github.com/fabricjs/fabric.js/pull/7784)
- fix(itext): `set` during text editing [#7837](https://github.com/fabricjs/fabric.js/pull/7837)
- fix(Canvas): Safeguard from multiple initialization [#7776](https://github.com/fabricjs/fabric.js/pull/7776)
- feat(): fire `contextmenu` event [#7714](https://github.com/fabricjs/fabric.js/pull/7714)
- docs(Text): add proper type for GraphemeBBox [#7834](https://github.com/fabricjs/fabric.js/pull/7834)
- chore(): create an alias for getSelectionContext as `getTopContext` [#7711](https://github.com/fabricjs/fabric.js/pull/7711)
- fix(EraserBrush): inverted erasing [#7689](https://github.com/fabricjs/fabric.js/pull/7689)
- fix(ci): CLI `debug` and `recreate` options [#7833](https://github.com/fabricjs/fabric.js/pull/7833)
- feat(ci): better cli [#7825](https://github.com/fabricjs/fabric.js/pull/7825)
- feat(fabric.util.animation): add delay option [#7805](https://github.com/fabricjs/fabric.js/pull/7805)
- chore(): Update bug report templates [#7790](https://github.com/fabricjs/fabric.js/pull/7790)
- fix(Textbox): expose methods for overrides + fix resize filckering [#7806](https://github.com/fabricjs/fabric.js/pull/7806)
- fix(fabric.Canvas): canvas export, force retina scaling >= 1
- fix(itext_key_behavior.mixin.js): typo [#7816](https://github.com/fabricjs/fabric.js/pull/7816)
- feat(): dataURL export - filter objects [#7788](https://github.com/fabricjs/fabric.js/pull/7788)
- feat(util): transform utils [#7614](https://github.com/fabricjs/fabric.js/pull/7614)
- chore/fix(v6): prerequisites for Group [#7728](https://github.com/fabricjs/fabric.js/pull/7728)
- tests() adding an extra controls test where the group are transformed [#7736](https://github.com/fabricjs/fabric.js/pull/7736)
- chore(): Group prerequisite minor refactor object_origin
- fix(): ensure scaling factor is positive for strokeUniform [#7729](https://github.com/fabricjs/fabric.js/pull/7729)
- MAJOR chore(v6): neutral prerequisites for fabric.Group rework [#7726](https://github.com/fabricjs/fabric.js/pull/7726)
- fix(): add `eraser` to Object state/cache props [#7720](https://github.com/fabricjs/fabric.js/pull/7720)
- feat(Object.isType): accept multiple `type` [#7715](https://github.com/fabricjs/fabric.js/pull/7715)
- MAJOR feat(fabric.Point): divide, scalarDivide, scalarDivideEquals [`#7716`](https://github.com/fabricjs/fabric.js/pull/7716)
- MAJOR feat(): Reuse fabric.Point logic for scaling and naming consistency [`#7710`](https://github.com/fabricjs/fabric.js/pull/7710)
- feat(Canvas#getCenter): migrate to `getCenterPoint` [`#7699`](https://github.com/fabricjs/fabric.js/pull/7699)
- MAJOR feat(fabric) remove callbacks in for Promise support [`#7657`](https://github.com/fabricjs/fabric.js/pull/7657)
- chore(): BREAKING Cleanup fabric.Point for v6 [#7709](https://github.com/fabricjs/fabric.js/pull/7709) [`7e563c7`](https://github.com/fabricjs/fabric.js/commit/7e563c72164070aafb03043643e85d06d0dee32c)

## [5.2.1]

- fix(): add `eraser` to Object state/cache props [`#7720`](https://github.com/fabricjs/fabric.js/pull/7720)

## [5.2.0]

- feat(fabric.Object): isType accepts multiple `type` [`#7715`](https://github.com/fabricjs/fabric.js/pull/7715)
- chore(): Replace deprecated String.prototype.substr() with Array.prototype.slice() [`#7696`](https://github.com/fabricjs/fabric.js/pull/7696)
- chore(): use Array.isArray instead of ie6+ workarounds [`#7718`](https://github.com/fabricjs/fabric.js/pull/7718)
- MINOR: feat(fabric.Canvas): add `getTopContext` method to expose the internal contextTop [`#7697`](https://github.com/fabricjs/fabric.js/pull/7697)
- fix(fabric.Object) Add cacheContext checks before trying to render on cache [`#7694`](https://github.com/fabricjs/fabric.js/pull/7694)
- tests(): node test suite enhancement [`#7691`](https://github.com/fabricjs/fabric.js/pull/7691)
- feat(Canvas#getCenter): migrate to `getCenterPoint` [`#7699`](https://github.com/fabricjs/fabric.js/pull/7699)
- updated package.json [`803ce95`](https://github.com/fabricjs/fabric.js/commit/803ce95878150fba9e4195804bccae9bcfe45c6d)
- tests(fabric.animation): fix test reliability [`4be0fb9`](https://github.com/fabricjs/fabric.js/commit/4be0fb9903e15db294b89030feb645e5da766740)

## [5.1.0]

- build(deps): bump node-fetch from 2.6.6 to 2.6.7 [`#7684`](https://github.com/fabricjs/fabric.js/pull/7684)
- build(deps): bump follow-redirects from 1.14.6 to 1.14.8 [`#7683`](https://github.com/fabricjs/fabric.js/pull/7683)
- build(deps): bump simple-get from 3.1.0 to 3.1.1 [`#7682`](https://github.com/fabricjs/fabric.js/pull/7682)
- build(deps): bump engine.io from 6.1.0 to 6.1.2 [`#7681`](https://github.com/fabricjs/fabric.js/pull/7681)
- fix(test): Remove expect assertion [`#7678`](https://github.com/fabricjs/fabric.js/pull/7678)
- docs(blendimage_filter.class.js) corrected mode options [`#7672`](https://github.com/fabricjs/fabric.js/pull/7672)
- chore(): Update bug_report.md [`#7659`](https://github.com/fabricjs/fabric.js/pull/7659)
- fix(util.animation): remove extra animation cancel [`#7631`](https://github.com/fabricjs/fabric.js/pull/7631)
- feat(animation): Support a list of animation values for animating matrices changes [`#7633`](https://github.com/fabricjs/fabric.js/pull/7633)
- ci(tests): windows and linux paths resolutions [`#7635`](https://github.com/fabricjs/fabric.js/pull/7635)

## [5.0.0]

- fix(fabric.Canvas): unflag contextLost after a full re-render [`#7646`](https://github.com/fabricjs/fabric.js/pull/7646)
- **BREAKING**: remove 4.x deprecated code [`#7630`](https://github.com/fabricjs/fabric.js/pull/7630)
- feat(fabric.StaticCanvas, fabric.Canvas): limit breaking changes [`#7627`](https://github.com/fabricjs/fabric.js/pull/7627)
- feat(animation): animations registry [`#7528`](https://github.com/fabricjs/fabric.js/pull/7528)
- docs(): Remove not working badges [`#7623`](https://github.com/fabricjs/fabric.js/pull/7623)
- ci(): add auto-changelog package to quickly draft a changelog [`#7615`](https://github.com/fabricjs/fabric.js/pull/7615)
- feat(fabric.EraserBrush): added `eraser` property to Object instead of attaching to `clipPath`, remove hacky `getClipPath`/`setClipPath` [#7470](https://github.com/fabricjs/fabric.js/pull/7470), see **BREAKING** comments.
- feat(fabric.EraserBrush): support `inverted` option to undo erasing [#7470](https://github.com/fabricjs/fabric.js/pull/7470)
- fix(fabric.EraserBrush): fix doubling opaic objects while erasing [#7445](https://github.com/fabricjs/fabric.js/issues/7445) [#7470](https://github.com/fabricjs/fabric.js/pull/7470)
- **BREAKING**: fabric.EraserBrush: The Eraser object is now a subclass of Group. This means that loading from JSON will break between versions.
  Use this [code](https://gist.github.com/ShaMan123/6c5c4ca2cc720a2700848a2deb6addcd) to transform your json payload to the new version.
- feat(fabric.Canvas): fire an extra mouse up for the original control of the initial target [`#7612`](https://github.com/fabricjs/fabric.js/pull/7612)
- fix(fabric.Object) bounding box display with skewY when outside group [`#7611`](https://github.com/fabricjs/fabric.js/pull/7611)
- fix(fabric.text) fix rtl/ltr performance issues [`#7610`](https://github.com/fabricjs/fabric.js/pull/7610)
- fix(event.js) Prevent dividing by 0 in for touch gestures [`#7607`](https://github.com/fabricjs/fabric.js/pull/7607)
- feat(): `drop:before` event [`#7442`](https://github.com/fabricjs/fabric.js/pull/7442)
- ci(): Add codeql analysis step [`#7588`](https://github.com/fabricjs/fabric.js/pull/7588)
- security(): update onchange to solve security issue [`#7591`](https://github.com/fabricjs/fabric.js/pull/7591)
- **BREAKING**: fix(): MAJOR prevent render canvas with quality less than 100% [`#7537`](https://github.com/fabricjs/fabric.js/pull/7537)
- docs(): fix broken link [`#7579`](https://github.com/fabricjs/fabric.js/pull/7579)
- **BREAKING**: Deps(): MAJOR update to jsdom 19 node 14 [`#7587`](https://github.com/fabricjs/fabric.js/pull/7587)
- Fix(): JSDOM transative vulnerability [`#7510`](https://github.com/fabricjs/fabric.js/pull/7510)
- fix(fabric.parser): attempt to resolve some issues with regexp [`#7520`](https://github.com/fabricjs/fabric.js/pull/7520)
- fix(fabric.IText) fix for possible error on copy paste [`#7526`](https://github.com/fabricjs/fabric.js/pull/7526)
- fix(fabric.Path): Path Distance Measurement Inconsistency [`#7511`](https://github.com/fabricjs/fabric.js/pull/7511)
- Fix(fabric.Text): Avoid reiterating measurements when width is 0 and measure also empty lines for consistency. [`#7497`](https://github.com/fabricjs/fabric.js/pull/7497)
- fix(fabric.Object): stroke bounding box [`#7478`](https://github.com/fabricjs/fabric.js/pull/7478)
- fix(fabric.StaticCanvas): error of changing read-only style field [`#7462`](https://github.com/fabricjs/fabric.js/pull/7462)
- fix(fabric.Path): setting `path` during runtime [`#7141`](https://github.com/fabricjs/fabric.js/pull/7141)
- chore() update canvas to 2.8.0 [`#7415`](https://github.com/fabricjs/fabric.js/pull/7415)
- fix(fabric.Group) realizeTransfrom should be working when called with NO parent transform [`#7413`](https://github.com/fabricjs/fabric.js/pull/7413)
- fix(fabric.Object) Fix control flip and control box [`#7412`](https://github.com/fabricjs/fabric.js/pull/7412)
- feat(fabric.Text): added pathAlign property for text on path [`#7362`](https://github.com/fabricjs/fabric.js/pull/7362)
- docs(): Create SECURITY.md [`#7405`](https://github.com/fabricjs/fabric.js/pull/7405)
- docs(): Clarify viewport transformations doc [`#7401`](https://github.com/fabricjs/fabric.js/pull/7401)
- docs(): specify default value and docs for enablePointerEvents [`#7386`](https://github.com/fabricjs/fabric.js/pull/7386)
- feat(fabric.PencilBrush): add an option to draw a straight line while pressing a key [`#7034`](https://github.com/fabricjs/fabric.js/pull/7034)

## [4.6.0]

- feat(fabric.util): added fabric.util.transformPath to add transformations to path points [#7300](https://github.com/fabricjs/fabric.js/pull/7300)
- feat(fabric.util): added fabric.util.joinPath, the opposite of fabric.util.parsePath [#7300](https://github.com/fabricjs/fabric.js/pull/7300)
- fix(fabric.util): use integers iterators [#7233](https://github.com/fabricjs/fabric.js/pull/7233)
- feat(fabric.Text) add path rendering to text on path [#7328](https://github.com/fabricjs/fabric.js/pull/7328)
- feat(fabric.iText): Add optional hiddenTextareaContainer to contain hiddenTextarea [#7314](https://github.com/fabricjs/fabric.js/pull/7314)
- fix(fabric.Text) added pathStartOffset and pathSide to props lists for object export [#7318](https://github.com/fabricjs/fabric.js/pull/7318)
- feat(animate): add imperative abort option for animations [#7275](https://github.com/fabricjs/fabric.js/pull/7275)
- fix(Fabric.text): account for fontSize in textpath cache dimensions ( to avoid clipping ) [#7298](https://github.com/fabricjs/fabric.js/pull/7298)
- feat(Observable.once): Add once event handler [#7317](https://github.com/fabricjs/fabric.js/pull/7317)
- feat(fabric.Object): Improve drawing of controls in group. [#7119](https://github.com/fabricjs/fabric.js/pull/7119)
- fix(EraserBrush): intersectsWithObject edge cases [#7290](https://github.com/fabricjs/fabric.js/pull/7290)
- fix(EraserBrush): dump canvas bg/overlay color support [#7289](https://github.com/fabricjs/fabric.js/pull/7289)
- feat(fabric.Text) added pathSide property to text on path [#7259](https://github.com/fabricjs/fabric.js/pull/7259)
- fix(EraserBrush) force fill value [#7269](https://github.com/fabricjs/fabric.js/pull/7269)
- fix(fabric.StaticCanvas) properly remove objects on canvas.clear [#6937](https://github.com/fabricjs/fabric.js/pull/6937)
- feat(fabric.EraserBrush): improved erasing:end event [#7258](https://github.com/fabricjs/fabric.js/pull/7258)
- fix(shapes): fabric.Object.\_fromObject never should return [#7201](https://github.com/fabricjs/fabric.js/pull/7201)
- feat(fabric.filters) Added vibrance filter (for increasing saturation of muted colors) [#7189](https://github.com/fabricjs/fabric.js/pull/7189)
- fix(fabric.StaticCanvas): restore canvas size when disposing [#7181](https://github.com/fabricjs/fabric.js/pull/7181)
- feat(fabric.util): added `convertPointsToSVGPath` that will convert from a list of points to a smooth curve. [#7140](https://github.com/fabricjs/fabric.js/pull/7140)
- fix(fabric.Object): fix cache invalidation issue when objects are rotating [#7183](https://github.com/fabricjs/fabric.js/pull/7183)
- fix(fabric.Canvas): rectangle selection works with changing viewport [#7088](https://github.com/fabricjs/fabric.js/pull/7088)
- feat(fabric.Text): textPath now support textAlign [#7156](https://github.com/fabricjs/fabric.js/pull/7156)
- fix(fabric.EraserBrush): test eraser intersection with objects taking into account canvas viewport transform [#7147](https://github.com/fabricjs/fabric.js/pull/7147)
- fix(fabric.Object): support `excludeFromExport` set on `clipPath` [#7148](https://github.com/fabricjs/fabric.js/pull/7148).
- fix(fabric.Group): support `excludeFromExport` set on objects [#7148](https://github.com/fabricjs/fabric.js/pull/7148).
- fix(fabric.StaticCanvas): support `excludeFromExport` set on `backgroundColor`, `overlayColor`, `clipPath` [#7148](https://github.com/fabricjs/fabric.js/pull/7148).
- fix(fabric.EraserBrush): support object resizing (needed for eraser) [#7100](https://github.com/fabricjs/fabric.js/pull/7100).
- fix(fabric.EraserBrush): support canvas resizing (overlay/background drawables) [#7100](https://github.com/fabricjs/fabric.js/pull/7100).
- fix(fabric.EraserBrush): propagate `clipPath` of group to erased objects when necessary so it is correct when ungrouping/removing from group [#7100](https://github.com/fabricjs/fabric.js/pull/7100).
- fix(fabric.EraserBrush): introduce `erasable = deep` option for `fabric.Group` [#7100](https://github.com/fabricjs/fabric.js/pull/7100).
- feat(fabric.Collection): the `contains` method now accepts a second boolean parameter `deep`, checking all descendants, `collection.contains(obj, true)` [#7139](https://github.com/fabricjs/fabric.js/pull/7139).
- fix(fabric.StaticCanvas): disposing canvas now restores canvas size and style to original state.

## [4.5.1]

- fix(fabric.Text): fixes decoration rendering when there is a single rendering for full text line [#7104](https://github.com/fabricjs/fabric.js/pull/7104)
- fix(fabric.Text): spell error which made the gradientTransform not working [#7059](https://github.com/fabricjs/fabric.js/pull/7059)
- fix(fabric.util): unwanted mutation in fabric.util.rotatePoint [#7117](https://github.com/fabricjs/fabric.js/pull/7117)
- fix(svg parser): Ensure that applyViewboxTransform returns an object and not undefined/null [#7030](https://github.com/fabricjs/fabric.js/pull/7030)
- fix(fabric.Text): support firefox with ctx.textAlign for RTL text [#7126](https://github.com/fabricjs/fabric.js/pull/7126)

## [4.5.0]

- fix(fabric.PencilBrush) decimate deleting end of a freedrawing line [#6966](https://github.com/fabricjs/fabric.js/pull/6966)
- feat(fabric.Text): Adding support for RTL languages by adding `direction` property [#7046](https://github.com/fabricjs/fabric.js/pull/7046)
- feat(fabric) Add an eraser brush as optional module [#6994](https://github.com/fabricjs/fabric.js/pull/6994)
- fix v4: 'scaling' event triggered before object position is adjusted [#6650](https://github.com/fabricjs/fabric.js/pull/6650)
- Fix(fabric.Object): CircleControls transparentCorners styling [#7015](https://github.com/fabricjs/fabric.js/pull/7015)
- Fix(svg_import): svg parsing in case it uses empty use tag or use with image href [#7044](https://github.com/fabricjs/fabric.js/pull/7044)
- fix(fabric.Shadow): `offsetX`, `offsetY` and `blur` supports float [#7019](https://github.com/fabricjs/fabric.js/pull/7019)

## [4.4.0]

- fix(fabric.Object) wrong variable name `cornerStrokeColor ` [#6981](https://github.com/fabricjs/fabric.js/pull/6981)
- fix(fabric.Text): underline color with text style ( regression from text on a path) [#6974](https://github.com/fabricjs/fabric.js/pull/6974)
- fix(fabric.Image): Cache CropX and CropY cache properties [#6924](https://github.com/fabricjs/fabric.js/pull/6924)
- fix(fabric.Canvas): Add target to each selection event [#6858](https://github.com/fabricjs/fabric.js/pull/6858)
- fix(fabric.Image): fix wrong scaling value for the y axis in renderFill [#6778](https://github.com/fabricjs/fabric.js/pull/6778)
- fix(fabric.Canvas): set isMoving on real movement only [#6856](https://github.com/fabricjs/fabric.js/pull/6856)
- fix(fabric.Group) make addWithUpdate compatible with nested groups [#6774](https://github.com/fabricjs/fabric.js/pull/6774)
- fix(Fabric.Text): Add path to text export and import [#6844](https://github.com/fabricjs/fabric.js/pull/6844)
- fix(fabric.Canvas) Remove controls check in the pixel accuracy target [#6798](https://github.com/fabricjs/fabric.js/pull/6798)
- feat(fabric.Canvas): Added activeOn 'up/down' property [#6807](https://github.com/fabricjs/fabric.js/pull/6807)
- feat(fabric.BaseBrush): limitedToCanvasSize property to brush [#6719](https://github.com/fabricjs/fabric.js/pull/6719)

## [4.3.1]

- fix(fabric.Control) implement targetHasOneFlip using shorthand [#6823](https://github.com/fabricjs/fabric.js/pull/6823)
- fix(fabric.Text) fix typo in cacheProperties preventing cache clear to work [#6775](https://github.com/fabricjs/fabric.js/pull/6775)
- fix(fabric.Canvas): Update backgroundImage and overlayImage coordinates on zoom change [#6777](https://github.com/fabricjs/fabric.js/pull/6777)
- fix(fabric.Object): add strokeuniform to object toObject output. [#6772](https://github.com/fabricjs/fabric.js/pull/6772)
- fix(fabric.Text): Improve path's angle detection for text on a path [#6755](https://github.com/fabricjs/fabric.js/pull/6755)

## [4.3.0]

- fix(fabric.Textbox): Do not let splitbygrapheme split text previously unwrapped [#6621](https://github.com/fabricjs/fabric.js/pull/6621)
- feat(fabric.controlsUtils) Move drag to actions to control handlers [#6617](https://github.com/fabricjs/fabric.js/pull/6617)
- feat(fabric.Control): Add custom control size per control. [#6562](https://github.com/fabricjs/fabric.js/pull/6562)
- fix(svg_export): svg export in path with gradient and added tests [#6654](https://github.com/fabricjs/fabric.js/pull/6654)
- fix(fabric.Text): improve compatibility with transformed gradients [#6669](https://github.com/fabricjs/fabric.js/pull/6669)
- feat(fabric.Text): Add ability to put text on paths BETA [#6543](https://github.com/fabricjs/fabric.js/pull/6543)
- fix(fabric.Canvas): rotation handle should take origin into account [#6686](https://github.com/fabricjs/fabric.js/pull/6686)
- fix(fabric.Text): Text on path, fix non linear distance of chars over path [#6671](https://github.com/fabricjs/fabric.js/pull/6671)

## [4.2.0]

- fix(fabric.utils): ISSUE-6566 Fix SVGs for special Arc lines [#6571](https://github.com/fabricjs/fabric.js/pull/6571)
- fix(fabric.Canvas): Fix mouse up target when different from action start [#6591](https://github.com/fabricjs/fabric.js/pull/6591)
- added: feat(fabric.controlsUtils): Fire resizing event for textbox width [#6545](https://github.com/fabricjs/fabric.js/pull/6545)

## [4.1.0]

- feat(Brushes): add beforePathCreated event [#6492](https://github.com/fabricjs/fabric.js/pull/6492);
- feat(fabric.Path): Change the way path is parsed and drawn. simplify path at parsing time [#6504](https://github.com/fabricjs/fabric.js/pull/6504);
- feat(fabric.Path): Simplify S and T command in C and Q. [#6507](https://github.com/fabricjs/fabric.js/pull/6507);
- fix(fabric.Textbox): ISSUE-6518 Textbox and centering scaling [#6524](https://github.com/fabricjs/fabric.js/pull/6524);
- fix(fabric.Text): Ensure the shortcut text render the passed argument and not the entire line [#6526](https://github.com/fabricjs/fabric.js/pull/6526);
- feat(fabric.util): Add a function to work with path measurements [#6525](https://github.com/fabricjs/fabric.js/pull/6525);
- fix(fabric.Image): rendering pixel outside canvas size [#6326](https://github.com/fabricjs/fabric.js/pull/6326);
- fix(fabric.controlsUtils): stabilize scaleObject function [#6540](https://github.com/fabricjs/fabric.js/pull/6540);
- fix(fabric.Object): when in groups or active groups, fix the ability to shift deselect [#6541](https://github.com/fabricjs/fabric.js/pull/6541);

## [4.0.0]

- fixed the gesture module to not break with 4.0 [#6491](https://github.com/fabricjs/fabric.js/pull/6491);
- fix(fabric.IText): copy style in non full mode when typing text [#6454](https://github.com/fabricjs/fabric.js/pull/6454);
- feat(fabric.Controls) expose the extra utils for control handling.
  Breaking: rename fabric.controlHandlers and fabric.controlRenderers to fabric.controlsUtils.

## [4.0.0-rc.1]

- fix(fabric.Canvas): ISSUE-6314 rerender in case of drag selection that select a single oobject. [#6421](https://github.com/fabricjs/fabric.js/pull/6421);
- feat(text): allow correct cursor/selection position if text is edited inside a group. [#6256](https://github.com/fabricjs/fabric.js/pull/6256);
- feat(fabric.Control): remove position option in favor of x and y [#6415](https://github.com/fabricjs/fabric.js/pull/6415);
- fix(fabric.Object) ISSUE-6340 infinite recursion on groups [#6416](https://github.com/fabricjs/fabric.js/pull/6416);
- fix(fabric.Object): geometry mixin fix partiallyOnscreen [#6402](https://github.com/fabricjs/fabric.js/pull/6402);
- fix(fabric.Image): ISSUE-6397 modify crossOrigin behaviour for setSrc [#6414](https://github.com/fabricjs/fabric.js/pull/6414);
- Breaking: fabric.Image.setCrossOrigin is gone. Having the property on the fabric.Image is misleading and brings to errors. crossOrigin is for loading/reloading only, and is mandatory to specify it each load.
- Breaking: fabric.Control constructor does not accept anymore a position object, but 2 properties, x and y.

## [4.0.0-beta.12]

- fix(fabric.IText): respect value of `cursorColor` [#6300](https://github.com/fabricjs/fabric.js/pull/6300);
- fix(fabric.Textbox): Improve splitByGrapheme and charSpacing [#6298](https://github.com/fabricjs/fabric.js/pull/6298);
- feat(controls): Reintroduce flip by scaling and lockScalingFlip [#6313](https://github.com/fabricjs/fabric.js/pull/6313);

## [4.0.0-beta.11]

- fix(itext): improved style handling for new lines [#6268](https://github.com/fabricjs/fabric.js/pull/6268)
- fix(controls): Fix flip and controls and skewY and controls. [#6278](https://github.com/fabricjs/fabric.js/pull/6278)
- fix(controls): Current position with handlers is wrong if using skew [#6267](https://github.com/fabricjs/fabric.js/pull/6267)
- breaking: setCoords has only one argument now `skipCorners` boolean. setCoords will always update aCoords, lineCoords. If skipCorners is not specified, it will alos update oCoords();
- feat(fabric.Image): Image.imageSmoothing for fabric.Image objects [#6280](https://github.com/fabricjs/fabric.js/pull/6280)
- fix(fabric.StaticCanvas): export to dataUrl and canvasElement will respect imageSmoothingEnabled [#6280](https://github.com/fabricjs/fabric.js/pull/6280)
- fix(fabric.Image): toSVG export with missing element won't crash [#6280](https://github.com/fabricjs/fabric.js/pull/6280)
- added: added fabric.util.setImageSmoothing(ctx, value);
- added svg import/export for image image-rendering attribute
- fix(svg_import): Fix some parsing logic for nested SVGs. [#6284](https://github.com/fabricjs/fabric.js/pull/6284)
- fix(fabric.Image): do not crash if image has no element [#6285](https://github.com/fabricjs/fabric.js/pull/6285)

BREAKING:

- removed 2 utils member that was not used anywhere: fabric.util.getScript, fabric.util.getElementStyle
- remove private member \_setImageSmoothing in the canvas: use fabric.util.setImageSmoothing(ctx, value);

## [4.0.0-beta.10]

- fix(controls): fix missing target in canvas event options [#6251](https://github.com/fabricjs/fabric.js/pull/6251)
- fix(controls): correct position for offsets [#6250](https://github.com/fabricjs/fabric.js/pull/6250)
- feat(utils): Added more error flag passing throughout functions [#6238](https://github.com/fabricjs/fabric.js/pull/6238)

## [4.0.0-beta.9]

- fix(controls) show offsetX/offsetY correctly. [#6236](https://github.com/fabricjs/fabric.js/pull/6236)
- fix(controls) ISSUE-6201 Restore per object setting of controls visibility [#6226](https://github.com/fabricjs/fabric.js/pull/6226)
- fix(svg_parser): ISSUE-6220 Allow to parse font declaration that start with a number [#6222](https://github.com/fabricjs/fabric.js/pull/6222)

## [4.0.0-beta.8]

- fix(IText) Stop composition events on mousedown to enable cursor position on android keyboards [#6224](https://github.com/fabricjs/fabric.js/pull/6224)
- fix(controls): Handle textbox width change properly [#6219](https://github.com/fabricjs/fabric.js/pull/6219)
- fix(controls): correctly handling the uniform scaling option [#6218](https://github.com/fabricjs/fabric.js/pull/6218)
- fix(fabric.Object): fix activeSelection toDataURL canvas restore [#6216](https://github.com/fabricjs/fabric.js/pull/6216)
- fix(svg_parsers): Add support for empty <style/> tags [#6169](https://github.com/fabricjs/fabric.js/pull/6169)
- fix(SVG_export, text): Check font faces markup for objects within groups [#6195](https://github.com/fabricjs/fabric.js/pull/6195)
- feat(animation): Extend fabric.util.animate animating colors and other properties[#6191](https://github.com/fabricjs/fabric.js/pull/6191)
- fix(svg_export): remove extra space from svg export [#6209](https://github.com/fabricjs/fabric.js/pull/6209)
- fix(svg_import): ISSUE-6170 do not try to create missing clippath [#6210](https://github.com/fabricjs/fabric.js/pull/6210)
- fix(fabric.Object) Adding existence check for this.canvas on object stacking mixins [#6207](https://github.com/fabricjs/fabric.js/pull/6207)

## [4.0.0-beta.7]

feat(controls): Added controls mouseUpHandler and mouseDownHandler [#6158](https://github.com/fabricjs/fabric.js/pull/6158)
Removal of deprecated methods / patterns. [#6111](https://github.com/fabricjs/fabric.js/pull/6111)

- removed Object.setShadow, and BaseBrush.setShadow. change `rect.setShadow(options)` to `rect.set('shadow', new fabric.Shadow(options))`
- removed Object.transformMatrix.
- removed `object:selected` event. use `selection:created`. In the callback you will still find `target` in the options, but also you will find `selected` with all the objects selected during that single event.
- removed Gradient.forObject. No alternative available.
- removed Object and canvas `clipTo`. Use Object.clipPath;
- removed Canvas.loadFromDatalessJSON, it was just an alias for `loadFromJSON`
- removed `observe`, `stopObserving`, `trigger` from observable. Keep using `on`, `off`, `fire`.
- removed the Object.set ability to take a function as a value. Was rather strange to use.
- removed Object.setGradient. Change `rect.setGradient(options)` with `rect.set('fill', new fabric.Gradient(otherOptions))`. The options format is slightly different, but keeping 2 formats does not really make sense.
- removed Object.setPatternFill. Change `rect.setPatternFill(options)` to `rect.set('fill', new fabric.Pattern(options))`;
- removed Object.setColor. Change `rect.setColor(color)` to `rect.set('fill', color)`
- removed fabric.util.customTransformMatrix. Use the replacement fabric.util.composeMatrix

## [4.0.0-beta.6]

fix(fabric.IText): exitEditing won't error on missing hiddenTextarea. [#6138](https://github.com/fabricjs/fabric.js/pull/6138)

## [4.0.0-beta.5]

fix(fabric.Object): getObjectScaling takes in account rotation of objects inside groups. [#6118](https://github.com/fabricjs/fabric.js/pull/6118)

## [4.0.0-beta.4]

fix(fabric.Group): will draw shadow will call parent method. [#6116](https://github.com/fabricjs/fabric.js/pull/6116)

## [4.0.0-beta.3]

fix(controls): control offset rendering code had extras `beginPath` that would clear all but not the last of them [#6114](https://github.com/fabricjs/fabric.js/pull/6114)

## [4.0.0-beta.2]

fix(controls): Control.getVisibility will always receive the fabric.Object argument.

## [4.0.0-beta.1]

breaking: All your old control code override will not work
breaking: `uniScaleTransform` has been renamed in `uniformScaling`, meaning changed and the default value swapped. The behaviour is unchanged, but now the description and the name match.
breaking: Object.lockUniScaling is removed. Alternatives to get the same identical functionality with less code are being evaluated.
breaking: Canvas.onBeforeScaleRotate is removed, developers need to migrate to the event `before:transform’

## [3.6.2]

- fix fabric.Object.toDataURL blurriness on images with odd pixel number [#6131](https://github.com/fabricjs/fabric.js/pull/6131)

## [3.6.1]

- fix(gradient, text): ISSUE-6014 ISSUE-6077 support percentage gradient in text [#6090](https://github.com/fabricjs/fabric.js/pull/6090)
- fix(filters): ISSUE-6072 convolution filter is off by one [#6088](https://github.com/fabricjs/fabric.js/pull/6088)
- fix(transform): Fix a bug in the skewing logic [#6082](https://github.com/fabricjs/fabric.js/pull/6088)

## [3.6.0]

- fix: ISSUE-5512 better Clippath transform parsing in SVG [#5983](https://github.com/fabricjs/fabric.js/pull/5983)
- fix: ISSUE-5984 Avoid enter editing in non selectable object [#5989](https://github.com/fabricjs/fabric.js/pull/5989)
- Tweak to object.\_setLineDash to avoid cycles when nothing in array [#6000](https://github.com/fabricjs/fabric.js/pull/6000)
- fix: ISSUE-5867 Fix the extra new line selection with empty line [#6011](https://github.com/fabricjs/fabric.js/pull/6011)
- Improvement: Use SVG Namespace for SVG Elements [#5957](https://github.com/fabricjs/fabric.js/pull/5957)
- Improvement: ISSUE-4115 - triggers in/out events for sub targets [#6013](https://github.com/fabricjs/fabric.js/pull/6013)
- Improvement: Upper canvas retina scaling [#5938](https://github.com/fabricjs/fabric.js/pull/5938)

## [3.5.1]

- Fix for textbox non defined in scaleObject [#5896](https://github.com/fabricjs/fabric.js/pull/5896)
- Fix canvas pattern as background and exports [#5973](https://github.com/fabricjs/fabric.js/pull/5973)
- Fix for type error if style is null when checking if is empty [#5971](https://github.com/fabricjs/fabric.js/pull/5971)
- Fix for load from datalessJSON for svg groups with sourcePath [#5970](https://github.com/fabricjs/fabric.js/pull/5970)

## [3.5.0]

- Deprecation: deprecated 3 method of the api that will disappear in fabric 4: setPatternFill, setColor, setShadow.
- Fix: remove line dash modification for strokeUniform [#5953](https://github.com/fabricjs/fabric.js/pull/5953)
- Improvement: ISSUE-5955 parse svg clip-path recursively [#5960](https://github.com/fabricjs/fabric.js/pull/5960)
- Fix: object.toCanvasElement of objects in groups [#5962](https://github.com/fabricjs/fabric.js/pull/5962)
- change pencil brush finalize to be in line with other brushes [#5866](https://github.com/fabricjs/fabric.js/pull/5866)

## [3.4.0]

- Support fill-opacity on gradient parsing from SVG. [#5812](https://github.com/fabricjs/fabric.js/pull/5812)
- Rewrite gradient parsing from SVG to work with more transformation and combinations of attributes. [#5836](https://github.com/fabricjs/fabric.js/pull/5836)
- Added Gradient.gradientUnits property to support percent based gradients on shapes.[#5836](https://github.com/fabricjs/fabric.js/pull/5836)
- Changed animation logic so that onComplete gets always called with the final values of the animation.[#5813](https://github.com/fabricjs/fabric.js/pull/5813)

## [3.3.0]

- Differently support multi mouse events, fix multi touch on various browser [#5785](https://github.com/fabricjs/fabric.js/pull/5785)
- Word boundary search update on grapheme clusters [#5788](https://github.com/fabricjs/fabric.js/pull/5788)
- Enable deps free version [#5786](https://github.com/fabricjs/fabric.js/pull/5786)
- Remove variables named as reserved words [#5782](https://github.com/fabricjs/fabric.js/pull/5782)

## [3.2.0]

- Fix: Better handling of upperCanvas in toCanvasElement. [#5736](https://github.com/fabricjs/fabric.js/pull/5736)
- Add: Pass raw event information to brushes [#5687](https://github.com/fabricjs/fabric.js/pull/5687)
- Deprecation: officially deprecated Object.transformMatrix [#5747](https://github.com/fabricjs/fabric.js/pull/5747)
- Fix: Fix group.toSVG regression. [#5755](https://github.com/fabricjs/fabric.js/pull/5755)
- Fix: PencilBrush regression on simple points. [#5771](https://github.com/fabricjs/fabric.js/pull/5771)

## [3.1.0]

- Fix: unbreak IE10. [#5678](https://github.com/fabricjs/fabric.js/pull/5678)
- Improvement: Support scientific notation with uppercase E. [#5731](https://github.com/fabricjs/fabric.js/pull/5731)
- Add: PencilBrush brush now support `decimate` property to remove dots that are too near to each other. [#5718](https://github.com/fabricjs/fabric.js/pull/5718)

## [3.0.0]

- Breaking: removed support for node 4 and 6. [#5356](https://github.com/fabricjs/fabric.js/pull/5356)
- Breaking: changed objectCaching meaning to disable caching only if possible. [#5566](https://github.com/fabricjs/fabric.js/pull/5566)
- Breaking: private method `_setLineStyle` can set only empty object now [#5588](https://github.com/fabricjs/fabric.js/pull/5588)
- Breaking: private method `_getLineStyle` can only return boolean now [#5588](https://github.com/fabricjs/fabric.js/pull/5588)
- Fix: splitByGrapheme can now handle cursor properly [#5588](https://github.com/fabricjs/fabric.js/pull/5588)
- Add: Added hasStroke and hasFill, helper methods for decisions on caching and for devs, change image shouldCache method [#5567](https://github.com/fabricjs/fabric.js/pull/5567)
- Fix: Canvas toObject won't throw error now if there is a clipPath [#5556](https://github.com/fabricjs/fabric.js/pull/5556)
- Add: added `nonScaling` property to shadow class [#5558](https://github.com/fabricjs/fabric.js/pull/5558)
- Fix: fixed import of Rect from SVG when has 0 dimensions. [#5582](https://github.com/fabricjs/fabric.js/pull/5582)
- Fix: Shadow offset in dataurl export with retina [#5593](https://github.com/fabricjs/fabric.js/pull/5593)
- Fix: Text can be used as clipPath in SVG export (output is not correct yet) [#5591](https://github.com/fabricjs/fabric.js/pull/5591)
- Add: Fabric.disableStyleCopyPasting to disable style transfers on copy-paste of itext [#5590](https://github.com/fabricjs/fabric.js/pull/5590)
- Fix: avoid adding quotes to fontFamily containing a coma [#5624](https://github.com/fabricjs/fabric.js/pull/5624)
- Fix: strokeUniform and cache dimensions [#5626](https://github.com/fabricjs/fabric.js/pull/5626)
- Fix: Do not call onSelect on objects that won't be part of the selection [#5632](https://github.com/fabricjs/fabric.js/pull/5632)
- Fix: fixed handling of empty lines in splitByGrapheme [#5645](https://github.com/fabricjs/fabric.js/pull/5645)
- Fix: Textbox selectable property not restored after exitEditing [#5655](https://github.com/fabricjs/fabric.js/pull/5655)
- Fix: 'before:selection:cleared' event gets target in the option passed [#5658](https://github.com/fabricjs/fabric.js/pull/5658)
- Added: enablePointerEvents options to Canvas activates pointer events [#5589](https://github.com/fabricjs/fabric.js/pull/5589)
- Fix: Polygon/Polyline/Path respect points position when initializing [#5668](https://github.com/fabricjs/fabric.js/pull/5668)
- Fix: Do not load undefine objects in group/canvas array when restoring from JSON or SVG. [#5684](https://github.com/fabricjs/fabric.js/pull/5684)
- Improvement: support for canvas background or overlay as gradient [#5684](https://github.com/fabricjs/fabric.js/pull/5684)
- Fix: properly restore clipPath when restoring from JSON [#5641](https://github.com/fabricjs/fabric.js/pull/5641)
- Fix: respect chainable attribute in observable mixin [#5606](https://github.com/fabricjs/fabric.js/pull/5606)

## [2.7.0]

- Add: strokeUniform property, avoid stroke scaling with paths [#5473](https://github.com/fabricjs/fabric.js/pull/5473)
- Fix: fix bug in image setSrc [#5502](https://github.com/fabricjs/fabric.js/pull/5502)
- Add: strokeUniform import/export svg [#5527](https://github.com/fabricjs/fabric.js/pull/5527)
- Fix: GraphemeSplit and toSvg for circle [#5544](https://github.com/fabricjs/fabric.js/pull/5544)
- Improvement: support running in a XML document [#5530](https://github.com/fabricjs/fabric.js/pull/5530)

## [2.6.0]

- Fix: avoid ie11 to throw on weird draw images [#5428](https://github.com/fabricjs/fabric.js/pull/5428)
- Fix: a rare case of invisible clipPath [#5477](https://github.com/fabricjs/fabric.js/pull/5477)
- Fix: testability of code under node when webgl is involved [#5478](https://github.com/fabricjs/fabric.js/pull/5478)
- Add: Grapeheme text wrapping for Textbox (Textbox.splitByGrapheme) [#5479](https://github.com/fabricjs/fabric.js/pull/5479)
- Add: fabric.Object.toCanvasElement [#5481](https://github.com/fabricjs/fabric.js/pull/5481)

## [2.5.0]

- Fix: textbox transform report newScaleX and newScaleY values [#5464](https://github.com/fabricjs/fabric.js/pull/5464)
- Fix: export of svg and gradient with transforms [#5456](https://github.com/fabricjs/fabric.js/pull/5456)
- Fix: detection of controls in perPixelTargetFind + cache [#5455](https://github.com/fabricjs/fabric.js/pull/5455)
- Add: added canvas.toCanvasElement method [#5452](https://github.com/fabricjs/fabric.js/pull/5452)

## [2.4.6]

- Fix: unbreak the svg export broken in 2.4.5 [#5438](https://github.com/fabricjs/fabric.js/pull/5438)

## [2.4.5]

- Fix: svg import/export for canvas+clipPath and letterspacing. [#5424](https://github.com/fabricjs/fabric.js/pull/5424)
- Fix: avoid stroke dash from group selection to leak on upper canvas [#5392](https://github.com/fabricjs/fabric.js/pull/5392)

## [2.4.4]

- Fix: add clipPath to stateful cache check. [#5384](https://github.com/fabricjs/fabric.js/pull/5384)
- Fix: restore draggability of small objects [#5379](https://github.com/fabricjs/fabric.js/pull/5379)
- Improvement: Added strokeDashOffset to objects and from SVG import. [#5398](https://github.com/fabricjs/fabric.js/pull/5398)
- Fix: do not mark objects as invisible if strokeWidth is > 0 [#5382](https://github.com/fabricjs/fabric.js/pull/5382)
- Improvement: Better gradients parsing with xlink:href [#5357](https://github.com/fabricjs/fabric.js/pull/5357)

## [2.4.3]

- Fix: Shift click and onSelect function [#5348](https://github.com/fabricjs/fabric.js/pull/5348)
- Fix: Load from Json from images with filters and resize filters [#5346](https://github.com/fabricjs/fabric.js/pull/5346)
- Fix: Remove special case of 1x1 rect [#5345](https://github.com/fabricjs/fabric.js/pull/5345)
- Fix: Group with clipPath restore [#5344](https://github.com/fabricjs/fabric.js/pull/5344)
- Fix: Fix shift + click interaction with unselectable objects [#5324](https://github.com/fabricjs/fabric.js/pull/5324)

## [2.4.2]

- Fix: Better toSVG support to enable clipPath [#5284](https://github.com/fabricjs/fabric.js/pull/5284)
- Fix: Per pixel target find and groups and sub targets [#5287](https://github.com/fabricjs/fabric.js/pull/5287)
- Fix: Object clone as Image and shadow clipping [#5308](https://github.com/fabricjs/fabric.js/pull/5308)
- Fix: IE11 loading SVG [#5307](https://github.com/fabricjs/fabric.js/pull/5307)

## [2.4.1]

- Fix: Avoid enterEditing if another object is the activeObject [#5261](https://github.com/fabricjs/fabric.js/pull/5261)
- Fix: clipPath enliving for Image fromObject [#5279](https://github.com/fabricjs/fabric.js/pull/5279)
- Fix: toDataURL and canvas clipPath [#5278](https://github.com/fabricjs/fabric.js/pull/5278)
- Fix: early return if no xml is available [#5263](https://github.com/fabricjs/fabric.js/pull/5263)
- Fix: clipPath svg parsing in nodejs [#5262](https://github.com/fabricjs/fabric.js/pull/5262)
- Fix: Avoid running selection logic on mouse up [#5259](https://github.com/fabricjs/fabric.js/pull/5259)
- Fix: fix font size parsing on SVG [#5258](https://github.com/fabricjs/fabric.js/pull/5258)
- Fix: Avoid extra renders on mouseUp/Down [#5256](https://github.com/fabricjs/fabric.js/pull/5256)

## [2.4.0]

- Add: Add clipPath support to canvas and svg import/export. Low compatibility yet.

## [2.3.6]

- Fix: Make image.class aware of naturalWidth and naturalHeight. [#5178](https://github.com/fabricjs/fabric.js/pull/5178)
- Fix: Make 2 finger events works again [#5177](https://github.com/fabricjs/fabric.js/pull/5177)
- Fix: Make Groups respect origin and correct position ( fix spray/circle brushes ) [#5176](https://github.com/fabricjs/fabric.js/pull/5176)

## [2.3.5]

- Change: make canvas.getObjects() always return a shallow copy of the array [#5162](https://github.com/fabricjs/fabric.js/pull/5162)
- Fix: Improve fabric.Pattern.toSVG to look correct on offsets and no-repeat [#5164](https://github.com/fabricjs/fabric.js/pull/5164)
- Fix: Do not enter edit in Itext if the mouseUp is relative to a group selector [#5153](https://github.com/fabricjs/fabric.js/pull/5153)
- Improvement: Do not require xlink namespace in front of href attribut for svgs ( is a SVG2 new spec, unsupported ) [#5156](https://github.com/fabricjs/fabric.js/pull/5156)
- Fix: fix resizeFilter having the wrong cached texture, also improved interaction between filters [#5165](https://github.com/fabricjs/fabric.js/pull/5165)

## [2.3.4]

- Fix: ToSVG was ignoring excludeFromExport for backgroundImage and OverlayImage. [#5075](https://github.com/fabricjs/fabric.js/pull/5075)
- Fix: ToSVG for circle with start and end angles. [#5085](https://github.com/fabricjs/fabric.js/pull/5085)
- Fix: Added callback for setPatternFill. [#5101](https://github.com/fabricjs/fabric.js/pull/5101)
- Fix: Resize filter taking in account multiple scale sources. [#5117](https://github.com/fabricjs/fabric.js/pull/5117)
- Fix: Blend image filter clean after refilter. [#5121](https://github.com/fabricjs/fabric.js/pull/5121)
- Fix: Object.toDataURL should not be influenced by zoom. [#5139](https://github.com/fabricjs/fabric.js/pull/5139)
- Improvement: requestRenderAllBound add to Canvas instance. [#5138](https://github.com/fabricjs/fabric.js/pull/5138)
- Improvement: Make path bounding cache optional and also reacheable/cleanable [#5140](https://github.com/fabricjs/fabric.js/pull/5140)
- Improvement: Make the logic of isNeutralState filters work before filtering start. [#5129](https://github.com/fabricjs/fabric.js/pull/5129)
- Improvement: Added some code to clean up some memory when canvas is disposed in nodejs. [#5142](https://github.com/fabricjs/fabric.js/pull/5142)
- Fix: Make numeric origins work with group creation. [#5143](https://github.com/fabricjs/fabric.js/pull/5143)

## [2.3.3]

- Fix: Fixed font generic names for text, measurement of zero width related characters and also trailing of cursor when zooming. [#5048](https://github.com/fabricjs/fabric.js/pull/5048)

## [2.3.2]

- Fix: justify + charspacing + textDecoration Add and improve more events for transformations and mouse interaction. [#5007](https://github.com/fabricjs/fabric.js/pull/5007) [#5009](https://github.com/fabricjs/fabric.js/pull/5009)
- Fix: Enter edit on object selected programmatically. [#5010](https://github.com/fabricjs/fabric.js/pull/5010)
- Fix: Canvas.dispose was not removing all events properly. [#5020](https://github.com/fabricjs/fabric.js/pull/5020)
- Fix: Make rgba and hsla regex work case insensitive. [#5017](https://github.com/fabricjs/fabric.js/pull/5017)
- Fix: Make group transitioning from not cached to cached work. [#5021](https://github.com/fabricjs/fabric.js/pull/5021)

## [2.3.1]

- Improve nested svg import and text positioning, spikes. [#4984](https://github.com/kangax/fabric.js/pull/4984)

## [2.3.0]

- Add and improve more events for transformations and mouse interaction [#4979](https://github.com/kangax/fabric.js/pull/4979)
- Improvement: whenever possible use cache for target transparency sampling [#4955](https://github.com/kangax/fabric.js/pull/4955)

## [2.2.4]

- Fix getPointer on touch devices [#4866](https://github.com/kangax/fabric.js/pull/4866)
- Fix issues with selectionDashArray bleeding into free drawing [#4894](https://github.com/kangax/fabric.js/pull/4894)
- Fix blur filter for nodejs [#4905](https://github.com/kangax/fabric.js/pull/4905)
- Fix Register mousemove as non passive to help touch devices [#4933](https://github.com/kangax/fabric.js/pull/4933)
- Fix modified shadow tosvg for safari compatibility [#4934](https://github.com/kangax/fabric.js/pull/4934)
- Fix shader to avoid premultiplied alpha pixel getting dirty in blend filter [#4936](https://github.com/kangax/fabric.js/pull/4936)
- Add isPartiallyOnScreen method [#4856](https://github.com/kangax/fabric.js/pull/4856)
- Fix isEqual failing on array/null or objects/null/string compare [#4949](https://github.com/kangax/fabric.js/pull/4949)
- Fix pencilBrush with alpha and with rerendering canvas [#4938](https://github.com/kangax/fabric.js/pull/4938)

## [2.2.3]

- improvement: Allow to parse quoted url string. url('#myid') [#4881](https://github.com/kangax/fabric.js/pull/4881)
- improvement: text fromSVG import char-spacing attribute [#3718](https://github.com/kangax/fabric.js/pull/3718)
- fix: text toSVG export with multiple spaces in safari [#4880](https://github.com/kangax/fabric.js/pull/4880)
- fix: setSrc reset width and height on images [#4877](https://github.com/kangax/fabric.js/pull/4877)
- improvements: Removed forced origin swap when rotating [#4878](https://github.com/kangax/fabric.js/pull/4878)
- fix: Make the background of canvas cover all SVG in toSVG export [#4852](https://github.com/kangax/fabric.js/pull/4852)
- fix: Added startAngle to cacheProperties for fabric.Circle [#4875](https://github.com/kangax/fabric.js/pull/4875)
- fix: Rerender all the content of upperCanvas if canvas gets resized [#4850](https://github.com/kangax/fabric.js/pull/4850)
- fix: Remove references to context when disposing [#4846](https://github.com/kangax/fabric.js/pull/4846)
- improvements: Added single quoting to font names in toSVG [#4840](https://github.com/kangax/fabric.js/pull/4840)
- improvements: Added reserved space to wrapLine functionality [#4841](https://github.com/kangax/fabric.js/pull/4841)

## [2.2.2]

- Fixed: Applying filters to an image will invalidate its cache [#4828](https://github.com/kangax/fabric.js/pull/4828)
- Fixed: Attempt at fix font families that requires quoting [#4831](https://github.com/kangax/fabric.js/pull/4831)
- Improvement: check upperCanvas client size for textarea position [#4827](https://github.com/kangax/fabric.js/pull/4827)
- Fixed: Attempt to fix multiple touchends [#4804](https://github.com/kangax/fabric.js/pull/4804)
- Fixed: Wrapping of textbox with charspacing [#4803](https://github.com/kangax/fabric.js/pull/4803)
- Fixed: bad calculation of empty line in text (regression from 2.2.0) [#4802](https://github.com/kangax/fabric.js/pull/4802)

## [2.2.1]

- Reworked how amd and commonJS are together in the same file.

## [2.2.0]

- Fixed: super/sub script svg export [#4780](https://github.com/kangax/fabric.js/pull/4780)
- Added: Text superScript and subScript support [#4765](https://github.com/kangax/fabric.js/pull/4765)
- Fixed: negative kerning support (Pacifico font) [#4772](https://github.com/kangax/fabric.js/pull/4772)
- Fixed: removing text on mousedown should be safe now [#4774](https://github.com/kangax/fabric.js/pull/4774)
- Improved: pass to inner functions the parameter calculate coords in isOnscreen [#4763](https://github.com/kangax/fabric.js/pull/4763)

## [2.1.0]

- Added: Added: Drag and drop event binding [#4421](https://github.com/kangax/fabric.js/pull/4421)
- Fixed: isEmptyStyle implementation for TextBox [#4762](https://github.com/kangax/fabric.js/pull/4762)

## [2.0.3]

- Fix: now sub target check can work with subclasses of fabric.Group [#4753](https://github.com/kangax/fabric.js/pull/4753)
- Improvement: PencilBrush is now compexity 1 instead of complexity N during draw [#4743](https://github.com/kangax/fabric.js/pull/4743)
- Fix the cleanStyle was not checking for the right property to exist [#4751](https://github.com/kangax/fabric.js/pull/4751)
- Fix onBeforeScaleRotate with canvas zoom [#4748](https://github.com/kangax/fabric.js/pull/4748)

## [2.0.2]

- fixed image toSVG support for crop [#4738](https://github.com/kangax/fabric.js/pull/4738)
- changed math for better rounded results [#4734](https://github.com/kangax/fabric.js/pull/4734)

## [2.0.1]

- fixed filter for blend image in WEBGL [#4706](https://github.com/kangax/fabric.js/pull/4706)
- fixed interactions between canvas toDataURL and multiplier + retina [#4705](https://github.com/kangax/fabric.js/pull/4705)
- fixed bug with originX and originY not invalidating the transform [#4703](https://github.com/kangax/fabric.js/pull/4703)
- fixed unwanted mutation on object enliving in fabric.Image [#4699](https://github.com/kangax/fabric.js/pull/4699)

## [2.0.0]

- final
  - fix dataurl and svg export on retina and rounding [#4674](https://github.com/kangax/fabric.js/pull/4674)
  - avoid error if iText is removed on mousedown [#4650](https://github.com/kangax/fabric.js/pull/4650)
  - fix calcOffset when text enter editing [#4649](https://github.com/kangax/fabric.js/pull/4649)
  - Gradient fix parsing floats [#4637](https://github.com/kangax/fabric.js/pull/4637)
  - Add CrossOrigin managment to fabric.Pattern [#4618](https://github.com/kangax/fabric.js/pull/4618)
  - Add patternTransform toObject saving [#4626](https://github.com/kangax/fabric.js/pull/4626)
  - normalize brushes render [#4613](https://github.com/kangax/fabric.js/pull/4613)
  - avoid charspacing shortcut [#4594](https://github.com/kangax/fabric.js/pull/4594)
  - Fix color toHexa() [#4579](https://github.com/kangax/fabric.js/pull/4579)
- rc3 and rc4
  - more fixes to transformMatrix memoization
  - Canvas.selectionFullyContained allows you to select objects just when full grabbed by the selections. [#4508](https://github.com/kangax/fabric.js/pull/4508)
  - Remove some ouput of blank spaces from svg in order to avoid extra colored areas [#4524](https://github.com/kangax/fabric.js/pull/4524)
  - Reinserted a performance shortcut for when there is no style at all [#4519](https://github.com/kangax/fabric.js/pull/4519)
  - Manage canvas resize during a freedrawing brush without wiping the brush [#4527](https://github.com/kangax/fabric.js/pull/4527)
  - Removed an extra closePath that was creating wrong visual on IntelIntegrated cards [#4549](https://github.com/kangax/fabric.js/pull/4549)
  - Added a method to insert and remove text from command line [#4541](https://github.com/kangax/fabric.js/pull/4541)
  - Some fixes around text styles management
  - nodejs support changes: removed specific node code in order to use standard fabricjs code in nodejs.
  - added fabric.util.getNodeCanvas that passed a JSDOM element allows you to get the node-canvas instance behind it and do what you need.
- rc2
  - Fixed a transform matrix memoize missing width/height [#4491](https://github.com/kangax/fabric.js/pull/4491)
  - Fix pattern drawing a point [#4492](https://github.com/kangax/fabric.js/pull/4492)
  - Fixed Text.removeChars [#4495](https://github.com/kangax/fabric.js/pull/4495)
  - Added back 2 node-canvas methods [#4497](https://github.com/kangax/fabric.js/pull/4497)
  - Fix a typo not restoring hoverCursor correctly.
- rc1
  - Remove node specific code [#4470](https://github.com/kangax/fabric.js/pull/4470)
  - Improved Canvas.dispose code to leak less memory [#4471](https://github.com/kangax/fabric.js/pull/4471)
  - Remove extra padding of cache when upper limited [#4467](https://github.com/kangax/fabric.js/pull/4467)
  - Solved 2 perfomances problems with textbox [#4466](https://github.com/kangax/fabric.js/pull/4466) [#4465](https://github.com/kangax/fabric.js/pull/4465)
  - Added justify-left justify-right and justify-center [#4437](https://github.com/kangax/fabric.js/pull/4437)
  - Fix Group fromObject and subTargetCheck [#4454](https://github.com/kangax/fabric.js/pull/4454)
  - Fix regression on IMG from SVG [#4450](https://github.com/kangax/fabric.js/pull/4450)
  - Remove cache dimensions together with canvas [#4453](https://github.com/kangax/fabric.js/pull/4453)
  - Fixed some fuzzyness cases for cache [#4452](https://github.com/kangax/fabric.js/pull/4452)
  - Fixed resize filter for webgl [#4426](https://github.com/kangax/fabric.js/pull/4426)
  - Stop searching target during a mouse move with a transform [#4442](https://github.com/kangax/fabric.js/pull/4442)
  - safeguard shaders for non supported precisions [#4433](https://github.com/kangax/fabric.js/pull/4433)
  - fix insert and remove style for edge cases [#4420](https://github.com/kangax/fabric.js/pull/4420)
  - Fix object.move when in active selection [#4394](https://github.com/kangax/fabric.js/pull/4394)
  - Memoize calcTransformMatrix function [#4418](https://github.com/kangax/fabric.js/pull/4418)
  - Make \_set flag object as dirty just when a real change happen[#4415](https://github.com/kangax/fabric.js/pull/4415)
  - Add browserShadowBlurConstant to adjust shadowBlur value [#4413](https://github.com/kangax/fabric.js/pull/4413)
  - Fix set element not clearing the cacheTexture. [#4410](https://github.com/kangax/fabric.js/pull/4410)
  - Multi selection key can be configured with an array of keys. [#4363](https://github.com/kangax/fabric.js/pull/4363)
  - fix fast type in text loosing some style. [#4339](https://github.com/kangax/fabric.js/pull/4339)
  - fixed division by zero with lockscaling flip.
  - added paintFirst ( paint-order with svg support ) [#4303](https://github.com/kangax/fabric.js/pull/4303)
- beta7
  - added a build flag for not attaching fabric to window [#4199](https://github.com/kangax/fabric.js/pull/4199)
  - removed .active property from objects [#4200](https://github.com/kangax/fabric.js/pull/4200)
  - Normalize Api for getSelectionStyles, setSelectionStyles [#4202](https://github.com/kangax/fabric.js/pull/4202)
  - Fix shader for convolute filter [#4207](https://github.com/kangax/fabric.js/pull/4207)
  - Better mouse support for lockscaling flip [#4225](https://github.com/kangax/fabric.js/pull/4225)
  - Fix toDataUrl getting a blank canvas [#4229](https://github.com/kangax/fabric.js/pull/4229)
  - Ouput version to json Objects [#4251](https://github.com/kangax/fabric.js/pull/4251)
  - Use backstoreOnly for toDataUrl resize [#4254](https://github.com/kangax/fabric.js/pull/4254)
  - Fix safari svg whitespace [#4294](https://github.com/kangax/fabric.js/pull/4294)
  - Fix Gradient export for paths [#4274](https://github.com/kangax/fabric.js/pull/4274)
  - Move mouseout/over in mousemove events [#4283](https://github.com/kangax/fabric.js/pull/4283)
  - Fix detection of click at the end of line [#4295](https://github.com/kangax/fabric.js/pull/4295)
  - added new event selection:updated [#4311](https://github.com/kangax/fabric.js/pull/4311)
  - Fixed free drawing path displacement [#4311](https://github.com/kangax/fabric.js/pull/4311)
  - Fixed scale equally and flipping not happening [#4313](https://github.com/kangax/fabric.js/pull/4313)
  - Select by drag makes the object fires 'selected' [#4314](https://github.com/kangax/fabric.js/pull/4314)
- beta6
  - incompat: New filter system with WEBGL.
  - incompat: New Text/IText/Textbox code. Multibyte compatible, more accurate.
  - incompat: RequestAnimationFrame is used for the automatic render calls.
  - incompat: Named setter/getter are optional now.
  - incompat: Removed PathGroup class
  - incompat: Paths cannot be restored anymore from strings [#3713](https://github.com/kangax/fabric.js/pull/3713)
  - incompat: bumped node version to 4+ and jsdom to 9. [#3717](https://github.com/kangax/fabric.js/pull/3717)
  - incompat: removed the es5 / JSON shim support [#3722](https://github.com/kangax/fabric.js/pull/3722)
  - fix/incompat: IText setSelectionStyles does not change anymore style if no selection is present [#3765](https://github.com/kangax/fabric.js/pull/3765)
  - skipOffscreen default to true
  - Text.setSelectionStyle does not change anything if there is no selection [#3765](https://github.com/kangax/fabric.js/pull/3765)
  - Switch to canvas-prebuilt as dependency. Added parameter to choose the canvas package [#3757](https://github.com/kangax/fabric.js/pull/3757)
  - improvement: renderControls can now be called on its own. Added parameter styleOverride to allow for overriding current properties [#3887](https://github.com/kangax/fabric.js/pull/3887)
  - removed hasMoved and saveCoords from Group class [#3910](https://github.com/kangax/fabric.js/pull/3910)
  - forced all fromObject and fromElement to be async, normalized api. [#3996](https://github.com/kangax/fabric.js/pull/3996)
  - improvement: added support for request animation frame in mouse events [#3997](https://github.com/kangax/fabric.js/pull/3997)
  - added dblclick support for all objects [#3998](https://github.com/kangax/fabric.js/pull/3997)
  - textbox scale as a normal object [#4052](https://github.com/kangax/fabric.js/pull/4052)
  - Removed image meetOrSlice, alignX, alignY, introduced cropX, cropY [#4055](https://github.com/kangax/fabric.js/pull/4055)
  - Added Text.cleanStyle, Text.removeStyle [#4060](https://github.com/kangax/fabric.js/pull/4060)
  - change: lockRotation will not hide the mtr control anymore. introduced notAllowedCursor for canvas. [#4064](https://github.com/kangax/fabric.js/pull/4064)
  - improvement: added 2 percentage values to fabric.util.animate. [#4068](https://github.com/kangax/fabric.js/pull/4068)
  - change: pathOffset does not get exported anymore in path.toObject, toDatalessObject export sourcePath instead of modifying path. [#4108](https://github.com/kangax/fabric.js/pull/4108)

## [1.7.19]

- Fixed the flip of images with scale equally [#4313](https://github.com/kangax/fabric.js/pull/4313)
- Improved touch detection [#4302](https://github.com/kangax/fabric.js/pull/4302)

## [1.7.18]

- Fixed doubling of subtargets for preserveObjectStacking = true [#4297](https://github.com/kangax/fabric.js/pull/4297)
- Added a dirty set to objects in group destroy.

## [1.7.17]

- Change: swapped style white-space:nowrap with attribute wrap="off" since the style rule was creating problems in browsers like ie11 and safari. [#4119](https://github.com/kangax/fabric.js/pull/4119)
- Fix: Remove an object from activeGroup if removed from canvas [#4120](https://github.com/kangax/fabric.js/pull/4120)
- Fix: avoid bringFroward, sendBackwards to swap objects in active selections [#4119](https://github.com/kangax/fabric.js/pull/4119)
- Fix: avoid disposing canvas on mouse event to throw error [#4119](https://github.com/kangax/fabric.js/pull/4119)
- Fix: make svg respect white spaces [#4119](https://github.com/kangax/fabric.js/pull/4119)
- Fix: avoid exporting bgImage and overlayImage if excludeFromExport = true [#4119](https://github.com/kangax/fabric.js/pull/4119)
- Fix: Avoid group fromObject mutating original data [#4111](https://github.com/kangax/fabric.js/pull/4111)

## [1.7.16]

- improvement: added 2 percentage values to fabric.util.animate. [#4068](https://github.com/kangax/fabric.js/pull/4068)
- Improvement: avoid multiplying identity matrices in calcTransformMatrix function
- Fix: activeGroup did not destroy correctly if a toObject was happening
- Improvement: Pass the event to object:modified when available. [#4061](https://github.com/kangax/fabric.js/pull/4061)

## [1.7.15]

- Improvement: Made iText keymap public. [#4053](https://github.com/kangax/fabric.js/pull/4053)
- Improvement: Fix a bug in updateCacheCanvas that was returning always true [#4051](https://github.com/kangax/fabric.js/pull/4051)

## [1.7.14]

- Improvement: Avoid cache canvas to resize each mouse move step. [#4037](https://github.com/kangax/fabric.js/pull/4037)
- Improvement: Make cache canvas limited in size. [#4035](https://github.com/kangax/fabric.js/pull/4035)
- Fix: Make groups and statefull cache work. [#4032](https://github.com/kangax/fabric.js/pull/4032)
- Add: Marked the hiddentextarea from itext so that custom projects can recognize it. [#4022](https://github.com/kangax/fabric.js/pull/4022)

## [1.7.13]

- Fix: Try to minimize delay in loadFroJson [#4007](https://github.com/kangax/fabric.js/pull/4007)
- Fix: allow fabric.Color to parse rgba(x,y,z,.a) without leading 0 [#4006](https://github.com/kangax/fabric.js/pull/4006)
- Allow path to execute Object.initialize, make extensions easier [#4005](https://github.com/kangax/fabric.js/pull/4005)
- Fix: properly set options from path fromDatalessObjects [#3995](https://github.com/kangax/fabric.js/pull/3995)
- Check for slice before action.slice. Avoid conflicts with heavy customized code. [#3992](https://github.com/kangax/fabric.js/pull/3992)

## [1.7.12]

- Fix: removed possible memleaks from window resize event. [#3984](https://github.com/kangax/fabric.js/pull/3984)
- Fix: restored default cursor to noTarget only. unselectable objects get the standard hovercursor. [#3953](https://github.com/kangax/fabric.js/pull/3953)
- Cache fixes: fix uncached pathGroup, removed cache creation at initialize time [#3982](https://github.com/kangax/fabric.js/pull/3982)
- Improvement: nextTarget to mouseOut and prevTarget to mouseOver [#3900](https://github.com/kangax/fabric.js/pull/3900)
- Improvement: add isClick boolean to left mouse up [#3898](https://github.com/kangax/fabric.js/pull/3898)
- Fix: can start selection on top of non selectable object [#3892](https://github.com/kangax/fabric.js/pull/3892)
- Improvement: better management of right/middle click [#3888](https://github.com/kangax/fabric.js/pull/3888)
- Fix: subTargetCheck on activeObject/activeGroup was firing too many events [#3909](https://github.com/kangax/fabric.js/pull/3909)
- Fix: After addWithUpdate or removeWithUpdate object coords must be updated. [#3911](https://github.com/kangax/fabric.js/pull/3911)

## [1.7.11]

- Hotfix: restore path-groups ability to render [#3877](https://github.com/kangax/fabric.js/pull/3877)

## [1.7.10]

- Fix: correct svg export for radial gradients [#3807](https://github.com/kangax/fabric.js/pull/3807)
- Fix: Update fireout events to export the event object [#3853](https://github.com/kangax/fabric.js/pull/3853)
- Fix: Improve callSuper to avoid infinite loops (not all of them) [#3844](https://github.com/kangax/fabric.js/pull/3844)
- Fix: avoid selectionBackgroundColor leak on toDataUrl [#3862](https://github.com/kangax/fabric.js/pull/3862)
- Fix: toDatelessObject for Group [#3863](https://github.com/kangax/fabric.js/pull/3863)
- Improvement: better caching logic for groups [#3864](https://github.com/kangax/fabric.js/pull/3864)
- Fix: correct svg gradient export for radial in polygons [#3866](https://github.com/kangax/fabric.js/pull/3866)
- Fix: First draw could be empty for some objects [#3870](https://github.com/kangax/fabric.js/pull/3870)
- Fix: Always send event data to object:selected [#3871](https://github.com/kangax/fabric.js/pull/3871)
- Improvement: reduce angle calculation error [#3872](https://github.com/kangax/fabric.js/pull/3872)

## [1.7.9]

- Fix: Avoid textarea wrapping from chrome v57+ [#3804](https://github.com/kangax/fabric.js/pull/3804)
- Fix: double click needed to move cursor when enterEditing is called programmatically [#3804](https://github.com/kangax/fabric.js/pull/3804)
- Fix: Style regression when inputing new style objects [#3804](https://github.com/kangax/fabric.js/pull/3804)
- Add: try to support crossOrigin for svg image tags [#3804](https://github.com/kangax/fabric.js/pull/3804)

## [1.7.8]

- Fix: Fix dirty flag propagation [#3782](https://github.com/kangax/fabric.js/pull/3782)
- Fix: Path parsing error in bounding boxes of curves [#3774](https://github.com/kangax/fabric.js/pull/3774)
- Add: Middle click mouse management on canvas [#3764](https://github.com/kangax/fabric.js/pull/3764)
- Add: Add parameter to detect and skip offscreen drawing [#3758](https://github.com/kangax/fabric.js/pull/3758)
- Fix: textarea loosing focus after a drag and exit from canvas [#3759](https://github.com/kangax/fabric.js/pull/3759)

## [1.7.7]

- Fix for opacity parsing in svg with nested opacities [#3747](https://github.com/kangax/fabric.js/pull/3747)
- Fix text initialization and boundingrect [#3745](https://github.com/kangax/fabric.js/pull/3745)
- Fix line bounding box [#3742](https://github.com/kangax/fabric.js/pull/3742)
- Improvement: do not pollute style object while typing if not necessary [#3743](https://github.com/kangax/fabric.js/pull/3743)
- fix for broken prototype chain when restoring a dataless object on fill an stroke [#3735](https://github.com/kangax/fabric.js/pull/3735)
- fix for deselected event not fired on mouse actions [#3716](https://github.com/kangax/fabric.js/pull/3716)
- fix for blurriness introduced on 1.7.3 [#3721](https://github.com/kangax/fabric.js/pull/3721)

## [1.7.6]

- Fix: make the cacheCanvas created on the fly if not available [#3705](https://github.com/kangax/fabric.js/pull/3705)

## [1.7.5]

- Improvement: draw textbackgroundColor in one single pass when possible @stefanhayden [#3698](https://github.com/kangax/fabric.js/pull/3698)
- Improvement: fire selection changed event just if text is editing [#3702](https://github.com/kangax/fabric.js/pull/3702)
- Improvement: Add object property 'needsItsOwnCache' [#3703](https://github.com/kangax/fabric.js/pull/3703)
- Improvement: Skip unnecessary transform if they can be detected with a single if [#3704](https://github.com/kangax/fabric.js/pull/3704)

## [1.7.4]

- Fix: Moved all the touch event to passive false so that they behave as before chrome changes [#3690](https://github.com/kangax/fabric.js/pull/3690)
- Fix: force top and left in the object representation of a path to avoid reparsing on restore [#3691](https://github.com/kangax/fabric.js/pull/3691)
- Add: Enable `deselected` event for activeObject switch. Ensure deactivateAll call exitEditing [#3689](https://github.com/kangax/fabric.js/pull/3689)
- Fix: Perform subtargetCheck also if the group is an active object and on activeGroup [#3688](https://github.com/kangax/fabric.js/pull/3688)
- Fix: Made cursor operation more precise at high canvas zoom level [#3671](https://github.com/kangax/fabric.js/pull/3671)
- Add: Made getBoundingRect available to return both absolute or standard bounding rect [#3614](https://github.com/kangax/fabric.js/pull/3614)
- Add: Introduced calcViewportBoundaries() function for fabric.StaticCanvas [#3614](https://github.com/kangax/fabric.js/pull/3614)
- Add: Introduced isOnScreen() function for fabric.Object [#3614](https://github.com/kangax/fabric.js/pull/3614)
- Subclassed Polygon from polyline [#3614](https://github.com/kangax/fabric.js/pull/3614)
- Fix: Removed reference to hovered target when target gets removed [#3657](https://github.com/kangax/fabric.js/pull/3657)
- Fix: Removed hover cursor for non selectable objects [#3643](https://github.com/kangax/fabric.js/pull/3643)
- Fix: Switch to passive event for touch move [#3643](https://github.com/kangax/fabric.js/pull/3643)
- Fix: Restart rendering of cursor after entering some text [#3643](https://github.com/kangax/fabric.js/pull/3643)
- Add: fabric.Color support toHexa() method now [#3615](https://github.com/kangax/fabric.js/pull/3615)

## [1.7.3]

- Improvement: mousewheel event is handled with target and fired also from objects. [#3612](https://github.com/kangax/fabric.js/pull/3612)
- Improvement: Pattern loads for canvas background and overlay, corrected svg pattern export [#3601](https://github.com/kangax/fabric.js/pull/3601)
- Fix: Wait for pattern loading before calling callback [#3598](https://github.com/kangax/fabric.js/pull/3598)
- Fix: add 2 extra pixels to cache canvases to avoid aliasing cut [#3596](https://github.com/kangax/fabric.js/pull/3596)
- Fix: Rerender when deselect an itext editing object [#3594](https://github.com/kangax/fabric.js/pull/3594)
- Fix: save new state of dimensionProperties at every cache clear [#3595](https://github.com/kangax/fabric.js/pull/3595)
- Improvement: Better error management in loadFromJSON [#3586](https://github.com/kangax/fabric.js/pull/3586)
- Improvement: do not reload backgroundImage as an image if is different type [#3550](https://github.com/kangax/fabric.js/pull/3550)
- Improvement: if a children element is set dirty, set the parent dirty as well. [#3564](https://github.com/kangax/fabric.js/pull/3564)

## [1.7.2]

- Fix: Textbox do not use stylemap for line wrapping [#3546](https://github.com/kangax/fabric.js/pull/3546)
- Fix: Fix for firing object:modified in macOS sierra [#3539](https://github.com/kangax/fabric.js/pull/3539)
- Fix: Itext with object caching was not refreshing selection correctly. [#3538](https://github.com/kangax/fabric.js/pull/3538)
- Fix: stateful now works again with activeGroup and dinamyc swap between stateful false/true. [#3537](https://github.com/kangax/fabric.js/pull/3537)
- Fix: includeDefaultValues was not applied to child objects of groups and path-groups. [#3497](https://github.com/kangax/fabric.js/pull/3497)
- Fix: Itext style is cloned on paste action now, allow copy of styles to be independent. [#3502](https://github.com/kangax/fabric.js/pull/3502)
- Fix: Add subclasses properties to cacheProperties. [#3490](https://github.com/kangax/fabric.js/pull/3490)
- Add: Shift and Alt key used for transformations are now dynamic. [#3479](https://github.com/kangax/fabric.js/pull/3479)
- Fix: fix to polygon and cache. Added cacheProperties for all classes [#3490](https://github.com/kangax/fabric.js/pull/3490)

## [1.7.1]

- Add: Gradients/Patterns support customAttributes in toObject method [#3477](https://github.com/kangax/fabric.js/pull/3477)
- Fix: IText/Textbox not blurring keyboard on ios 10 [#3476](https://github.com/kangax/fabric.js/pull/3476)
- Fix: Shadow on freedrawing and zoomed canvas [#3475](https://github.com/kangax/fabric.js/pull/3475)
- Fix: Fix for group returning negative scales [#3474](https://github.com/kangax/fabric.js/pull/3474)
- Fix: hotfix for textbox [#3441](https://github.com/kangax/fabric.js/pull/3441)[#3473](https://github.com/kangax/fabric.js/pull/3473)

## [1.7.0]

- Add: Object Caching [#3417](https://github.com/kangax/fabric.js/pull/3417)
- Improvement: group internal objects have coords not affected by canvas zoom [#3420](https://github.com/kangax/fabric.js/pull/3420)
- Fix: itext cursor trails on initDimension [#3436](https://github.com/kangax/fabric.js/pull/3436)
- Fix: null check on .setActive [#3435](https://github.com/kangax/fabric.js/pull/3435)
- Fix: function error in clone deep. [#3434](https://github.com/kangax/fabric.js/pull/3434)

## [1.6.7]

- Add: Snap rotation added to objects. two parameter introduced, snapAngle and snapTreshold. [#3383](https://github.com/kangax/fabric.js/pull/3383)
- Fix: Pass target to right click event. [#3381](https://github.com/kangax/fabric.js/pull/3381)
- Fix: Correct rendering of bg color for styled text and correct clearing of itext area. [#3388](https://github.com/kangax/fabric.js/pull/3388)
- Add: Fire mouse:over on the canvas when we enter the canvas from outside the element. [#3388](https://github.com/kangax/fabric.js/pull/3389)
- Fix: Fix calculation of words width with spaces and justify. [#3408](https://github.com/kangax/fabric.js/pull/3408)
- Fix: Do not export defaults properties for bg and overlay if requested. [#3415](https://github.com/kangax/fabric.js/pull/3415)
- Fix: Change export toObect to always delete default properties if requested. [#3416](https://github.com/kangax/fabric.js/pull/3416)

## [1.6.6]

- Add: Contrast and Saturate filters [#3341](https://github.com/kangax/fabric.js/pull/3341)
- Fix: Correct registering and removal of events to handle iText objects. [#3349](https://github.com/kangax/fabric.js/pull/3349)
- Fix: Corrected 2 regression of 1.6.5 (dataurl export and itext clicks)
- Fix: Corrected path boundaries calculation for Arcs ( a and A ) [#3347](https://github.com/kangax/fabric.js/pull/3347)

## [1.6.5]

- Fix: charspacing, do not get subzero with charwidth.
- Improvement: add callback support to all object cloning. [#3212](https://github.com/kangax/fabric.js/pull/3212)
- Improvement: add backgroundColor to all class [#3248](https://github.com/kangax/fabric.js/pull/3248)
- Fix: add custom properties to backgroundImage and overlayImage [#3250](https://github.com/kangax/fabric.js/pull/3250)
- Fix: Object intersection is calculated on boundingBox and boundingRect, intersection is fired if objects are overlapping [#3252](https://github.com/kangax/fabric.js/pull/3252)
- Change: Restored previous selection behaviour, added key to selection active object under overlaid target [#3254](https://github.com/kangax/fabric.js/pull/3254)
- Improvement: hasStateChanged let you find state changes of complex properties. [#3262](https://github.com/kangax/fabric.js/pull/3262)
- Fix: IText/Textbox shift click selection backward. [#3270](https://github.com/kangax/fabric.js/pull/3270)
- Revert: font family quoting was a bad idea. node-canvas stills use it. [#3276](https://github.com/kangax/fabric.js/pull/3276)
- Fix: fire mouse:over event for activeObject and activeGroup when using findTarget shourtcuts [#3285](https://github.com/kangax/fabric.js/pull/3285)
- Fix: clear method clear all properties of canvas [#3305](https://github.com/kangax/fabric.js/pull/3305)
- Fix: text area position method takes in account canvas offset [#3306](https://github.com/kangax/fabric.js/pull/3306)
- Improvement: Added event on right click and possibility to hide the context menu with a flag [3308](https://github.com/kangax/fabric.js/pull/3308)
- Fix: remove canvas reference from object when object gets removed from canvas [#3307](https://github.com/kangax/fabric.js/pull/3307)
- Improvement: use native stroke dash if available [#3309](https://github.com/kangax/fabric.js/pull/3309)
- Fix: Export correct src when exporting to svg [#3310](https://github.com/kangax/fabric.js/pull/3310)
- Fix: Stop text to go on zero dimensions [#3312](https://github.com/kangax/fabric.js/pull/3312)
- Fix: Error in dataURL with multiplier was outputting very big canvas with retina [#3314](https://github.com/kangax/fabric.js/pull/3314)
- Fix: Error in style map was not respecting style if textbox started with space [#3315](https://github.com/kangax/fabric.js/pull/3315)

## [1.6.4]

- Improvement: Ignore svg: namespace during svg import. [#3081](https://github.com/kangax/fabric.js/pull/3081)
- Improvement: Better fix for lineHeight of iText/Text [#3094](https://github.com/kangax/fabric.js/pull/3094)
- Improvement: Support for gradient with 'Infinity' coordinates [#3082](https://github.com/kangax/fabric.js/pull/3082)
- Improvement: Generally "improved" logic of targeting [#3111](https://github.com/kangax/fabric.js/pull/3111)
- Fix: Selection of active group with transparency and preserveObjectStacking true or false [#3109](https://github.com/kangax/fabric.js/pull/3109)
- Fix: pattern brush now create the same pattern seen while drawing [#3112](https://github.com/kangax/fabric.js/pull/3112)
- Fix: Allow css merge during svg import [#3114](https://github.com/kangax/fabric.js/pull/3114)
- Improvement: added numeric origins handling fomr 0 to 1. [#3121](https://github.com/kangax/fabric.js/pull/3121)
- Fix: Fix a defect with shadow of objects in a scaled group. [#3134](https://github.com/kangax/fabric.js/pull/3134)
- Improvement: Do not fire unecessary selection:changed events. [#3119](https://github.com/kangax/fabric.js/pull/3119)
- Fix: Attached hiddenTextarea to body fixes IE, thanks to @plainview. [#3137](https://github.com/kangax/fabric.js/pull/3137)
- Fix: Shift unselect activegroup on transformed canvas. [#3144](https://github.com/kangax/fabric.js/pull/3144)
- Added: ColorMatrix filter [#3139](https://github.com/kangax/fabric.js/pull/3139)
- Fix: Fix condition in wich restoring from Object could cause object overwriting [#3146](https://github.com/kangax/fabric.js/pull/3146)
- Change: cloneAsImage for Object and toDataUrl for object are not retina enabled by default. Added option to enable. [#3147](https://github.com/kangax/fabric.js/pull/3147)
- Improvement: Added textSpacing support for text/itext/textbox [#3097](https://github.com/kangax/fabric.js/pull/3097)
- Fix: Quote font family when setting the context fontstyle [#3191](https://github.com/kangax/fabric.js/pull/3191)
- Fix: use getSrc during image export, make subclassing easier, return eventually the .src property if nothing else is available [#3189](https://github.com/kangax/fabric.js/pull/3189)
- Fix: Inverted the meaning of border scale factor [#3154](https://github.com/kangax/fabric.js/pull/3154)
- Improvement: Added support for RGBA in HEX notation. [#3202](https://github.com/kangax/fabric.js/pull/3202)
- Improvement: Added object deselected event. [#3195](https://github.com/kangax/fabric.js/pull/3195)
- Fix: loadFromJson callback now gets fired after filter are applied [#3210](https://github.com/kangax/fabric.js/pull/3210)

## [1.6.3]

- Improvement: Use reviver callback for background and overlay image when doing svg export. [#2975](https://github.com/kangax/fabric.js/pull/2975)
- Improvement: Added object property excludeFromExport to avoid exporting the object to JSON or to SVG. [#2976](https://github.com/kangax/fabric.js/pull/2976)
- Improvement: Correct the calculation of text boundingbox. Improves svg import [#2992](https://github.com/kangax/fabric.js/pull/2992)
- Added: Export id property to SVG [#2993](https://github.com/kangax/fabric.js/pull/2993)
- Improvement: Call the callback on loadSvgFromURL on failed xml load with null agument [#2994](https://github.com/kangax/fabric.js/pull/2994)
- Improvement: Clear only the Itext area on contextTop during cursor animation [#2996](https://github.com/kangax/fabric.js/pull/2996)
- Added: Char widths cache has been moved to fabric level and not iText level. Added fabric.util.clearFabricCharWidthsCache(fontName) [#2995](https://github.com/kangax/fabric.js/pull/2995)
- Fix: do not set background or overlay image if the url load fails. [#3003](https://github.com/kangax/fabric.js/pull/3003)
- Fix: iText mousemove event removal, clear the correct area for Itext, stopped redrawing selection if not necessary [#3016](https://github.com/kangax/fabric.js/pull/3016)
- Fix: background image and overlay image scale and move with canvas viewportTransform, parameter available [#3019](https://github.com/kangax/fabric.js/pull/3019)
- Added: support sub targeting in groups in events [#2997](https://github.com/kangax/fabric.js/pull/2997)
- Fix: Select transparent object on mouse up because of \_maybeGroupObject [#2997](https://github.com/kangax/fabric.js/pull/2997)
- Fix: Remove reference to lastRenderedObject on canvas.remove [#3023](https://github.com/kangax/fabric.js/pull/3023)
- Fix: Wait for all objects to be loaded before deleting the properties and setting options. [#3029](https://github.com/kangax/fabric.js/pull/3029)
- Fix: Object Padding is unaffected by object transform. [#3057](https://github.com/kangax/fabric.js/pull/3057)
- Fix: Restore lastRenderedObject usage. Introduced Canvas.lastRenderedKey to retrieve the lastRendered object from down the stack [#3057](https://github.com/kangax/fabric.js/pull/3057)
- Fix: \_calcTextareaPosition correctly calculate the position considering the viewportTransform. [#3057](https://github.com/kangax/fabric.js/pull/3057)
- Fix: Fixed selectionBacgroundColor with viewport transform. [#3057](https://github.com/kangax/fabric.js/pull/3057)
- Improvement: Correctly render the cursor with viewport scaling, improved the cursor centering. [#3057](https://github.com/kangax/fabric.js/pull/3057)
- Fix: Use canvas zoom and pan when using is target transparent. [#2980](https://github.com/kangax/fabric.js/pull/2980)

## [1.6.2]

- Fix: restore canvas properties on loadFromJSON with includeProperties. [#2921](https://github.com/kangax/fabric.js/pull/2921)
- Fix: Allow hoverCursor on non selectable objects, moveCursor does not appear if the object is not moveable.
  Added object.moveCursor to specify a cursor for moving per object. [#2924](https://github.com/kangax/fabric.js/pull/2924)
- Fix: Add missing stroke.live translation, allow gradientTransform for dashed line. [#2926](https://github.com/kangax/fabric.js/pull/2926)
- Improvement: Allow customization of keys that iteract with mouse action ( multiselect key, free transform key, alternative action key, centered transform key ) [#2925](https://github.com/kangax/fabric.js/pull/2925)
- Added: Make iText fires object:modified on text change on exit editing [#2927](https://github.com/kangax/fabric.js/pull/2927)
- Added: [control customization part 1] cornerDashArray, borderDashArray. Now borderScaleFactor influences both border and controls, changed default corner size to 13 [#2932](https://github.com/kangax/fabric.js/pull/2932)
- Fix: createSVGFontFacesMarkup was failing to retrieve fonts in style [#2935](https://github.com/kangax/fabric.js/pull/2935)
- Fix: shadow not scaled with dataUrl to multiplier [#2940](https://github.com/kangax/fabric.js/pull/2940)
- Added: [control customization part 2] cornerStrokeColor. Now is possible to specify separate stroke and fill color for the controls [#2933](https://github.com/kangax/fabric.js/pull/2933)
- Fix: Itext width calculation with caching false was returning nan. [#2943](https://github.com/kangax/fabric.js/pull/2943)
- Added: [control customization part 3] Rounded corners. It is possible to specify cornerStyle for the object. 'rect' or 'circle' [#2942](https://github.com/kangax/fabric.js/pull/2942)
- Added: [control customization part 4] Selection background. It is possible to specify selectionBackgroundColor for the object. [#2950](https://github.com/kangax/fabric.js/pull/2950)
- Fix: Behaviour of image with filters with resize effects and Object to/from json [#2954](https://github.com/kangax/fabric.js/pull/2954)
- Fix: Svg export should not output color notation in rgba format [#2955](https://github.com/kangax/fabric.js/pull/2955)
- Fix: minScaleLimit rounding bug [#2964](https://github.com/kangax/fabric.js/pull/2964)
- Fix: Itext spacing in justify mode bug [#2971](https://github.com/kangax/fabric.js/pull/2971)
- Fix: Object.toDataUrl export when some window.devicepixelRatio is present (retina or browser zoom) [#2972](https://github.com/kangax/fabric.js/pull/2972)

## [1.6.1]

- Fix: image with broken element throwing error on toObject() [#2878](https://github.com/kangax/fabric.js/pull/2878)
- Fix: Warning on trying to set proprietary browser version of ctxImageSmoothingEnabled [#2880](https://github.com/kangax/fabric.js/pull/2880)
- Fix: Fixed Svg import regression on color and drawing polylines [#2887](https://github.com/kangax/fabric.js/pull/2887)
- Fix: Fixed animation ease that starts and stop at same value [#2888](https://github.com/kangax/fabric.js/pull/2888)
- Fix: Allow a not stateful canvas to fire object:modified at end of transform. [#2890](https://github.com/kangax/fabric.js/pull/2890)
- Fix: Made event handler removal safer. Removing firing events will not cause errors. [#2883](https://github.com/kangax/fabric.js/pull/2883)
- Fix: Proper handling of perPixelTargetFind and multi selections [#2894](https://github.com/kangax/fabric.js/pull/2894)
- Fix: Do not clear contextTop on drawingMode, to allow drawing over animations [#2895](https://github.com/kangax/fabric.js/pull/2895)
- Change the dependencies to optional. Allow npm to continue installing if nodecanvas installation fail.[#2901](https://github.com/kangax/fabric.js/pull/2901)
- Fix: Check again the target on mouseup [#2902](https://github.com/kangax/fabric.js/pull/2902)
- Fix: On perPixelTargetFind detect corners only if target is active [#2903](https://github.com/kangax/fabric.js/pull/2903)
- Improvement: Add canvas mouseout event listener [#2907](https://github.com/kangax/fabric.js/pull/2907)
- Improvement: Make small object draggable easier [#2907](https://github.com/kangax/fabric.js/pull/2907)
- Improvement: Use sendToBack, bringToFront, bringForward, sendBackwards for multiple selections [#2908](https://github.com/kangax/fabric.js/pull/2908)

## [1.6.0]

- Fix rendering of activeGroup objects while preserveObjectStacking is active. [ regression from [#2083](https://github.com/kangax/fabric.js/pull/2083) ]
- Fix `fabric.Path` initialize with user options [#2117](https://github.com/kangax/fabric.js/pull/2117)
- Fix sorting of objects in activeGroup during rendering [#2130](https://github.com/kangax/fabric.js/pull/2130).
- Make sure that 'object.canvas' property is always set if the object is directly or indirectly on canvas [#2141](https://github.com/kangax/fabric.js/pull/2141)
- Fix \_getTopLeftCoords function that was returning TopCenter [#2127](https://github.com/kangax/fabric.js/pull/2127)
- Fix events not being fired after resize with pinch zoom [#510](https://github.com/kangax/fabric.js/pull/510)
- Fix mouse:over, mouse:out events not receiving event object [#2146](https://github.com/kangax/fabric.js/pull/2146)
- Don't include elements from `<metadata>` during SVG parsing [#2160](https://github.com/kangax/fabric.js/pull/2160)
- Fix some iText new glitches and old bugs about style deleting and inserting, faster function for get2dCursorLocation [#2153](https://github.com/kangax/fabric.js/pull/2153)
- Change bounding box calculation, made strokewidth always considered in dimensions. Switched group stroke default to 0 strokewidth. [#2155](https://github.com/kangax/fabric.js/pull/2155)
- Fix scaling function for object with strokewidth [#2178](https://github.com/kangax/fabric.js/pull/2178)
- Fix image fromObject restoring resizeFilter [#2164](https://github.com/kangax/fabric.js/pull/2164)
- Fix double application of filter upon image init [#2164](https://github.com/kangax/fabric.js/pull/2164)
- Fix image.filter.Resize toObject and fromObject [#2164](https://github.com/kangax/fabric.js/pull/2164)
- Fix strokeWidth calculation during resize operations [#2178](https://github.com/kangax/fabric.js/pull/2178)
- Fix iText selection on upperCanvas to support transformMatrix [#2173](https://github.com/kangax/fabric.js/pull/2173)
- Removed unnecessary calls to removeShadow and restoreGlobalCompositeOperation [#2175](https://github.com/kangax/fabric.js/pull/2175)
- Fix the offset for pattern and gradients filling and stroking in text [#2183](https://github.com/kangax/fabric.js/pull/2183)
- Fix loading of stroke gradients from Object [#2182](https://github.com/kangax/fabric.js/pull/2182)
- Fix segmentation fault on node.js when image doesn't exist [#2193](https://github.com/kangax/fabric.js/pull/2193)
- Fix iText border selection when changing fontWeight [#2201](https://github.com/kangax/fabric.js/pull/2201)
- Fix calculation of object dimensions for geometry functions translation and scaling. [#2206](https://github.com/kangax/fabric.js/pull/2206)
- Fix iText cursor position on click at end of line [#2217](https://github.com/kangax/fabric.js/pull/2217)
- Fix error on parsing style string with trailing spaces [#2256](https://github.com/kangax/fabric.js/pull/2256)
- Fix delegated properties leaking on objects in a group when restoring from json [#2101](https://github.com/kangax/fabric.js/pull/2101)
- Fix cursor click position in rotated i-Text when origins different from TOPLEFT. [#2269](https://github.com/kangax/fabric.js/pull/2269)
- Fix mouse position when the canvas is in a complex style scrolling situation [#2128](https://github.com/kangax/fabric.js/pull/2128)
- Fix parser regex for not parsing svg tags attribute [#2311](https://github.com/kangax/fabric.js/pull/2311)
- Add id attribute to standard attribute parsing from SVG elements [#2317](https://github.com/kangax/fabric.js/pull/2317)
- Fix text decoration opacity [#2310](https://github.com/kangax/fabric.js/pull/2310)
- Add simple color animation utility in /src/util/animate_color.js [#2328](https://github.com/kangax/fabric.js/pull/2328)
- Fix itext paste function to check for source of copied text and strip carriage returns (\r)[#2336](https://github.com/kangax/fabric.js/pull/2336)
- Fix pattern class serialize the source using toDataURL if available [#2335](https://github.com/kangax/fabric.js/pull/2335)
- Fix imageSmoothingEnabled warning on chrome and reinit the property after setDimensions [#2337](https://github.com/kangax/fabric.js/pull/2337)
- Add ability to parse path elements with no path specified. [#2344](https://github.com/kangax/fabric.js/pull/2344)
- Fix shiftClick with activeGroup in case of normal and scaled groups [#2342](https://github.com/kangax/fabric.js/pull/2342)
- Add support for colors in shadow svg export [#2349](https://github.com/kangax/fabric.js/pull/2349)
- Add support for inner viewBoxes in svg parsing [#2345](https://github.com/kangax/fabric.js/pull/2345)
- Fix BoundingBox calculation for pathGroups that have inner transformMatrix [#2348](https://github.com/kangax/fabric.js/pull/2348)
- Fix export toObject to include transformMatrix property [#2350](https://github.com/kangax/fabric.js/pull/2350)
- Fix textbox class to supporto toSVG() and newest style fixes [#2347]
  (https://github.com/kangax/fabric.js/pull/2347)
- Fix regression on text ( textDecoration and textlinebackground ) [#2354](https://github.com/kangax/fabric.js/pull/2354)
- Add support for multi keys chars using onInput event [#2352](https://github.com/kangax/fabric.js/pull/2352)
- Fix iText and textbox entering in edit mode if clicked on a corner [#2393](https://github.com/kangax/fabric.js/pull/2393)
- Fix iText styles error when in justify align [#2370](https://github.com/kangax/fabric.js/pull/2370)
- Add support for shadow export in svg for groups, pathgroups and images. [#2364]
- Add rendering shadows for groups [#2364](https://github.com/kangax/fabric.js/pull/2364)
- Add support for parsing nested SVGs x and y attributes [#2399](https://github.com/kangax/fabric.js/pull/2399)
- Add support for gradientTransform in setGradient(fill or stroke) [#2401](https://github.com/kangax/fabric.js/pull/2401)
- Fix Error in svg parsed that was stopping on gradient color-stop missing stop attribute [#2414](https://github.com/kangax/fabric.js/pull/2414)
- toObject method return copied arrays for array like properties [#2407](https://github.com/kangax/fabric.js/pull/2407)
- Fix Set stop value of colorstop to 0 if stop attribute not present [#2414](https://github.com/kangax/fabric.js/pull/2414)
- Fix correct value of e.button for mouse left click if e.which not supported[#2453](https://github.com/kangax/fabric.js/pull/2453)
- Add check for host property in getScrollTopLeft[#2462](https://github.com/kangax/fabric.js/pull/2462)
- Fix check for object.selectable in findTarget[#2466](https://github.com/kangax/fabric.js/pull/2466)
- Fix After rendering a gesture set originX/Y to its original value[#2479](https://github.com/kangax/fabric.js/pull/2479)
- Add support for skewing objects using shift and m-controls in interactive mode, and using object.skewX/Y [#2482](https://github.com/kangax/fabric.js/pull/2482)
- Fix gradientTransform not exported in gradient toObject [#2486](https://github.com/kangax/fabric.js/pull/2486)
- Fix object.toDataUrl with multiplier [#2487](https://github.com/kangax/fabric.js/pull/2487)
  BACK INCOMPATIBILITY: removed 'allOnTop' parameter from fabric.StaticCanvas.renderAll.
- Fix mask filter, mask image is now streched on all image [#2543](https://github.com/kangax/fabric.js/pull/2543)
- Fix text onInput event to behave correctly if some text is selected [#2501](https://github.com/kangax/fabric.js/pull/2502)
- Fix object with selectable = false could be selected with shift click [#2503](https://github.com/kangax/fabric.js/pull/2503)
- Fix for mask filter when bigger or smaller image is used [#2534](https://github.com/kangax/fabric.js/pull/2534)
- Improvement: simplified renderAll logic [#2545](https://github.com/kangax/fabric.js/pull/2545)
- Improvement: Manage group transformation with skew rotate and scale [#2549](https://github.com/kangax/fabric.js/pull/2549)
- Fix: Add shadow affectStroke to shadow to Object method [#2568](https://github.com/kangax/fabric.js/pull/2568)
- Fix: Made multitouch pinch resize works with skewed object [#2625](https://github.com/kangax/fabric.js/pull/2625)
- Improvement: Added retina screen support [#2623](https://github.com/kangax/fabric.js/pull/2623)
- Change: Set default Image strokeWidth to 0 to improve image rendering [#2624](https://github.com/kangax/fabric.js/pull/2624)
- Fix: multitouch zoom gesture speed back to normal speed [#2625](https://github.com/kangax/fabric.js/pull/2625)
- Fix: fix controls rendering with retina scaling and controls above overlay [#2632](https://github.com/kangax/fabric.js/pull/2632)
- Improvements: resize SVG using viewport/viewbox. [#2642](https://github.com/kangax/fabric.js/pull/2642)
- Improvements: Svg import now supports rotate around point [#2645](https://github.com/kangax/fabric.js/pull/2645)
- Change: Opacity is no more a delegated property for group [#2656](https://github.com/kangax/fabric.js/pull/2656)
- Fix: Itext now check for editable property before initializing cursor [#2657](https://github.com/kangax/fabric.js/pull/2657)
- Fix: Better SVG export support for shadows of rotated objects [#2671](https://github.com/kangax/fabric.js/pull/2671)
- Fix: Avoid polygon polyline to change constructor point array [#2627](https://github.com/kangax/fabric.js/pull/2627)
- SVG import: support fill/stroke opacity when no fill/stroke attribute is present [#2703](https://github.com/kangax/fabric.js/pull/2703)
- Fix: remove white filter set opacity to 0 instead of 1 [#2714](https://github.com/kangax/fabric.js/pull/2714)
- Cleaning: removing unused fabric.Canvas.activeInstance [#2708](https://github.com/kangax/fabric.js/pull/2708)
- Change: remove flipping of text string when flipping object [#2719](https://github.com/kangax/fabric.js/pull/2719)
- Fix: Correct shift click on generic transformerd active groups [#2720](https://github.com/kangax/fabric.js/pull/2720)
- SVG import: parse svg with no spaces between transforms [#2738](https://github.com/kangax/fabric.js/pull/2738)
- Fix: Fallback to styleElement.text for IE9 [#2754](https://github.com/kangax/fabric.js/pull/2754)
- Fix: data url for node [#2777](https://github.com/kangax/fabric.js/pull/2777)
- Improvement: Extended font face to all text class during svg export [#2797](https://github.com/kangax/fabric.js/pull/2797)
- Fix: retina scaling dataurl and shadows. [#2806](https://github.com/kangax/fabric.js/pull/2806)
- Improvement: Better look to iText decoration shadows. [#2808](https://github.com/kangax/fabric.js/pull/2808)
- Improvement: New text shadow export to SVG. [#2827](https://github.com/kangax/fabric.js/pull/2827)
- fix: location of optimized 1x1 rects. [#2817](https://github.com/kangax/fabric.js/pull/2817)
- fix: TextBox handling of consecutive spaces. [#2852](https://github.com/kangax/fabric.js/pull/2852)
- fix: Respect shadow in svg export of flipped objects. [#2854](https://github.com/kangax/fabric.js/pull/2854)
- fix: Check presence of style for textBox in svg export. [#2853](https://github.com/kangax/fabric.js/pull/2853)
- Improvement: Added node compatibility for v4 and v5. [#2872](https://github.com/kangax/fabric.js/pull/2872)
- Fix: Canvas dispose remove the extra created elements. [#2875](https://github.com/kangax/fabric.js/pull/2875)
- IText improvements to cut-copy-paste, edit, mobile jumps and style. [#2868](https://github.com/kangax/fabric.js/pull/2868)

## [1.5.0]

**Edge**

- Added image preserve aspect ratio attributes and functionality (fabric.Image.alignY, fabric.Image.alignY, fabric.Image.meetOrSlic )
- Added ImageResizeFilters , option to resize dynamically or statically the images using a set of resize filter alghoritms.
- [BACK_INCOMPAT] `fabric.Collection#remove` doesn't return removed object -> returns `this` (chainable)

- Add "mouse:over" and "mouse:out" canvas events (and corresponding "mouseover", "mouseout" object events)
- Add support for passing options to `fabric.createCanvasForNode`

- Various iText fixes and performance improvements
- Fix `overlayImage` / `overlayColor` during selection mode
- Fix double callback in loadFromJSON when there's no objects
- Fix paths parsing when number has negative exponent
- Fix background offset in iText
- Fix style object deletion in iText
- Fix typo in `_initCanvasHandlers`
- Fix `transformMatrix` not affecting fabric.Text
- Fix `setAngle` for different originX/originY (!= 'center')
- Change default/init noise/brightness value for `fabric.Image.filters.Noise` and `fabric.Image.filters.Brightness` from 100 to 0
- Add `fabric.Canvas#imageSmoothingEnabled`
- Add `copy/paste` support for iText (uses clipboardData)

## [1.4.0]

- [BACK_INCOMPAT] JSON and Cufon are no longer included in default build

- [BACK_INCOMPAT] Change default objects' originX/originY to left/top

- [BACK_INCOMPAT] `fabric.StaticCanvas#backgroundImage` and `fabric.StaticCanvas#overlayImage` are `fabric.Image` instances. `fabric.StaticCanvas#backgroundImageOpacity`, `fabric.StaticCanvas#backgroundImageStretch`, `fabric.StaticCanvas#overlayImageLeft` and `fabric.StaticCanvas#overlayImageTop` were removed.

- [BACK_INCOMPAT] `fabric.Text#backgroundColor` is now `fabric.Object#backgroundColor`

- [BACK_INCOMPAT] Remove `fabric.Object#toGrayscale` and `fabric.Object#overlayFill` since they're too specific

- [BACK_INCOMPAT] Remove `fabric.StaticCanvas.toGrayscale` since we already have that logic in `fabric.Image.filters.Grayscale`.

- [BACK_INCOMPAT] Split `centerTransform` into the properties `centeredScaling` and `centeredRotation`. Object rotation now happens around originX/originY point UNLESS `centeredRotation=true`. Object scaling now happens non-centered UNLESS `centeredScaling=true`.

## [1.3.0]

- [BACK_INCOMPAT] Remove selectable, hasControls, hasBorders, hasRotatingPoint, transparentCorners, perPixelTargetFind from default object/json representation of objects.

- [BACK_INCOMPAT] Object rotation now happens around originX/originY point UNLESS `centerTransform=true`.

- [BACK_INCOMPAT] fabric.Text#textShadow has been removed - new fabric.Text.shadow property (type of fabric.Shadow).

- [BACK_INCOMPAT] fabric.BaseBrush shadow properties are combined into one property => fabric.BaseBrush.shadow (shadowColor, shadowBlur, shadowOffsetX, shadowOffsetY no longer exist).

- [BACK_INCOMPAT] `fabric.Path.fromObject` is now async. `fabric.Canvas#loadFromDatalessJSON` is deprecated.

## [1.2.0]

- [BACK_INCOMPAT] Make `fabric.Object#toDataURL` synchronous.

- [BACK_INCOMPAT] `fabric.Text#strokeStyle` -> `fabric.Text#stroke`, for consistency with other objects.

- [BACK_INCOMPAT] `fabric.Object.setActive(…)` -> `fabric.Object.set('active', …)`.
  `fabric.Object.isActive` is gone (use `fabric.Object.active` instead)

- [BACK_INCOMPAT] `fabric.Group#objects` -> `fabric.Group._objects`.

## [1.1.0]

- [BACK_INCOMPAT] `fabric.Text#setFontsize` becomes `fabric.Object#setFontSize`.

- [BACK_INCOMPAT] `fabric.Canvas.toDataURL` now accepts options object instead linear arguments.
  `fabric.Canvas.toDataURLWithMultiplier` is deprecated;
  use `fabric.Canvas.toDataURL({ multiplier: … })` instead

## [1.0.0]<|MERGE_RESOLUTION|>--- conflicted
+++ resolved
@@ -2,12 +2,9 @@
 
 ## [next]
 
-<<<<<<< HEAD
 - fix(): Allow for node-canvas images to work with the FabricImage class by making classList optional. [#10412](https://github.com/fabricjs/fabric.js/pull/10412)
-=======
 - fix(): Allow for brush subclassing moving some properties from private to protected. [#10416](https://github.com/fabricjs/fabric.js/pull/10416)
 - feat(): Add method toBlob. [#3283](https://github.com/fabricjs/fabric.js/issues/3283)
->>>>>>> d1b07ccb
 
 ## [6.5.4]
 
