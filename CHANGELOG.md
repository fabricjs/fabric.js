--- conflicted
+++ resolved
@@ -2,19 +2,16 @@
 
 ## [next]
 
-<<<<<<< HEAD
 - refactor(TS): `animate` and `AnimationRegistry` to classes [#8297](https://github.com/fabricjs/fabric.js/pull/8297)
   BREAKING:
   - return animation instance from animate instead of a cancel function and remove `findAnimationByXXX` from `AnimationRegistry`
   - change `animateColor` signature to match `animate`, removed `colorEasing`
-=======
 - fix(Object Stacking): 🔙 refactor logic to support Group 🔝
 - chore(TS): migrate Group/ActiveSelection [#8455](https://github.com/fabricjs/fabric.js/pull/8455)
 - chore(TS): Migrate smaller mixins to classes (dataurl and serialization ) [#8542](https://github.com/fabricjs/fabric.js/pull/8542)
 - chore(TS): Convert Canvas events mixin and grouping mixin [#8519](https://github.com/fabricjs/fabric.js/pull/8519)
 - chore(TS): Remove backward compatibility initialize methods [#8525](https://github.com/fabricjs/fabric.js/pull/8525/)
 - chore(TS): replace getKlass utility with a registry that doesn't require full fabricJS to work [#8500](https://github.com/fabricjs/fabric.js/pull/8500)
->>>>>>> b7feb324
 - chore(): use context in static constructors [#8522](https://github.com/fabricjs/fabric.js/issues/8522)
 - chore(TS): Convert Canvas class #8510
 - chore(TS): Move object classes #8511
