# Changelog

## [next]

<<<<<<< HEAD
- feat(IText): Adjust cursor blinking for better feedback [#9823](https://github.com/fabricjs/fabric.js/pull/9823)
=======
- fix(): Replace 'hasOwn' with 'in' operator in typeAssertions check [#9812](https://github.com/fabricjs/fabric.js/pull/9812)
>>>>>>> 4745ae37

## [6.0.0-rc1]

- fix(Canvas): Fix searchPossibleTargets for non-interactive nested targets [#9762](https://github.com/fabricjs/fabric.js/pull/9762)
- test(): Rename svg tests [#9775](https://github.com/fabricjs/fabric.js/pull/9775)
- refactor(): `_findTargetCorner` is now called `findControl` and returns the key and the control and the coordinates [#9668](https://github.com/fabricjs/fabric.js/pull/9668)
- feat(LayoutManager): Handle the case of activeSelection with objects inside different groups [#9651](https://github.com/fabricjs/fabric.js/pull/9651)

## [6.0.0-beta20]

- chore(TS): minor changes to typescript notation to be compatible with a 5.3.3 [#9725](https://github.com/fabricjs/fabric.js/pull/9725)
- fix(InteractiveObject): "borderOpacityWhenMoving" does not take effect on the child shapes within the group [#9374](https://github.com/fabricjs/fabric.js/issues/9734)
- fix(SVGParser): Consider the transformMatrix of the clipPath owner as part of the clipPath trasnformation [#9750](https://github.com/fabricjs/fabric.js/pull/9750)
- fix(): bubble dirty flag to parent [#9741](https://github.com/fabricjs/fabric.js/pull/9741)
- fix(StaticCanvas): setDimensions not requesting a render if options are not passed [#9710](https://github.com/fabricjs/fabric.js/pull/9710)
- fix(LayoutManager): wrong bounding box position when activeSelection has originX/originY that are not default left/top [#9649](https://github.com/fabricjs/fabric.js/pull/9649)
- fix(ActiveSelection): block ancestors/descendants of selected objects from being selected [#9732](https://github.com/fabricjs/fabric.js/pull/9732)
- fix(Image): typo in style property for svg export [#9717](https://github.com/fabricjs/fabric.js/pull/9717)
- ci(): Update the changelog and stats action to work from forks
- fix(Shadow): Cloning a shape with shadow throws an error[#9711](https://github.com/fabricjs/fabric.js/issues/9711)
- chore(TS): use consistent and improved types for getDefaults and ownDefaults [#9698](https://github.com/fabricjs/fabric.js/pull/9698)
- fix(SVGParser): Don't crash on nested CSS at-rules [#9707](https://github.com/fabricjs/fabric.js/pull/9707)
- perf(): measuring canvas size [#9697](https://github.com/fabricjs/fabric.js/pull/9697)
- chore(TS): Add type for options in toCanvasElement and toDataUrl [#9673](https://github.com/fabricjs/fabric.js/pull/9673)
- ci(): add source map support to node sandbox [#9686](https://github.com/fabricjs/fabric.js/pull/9686)
- fix(Canvas): Correct type mainTouchId initialization [#9684](https://github.com/fabricjs/fabric.js/pull/9684)
- feat(Circle): Add counterclockwise parameter to Circle class [#9670](https://github.com/fabricjs/fabric.js/pull/9670)

## [6.0.0-beta19]

- feat(LayoutManager): Expose objects registration [#9661](https://github.com/fabricjs/fabric.js/pull/9661)
- fix(Object): support specyfing toCanvasElement canvas [#9652](https://github.com/fabricjs/fabric.js/pull/9652)
- ci(): no `src` imports [#9657](https://github.com/fabricjs/fabric.js/pull/9657)
- fix(textStyles): Split text into graphemes correctly [#9646](https://github.com/fabricjs/fabric.js/pull/9646)
- fix(ActiveSelection): static default inheritance [#9635](https://github.com/fabricjs/fabric.js/pull/9635)
- fix(StaticCanvas): StaticCanvas setDimensions typings [#9618](https://github.com/fabricjs/fabric.js/pull/9618)
- refactor(): Align gradient with class registry usage, part of #9144 [#9627](https://github.com/fabricjs/fabric.js/pull/9627)
- refactor(): Align shadow with class registry, part of #9144 [#9626](https://github.com/fabricjs/fabric.js/pull/9626)
- cd() Surface the minified build as standard when importing. [#9624](https://github.com/fabricjs/fabric.js/pull/9624)
- chore(): removed unused code from Path render function [#9619](https://github.com/fabricjs/fabric.js/pull/9619)

## [6.0.0-beta18]

- fix(StyledText): add ability to unset style (issue #9578) [#9597](https://github.com/fabricjs/fabric.js/pull/9597)
- CD(): expose vue deployed app [#9615](https://github.com/fabricjs/fabric.js/pull/9615)
- chore(): Upgrade Rollup to 4.9.5 [#9613](https://github.com/fabricjs/fabric.js/pull/9613)
- chore(): Upgrade rollup and plugins at latest 3 [#9612](https://github.com/fabricjs/fabric.js/pull/9612)
- fix(WebGLFilterBackend) Destroy the context of queryWebgl test function, remove automatic perf checkup, make it explicit with a function [#8932](https://github.com/fabricjs/fabric.js/pull/8932)
- tests(): migrate target hit tests to jest and drag and drop test to playwright [#9333](https://github.com/fabricjs/fabric.js/pull/9333)
- fix(SVGParser): avoid crashing on SVG that use @import css feature [#9602](https://github.com/fabricjs/fabric.js/pull/9602)
- fix(): compositionEnd event handler is not registered correctly. (regression from f91362c ) [#9610](https://github.com/fabricjs/fabric.js/pull/9610)
- ci(): Add a test case from the multiple selection use case for groups [#9599](https://github.com/fabricjs/fabric.js/pull/9599)
- refactor(env): Change the way the environment and retina are initialized [#9480](https://github.com/fabricjs/fabric.js/pull/9480)
- chore(TS): fix type of modifed event that could cause unexpected behaviour in dev code [#9596](https://github.com/fabricjs/fabric.js/pull/9596)
- fix(LayoutManager): remove unnecessary check [#9591](https://github.com/fabricjs/fabric.js/pull/9591)
- fix(Text) Fix style transfer issue on a line that is not empty [#9461](https://github.com/fabricjs/fabric.js/pull/9461)
- ci(): add a vue template [#9502](https://github.com/fabricjs/fabric.js/pull/9502)
- refactor(): `getActiveControl` now returns the key, the corner and the coordinates [#9515](https://github.com/fabricjs/fabric.js/pull/9515)
- fix(Controls): forbid scaling to avoid NaN issues on scaling zero sized objects. #9475 [#9563](https://github.com/fabricjs/fabric.js/pull/9563)
- feat(LayoutManager): BREAKING remove `shouldResetTransform` handling from LayoutManager [#9581](https://github.com/fabricjs/fabric.js/pull/9581)
- refactor(): rm active selection ref [#9561](https://github.com/fabricjs/fabric.js/pull/9561)
- feat(Next.js sandbox): simpler canvas hook [#9577](https://github.com/fabricjs/fabric.js/pull/9577)
- fix(): fix modify polygon points with zero sized polygons ( particular case of axis oriented lines ) [#9575](https://github.com/fabricjs/fabric.js/pull/9575)
- fix(Polyline, Polygon): Fix wrong pathOffset for polyline with the normal bounding box calculation. [#9460](https://github.com/fabricjs/fabric.js/pull/9460)

## [6.0.0-beta17]

- refactor(): Rewrite how typeAssertion works to avoid isType and add tests for subclasses [#9570](https://github.com/fabricjs/fabric.js/pull/9570)
- fix(): perform layout on poly change + initialization object subscription [#9537](https://github.com/fabricjs/fabric.js/pull/9537)
- fix(): Addressing path cloning slowness ( partially ) [#9573](https://github.com/fabricjs/fabric.js/pull/9573)
- fix(): `exactBoundingBox` stroke calculations [#9572](https://github.com/fabricjs/fabric.js/pull/9572)
- feat(): Add save/restore ability to group LayoutManager [#9564](https://github.com/fabricjs/fabric.js/pull/9564)
- fix(): Remove unwanted set type warning [#9569](https://github.com/fabricjs/fabric.js/pull/9569)
- refactor(): Separate defaults for base fabric object vs interactive object. Also some moving around of variables [#9474](https://github.com/fabricjs/fabric.js/pull/9474)
- refactor(): Change how LayoutManager handles restoring groups [#9522](https://github.com/fabricjs/fabric.js/pull/9522)
- fix(BaseConfiguration): set `devicePixelRatio` from window [#9470](https://github.com/fabricjs/fabric.js/pull/9470)
- fix(): bubble dirty flag for group only when true [#9540](https://github.com/fabricjs/fabric.js/pull/9540)
- test() Backport a test to capture a failing text style situation [#9531](https://github.com/fabricjs/fabric.js/pull/9531)

## [6.0.0-beta16]

- fix(): block `enterEditing` after `endCurrentTransform` [#9513](https://github.com/fabricjs/fabric.js/pull/9513)
- fix(): transferring object between active selections, expose `FabricObject#parent`, rm `isActiveSelection` [#8951](https://github.com/fabricjs/fabric.js/pull/8951)
  **BREAKING beta**:
  - rm(): `getParent` => `FabricObject#parent`
- refactor(): Layout Manager [#9152](https://github.com/fabricjs/fabric.js/pull/9152)
- refactor(): transferring object between active selections, expose `FabricObject#parent`, rm `isActiveSelection` [#8951](https://github.com/fabricjs/fabric.js/pull/8951)
- refactor(): **BREAKING beta** `getParent` => `FabricObject#parent` [#8951](https://github.com/fabricjs/fabric.js/pull/8951)
- fix(): fire Poly control events [#9504](https://github.com/fabricjs/fabric.js/pull/9504)
- test(FabricObject): add a snapshot of the default values so that reordering and shuffling is verified. [#9492](https://github.com/fabricjs/fabric.js/pull/9492)
- feat(FabricObject, Canvas) BREAKING: remove calculate true/false from the api. [#9483](https://github.com/fabricjs/fabric.js/pull/9483)
- chore(): remove some Type assertions [#8950](https://github.com/fabricjs/fabric.js/pull/8950)
- chore(): expose `sendVectorToPlane` [#9479](https://github.com/fabricjs/fabric.js/pull/9479)
- feat(FabricObject, Canvas) BREAKING: remove absolute true/false from the api. [#9395](https://github.com/fabricjs/fabric.js/pull/9395)
- refactor(Canvas): BREAKING deprecate `getPointer`, add new getScenePoint and getViewportPoint methods, removed `restorePointerVpt`, extended mouse events data [#9175](https://github.com/fabricjs/fabric.js/pull/9175)
- chore(): rm isClick artifacts leftovers from #9434 [#9478](https://github.com/fabricjs/fabric.js/pull/9478)
- fix(Object): Fix detection of falsy shadows in Object.needsItsOwnCache method [#9469](https://github.com/fabricjs/fabric.js/pull/9469)
- feat(util): expose `calcPlaneRotation` [#9419](https://github.com/fabricjs/fabric.js/pull/9419)
- refactor(Canvas): BREAKING remove button from mouse events, delegate to event.button property [#9449](https://github.com/fabricjs/fabric.js/pull/9449)
- patch(Canvas): move event mouse:up:before earlier in the logic for more control [#9434](https://github.com/fabricjs/fabric.js/pull/9434)

## [6.0.0-beta15]

- Fix(SVGParser) ignore missing xlink target issue on svg parsing (#9427) [#9109](https://github.com/fabricjs/fabric.js/issues/9109)
- fix(#9172): dep export `Object`, `Text`, `Image` [#9433](https://github.com/fabricjs/fabric.js/pull/9433)

## [6.0.0-beta14]

- fix(Object): fixes centeredScaling prop type [#9401](https://github.com/fabricjs/fabric.js/pull/9401)
- CI(): fix build caching + tests when merging to master [#9404](https://github.com/fabricjs/fabric.js/pull/9404)
- chore(): export poly control utils [#9400](https://github.com/fabricjs/fabric.js/pull/9400)
- fix(Canvas): in/out event names were swapped [#9396](https://github.com/fabricjs/fabric.js/pull/9396)
- fix(Canvas): `setActiveObject` should update `canvas#_activeSelection` [#9336](https://github.com/fabricjs/fabric.js/pull/9336)
- patch(Coords): calc oCoords only with canvas ref [#9380](https://github.com/fabricjs/fabric.js/pull/9380)
- patch(Control): pass object to `calcCornerCoords` [#9376](https://github.com/fabricjs/fabric.js/pull/9376)
- fix(Canvas): invalidate `_objectsToRender` on stack change [#9387](https://github.com/fabricjs/fabric.js/pull/9387)
- ci(e2e): fix babel compiling error [#9388](https://github.com/fabricjs/fabric.js/pull/9388)
- Breaking: Remove node 14 [#9383](https://github.com/fabricjs/fabric.js/pull/9383)
- chore(): Rename exports that conflicts with JS/WEB api ( Object, Text, Image ). Kept backward compatibility with deprecation notice [#9172](https://github.com/fabricjs/fabric.js/pull/9172)
- fix(Geometry): `containsPoint` [#9372](https://github.com/fabricjs/fabric.js/pull/9372)
  **BREAKING**:
  - `Canvas#_checkTarget(point, object, pointFromViewport)` => `Canvas#_checkTarget(object, pointFromViewport)`
- fix(Canvas): avoid firing event twice when working with nested objects [#9329](https://github.com/fabricjs/fabric.js/pull/9329)
- fix(Control): `calcCornerCoords` angle + calculation [#9377](https://github.com/fabricjs/fabric.js/pull/9377)
- patch(): dep findCrossPoints in favor of `isPointInPolygon` [#9374](https://github.com/fabricjs/fabric.js/pull/9374)
- docs() enable typedocs to run again [#9356](https://github.com/fabricjs/fabric.js/pull/9356)
- chore(): cleanup logs and error messages [#9369](https://github.com/fabricjs/fabric.js/pull/9369)
- feature(Object) BREAKING: Remove lines parameter from object.containsPoint [#9375](https://github.com/fabricjs/fabric.js/pull/9375)
- patch(Control): move hit detection to shouldActivate [#9374](https://github.com/fabricjs/fabric.js/pull/9374)
- fix(Control): method binding for mouseUpHandler, mouseDownHandler, and actionHandler [#9370](https://github.com/fabricjs/fabric.js/pull/9370)
- fix(StaticCanvas): disposing animations [#9361](https://github.com/fabricjs/fabric.js/pull/9361)
- fix(IText): cursor width under group [#9341](https://github.com/fabricjs/fabric.js/pull/9341)
- TS(Canvas): constructor optional el [#9348](https://github.com/fabricjs/fabric.js/pull/9348)
- fix(Utils): fix exported svg color [#9408](https://github.com/fabricjs/fabric.js/pull/9408)

## [6.0.0-beta13]

- fix(Textbox): implemente a fix for the style shifting issues on new lines [#9197](https://github.com/fabricjs/fabric.js/pull/9197)
- Fix(Control) fix a regression in `wrap with fixed anchor`, regression from #8400 [#9326](https://github.com/fabricjs/fabric.js/pull/9326)
- test(e2e): improve test case for line shifting and style with more colors [#9327](https://github.com/fabricjs/fabric.js/pull/9327)
- test(e2e): node canvas visual tests [#9134](https://github.com/fabricjs/fabric.js/pull/9134)
- fix(ActiveSelection): make sure canvas is in charge of setting initial coords [#9322](https://github.com/fabricjs/fabric.js/pull/9322)
- test(): Migrate json control tests [#9323](https://github.com/fabricjs/fabric.js/pull/9323)
- fix() Textbox inputs with new lines, regression from #9097 [#9192](https://github.com/fabricjs/fabric.js/pull/9192)
- docs(): add link to contributing guide [#8393](https://github.com/fabricjs/fabric.js/pull/8393)
- test(e2e): Drag&Drop tests [#9112](https://github.com/fabricjs/fabric.js/pull/9112)
- fix(CanvasEvents): regression of `getPointer` usages + BREAKING: drop event data [#9186](https://github.com/fabricjs/fabric.js/pull/9186)
- feat(Object): BREAKING rm \_setOriginToCenter and \_resetOrigin unuseful methods [#9179](https://github.com/fabricjs/fabric.js/pull/9179)
- fix(ActiveSelection): reset positioning when cleared [#9088](https://github.com/fabricjs/fabric.js/pull/9088)
- ci(): generate docs [#9169](https://github.com/fabricjs/fabric.js/pull/9169)
- fix(utils) Fixes the code for the anchor point in point controls for polygons [#9178](https://github.com/fabricjs/fabric.js/pull/9178)
- CD(): website submodule [#9165](https://github.com/fabricjs/fabric.js/pull/9165)

## [6.0.0-beta12]

- fix(Object): border rendering with padding under group [#9161](https://github.com/fabricjs/fabric.js/pull/9161)
- fix(MultiSelection): add target from behind active selection [#8744](https://github.com/fabricjs/fabric.js/issues/8744)
- test(): fix snapshots by removing version [#9164](https://github.com/fabricjs/fabric.js/pull/9164)

## [6.0.0-beta11]

- patch(): Avoid unwanted mutation to passed objects array to Group constructor [#9151](https://github.com/fabricjs/fabric.js/pull/9151)
- patch(): ActiveSelection initialization + types [#9143](https://github.com/fabricjs/fabric.js/pull/9143)
- chore(TS): BREAKING remove canvas.interactive, added typings for canvas options [#9140](https://github.com/fabricjs/fabric.js/pull/9140)
- chore(TS): BREAKING PREVIOUS BETA mv + rename `TProps` => `TOptions` [#9139](https://github.com/fabricjs/fabric.js/pull/9139)
- test(playwright): Use embedded eval from playwright [#9133](https://github.com/fabricjs/fabric.js/pull/9133)
- chore(TS): Fix event types and .once this binding [#9119](https://github.com/fabricjs/fabric.js/pull/9130)
- docs(): rm `canvas2pdf` [#9135](https://github.com/fabricjs/fabric.js/pull/9135)
- chore(TS): export types [#9129](https://github.com/fabricjs/fabric.js/pull/9129)
- ci(e2e): support relative imports [#9108](https://github.com/fabricjs/fabric.js/pull/9108)
- chore(TS): complete type check [#9119](https://github.com/fabricjs/fabric.js/pull/9119)
- chore(TS): Add type-checking to files excluded with ts-nocheck [#9097](https://github.com/fabricjs/fabric.js/pull/9097)
- chore(TS): Add type-checking to files excluded with ts-nocheck ( Parser mostly ) [#9085](https://github.com/fabricjs/fabric.js/pull/9085)
- docs(): revise test section [#9114](https://github.com/fabricjs/fabric.js/pull/9114)
- fix(): #8344 stroke projection [#8374](https://github.com/fabricjs/fabric.js/pull/8374)
- fix(Filters) Removing type from the options passed in the constructor [#9089](https://github.com/fabricjs/fabric.js/pull/9089)
- feat(InteractiveObject): add `getActiveControl()` to expose `__corner` [#9102](https://github.com/fabricjs/fabric.js/pull/9102)
- ci(sandbox): bump next.js [#9100](https://github.com/fabricjs/fabric.js/pull/9100)
- test(playwright): add snapshots, refactor utils, coverage [#9078](https://github.com/fabricjs/fabric.js/pull/9078)
- test(Text): Add some tests for text in Jest [#9083](https://github.com/fabricjs/fabric.js/pull/9083)
- ci(): Install system deps only when necessary [#9086](https://github.com/fabricjs/fabric.js/pull/9086)
- fix(util, Path): path distance measurement fix for M cmd [#9076](https://github.com/fabricjs/fabric.js/pull/9076)
- chore(TS): Image class type checks, BREAKING change to FromURL static method [#9036](https://github.com/fabricjs/fabric.js/pull/9036)
- ci(): properly checkout head for stats [#9080](https://github.com/fabricjs/fabric.js/pull/9080)
- fix(Text): `_getFontDeclaration` wasn't considering fontFamily from the style object [#9082](https://github.com/fabricjs/fabric.js/pull/9082)
- chore(TS): Fix ITextBehaviour enterEditing type [#9075](https://github.com/fabricjs/fabric.js/pull/9075)
- cd(node): ban `package.json` main entry [#9068](https://github.com/fabricjs/fabric.js/pull/9068)
- chore(TS): export FabricObjectProps and GroupProps [#9025](https://github.com/fabricjs/fabric.js/pull/9025)
- chore(TS): Replace BaseFabricObject with FabricObject [#9016](https://github.com/fabricjs/fabric.js/pull/9016)
- refactor(svgImport): remove the css/gradient/clipPath global definitions [#9030](https://github.com/fabricjs/fabric.js/pull/9030)
- fix(): tweaks to type getter [#9022](https://github.com/fabricjs/fabric.js/pull/9022)
- ci() Refactor GHA actions for caching and reuse [#9029](https://github.com/fabricjs/fabric.js/pull/9029)
- ci(): install dev deps types [#9039](https://github.com/fabricjs/fabric.js/pull/9039)

## [6.0.0-beta10]

- chore(TS): Remove @ts-nocheck from Text class. [#9018](https://github.com/fabricjs/fabric.js/pull/9018)
- Fix(Textbox) minimum word width calculation across all lines [#9004](https://github.com/fabricjs/fabric.js/pull/9004)
- ci(): add Jest for the unit tests [#8919](https://github.com/fabricjs/fabric.js/pull/8919)
- ci(): Revert "invoke tests after changelog action (#8974)" [#9013](https://github.com/fabricjs/fabric.js/pull/9013)
- fix(IText): empty line selection [#9019](https://github.com/fabricjs/fabric.js/pull/9019)
- ci(): Added playwright testing [#8616](https://github.com/fabricjs/fabric.js/pull/8616)
- fix(IText): `exitEditing` should clear contextTop [#9020](https://github.com/fabricjs/fabric.js/pull/9020)
- ci(): prettier after changelog action [#9021](https://github.com/fabricjs/fabric.js/pull/9021)

## [6.0.0-beta9]

- fix(fabric): Fix the serialization and registry dependency from minification [#9009](https://github.com/fabricjs/fabric.js/pull/9009)
- chore(TS): remove troublesome `AssertKeys` TS construct [#9012](https://github.com/fabricjs/fabric.js/pull/9012)
- fix(lib): fix aligning_guideline zoom [#8998](https://github.com/fabricjs/fabric.js/pull/8998)
- fix(IText): support control interaction in text editing mode [#8995](https://github.com/fabricjs/fabric.js/pull/8995)
- fix(Textbox): `splitByGrapheme` measurements infix length bug [#8990](https://github.com/fabricjs/fabric.js/pull/8990)
- patch(Text): styles es6 minor patch [#8988](https://github.com/fabricjs/fabric.js/pull/8988)

## [6.0.0-beta8]

- BREAKING fix(IText): detect cursor from proper offsets, remove getLocalPointer from IText class [#8972](https://github.com/fabricjs/fabric.js/pull/8972)
- fix(Text): styles line break [#8973](https://github.com/fabricjs/fabric.js/pull/8973)
- fix(): regression to itext focusing from #8939 [#8970](https://github.com/fabricjs/fabric.js/pull/8970)
- ci(): warn build errors in dev mode [#8971](https://github.com/fabricjs/fabric.js/pull/8971)
- ci(): invoke tests after changelog action [#8974](https://github.com/fabricjs/fabric.js/pull/8974)
- chore(TS): Export more types [#8965](https://github.com/fabricjs/fabric.js/pull/8965)
- BREAKING: fabric.util.makeElementSelectable / fabric.util.makeElementUnselectable are removed [#8930](https://github.com/fabricjs/fabric.js/pull/8930)
- refactor(): Canvas DOM delegation to utility class [#8930](https://github.com/fabricjs/fabric.js/pull/8930)

## [6.0.0-beta7]

- feat(): Export setFilterBackend and port the texture filtering option from fabric 5, exports some extra types [#8954](https://github.com/fabricjs/fabric.js/pull/8954)
- chore(): swap commonly used string with constants [#8933](https://github.com/fabricjs/fabric.js/pull/8933)
- chore(TS): Add more text types [#8941](https://github.com/fabricjs/fabric.js/pull/8941)
- ci(): fix changelog action race condition [#8949](https://github.com/fabricjs/fabric.js/pull/8949)
- ci(): automate PR changelog [#8938](https://github.com/fabricjs/fabric.js/pull/8938)
- chore(): move canvas click handler to TextManager [#8939](https://github.com/fabricjs/fabric.js/pull/8939)
- refactor(): write less bulky code [#8943](https://github.com/fabricjs/fabric.js/pull/8943)

## [6.0.0-beta6]

- patch(): expose `Control#shouldActivate` [#8934](https://github.com/fabricjs/fabric.js/pull/8934)
- feat(Color) Improve regex for new standards, more documentation and code cleanup [#8916](https://github.com/fabricjs/fabric.js/pull/8916)
- fix(TS): extending canvas and object event types (`type` => `interface`) [#8926](https://github.com/fabricjs/fabric.js/pull/8926)
- chore(build) simple deps update [#8929](https://github.com/fabricjs/fabric.js/pull/8929)
- fix(Canvas): sync cleanup of dom elements in dispose [#8903](https://github.com/fabricjs/fabric.js/pull/8903)
- chore(TS): export util types [#8915](https://github.com/fabricjs/fabric.js/pull/8915)
- chore(TS): change enums with types [#8918](https://github.com/fabricjs/fabric.js/pull/8918)
- chore(TS): export gradient types
- chore(lint) export filter colors and brushes types [#8913](https://github.com/fabricjs/fabric.js/pull/8913)
- chore(lint) Add a rule for import type [#8907](https://github.com/fabricjs/fabric.js/pull/8907)
- fix(Object): dirty unflagging inconsistency [#8910](https://github.com/fabricjs/fabric.js/pull/8910)
- chore(TS): minor type/import fixes [#8904](https://github.com/fabricjs/fabric.js/pull/8904)
- chore(): Matrix util cleanup [#8894](https://github.com/fabricjs/fabric.js/pull/8894)
- chore(TS): pattern cleanup + export types [#8875](https://github.com/fabricjs/fabric.js/pull/8875)
- fix(): Disable offscreen check for bg and overlay when not needed [#8898](https://github.com/fabricjs/fabric.js/pull/8898)
- chore(): cleanup #8888 [#8892](https://github.com/fabricjs/fabric.js/pull/8892)
- feat(env): relative window/document, support iframe [#8897](https://github.com/fabricjs/fabric.js/pull/8897)
- docs(): add repo repro link to `bug_report.yml` [#8900](https://github.com/fabricjs/fabric.js/pull/8900)
- refactor(fabric.Line): Line position is calculated from the center between the 2 points now [#8877](https://github.com/fabricjs/fabric.js/pull/8877)
- chore(Path, Polyline): Clean up old SVG import code [#8857](https://github.com/fabricjs/fabric.js/pull/8857)

## [6.0.0-beta5]

- refactor(): SVG loading and parsing functionality are now promises or async. Callback have been removed [#8884](https://github.com/fabricjs/fabric.js/pull/8884)
- refactor(fabric.Line): Line position is calculated from the center between the 2 points now [#8877](https://github.com/fabricjs/fabric.js/pull/8877)
- bundle(): export `setEnv` for test interoperability [#8888](https://github.com/fabricjs/fabric.js/pull/8888)

## [6.0.0-beta4]

- chore(): Code cleanup and reuse of code in svg-parsing code [#8881](https://github.com/fabricjs/fabric.js/pull/8881)
- chore(TS): Parse transform attribute typing [#8878](https://github.com/fabricjs/fabric.js/pull/8878)
- chore(TS): Fix typing for DOMParser [#8871](https://github.com/fabricjs/fabric.js/pull/8871)
- fix(Path, Polyline): fix for SVG import [#8879](https://github.com/fabricjs/fabric.js/pull/8879)
- chore(TS) add types for loadSVGFromURl, parseSVGDocument, loadSVGFromString [#8869](https://github.com/fabricjs/fabric.js/pull/8869)
- chore(TS): finalize Path migration [#8438](https://github.com/fabricjs/fabric.js/pull/8438)
- fix(Path, Obect) Fix path parsing edge case for zeroed arc command and for too small canvas patterns [#8853](https://github.com/fabricjs/fabric.js/pull/8853)

## [6.0.0-beta3]

- chore(TS): Path type fixes [#8842](https://github.com/fabricjs/fabric.js/pull/8842)
- fix(TS): add types to some untyped empty arrays [#8830](https://github.com/fabricjs/fabric.js/pull/8830)
- chore(TS): Complete typings for toObject/fromObject [#8756](https://github.com/fabricjs/fabric.js/pull/8756)
- fix(): text styles edge case [#8820](https://github.com/fabricjs/fabric.js/pull/8820)
- chore(TS): Group types [#8807](https://github.com/fabricjs/fabric.js/pull/8807)
- chore(TS): Path util typings and refactoring [#8787](https://github.com/fabricjs/fabric.js/pull/8787)
- rename(): `IPoint` => `XY` [#8806](https://github.com/fabricjs/fabric.js/pull/8806)
- ci(): use sandbox apps in issue template, use the current branch when deploying an app, minors [#8803](https://github.com/fabricjs/fabric.js/pull/8803)
- perf(): optimize `perPixelTargetFind` [#8770](https://github.com/fabricjs/fabric.js/pull/8770)
- BREAKING fix(): reflect NUM_FRACTION_DIGITS to SVG path data [#8782] (https://github.com/fabricjs/fabric.js/pull/8782)
- fix(IText): layout change regression caused by #8663 (`text` was changed but layout was skipped) [#8711](https://github.com/fabricjs/fabric.js/pull/8711)
- fix(IText, Textbox): fix broken text input [#8775](https://github.com/fabricjs/fabric.js/pull/8775)
- ci(): `.codesandbox` [#8135](https://github.com/fabricjs/fabric.js/pull/8135)
- ci(): disallow circular deps [#8759](https://github.com/fabricjs/fabric.js/pull/8759)
- fix(): env WebGL import cycle [#8758](https://github.com/fabricjs/fabric.js/pull/8758)
- chore(TS): remove controls from prototype. BREAKING: controls aren't shared anymore [#8753](https://github.com/fabricjs/fabric.js/pull/8753)
- chore(TS): remove object `type` from prototype [#8714](https://github.com/fabricjs/fabric.js/pull/8714)
- chore(TS): type Object props [#8677](https://github.com/fabricjs/fabric.js/issues/8677)
- chore(TS): remove default values from filter prototypes [#8742](https://github.com/fabricjs/fabric.js/issues/8742)
- chore(TS): remove default values from Objects prototypes, ( filters in a followup ) [#8719](https://github.com/fabricjs/fabric.js/issues/8719)
- fix(Intersection): bug causing selection edge case [#8735](https://github.com/fabricjs/fabric.js/pull/8735)
- chore(TS): class interface for options/brevity [#8674](https://github.com/fabricjs/fabric.js/issues/8674)
- ci(): fix import autocomplete in dev mode #8725
- chore(): remove deprecated class util [#8731](https://github.com/fabricjs/fabric.js/pull/8731)
- lint(): fix eslint errors [#8729](https://github.com/fabricjs/fabric.js/pull/8729)
- fix(TS): `this.constructor` types [#8675](https://github.com/fabricjs/fabric.js/issues/8675)
- fix(DraggableText): drag image blur [#8712](https://github.com/fabricjs/fabric.js/pull/8712)
- ci(): Fix tests for firefox 110 update [#8710](https://github.com/fabricjs/fabric.js/pull/8710)
- chore(): index files for exports and tree shaking [#8661](https://github.com/fabricjs/fabric.js/pull/8661)
- ci(test): cleanup node config (#8694 followup) [#8707](https://github.com/fabricjs/fabric.js/issues/8707)
- fix(): BREAKING set/discard active object return value, discard active object now return false if no discard happened [#8672](https://github.com/fabricjs/fabric.js/issues/8672)
- fix(): selection logic to support nested multiselection [#8665](https://github.com/fabricjs/fabric.js/issues/8665)
- fix(test): remove bad node config [#8694](https://github.com/fabricjs/fabric.js/issues/8694)
- fix(): keep browser files as .js [#8690](https://github.com/fabricjs/fabric.js/issues/8690)
- fix(): object dispose removes canvas/event refs [#8673](https://github.com/fabricjs/fabric.js/issues/8673)
- fix(test): Textbox `fromObject` test is incorrectly trying to restore an instance [#8686](https://github.com/fabricjs/fabric.js/pull/8686)
- TS(): Moved cache properties to static properties on classes [#xxxx](https://github.com/fabricjs/fabric.js/pull/xxxx)
- refactor(): Moved cache properties to static properties on classes [#8662](https://github.com/fabricjs/fabric.js/pull/8662)
- docs(): v6 announcements [#8664](https://github.com/fabricjs/fabric.js/issues/8664)
- ci(): remove TS transformer [#8660](https://github.com/fabricjs/fabric.js/pull/8660)
- refactor(): BREAKING remove stateful mixin and functionality [#8663](https://github.com/fabricjs/fabric.js/pull/8663)
- patch(): Added WebGLProbe to env, removed isLikelyNode, added specific env dispose ( instead of cleanup JSDOM ) [#8652](https://github.com/fabricjs/fabric.js/pull/8652)
- ci(): Removed the browser publish script [#8656](https://github.com/fabricjs/fabric.js/pull/8656)
- feat(): Node entry point [#8632](https://github.com/fabricjs/fabric.js/pull/8632)
- chore(): Change import and export strategy [#8622](https://github.com/fabricjs/fabric.js/pull/8622)
- chore(): rename files to modern style [#8621](https://github.com/fabricjs/fabric.js/pull/8621)
- chore(): move and rename text & itext files and organize as folders, rename mixins [#8620](https://github.com/fabricjs/fabric.js/pull/8620)
- chore(TS): type IText, IText behavior, IText click behavior [#8610](https://github.com/fabricjs/fabric.js/pull/8610)
- BREAKING: refactor `clone(obj, true)` with `cloneDeep(obj)` and remove all `extend`, `clone` calls in favor of object spreads. [#8600](https://github.com/fabricjs/fabric.js/pull/8600)
- chore(TS): Fix some error caused by ts-nocheck removals [#8615](https://github.com/fabricjs/fabric.js/pull/8615)
- refactor(IText): extract draggable text logic to a delegate [#8598](https://github.com/fabricjs/fabric.js/pull/8598)
- chore(TS): Update StaticCanvas to remove ts-nocheck [#8606](https://github.com/fabricjs/fabric.js/pull/8606)
- chore(TS): Update filters to remove ts-nocheck and added types where missing [#8609](https://github.com/fabricjs/fabric.js/pull/8609)
- chore(TS): Intersection class, finalize TS [#8603](https://github.com/fabricjs/fabric.js/pull/8603)
- chore(TS): Update Pattern to remove ts-nocheck and added types where missing [#8605](https://github.com/fabricjs/fabric.js/pull/8605)
- chore(TS): Followup for interactivy and controls migration to TS [#8404](https://github.com/fabricjs/fabric.js/pull/8404)
- refactor(IText): Fixes Draggable Text for retina and viewport transform #8534
- chore(TS): refactor canvas init, fix `_initRetinaScaling` regression #8520
- chore(TS): remove all remaining empty declarations [#8593](https://github.com/fabricjs/fabric.js/pull/8593)
- refactor(IText): modernize IText cursor animation based on animation API changes (and fix minor regression) plus leftovers from #8547 [#8583](https://github.com/fabricjs/fabric.js/pull/8583)
- refactor(Canvas, IText): Handle cross instance text editing states to an EditingManager class [#8543](https://github.com/fabricjs/fabric.js/pull/8543)
- chore(TS): move to export, babel, new rollup, change import statement for fabric. [#8585](https://github.com/fabricjs/fabric.js/pull/8585);
- chore(TS): Add declare in front of properties that are type definitions. [#8574](https://github.com/fabricjs/fabric.js/pull/8574)
- refactor(Animation): BREAKING: Animation api reduction and semplification (byValue is removed, '+=' syntax is removed, callbacks fired 100%) [#8547](https://github.com/fabricjs/fabric.js/pull/8547)
- feat(PolyControl): modify the shape of a poly with control points [#8556](https://github.com/fabricjs/fabric.js/pull/8556)
- BREAKING: remove Object.stateful and Object.statefulCache [#8573](https://github.com/fabricjs/fabric.js/pull/8573)
- fix(IText): refactor clearing context top logic of itext to align with brush pattern, using the canvas rendering cycle in order to guard from edge cases #8560
- fix(Canvas): `_initRetinaScaling` initializaing the scaling regardless of settings in Canvas. [#8565](https://github.com/fabricjs/fabric.js/pull/8565)
- fix(Canvas): regression of canvas migration with pointer and sendPointToPlane [#8563](https://github.com/fabricjs/fabric.js/pull/8563)
- chore(TS): Use exports from files to build fabricJS, get rid of HEADER.js [#8549](https://github.com/fabricjs/fabric.js/pull/8549)
- chore(): rm `fabric.filterBackend` => `getFilterBackend` [#8487](https://github.com/fabricjs/fabric.js/pull/8487)
- chore(TS): migrate text SVG export mixin [#8486](https://github.com/fabricjs/fabric.js/pull/8486)
- refactor(TS): `animate` and `AnimationRegistry` to classes [#8297](https://github.com/fabricjs/fabric.js/pull/8297)
  BREAKING:
  - return animation instance from animate instead of a cancel function and remove `findAnimationByXXX` from `AnimationRegistry`
  - change `animateColor` signature to match `animate`, removed `colorEasing`
- fix(Object Stacking): 🔙 refactor logic to support Group 🔝
- chore(TS): migrate Group/ActiveSelection [#8455](https://github.com/fabricjs/fabric.js/pull/8455)
- chore(TS): Migrate smaller mixins to classes (dataurl and serialization ) [#8542](https://github.com/fabricjs/fabric.js/pull/8542)
- chore(TS): Convert Canvas events mixin and grouping mixin [#8519](https://github.com/fabricjs/fabric.js/pull/8519)
- chore(TS): Remove backward compatibility initialize methods [#8525](https://github.com/fabricjs/fabric.js/pull/8525/)
- chore(TS): replace getKlass utility with a registry that doesn't require full fabricJS to work [#8500](https://github.com/fabricjs/fabric.js/pull/8500)
- chore(): use context in static constructors [#8522](https://github.com/fabricjs/fabric.js/issues/8522)
- chore(TS): Convert Canvas class #8510
- chore(TS): Move object classes #8511
- chore(TS): polish text [#8489](https://github.com/fabricjs/fabric.js/pull/8489)
- chore(TS): fix import cycle, extract `groupSVGElements` [#8506](https://github.com/fabricjs/fabric.js/pull/8506)
- chore(TS): permissive `Point` typings [#8434](https://github.com/fabricjs/fabric.js/pull/8434)
- chore(TS): polish files [#8488](https://github.com/fabricjs/fabric.js/pull/8488)
- fix(TS): `EventSpec` recognition [#8497](https://github.com/fabricjs/fabric.js/pull/8497)
- chore(): rm dead code [#8493](https://github.com/fabricjs/fabric.js/pull/8493)
- fix(scaleObject): handle when scale is 0 to not bug flip [#8490](https://github.com/fabricjs/fabric.js/pull/8490)
- chore(TS): migrate StatiCanvas to TS [#8485](https://github.com/fabricjs/fabric.js/pull/8485)
- chore(): refactor `Object.__uid++` => `uid()` [#8482](https://github.com/fabricjs/fabric.js/pull/8482)
- chore(TS): migrate object mixins to TS [#8414](https://github.com/fabricjs/fabric.js/pull/8414)
- chore(TS): migrate filters [#8474](https://github.com/fabricjs/fabric.js/pull/8474)
- chore(TS): BaseBrush abstract methods [#8428](https://github.com/fabricjs/fabric.js/pull/8428)
- feat(): Add `createObjectDefaultControls` and `createTextboxDefaultControls` to create copies of control sets. [#8415](https://github.com/fabricjs/fabric.js/pull/8415)
- fix(PatternBrush): `getPatternSrc`, rm `getPatternSrcFunction` [#8468](https://github.com/fabricjs/fabric.js/pull/8468)
- chore(TS): more FabricObject typing [#8405](https://github.com/fabricjs/fabric.js/pull/8405)
- chore(TS): Observable types [#8431](https://github.com/fabricjs/fabric.js/pull/8431)
- chore(TS): migrate Group/ActiveSelection [#8455](https://github.com/fabricjs/fabric.js/pull/8455)
- fix(TS): migration error of itext key mixin (#8421) [#8457](https://github.com/fabricjs/fabric.js/pull/8457)
- chore(TS): migrate text classes/mixins [#8421](https://github.com/fabricjs/fabric.js/pull/8421)
- chore(TS): migrate Image [#8443](https://github.com/fabricjs/fabric.js/pull/8443)
- chore(TS): migrate Shadow [#8462](https://github.com/fabricjs/fabric.js/pull/8462)
- fix(Itext): show incorrect pointer position after scale changed
- chore(TS): migrate text classes/mixins [#8408](https://github.com/fabricjs/fabric.js/pull/8408)
- chore(TS): migrate Collection [#8433](https://github.com/fabricjs/fabric.js/pull/8433)
- ci(): Simplify filestats even more [#8449](https://github.com/fabricjs/fabric.js/pull/8449)
- chore(TS): migrate filter backends [#8403](https://github.com/fabricjs/fabric.js/pull/8403)
- chore(TS): migrate Text classes/mixins [#8408](https://github.com/fabricjs/fabric.js/pull/8408)
- chore(TS): migrate Path [#8412](https://github.com/fabricjs/fabric.js/pull/8412)
- ci(): remove unwanted build stats (from [#8395](https://github.com/fabricjs/fabric.js/pull/8395)) [#8416](https://github.com/fabricjs/fabric.js/pull/8416)
- chore(TS): migrate Line [#8413](https://github.com/fabricjs/fabric.js/pull/8413)
- chore(TS): migrate Polyline/Polygon [#8417](https://github.com/fabricjs/fabric.js/pull/8417)
- chore(TS): migrate Rect [#8411](https://github.com/fabricjs/fabric.js/pull/8411)
- chore(TS): migrate Ellipse [#8408](https://github.com/fabricjs/fabric.js/pull/8408)
- chore(TS): migrate Triangle to TS [#8410](https://github.com/fabricjs/fabric.js/pull/8410)
- chore(TS): migrate Circle to TS [#8406](https://github.com/fabricjs/fabric.js/pull/8406)
- chore(TS): convert Object interactivity mixin to its own class [#8401](https://github.com/fabricjs/fabric.js/pull/8401)
- chore(TS): Convert controls e6/ts [#8400](https://github.com/fabricjs/fabric.js/pull/8400)
- ci(): remove buggy changelog action in favor of `git diff` bash script + direct git how to merge `CHANGELOG.md` [#8309](https://github.com/fabricjs/fabric.js/pull/8346)
- fix(): skewing controls accuracy + successive interactions [#8380](https://github.com/fabricjs/fabric.js/pull/8380)
- chore(TS): Convert Geometry and Origin to classes/e6/ts [#8390](https://github.com/fabricjs/fabric.js/pull/8390)
- ci(): build stats report [#8395](https://github.com/fabricjs/fabric.js/pull/8395)
- chore(TS): convert object to es6 class [#8322](https://github.com/fabricjs/fabric.js/pull/8322)
- docs(): guides follow up, feature request template [#8379](https://github.com/fabricjs/fabric.js/pull/8379)
- docs(): refactor guides, bug report template [#8189](https://github.com/fabricjs/fabric.js/pull/8189)
- BREAKING fix(polyline/polygon): stroke bounding box for all line join/cap cases [#8344](https://github.com/fabricjs/fabric.js/pull/8344)
  BREAKING: `_setPositionDimensions` was removed in favor of `setDimensions`
- test(): Added 2 tests for polygon shapes and transforms with translations [#8370](https://github.com/fabricjs/fabric.js/pull/8370)
- fix(textStyles): Handle style objects with only a textBackgroundColor property in stylesToArray [#8365](https://github.com/fabricjs/fabric.js/pull/8365)
- chore(): fix typos in intersection file [#8345](https://github.com/fabricjs/fabric.js/pull/8345)
- fix(textStyles): Handle empty style object in stylesToArray [#8357](https://github.com/fabricjs/fabric.js/pull/8357)
- ci(build): safeguard concurrent unlocking [#8309](https://github.com/fabricjs/fabric.js/pull/8309)
- ci(): update stale bot [#8307](https://github.com/fabricjs/fabric.js/pull/8307)
- ci(test): await golden generation in visual tests [#8284](https://github.com/fabricjs/fabric.js/pull/8284)
- ci(): Add a pipeline check for verifying that CHANGELOG.md has been updated [#8302](https://github.com/fabricjs/fabric.js/pull/8302)
- BREAKING feat(fabric.IText) rename data-fabric-hiddentextarea to data-fabric with value textarea
- ci(): adds a lock file to the repo when build is in progress, makes local testing wait for the build to complete [#8290](https://github.com/fabricjs/fabric.js/pull/8290)
- fix(`WebGLProbe`): regression caused by [#8199](https://github.com/fabricjs/fabric.js/pull/8199), [#8301](https://github.com/fabricjs/fabric.js/pull/8301)
- fix(fabric.utils) added missing import in dom_misc [#8293](https://github.com/fabricjs/fabric.js/pull/8293)
- fix(Object): `extraParam` should not be passed to options [#8295](https://github.com/fabricjs/fabric.js/pull/8295)
- test(): add `globalCompositeOperation` tests [#8271](https://github.com/fabricjs/fabric.js/pull/8271)
- fix(): use `sendObjectToPlane` in `mergeClipPaths` [#8247](https://github.com/fabricjs/fabric.js/pull/8247)
- chore(): prettify all source code [#8276](https://github.com/fabricjs/fabric.js/pull/8276)
- chore(lint): disallow `Math.hypot`, `window`, `document` [#8277](https://github.com/fabricjs/fabric.js/pull/8277)
- ci(): Add node18 and add a check for prettier [#8275](https://github.com/fabricjs/fabric.js/pull/8275)
- ci(test): suite fixes for browser [#8176](https://github.com/fabricjs/fabric.js/pull/8176)
- ci(): install prettier [#8242](https://github.com/fabricjs/fabric.js/pull/8242)
- ci(): migrate scripts to es6 modules [#8266](https://github.com/fabricjs/fabric.js/pull/8266)
- BREAKING refactor(util): remove lang_array since there are no more use cases [#8274](https://github.com/fabricjs/fabric.js/pull/8274)
- chore(TS): migrate `Pattern` [#8255](https://github.com/fabricjs/fabric.js/pull/8255)
- ci(): add source-map-support for testing [#8248](https://github.com/fabricjs/fabric.js/pull/8248)
- ci(): file cleanup [#8254](https://github.com/fabricjs/fabric.js/pull/8254)
- ci(): fix test global error handlers [#8267](https://github.com/fabricjs/fabric.js/pull/8267)
- fix(fabric.Canvas): dispose and request animation frame scheduling fix [#8220](https://github.com/fabricjs/fabric.js/pull/8220)
- ci(test): fix golden creation from browser [#8270](https://github.com/fabricjs/fabric.js/pull/8270)
- BREAKING refactor(util): `boundingBoxFromPoints`, removed transform [#8269](https://github.com/fabricjs/fabric.js/pull/8269)
- ci(): reintroduce node 14 testing [#8232](https://github.com/fabricjs/fabric.js/pull/8232)
- chore(TS): finish converting utils [#8230](https://github.com/fabricjs/fabric.js/pull/8230)
- test(): Add extensive coverage for mergeClipPath [#8245](https://github.com/fabricjs/fabric.js/pull/8245)
- ci() Nicer names for GHA [#8235](https://github.com/fabricjs/fabric.js/pull/8235)
- Update tests.yml
- ci(): consolidate test workflows [#8227](https://github.com/fabricjs/fabric.js/pull/8227)
- chore(TS): BREAKING: `populateWithProperties` => `pick` [#8202](https://github.com/fabricjs/fabric.js/pull/8202)
- chore(TS): extract `initFilterBackend` from HEADER [#8199](https://github.com/fabricjs/fabric.js/pull/8199)
- chore(TS): extract caches from HEADER [#8198](https://github.com/fabricjs/fabric.js/pull/8198)
- Chore(TS): migrate Intersection [#8121](https://github.com/fabricjs/fabric.js/pull/8121)
- chore(TS): es6 for util/path.ts and more utils converted [#8201](https://github.com/fabricjs/fabric.js/pull/8201)
- fix(ci): report build script failure + fix missing logs [#8188](https://github.com/fabricjs/fabric.js/pull/8188)
- fix(): update window => fabric.window [#8209](https://github.com/fabricjs/fabric.js/pull/8209)
- chore(TS): extract const `reNonWord` from HEADER [#8197](https://github.com/fabricjs/fabric.js/pull/8197)
- chore(TS): extract config values in its own module [#8194](https://github.com/fabricjs/fabric.js/pull/8194)
- ci(): update code coverage action comment [#8205](https://github.com/fabricjs/fabric.js/pull/8205)
- fix(fabric.Gradient): Guard against deep mutation on svg export for color exports [#8196](https://github.com/fabricjs/fabric.js/pull/8196)
- chore(TS): migrate gradient [#8154](https://github.com/fabricjs/fabric.js/pull/8154)
- Chore(TS): Convert more utilities [#8193](https://github.com/fabricjs/fabric.js/pull/8193)
- docs(CONTRIBUTING): fix typo [#8191](https://github.com/fabricjs/fabric.js/pull/8191)
- chore(TS): move control files under `controls` folder [#8185](https://github.com/fabricjs/fabric.js/pull/8185)
- chore(TS): `ElementsParser` => `parser/ElementsParser` [#8183](https://github.com/fabricjs/fabric.js/pull/8183)
- dep(): fabric.console [#8184](https://github.com/fabricjs/fabric.js/pull/8184)
- chore(TS) convert more utils [#8180](https://github.com/fabricjs/fabric.js/pull/8180)
- chore(TS): migrate brushes [#8182](https://github.com/fabricjs/fabric.js/pull/8182)
- fix(): propagate failed exit code to the process [#8187](https://github.com/fabricjs/fabric.js/pull/8187)
- fix(): regain focus on mouse move [#8179](https://github.com/fabricjs/fabric.js/pull/8179)
- chore(TS): read fabric version from package.json
- ci(test): migrate test cmd [#8138](https://github.com/fabricjs/fabric.js/pull/8138)
- chore(TS): Move more utils to TS [#8164](https://github.com/fabricjs/fabric.js/pull/8164)
- chore(TS): more conversion of utils [#8148](https://github.com/fabricjs/fabric.js/pull/8148)
- chore(): Update package.json contributors [#8157](https://github.com/fabricjs/fabric.js/pull/8157)
- docs(contributing): rework [#8158](https://github.com/fabricjs/fabric.js/pull/8158)
- fix(): add pointer data to drop event [#8156](https://github.com/fabricjs/fabric.js/pull/8156)
- chore(TS): prepare for gradient migration [#8155](https://github.com/fabricjs/fabric.js/pull/8155)
- docs(Collection): JSDOC fix `item` return type [#8152](https://github.com/fabricjs/fabric.js/pull/8152)
- chore(ts): Convert some utils [#8123](https://github.com/fabricjs/fabric.js/pull/8123)
- chore(TS): Migrate Circle to es6/ts
- chore(TS): migrate parser [#8122](https://github.com/fabricjs/fabric.js/pull/8122)
- fix(TS): color merge conflict [#8133](https://github.com/fabricjs/fabric.js/pull/8133)
- chore(TS): migrate Point to es6 class and update references. Deprecate xxxEquals methods [#8120](https://github.com/fabricjs/fabric.js/pull/8120)
- Chore(TS) Rect to Es6, remove global scope function. [#8118](https://github.com/fabricjs/fabric.js/pull/8118)
- chore(TS): Color [#8115](https://github.com/fabricjs/fabric.js/pull/8115)
- chore(TS): prepare for Color migration [#8116](https://github.com/fabricjs/fabric.js/pull/8116)
- ci(): adapt build script to rollup [#8114](https://github.com/fabricjs/fabric.js/pull/8114)
- fix(): Delegate toJson to toObject properly and fix tests [#8111](https://github.com/fabricjs/fabric.js/pull/8111)
- chore(TS): convert file ext [#8108](https://github.com/fabricjs/fabric.js/pull/8108)
- ci(scripts) patch [#8102](https://github.com/fabricjs/fabric.js/pull/8102)
- ci(): switch the old custom build for rollup [#8013](https://github.com/fabricjs/fabric.js/pull/8013)
- feat(IText): Draggable text [#7802](https://github.com/fabricjs/fabric.js/pull/7802)
- feat(Text): condensed styles structure v6 [#8006](https://github.com/fabricjs/fabric.js/pull/8006)
- feat(): on `discardActiveObject` interrupt current transform. Also add a method to interrupt current transform programmatically [#7954](https://github.com/fabricjs/fabric.js/pull/7954)
- fix(fabric.StaticCanvas): imageSmoothing setter for node-cavas special case [#8032](https://github.com/fabricjs/fabric.js/pull/8032)
- feat(): support aborting loading resources that requires network calls (promises/requests) [#7827](https://github.com/fabricjs/fabric.js/pull/7827)
- fix(fabric.IText) wrong typeof syntax [#8023](https://github.com/fabricjs/fabric.js/pull/8023)
- ci(typescript): transformer [#8020](https://github.com/fabricjs/fabric.js/pull/8020)
- fix(canvas): clear transform event caching on resize [#8021](https://github.com/fabricjs/fabric.js/pull/8021)
- fix(fabric.Canvas): `mouseout` bug [#8011](https://github.com/fabricjs/fabric.js/pull/8011)
- refactor(object_interactivity): draw operation for borders can be overriden [#7932](https://github.com/fabricjs/fabric.js/pull/7932)
- feat(Group,canvas): remove canvas from object before firing removed event, filter insertAt for group
- tests(): fix the visual test loop to work again on fabricjs.com [#8007](https://github.com/fabricjs/fabric.js/pull/8007)
- fix(Group): 🛠️ layout, angle and origin ⚡ [#8004](https://github.com/fabricjs/fabric.js/pull/8004)
- chore(): move away from extend/clone [#8001](https://github.com/fabricjs/fabric.js/pull/8001)
- fix(Canvas): flipped viewport transform coords [#7515](https://github.com/fabricjs/fabric.js/pull/7515)
- fix(): cleanup merge conflict resolution artifact [#7956](https://github.com/fabricjs/fabric.js/pull/7956)
- fix(Group): part 2 minors changes [#7916](https://github.com/fabricjs/fabric.js/pull/7916)
- feat(fabric.Image.filter): Alpha support for Invert filter [#7933](https://github.com/fabricjs/fabric.js/pull/7933)
- fix(EraserBrush): visual trace while erasing [#7991](https://github.com/fabricjs/fabric.js/pull/7991)
- fix(Point): safeguard initialization [#7961](https://github.com/fabricjs/fabric.js/pull/7961)
- fix(Textbox): flipped `changeWidth` control behavior [#7980](https://github.com/fabricjs/fabric.js/pull/7980)
- test(): remove deleted event from test name [#7992](https://github.com/fabricjs/fabric.js/pull/7992)
- feat(observable): BREAKING return disposer instead of context for chaining [#7994](https://github.com/fabricjs/fabric.js/pull/7994)
- fix(util): `setStyle` exception [#7869](https://github.com/fabricjs/fabric.js/pull/7869)
- test(freedrawing): test enhancement [#7941](https://github.com/fabricjs/fabric.js/pull/7941)
- Cleanup README.md [#7947](https://github.com/fabricjs/fabric.js/pull/7947)
- ci() update uglifyjs [#7939](https://github.com/fabricjs/fabric.js/pull/7939)
- fix(): assigning canvas for collections [#7934](https://github.com/fabricjs/fabric.js/pull/7934)
- fix(EraserBrush): use rendered objects for pattern [#7938](https://github.com/fabricjs/fabric.js/pull/7938)
- fix(v6): 4th PR of Group Rewrite 🎛️ nested controls 😜 [#7861](https://github.com/fabricjs/fabric.js/pull/7861)
- feat(path): `getRegularPolygonPath` [#7918](https://github.com/fabricjs/fabric.js/pull/7918)
- fix(canvas export): regression caused by safegurading [#7907](https://github.com/fabricjs/fabric.js/pull/7907)
- ci(): fix build script option exclude [#7915](https://github.com/fabricjs/fabric.js/pull/7915)
- feat(Group): 2nd Patch of New Group! 🎉 [#7859](https://github.com/fabricjs/fabric.js/pull/7859)
- chore(ci): rename option [#7875](https://github.com/fabricjs/fabric.js/pull/7875)
- fix(Canvas): `dispose` race condition [#7885](https://github.com/fabricjs/fabric.js/pull/7885)
- Update funding.yml include Shachar and Steve
- feat(Group): Change group code, adapt the rest around it [#7858](https://github.com/fabricjs/fabric.js/pull/7858)
- chore(): PR template [#7857](https://github.com/fabricjs/fabric.js/pull/7857)
- fix(Canvas): safeguard canvas add [#7866](https://github.com/fabricjs/fabric.js/pull/7866)
- fix(fabric.Text): support text alignments in RTL text [#7674](https://github.com/fabricjs/fabric.js/pull/7674)
- chore(canvas): minor cleanup [#7851](https://github.com/fabricjs/fabric.js/pull/7851)
- docs(): fix typo, fix JSDOC for website, minors [#7853](https://github.com/fabricjs/fabric.js/pull/7853)
- fix(Canvas): safeguard dispose [#7775](https://github.com/fabricjs/fabric.js/pull/7775)
- fix(Polyline): safegurad \_setPositionDimensions [#7850](https://github.com/fabricjs/fabric.js/pull/7850)
- feat(ci): CLI logging and `filter` option [#7844](https://github.com/fabricjs/fabric.js/pull/7844)
- fix(itext): stop cursor on blur [#7784](https://github.com/fabricjs/fabric.js/pull/7784)
- fix(itext): `set` during text editing [#7837](https://github.com/fabricjs/fabric.js/pull/7837)
- fix(Canvas): Safeguard from multiple initialization [#7776](https://github.com/fabricjs/fabric.js/pull/7776)
- feat(): fire `contextmenu` event [#7714](https://github.com/fabricjs/fabric.js/pull/7714)
- docs(Text): add proper type for GraphemeBBox [#7834](https://github.com/fabricjs/fabric.js/pull/7834)
- chore(): create an alias for getSelectionContext as `getTopContext` [#7711](https://github.com/fabricjs/fabric.js/pull/7711)
- fix(EraserBrush): inverted erasing [#7689](https://github.com/fabricjs/fabric.js/pull/7689)
- fix(ci): CLI `debug` and `recreate` options [#7833](https://github.com/fabricjs/fabric.js/pull/7833)
- feat(ci): better cli [#7825](https://github.com/fabricjs/fabric.js/pull/7825)
- feat(fabric.util.animation): add delay option [#7805](https://github.com/fabricjs/fabric.js/pull/7805)
- chore(): Update bug report templates [#7790](https://github.com/fabricjs/fabric.js/pull/7790)
- fix(Textbox): expose methods for overrides + fix resize filckering [#7806](https://github.com/fabricjs/fabric.js/pull/7806)
- fix(fabric.Canvas): canvas export, force retina scaling >= 1
- fix(itext_key_behavior.mixin.js): typo [#7816](https://github.com/fabricjs/fabric.js/pull/7816)
- feat(): dataURL export - filter objects [#7788](https://github.com/fabricjs/fabric.js/pull/7788)
- feat(util): transform utils [#7614](https://github.com/fabricjs/fabric.js/pull/7614)
- chore/fix(v6): prerequisites for Group [#7728](https://github.com/fabricjs/fabric.js/pull/7728)
- tests() adding an extra controls test where the group are transformed [#7736](https://github.com/fabricjs/fabric.js/pull/7736)
- chore(): Group prerequisite minor refactor object_origin
- fix(): ensure scaling factor is positive for strokeUniform [#7729](https://github.com/fabricjs/fabric.js/pull/7729)
- MAJOR chore(v6): neutral prerequisites for fabric.Group rework [#7726](https://github.com/fabricjs/fabric.js/pull/7726)
- fix(): add `eraser` to Object state/cache props [#7720](https://github.com/fabricjs/fabric.js/pull/7720)
- feat(Object.isType): accept multiple `type` [#7715](https://github.com/fabricjs/fabric.js/pull/7715)
- MAJOR feat(fabric.Point): divide, scalarDivide, scalarDivideEquals [`#7716`](https://github.com/fabricjs/fabric.js/pull/7716)
- MAJOR feat(): Reuse fabric.Point logic for scaling and naming consistency [`#7710`](https://github.com/fabricjs/fabric.js/pull/7710)
- feat(Canvas#getCenter): migrate to `getCenterPoint` [`#7699`](https://github.com/fabricjs/fabric.js/pull/7699)
- MAJOR feat(fabric) remove callbacks in for Promise support [`#7657`](https://github.com/fabricjs/fabric.js/pull/7657)
- chore(): BREAKING Cleanup fabric.Point for v6 [#7709](https://github.com/fabricjs/fabric.js/pull/7709) [`7e563c7`](https://github.com/fabricjs/fabric.js/commit/7e563c72164070aafb03043643e85d06d0dee32c)

## [5.2.1]

- fix(): add `eraser` to Object state/cache props [`#7720`](https://github.com/fabricjs/fabric.js/pull/7720)

## [5.2.0]

- feat(fabric.Object): isType accepts multiple `type` [`#7715`](https://github.com/fabricjs/fabric.js/pull/7715)
- chore(): Replace deprecated String.prototype.substr() with Array.prototype.slice() [`#7696`](https://github.com/fabricjs/fabric.js/pull/7696)
- chore(): use Array.isArray instead of ie6+ workarounds [`#7718`](https://github.com/fabricjs/fabric.js/pull/7718)
- MINOR: feat(fabric.Canvas): add `getTopContext` method to expose the internal contextTop [`#7697`](https://github.com/fabricjs/fabric.js/pull/7697)
- fix(fabric.Object) Add cacheContext checks before trying to render on cache [`#7694`](https://github.com/fabricjs/fabric.js/pull/7694)
- tests(): node test suite enhancement [`#7691`](https://github.com/fabricjs/fabric.js/pull/7691)
- feat(Canvas#getCenter): migrate to `getCenterPoint` [`#7699`](https://github.com/fabricjs/fabric.js/pull/7699)
- updated package.json [`803ce95`](https://github.com/fabricjs/fabric.js/commit/803ce95878150fba9e4195804bccae9bcfe45c6d)
- tests(fabric.animation): fix test reliability [`4be0fb9`](https://github.com/fabricjs/fabric.js/commit/4be0fb9903e15db294b89030feb645e5da766740)

## [5.1.0]

- build(deps): bump node-fetch from 2.6.6 to 2.6.7 [`#7684`](https://github.com/fabricjs/fabric.js/pull/7684)
- build(deps): bump follow-redirects from 1.14.6 to 1.14.8 [`#7683`](https://github.com/fabricjs/fabric.js/pull/7683)
- build(deps): bump simple-get from 3.1.0 to 3.1.1 [`#7682`](https://github.com/fabricjs/fabric.js/pull/7682)
- build(deps): bump engine.io from 6.1.0 to 6.1.2 [`#7681`](https://github.com/fabricjs/fabric.js/pull/7681)
- fix(test): Remove expect assertion [`#7678`](https://github.com/fabricjs/fabric.js/pull/7678)
- docs(blendimage_filter.class.js) corrected mode options [`#7672`](https://github.com/fabricjs/fabric.js/pull/7672)
- chore(): Update bug_report.md [`#7659`](https://github.com/fabricjs/fabric.js/pull/7659)
- fix(util.animation): remove extra animation cancel [`#7631`](https://github.com/fabricjs/fabric.js/pull/7631)
- feat(animation): Support a list of animation values for animating matrices changes [`#7633`](https://github.com/fabricjs/fabric.js/pull/7633)
- ci(tests): windows and linux paths resolutions [`#7635`](https://github.com/fabricjs/fabric.js/pull/7635)

## [5.0.0]

- fix(fabric.Canvas): unflag contextLost after a full re-render [`#7646`](https://github.com/fabricjs/fabric.js/pull/7646)
- **BREAKING**: remove 4.x deprecated code [`#7630`](https://github.com/fabricjs/fabric.js/pull/7630)
- feat(fabric.StaticCanvas, fabric.Canvas): limit breaking changes [`#7627`](https://github.com/fabricjs/fabric.js/pull/7627)
- feat(animation): animations registry [`#7528`](https://github.com/fabricjs/fabric.js/pull/7528)
- docs(): Remove not working badges [`#7623`](https://github.com/fabricjs/fabric.js/pull/7623)
- ci(): add auto-changelog package to quickly draft a changelog [`#7615`](https://github.com/fabricjs/fabric.js/pull/7615)
- feat(fabric.EraserBrush): added `eraser` property to Object instead of attaching to `clipPath`, remove hacky `getClipPath`/`setClipPath` [#7470](https://github.com/fabricjs/fabric.js/pull/7470), see **BREAKING** comments.
- feat(fabric.EraserBrush): support `inverted` option to undo erasing [#7470](https://github.com/fabricjs/fabric.js/pull/7470)
- fix(fabric.EraserBrush): fix doubling opaic objects while erasing [#7445](https://github.com/fabricjs/fabric.js/issues/7445) [#7470](https://github.com/fabricjs/fabric.js/pull/7470)
- **BREAKING**: fabric.EraserBrush: The Eraser object is now a subclass of Group. This means that loading from JSON will break between versions.
  Use this [code](https://gist.github.com/ShaMan123/6c5c4ca2cc720a2700848a2deb6addcd) to transform your json payload to the new version.
- feat(fabric.Canvas): fire an extra mouse up for the original control of the initial target [`#7612`](https://github.com/fabricjs/fabric.js/pull/7612)
- fix(fabric.Object) bounding box display with skewY when outside group [`#7611`](https://github.com/fabricjs/fabric.js/pull/7611)
- fix(fabric.text) fix rtl/ltr performance issues [`#7610`](https://github.com/fabricjs/fabric.js/pull/7610)
- fix(event.js) Prevent dividing by 0 in for touch gestures [`#7607`](https://github.com/fabricjs/fabric.js/pull/7607)
- feat(): `drop:before` event [`#7442`](https://github.com/fabricjs/fabric.js/pull/7442)
- ci(): Add codeql analysis step [`#7588`](https://github.com/fabricjs/fabric.js/pull/7588)
- security(): update onchange to solve security issue [`#7591`](https://github.com/fabricjs/fabric.js/pull/7591)
- **BREAKING**: fix(): MAJOR prevent render canvas with quality less than 100% [`#7537`](https://github.com/fabricjs/fabric.js/pull/7537)
- docs(): fix broken link [`#7579`](https://github.com/fabricjs/fabric.js/pull/7579)
- **BREAKING**: Deps(): MAJOR update to jsdom 19 node 14 [`#7587`](https://github.com/fabricjs/fabric.js/pull/7587)
- Fix(): JSDOM transative vulnerability [`#7510`](https://github.com/fabricjs/fabric.js/pull/7510)
- fix(fabric.parser): attempt to resolve some issues with regexp [`#7520`](https://github.com/fabricjs/fabric.js/pull/7520)
- fix(fabric.IText) fix for possible error on copy paste [`#7526`](https://github.com/fabricjs/fabric.js/pull/7526)
- fix(fabric.Path): Path Distance Measurement Inconsistency [`#7511`](https://github.com/fabricjs/fabric.js/pull/7511)
- Fix(fabric.Text): Avoid reiterating measurements when width is 0 and measure also empty lines for consistency. [`#7497`](https://github.com/fabricjs/fabric.js/pull/7497)
- fix(fabric.Object): stroke bounding box [`#7478`](https://github.com/fabricjs/fabric.js/pull/7478)
- fix(fabric.StaticCanvas): error of changing read-only style field [`#7462`](https://github.com/fabricjs/fabric.js/pull/7462)
- fix(fabric.Path): setting `path` during runtime [`#7141`](https://github.com/fabricjs/fabric.js/pull/7141)
- chore() update canvas to 2.8.0 [`#7415`](https://github.com/fabricjs/fabric.js/pull/7415)
- fix(fabric.Group) realizeTransfrom should be working when called with NO parent transform [`#7413`](https://github.com/fabricjs/fabric.js/pull/7413)
- fix(fabric.Object) Fix control flip and control box [`#7412`](https://github.com/fabricjs/fabric.js/pull/7412)
- feat(fabric.Text): added pathAlign property for text on path [`#7362`](https://github.com/fabricjs/fabric.js/pull/7362)
- docs(): Create SECURITY.md [`#7405`](https://github.com/fabricjs/fabric.js/pull/7405)
- docs(): Clarify viewport transformations doc [`#7401`](https://github.com/fabricjs/fabric.js/pull/7401)
- docs(): specify default value and docs for enablePointerEvents [`#7386`](https://github.com/fabricjs/fabric.js/pull/7386)
- feat(fabric.PencilBrush): add an option to draw a straight line while pressing a key [`#7034`](https://github.com/fabricjs/fabric.js/pull/7034)

## [4.6.0]

- feat(fabric.util): added fabric.util.transformPath to add transformations to path points [#7300](https://github.com/fabricjs/fabric.js/pull/7300)
- feat(fabric.util): added fabric.util.joinPath, the opposite of fabric.util.parsePath [#7300](https://github.com/fabricjs/fabric.js/pull/7300)
- fix(fabric.util): use integers iterators [#7233](https://github.com/fabricjs/fabric.js/pull/7233)
- feat(fabric.Text) add path rendering to text on path [#7328](https://github.com/fabricjs/fabric.js/pull/7328)
- feat(fabric.iText): Add optional hiddenTextareaContainer to contain hiddenTextarea [#7314](https://github.com/fabricjs/fabric.js/pull/7314)
- fix(fabric.Text) added pathStartOffset and pathSide to props lists for object export [#7318](https://github.com/fabricjs/fabric.js/pull/7318)
- feat(animate): add imperative abort option for animations [#7275](https://github.com/fabricjs/fabric.js/pull/7275)
- fix(Fabric.text): account for fontSize in textpath cache dimensions ( to avoid clipping ) [#7298](https://github.com/fabricjs/fabric.js/pull/7298)
- feat(Observable.once): Add once event handler [#7317](https://github.com/fabricjs/fabric.js/pull/7317)
- feat(fabric.Object): Improve drawing of controls in group. [#7119](https://github.com/fabricjs/fabric.js/pull/7119)
- fix(EraserBrush): intersectsWithObject edge cases [#7290](https://github.com/fabricjs/fabric.js/pull/7290)
- fix(EraserBrush): dump canvas bg/overlay color support [#7289](https://github.com/fabricjs/fabric.js/pull/7289)
- feat(fabric.Text) added pathSide property to text on path [#7259](https://github.com/fabricjs/fabric.js/pull/7259)
- fix(EraserBrush) force fill value [#7269](https://github.com/fabricjs/fabric.js/pull/7269)
- fix(fabric.StaticCanvas) properly remove objects on canvas.clear [#6937](https://github.com/fabricjs/fabric.js/pull/6937)
- feat(fabric.EraserBrush): improved erasing:end event [#7258](https://github.com/fabricjs/fabric.js/pull/7258)
- fix(shapes): fabric.Object.\_fromObject never should return [#7201](https://github.com/fabricjs/fabric.js/pull/7201)
- feat(fabric.filters) Added vibrance filter (for increasing saturation of muted colors) [#7189](https://github.com/fabricjs/fabric.js/pull/7189)
- fix(fabric.StaticCanvas): restore canvas size when disposing [#7181](https://github.com/fabricjs/fabric.js/pull/7181)
- feat(fabric.util): added `convertPointsToSVGPath` that will convert from a list of points to a smooth curve. [#7140](https://github.com/fabricjs/fabric.js/pull/7140)
- fix(fabric.Object): fix cache invalidation issue when objects are rotating [#7183](https://github.com/fabricjs/fabric.js/pull/7183)
- fix(fabric.Canvas): rectangle selection works with changing viewport [#7088](https://github.com/fabricjs/fabric.js/pull/7088)
- feat(fabric.Text): textPath now support textAlign [#7156](https://github.com/fabricjs/fabric.js/pull/7156)
- fix(fabric.EraserBrush): test eraser intersection with objects taking into account canvas viewport transform [#7147](https://github.com/fabricjs/fabric.js/pull/7147)
- fix(fabric.Object): support `excludeFromExport` set on `clipPath` [#7148](https://github.com/fabricjs/fabric.js/pull/7148).
- fix(fabric.Group): support `excludeFromExport` set on objects [#7148](https://github.com/fabricjs/fabric.js/pull/7148).
- fix(fabric.StaticCanvas): support `excludeFromExport` set on `backgroundColor`, `overlayColor`, `clipPath` [#7148](https://github.com/fabricjs/fabric.js/pull/7148).
- fix(fabric.EraserBrush): support object resizing (needed for eraser) [#7100](https://github.com/fabricjs/fabric.js/pull/7100).
- fix(fabric.EraserBrush): support canvas resizing (overlay/background drawables) [#7100](https://github.com/fabricjs/fabric.js/pull/7100).
- fix(fabric.EraserBrush): propagate `clipPath` of group to erased objects when necessary so it is correct when ungrouping/removing from group [#7100](https://github.com/fabricjs/fabric.js/pull/7100).
- fix(fabric.EraserBrush): introduce `erasable = deep` option for `fabric.Group` [#7100](https://github.com/fabricjs/fabric.js/pull/7100).
- feat(fabric.Collection): the `contains` method now accepts a second boolean parameter `deep`, checking all descendants, `collection.contains(obj, true)` [#7139](https://github.com/fabricjs/fabric.js/pull/7139).
- fix(fabric.StaticCanvas): disposing canvas now restores canvas size and style to original state.

## [4.5.1]

- fix(fabric.Text): fixes decoration rendering when there is a single rendering for full text line [#7104](https://github.com/fabricjs/fabric.js/pull/7104)
- fix(fabric.Text): spell error which made the gradientTransform not working [#7059](https://github.com/fabricjs/fabric.js/pull/7059)
- fix(fabric.util): unwanted mutation in fabric.util.rotatePoint [#7117](https://github.com/fabricjs/fabric.js/pull/7117)
- fix(svg parser): Ensure that applyViewboxTransform returns an object and not undefined/null [#7030](https://github.com/fabricjs/fabric.js/pull/7030)
- fix(fabric.Text): support firefox with ctx.textAlign for RTL text [#7126](https://github.com/fabricjs/fabric.js/pull/7126)

## [4.5.0]

- fix(fabric.PencilBrush) decimate deleting end of a freedrawing line [#6966](https://github.com/fabricjs/fabric.js/pull/6966)
- feat(fabric.Text): Adding support for RTL languages by adding `direction` property [#7046](https://github.com/fabricjs/fabric.js/pull/7046)
- feat(fabric) Add an eraser brush as optional module [#6994](https://github.com/fabricjs/fabric.js/pull/6994)
- fix v4: 'scaling' event triggered before object position is adjusted [#6650](https://github.com/fabricjs/fabric.js/pull/6650)
- Fix(fabric.Object): CircleControls transparentCorners styling [#7015](https://github.com/fabricjs/fabric.js/pull/7015)
- Fix(svg_import): svg parsing in case it uses empty use tag or use with image href [#7044](https://github.com/fabricjs/fabric.js/pull/7044)
- fix(fabric.Shadow): `offsetX`, `offsetY` and `blur` supports float [#7019](https://github.com/fabricjs/fabric.js/pull/7019)

## [4.4.0]

- fix(fabric.Object) wrong variable name `cornerStrokeColor ` [#6981](https://github.com/fabricjs/fabric.js/pull/6981)
- fix(fabric.Text): underline color with text style ( regression from text on a path) [#6974](https://github.com/fabricjs/fabric.js/pull/6974)
- fix(fabric.Image): Cache CropX and CropY cache properties [#6924](https://github.com/fabricjs/fabric.js/pull/6924)
- fix(fabric.Canvas): Add target to each selection event [#6858](https://github.com/fabricjs/fabric.js/pull/6858)
- fix(fabric.Image): fix wrong scaling value for the y axis in renderFill [#6778](https://github.com/fabricjs/fabric.js/pull/6778)
- fix(fabric.Canvas): set isMoving on real movement only [#6856](https://github.com/fabricjs/fabric.js/pull/6856)
- fix(fabric.Group) make addWithUpdate compatible with nested groups [#6774](https://github.com/fabricjs/fabric.js/pull/6774)
- fix(Fabric.Text): Add path to text export and import [#6844](https://github.com/fabricjs/fabric.js/pull/6844)
- fix(fabric.Canvas) Remove controls check in the pixel accuracy target [#6798](https://github.com/fabricjs/fabric.js/pull/6798)
- feat(fabric.Canvas): Added activeOn 'up/down' property [#6807](https://github.com/fabricjs/fabric.js/pull/6807)
- feat(fabric.BaseBrush): limitedToCanvasSize property to brush [#6719](https://github.com/fabricjs/fabric.js/pull/6719)

## [4.3.1]

- fix(fabric.Control) implement targetHasOneFlip using shorthand [#6823](https://github.com/fabricjs/fabric.js/pull/6823)
- fix(fabric.Text) fix typo in cacheProperties preventing cache clear to work [#6775](https://github.com/fabricjs/fabric.js/pull/6775)
- fix(fabric.Canvas): Update backgroundImage and overlayImage coordinates on zoom change [#6777](https://github.com/fabricjs/fabric.js/pull/6777)
- fix(fabric.Object): add strokeuniform to object toObject output. [#6772](https://github.com/fabricjs/fabric.js/pull/6772)
- fix(fabric.Text): Improve path's angle detection for text on a path [#6755](https://github.com/fabricjs/fabric.js/pull/6755)

## [4.3.0]

- fix(fabric.Textbox): Do not let splitbygrapheme split text previously unwrapped [#6621](https://github.com/fabricjs/fabric.js/pull/6621)
- feat(fabric.controlsUtils) Move drag to actions to control handlers [#6617](https://github.com/fabricjs/fabric.js/pull/6617)
- feat(fabric.Control): Add custom control size per control. [#6562](https://github.com/fabricjs/fabric.js/pull/6562)
- fix(svg_export): svg export in path with gradient and added tests [#6654](https://github.com/fabricjs/fabric.js/pull/6654)
- fix(fabric.Text): improve compatibility with transformed gradients [#6669](https://github.com/fabricjs/fabric.js/pull/6669)
- feat(fabric.Text): Add ability to put text on paths BETA [#6543](https://github.com/fabricjs/fabric.js/pull/6543)
- fix(fabric.Canvas): rotation handle should take origin into account [#6686](https://github.com/fabricjs/fabric.js/pull/6686)
- fix(fabric.Text): Text on path, fix non linear distance of chars over path [#6671](https://github.com/fabricjs/fabric.js/pull/6671)

## [4.2.0]

- fix(fabric.utils): ISSUE-6566 Fix SVGs for special Arc lines [#6571](https://github.com/fabricjs/fabric.js/pull/6571)
- fix(fabric.Canvas): Fix mouse up target when different from action start [#6591](https://github.com/fabricjs/fabric.js/pull/6591)
- added: feat(fabric.controlsUtils): Fire resizing event for textbox width [#6545](https://github.com/fabricjs/fabric.js/pull/6545)

## [4.1.0]

- feat(Brushes): add beforePathCreated event [#6492](https://github.com/fabricjs/fabric.js/pull/6492);
- feat(fabric.Path): Change the way path is parsed and drawn. simplify path at parsing time [#6504](https://github.com/fabricjs/fabric.js/pull/6504);
- feat(fabric.Path): Simplify S and T command in C and Q. [#6507](https://github.com/fabricjs/fabric.js/pull/6507);
- fix(fabric.Textbox): ISSUE-6518 Textbox and centering scaling [#6524](https://github.com/fabricjs/fabric.js/pull/6524);
- fix(fabric.Text): Ensure the shortcut text render the passed argument and not the entire line [#6526](https://github.com/fabricjs/fabric.js/pull/6526);
- feat(fabric.util): Add a function to work with path measurements [#6525](https://github.com/fabricjs/fabric.js/pull/6525);
- fix(fabric.Image): rendering pixel outside canvas size [#6326](https://github.com/fabricjs/fabric.js/pull/6326);
- fix(fabric.controlsUtils): stabilize scaleObject function [#6540](https://github.com/fabricjs/fabric.js/pull/6540);
- fix(fabric.Object): when in groups or active groups, fix the ability to shift deselect [#6541](https://github.com/fabricjs/fabric.js/pull/6541);

## [4.0.0]

- fixed the gesture module to not break with 4.0 [#6491](https://github.com/fabricjs/fabric.js/pull/6491);
- fix(fabric.IText): copy style in non full mode when typing text [#6454](https://github.com/fabricjs/fabric.js/pull/6454);
- feat(fabric.Controls) expose the extra utils for control handling.
  Breaking: rename fabric.controlHandlers and fabric.controlRenderers to fabric.controlsUtils.

## [4.0.0-rc.1]

- fix(fabric.Canvas): ISSUE-6314 rerender in case of drag selection that select a single oobject. [#6421](https://github.com/fabricjs/fabric.js/pull/6421);
- feat(text): allow correct cursor/selection position if text is edited inside a group. [#6256](https://github.com/fabricjs/fabric.js/pull/6256);
- feat(fabric.Control): remove position option in favor of x and y [#6415](https://github.com/fabricjs/fabric.js/pull/6415);
- fix(fabric.Object) ISSUE-6340 infinite recursion on groups [#6416](https://github.com/fabricjs/fabric.js/pull/6416);
- fix(fabric.Object): geometry mixin fix partiallyOnscreen [#6402](https://github.com/fabricjs/fabric.js/pull/6402);
- fix(fabric.Image): ISSUE-6397 modify crossOrigin behaviour for setSrc [#6414](https://github.com/fabricjs/fabric.js/pull/6414);
- Breaking: fabric.Image.setCrossOrigin is gone. Having the property on the fabric.Image is misleading and brings to errors. crossOrigin is for loading/reloading only, and is mandatory to specify it each load.
- Breaking: fabric.Control constructor does not accept anymore a position object, but 2 properties, x and y.

## [4.0.0-beta.12]

- fix(fabric.IText): respect value of `cursorColor` [#6300](https://github.com/fabricjs/fabric.js/pull/6300);
- fix(fabric.Textbox): Improve splitByGrapheme and charSpacing [#6298](https://github.com/fabricjs/fabric.js/pull/6298);
- feat(controls): Reintroduce flip by scaling and lockScalingFlip [#6313](https://github.com/fabricjs/fabric.js/pull/6313);

## [4.0.0-beta.11]

- fix(itext): improved style handling for new lines [#6268](https://github.com/fabricjs/fabric.js/pull/6268)
- fix(controls): Fix flip and controls and skewY and controls. [#6278](https://github.com/fabricjs/fabric.js/pull/6278)
- fix(controls): Current position with handlers is wrong if using skew [#6267](https://github.com/fabricjs/fabric.js/pull/6267)
- breaking: setCoords has only one argument now `skipCorners` boolean. setCoords will always update aCoords, lineCoords. If skipCorners is not specified, it will alos update oCoords();
- feat(fabric.Image): Image.imageSmoothing for fabric.Image objects [#6280](https://github.com/fabricjs/fabric.js/pull/6280)
- fix(fabric.StaticCanvas): export to dataUrl and canvasElement will respect imageSmoothingEnabled [#6280](https://github.com/fabricjs/fabric.js/pull/6280)
- fix(fabric.Image): toSVG export with missing element won't crash [#6280](https://github.com/fabricjs/fabric.js/pull/6280)
- added: added fabric.util.setImageSmoothing(ctx, value);
- added svg import/export for image image-rendering attribute
- fix(svg_import): Fix some parsing logic for nested SVGs. [#6284](https://github.com/fabricjs/fabric.js/pull/6284)
- fix(fabric.Image): do not crash if image has no element [#6285](https://github.com/fabricjs/fabric.js/pull/6285)

BREAKING:

- removed 2 utils member that was not used anywhere: fabric.util.getScript, fabric.util.getElementStyle
- remove private member \_setImageSmoothing in the canvas: use fabric.util.setImageSmoothing(ctx, value);

## [4.0.0-beta.10]

- fix(controls): fix missing target in canvas event options [#6251](https://github.com/fabricjs/fabric.js/pull/6251)
- fix(controls): correct position for offsets [#6250](https://github.com/fabricjs/fabric.js/pull/6250)
- feat(utils): Added more error flag passing throughout functions [#6238](https://github.com/fabricjs/fabric.js/pull/6238)

## [4.0.0-beta.9]

- fix(controls) show offsetX/offsetY correctly. [#6236](https://github.com/fabricjs/fabric.js/pull/6236)
- fix(controls) ISSUE-6201 Restore per object setting of controls visibility [#6226](https://github.com/fabricjs/fabric.js/pull/6226)
- fix(svg_parser): ISSUE-6220 Allow to parse font declaration that start with a number [#6222](https://github.com/fabricjs/fabric.js/pull/6222)

## [4.0.0-beta.8]

- fix(IText) Stop composition events on mousedown to enable cursor position on android keyboards [#6224](https://github.com/fabricjs/fabric.js/pull/6224)
- fix(controls): Handle textbox width change properly [#6219](https://github.com/fabricjs/fabric.js/pull/6219)
- fix(controls): correctly handling the uniform scaling option [#6218](https://github.com/fabricjs/fabric.js/pull/6218)
- fix(fabric.Object): fix activeSelection toDataURL canvas restore [#6216](https://github.com/fabricjs/fabric.js/pull/6216)
- fix(svg_parsers): Add support for empty <style/> tags [#6169](https://github.com/fabricjs/fabric.js/pull/6169)
- fix(SVG_export, text): Check font faces markup for objects within groups [#6195](https://github.com/fabricjs/fabric.js/pull/6195)
- feat(animation): Extend fabric.util.animate animating colors and other properties[#6191](https://github.com/fabricjs/fabric.js/pull/6191)
- fix(svg_export): remove extra space from svg export [#6209](https://github.com/fabricjs/fabric.js/pull/6209)
- fix(svg_import): ISSUE-6170 do not try to create missing clippath [#6210](https://github.com/fabricjs/fabric.js/pull/6210)
- fix(fabric.Object) Adding existence check for this.canvas on object stacking mixins [#6207](https://github.com/fabricjs/fabric.js/pull/6207)

## [4.0.0-beta.7]

feat(controls): Added controls mouseUpHandler and mouseDownHandler [#6158](https://github.com/fabricjs/fabric.js/pull/6158)
Removal of deprecated methods / patterns. [#6111](https://github.com/fabricjs/fabric.js/pull/6111)

- removed Object.setShadow, and BaseBrush.setShadow. change `rect.setShadow(options)` to `rect.set('shadow', new fabric.Shadow(options))`
- removed Object.transformMatrix.
- removed `object:selected` event. use `selection:created`. In the callback you will still find `target` in the options, but also you will find `selected` with all the objects selected during that single event.
- removed Gradient.forObject. No alternative available.
- removed Object and canvas `clipTo`. Use Object.clipPath;
- removed Canvas.loadFromDatalessJSON, it was just an alias for `loadFromJSON`
- removed `observe`, `stopObserving`, `trigger` from observable. Keep using `on`, `off`, `fire`.
- removed the Object.set ability to take a function as a value. Was rather strange to use.
- removed Object.setGradient. Change `rect.setGradient(options)` with `rect.set('fill', new fabric.Gradient(otherOptions))`. The options format is slightly different, but keeping 2 formats does not really make sense.
- removed Object.setPatternFill. Change `rect.setPatternFill(options)` to `rect.set('fill', new fabric.Pattern(options))`;
- removed Object.setColor. Change `rect.setColor(color)` to `rect.set('fill', color)`
- removed fabric.util.customTransformMatrix. Use the replacement fabric.util.composeMatrix

## [4.0.0-beta.6]

fix(fabric.IText): exitEditing won't error on missing hiddenTextarea. [#6138](https://github.com/fabricjs/fabric.js/pull/6138)

## [4.0.0-beta.5]

fix(fabric.Object): getObjectScaling takes in account rotation of objects inside groups. [#6118](https://github.com/fabricjs/fabric.js/pull/6118)

## [4.0.0-beta.4]

fix(fabric.Group): will draw shadow will call parent method. [#6116](https://github.com/fabricjs/fabric.js/pull/6116)

## [4.0.0-beta.3]

fix(controls): control offset rendering code had extras `beginPath` that would clear all but not the last of them [#6114](https://github.com/fabricjs/fabric.js/pull/6114)

## [4.0.0-beta.2]

fix(controls): Control.getVisibility will always receive the fabric.Object argument.

## [4.0.0-beta.1]

breaking: All your old control code override will not work
breaking: `uniScaleTransform` has been renamed in `uniformScaling`, meaning changed and the default value swapped. The behaviour is unchanged, but now the description and the name match.
breaking: Object.lockUniScaling is removed. Alternatives to get the same identical functionality with less code are being evaluated.
breaking: Canvas.onBeforeScaleRotate is removed, developers need to migrate to the event `before:transform’

## [3.6.2]

- fix fabric.Object.toDataURL blurriness on images with odd pixel number [#6131](https://github.com/fabricjs/fabric.js/pull/6131)

## [3.6.1]

- fix(gradient, text): ISSUE-6014 ISSUE-6077 support percentage gradient in text [#6090](https://github.com/fabricjs/fabric.js/pull/6090)
- fix(filters): ISSUE-6072 convolution filter is off by one [#6088](https://github.com/fabricjs/fabric.js/pull/6088)
- fix(transform): Fix a bug in the skewing logic [#6082](https://github.com/fabricjs/fabric.js/pull/6088)

## [3.6.0]

- fix: ISSUE-5512 better Clippath transform parsing in SVG [#5983](https://github.com/fabricjs/fabric.js/pull/5983)
- fix: ISSUE-5984 Avoid enter editing in non selectable object [#5989](https://github.com/fabricjs/fabric.js/pull/5989)
- Tweak to object.\_setLineDash to avoid cycles when nothing in array [#6000](https://github.com/fabricjs/fabric.js/pull/6000)
- fix: ISSUE-5867 Fix the extra new line selection with empty line [#6011](https://github.com/fabricjs/fabric.js/pull/6011)
- Improvement: Use SVG Namespace for SVG Elements [#5957](https://github.com/fabricjs/fabric.js/pull/5957)
- Improvement: ISSUE-4115 - triggers in/out events for sub targets [#6013](https://github.com/fabricjs/fabric.js/pull/6013)
- Improvement: Upper canvas retina scaling [#5938](https://github.com/fabricjs/fabric.js/pull/5938)

## [3.5.1]

- Fix for textbox non defined in scaleObject [#5896](https://github.com/fabricjs/fabric.js/pull/5896)
- Fix canvas pattern as background and exports [#5973](https://github.com/fabricjs/fabric.js/pull/5973)
- Fix for type error if style is null when checking if is empty [#5971](https://github.com/fabricjs/fabric.js/pull/5971)
- Fix for load from datalessJSON for svg groups with sourcePath [#5970](https://github.com/fabricjs/fabric.js/pull/5970)

## [3.5.0]

- Deprecation: deprecated 3 method of the api that will disappear in fabric 4: setPatternFill, setColor, setShadow.
- Fix: remove line dash modification for strokeUniform [#5953](https://github.com/fabricjs/fabric.js/pull/5953)
- Improvement: ISSUE-5955 parse svg clip-path recursively [#5960](https://github.com/fabricjs/fabric.js/pull/5960)
- Fix: object.toCanvasElement of objects in groups [#5962](https://github.com/fabricjs/fabric.js/pull/5962)
- change pencil brush finalize to be in line with other brushes [#5866](https://github.com/fabricjs/fabric.js/pull/5866)

## [3.4.0]

- Support fill-opacity on gradient parsing from SVG. [#5812](https://github.com/fabricjs/fabric.js/pull/5812)
- Rewrite gradient parsing from SVG to work with more transformation and combinations of attributes. [#5836](https://github.com/fabricjs/fabric.js/pull/5836)
- Added Gradient.gradientUnits property to support percent based gradients on shapes.[#5836](https://github.com/fabricjs/fabric.js/pull/5836)
- Changed animation logic so that onComplete gets always called with the final values of the animation.[#5813](https://github.com/fabricjs/fabric.js/pull/5813)

## [3.3.0]

- Differently support multi mouse events, fix multi touch on various browser [#5785](https://github.com/fabricjs/fabric.js/pull/5785)
- Word boundary search update on grapheme clusters [#5788](https://github.com/fabricjs/fabric.js/pull/5788)
- Enable deps free version [#5786](https://github.com/fabricjs/fabric.js/pull/5786)
- Remove variables named as reserved words [#5782](https://github.com/fabricjs/fabric.js/pull/5782)

## [3.2.0]

- Fix: Better handling of upperCanvas in toCanvasElement. [#5736](https://github.com/fabricjs/fabric.js/pull/5736)
- Add: Pass raw event information to brushes [#5687](https://github.com/fabricjs/fabric.js/pull/5687)
- Deprecation: officially deprecated Object.transformMatrix [#5747](https://github.com/fabricjs/fabric.js/pull/5747)
- Fix: Fix group.toSVG regression. [#5755](https://github.com/fabricjs/fabric.js/pull/5755)
- Fix: PencilBrush regression on simple points. [#5771](https://github.com/fabricjs/fabric.js/pull/5771)

## [3.1.0]

- Fix: unbreak IE10. [#5678](https://github.com/fabricjs/fabric.js/pull/5678)
- Improvement: Support scientific notation with uppercase E. [#5731](https://github.com/fabricjs/fabric.js/pull/5731)
- Add: PencilBrush brush now support `decimate` property to remove dots that are too near to each other. [#5718](https://github.com/fabricjs/fabric.js/pull/5718)

## [3.0.0]

- Breaking: removed support for node 4 and 6. [#5356](https://github.com/fabricjs/fabric.js/pull/5356)
- Breaking: changed objectCaching meaning to disable caching only if possible. [#5566](https://github.com/fabricjs/fabric.js/pull/5566)
- Breaking: private method `_setLineStyle` can set only empty object now [#5588](https://github.com/fabricjs/fabric.js/pull/5588)
- Breaking: private method `_getLineStyle` can only return boolean now [#5588](https://github.com/fabricjs/fabric.js/pull/5588)
- Fix: splitByGrapheme can now handle cursor properly [#5588](https://github.com/fabricjs/fabric.js/pull/5588)
- Add: Added hasStroke and hasFill, helper methods for decisions on caching and for devs, change image shouldCache method [#5567](https://github.com/fabricjs/fabric.js/pull/5567)
- Fix: Canvas toObject won't throw error now if there is a clipPath [#5556](https://github.com/fabricjs/fabric.js/pull/5556)
- Add: added `nonScaling` property to shadow class [#5558](https://github.com/fabricjs/fabric.js/pull/5558)
- Fix: fixed import of Rect from SVG when has 0 dimensions. [#5582](https://github.com/fabricjs/fabric.js/pull/5582)
- Fix: Shadow offset in dataurl export with retina [#5593](https://github.com/fabricjs/fabric.js/pull/5593)
- Fix: Text can be used as clipPath in SVG export (output is not correct yet) [#5591](https://github.com/fabricjs/fabric.js/pull/5591)
- Add: Fabric.disableStyleCopyPasting to disable style transfers on copy-paste of itext [#5590](https://github.com/fabricjs/fabric.js/pull/5590)
- Fix: avoid adding quotes to fontFamily containing a coma [#5624](https://github.com/fabricjs/fabric.js/pull/5624)
- Fix: strokeUniform and cache dimensions [#5626](https://github.com/fabricjs/fabric.js/pull/5626)
- Fix: Do not call onSelect on objects that won't be part of the selection [#5632](https://github.com/fabricjs/fabric.js/pull/5632)
- Fix: fixed handling of empty lines in splitByGrapheme [#5645](https://github.com/fabricjs/fabric.js/pull/5645)
- Fix: Textbox selectable property not restored after exitEditing [#5655](https://github.com/fabricjs/fabric.js/pull/5655)
- Fix: 'before:selection:cleared' event gets target in the option passed [#5658](https://github.com/fabricjs/fabric.js/pull/5658)
- Added: enablePointerEvents options to Canvas activates pointer events [#5589](https://github.com/fabricjs/fabric.js/pull/5589)
- Fix: Polygon/Polyline/Path respect points position when initializing [#5668](https://github.com/fabricjs/fabric.js/pull/5668)
- Fix: Do not load undefine objects in group/canvas array when restoring from JSON or SVG. [#5684](https://github.com/fabricjs/fabric.js/pull/5684)
- Improvement: support for canvas background or overlay as gradient [#5684](https://github.com/fabricjs/fabric.js/pull/5684)
- Fix: properly restore clipPath when restoring from JSON [#5641](https://github.com/fabricjs/fabric.js/pull/5641)
- Fix: respect chainable attribute in observable mixin [#5606](https://github.com/fabricjs/fabric.js/pull/5606)

## [2.7.0]

- Add: strokeUniform property, avoid stroke scaling with paths [#5473](https://github.com/fabricjs/fabric.js/pull/5473)
- Fix: fix bug in image setSrc [#5502](https://github.com/fabricjs/fabric.js/pull/5502)
- Add: strokeUniform import/export svg [#5527](https://github.com/fabricjs/fabric.js/pull/5527)
- Fix: GraphemeSplit and toSvg for circle [#5544](https://github.com/fabricjs/fabric.js/pull/5544)
- Improvement: support running in a XML document [#5530](https://github.com/fabricjs/fabric.js/pull/5530)

## [2.6.0]

- Fix: avoid ie11 to throw on weird draw images [#5428](https://github.com/fabricjs/fabric.js/pull/5428)
- Fix: a rare case of invisible clipPath [#5477](https://github.com/fabricjs/fabric.js/pull/5477)
- Fix: testability of code under node when webgl is involved [#5478](https://github.com/fabricjs/fabric.js/pull/5478)
- Add: Grapeheme text wrapping for Textbox (Textbox.splitByGrapheme) [#5479](https://github.com/fabricjs/fabric.js/pull/5479)
- Add: fabric.Object.toCanvasElement [#5481](https://github.com/fabricjs/fabric.js/pull/5481)

## [2.5.0]

- Fix: textbox transform report newScaleX and newScaleY values [#5464](https://github.com/fabricjs/fabric.js/pull/5464)
- Fix: export of svg and gradient with transforms [#5456](https://github.com/fabricjs/fabric.js/pull/5456)
- Fix: detection of controls in perPixelTargetFind + cache [#5455](https://github.com/fabricjs/fabric.js/pull/5455)
- Add: added canvas.toCanvasElement method [#5452](https://github.com/fabricjs/fabric.js/pull/5452)

## [2.4.6]

- Fix: unbreak the svg export broken in 2.4.5 [#5438](https://github.com/fabricjs/fabric.js/pull/5438)

## [2.4.5]

- Fix: svg import/export for canvas+clipPath and letterspacing. [#5424](https://github.com/fabricjs/fabric.js/pull/5424)
- Fix: avoid stroke dash from group selection to leak on upper canvas [#5392](https://github.com/fabricjs/fabric.js/pull/5392)

## [2.4.4]

- Fix: add clipPath to stateful cache check. [#5384](https://github.com/fabricjs/fabric.js/pull/5384)
- Fix: restore draggability of small objects [#5379](https://github.com/fabricjs/fabric.js/pull/5379)
- Improvement: Added strokeDashOffset to objects and from SVG import. [#5398](https://github.com/fabricjs/fabric.js/pull/5398)
- Fix: do not mark objects as invisible if strokeWidth is > 0 [#5382](https://github.com/fabricjs/fabric.js/pull/5382)
- Improvement: Better gradients parsing with xlink:href [#5357](https://github.com/fabricjs/fabric.js/pull/5357)

## [2.4.3]

- Fix: Shift click and onSelect function [#5348](https://github.com/fabricjs/fabric.js/pull/5348)
- Fix: Load from Json from images with filters and resize filters [#5346](https://github.com/fabricjs/fabric.js/pull/5346)
- Fix: Remove special case of 1x1 rect [#5345](https://github.com/fabricjs/fabric.js/pull/5345)
- Fix: Group with clipPath restore [#5344](https://github.com/fabricjs/fabric.js/pull/5344)
- Fix: Fix shift + click interaction with unselectable objects [#5324](https://github.com/fabricjs/fabric.js/pull/5324)

## [2.4.2]

- Fix: Better toSVG support to enable clipPath [#5284](https://github.com/fabricjs/fabric.js/pull/5284)
- Fix: Per pixel target find and groups and sub targets [#5287](https://github.com/fabricjs/fabric.js/pull/5287)
- Fix: Object clone as Image and shadow clipping [#5308](https://github.com/fabricjs/fabric.js/pull/5308)
- Fix: IE11 loading SVG [#5307](https://github.com/fabricjs/fabric.js/pull/5307)

## [2.4.1]

- Fix: Avoid enterEditing if another object is the activeObject [#5261](https://github.com/fabricjs/fabric.js/pull/5261)
- Fix: clipPath enliving for Image fromObject [#5279](https://github.com/fabricjs/fabric.js/pull/5279)
- Fix: toDataURL and canvas clipPath [#5278](https://github.com/fabricjs/fabric.js/pull/5278)
- Fix: early return if no xml is available [#5263](https://github.com/fabricjs/fabric.js/pull/5263)
- Fix: clipPath svg parsing in nodejs [#5262](https://github.com/fabricjs/fabric.js/pull/5262)
- Fix: Avoid running selection logic on mouse up [#5259](https://github.com/fabricjs/fabric.js/pull/5259)
- Fix: fix font size parsing on SVG [#5258](https://github.com/fabricjs/fabric.js/pull/5258)
- Fix: Avoid extra renders on mouseUp/Down [#5256](https://github.com/fabricjs/fabric.js/pull/5256)

## [2.4.0]

- Add: Add clipPath support to canvas and svg import/export. Low compatibility yet.

## [2.3.6]

- Fix: Make image.class aware of naturalWidth and naturalHeight. [#5178](https://github.com/fabricjs/fabric.js/pull/5178)
- Fix: Make 2 finger events works again [#5177](https://github.com/fabricjs/fabric.js/pull/5177)
- Fix: Make Groups respect origin and correct position ( fix spray/circle brushes ) [#5176](https://github.com/fabricjs/fabric.js/pull/5176)

## [2.3.5]

- Change: make canvas.getObjects() always return a shallow copy of the array [#5162](https://github.com/fabricjs/fabric.js/pull/5162)
- Fix: Improve fabric.Pattern.toSVG to look correct on offsets and no-repeat [#5164](https://github.com/fabricjs/fabric.js/pull/5164)
- Fix: Do not enter edit in Itext if the mouseUp is relative to a group selector [#5153](https://github.com/fabricjs/fabric.js/pull/5153)
- Improvement: Do not require xlink namespace in front of href attribut for svgs ( is a SVG2 new spec, unsupported ) [#5156](https://github.com/fabricjs/fabric.js/pull/5156)
- Fix: fix resizeFilter having the wrong cached texture, also improved interaction between filters [#5165](https://github.com/fabricjs/fabric.js/pull/5165)

## [2.3.4]

- Fix: ToSVG was ignoring excludeFromExport for backgroundImage and OverlayImage. [#5075](https://github.com/fabricjs/fabric.js/pull/5075)
- Fix: ToSVG for circle with start and end angles. [#5085](https://github.com/fabricjs/fabric.js/pull/5085)
- Fix: Added callback for setPatternFill. [#5101](https://github.com/fabricjs/fabric.js/pull/5101)
- Fix: Resize filter taking in account multiple scale sources. [#5117](https://github.com/fabricjs/fabric.js/pull/5117)
- Fix: Blend image filter clean after refilter. [#5121](https://github.com/fabricjs/fabric.js/pull/5121)
- Fix: Object.toDataURL should not be influenced by zoom. [#5139](https://github.com/fabricjs/fabric.js/pull/5139)
- Improvement: requestRenderAllBound add to Canvas instance. [#5138](https://github.com/fabricjs/fabric.js/pull/5138)
- Improvement: Make path bounding cache optional and also reacheable/cleanable [#5140](https://github.com/fabricjs/fabric.js/pull/5140)
- Improvement: Make the logic of isNeutralState filters work before filtering start. [#5129](https://github.com/fabricjs/fabric.js/pull/5129)
- Improvement: Added some code to clean up some memory when canvas is disposed in nodejs. [#5142](https://github.com/fabricjs/fabric.js/pull/5142)
- Fix: Make numeric origins work with group creation. [#5143](https://github.com/fabricjs/fabric.js/pull/5143)

## [2.3.3]

- Fix: Fixed font generic names for text, measurement of zero width related characters and also trailing of cursor when zooming. [#5048](https://github.com/fabricjs/fabric.js/pull/5048)

## [2.3.2]

- Fix: justify + charspacing + textDecoration Add and improve more events for transformations and mouse interaction. [#5007](https://github.com/fabricjs/fabric.js/pull/5007) [#5009](https://github.com/fabricjs/fabric.js/pull/5009)
- Fix: Enter edit on object selected programmatically. [#5010](https://github.com/fabricjs/fabric.js/pull/5010)
- Fix: Canvas.dispose was not removing all events properly. [#5020](https://github.com/fabricjs/fabric.js/pull/5020)
- Fix: Make rgba and hsla regex work case insensitive. [#5017](https://github.com/fabricjs/fabric.js/pull/5017)
- Fix: Make group transitioning from not cached to cached work. [#5021](https://github.com/fabricjs/fabric.js/pull/5021)

## [2.3.1]

- Improve nested svg import and text positioning, spikes. [#4984](https://github.com/kangax/fabric.js/pull/4984)

## [2.3.0]

- Add and improve more events for transformations and mouse interaction [#4979](https://github.com/kangax/fabric.js/pull/4979)
- Improvement: whenever possible use cache for target transparency sampling [#4955](https://github.com/kangax/fabric.js/pull/4955)

## [2.2.4]

- Fix getPointer on touch devices [#4866](https://github.com/kangax/fabric.js/pull/4866)
- Fix issues with selectionDashArray bleeding into free drawing [#4894](https://github.com/kangax/fabric.js/pull/4894)
- Fix blur filter for nodejs [#4905](https://github.com/kangax/fabric.js/pull/4905)
- Fix Register mousemove as non passive to help touch devices [#4933](https://github.com/kangax/fabric.js/pull/4933)
- Fix modified shadow tosvg for safari compatibility [#4934](https://github.com/kangax/fabric.js/pull/4934)
- Fix shader to avoid premultiplied alpha pixel getting dirty in blend filter [#4936](https://github.com/kangax/fabric.js/pull/4936)
- Add isPartiallyOnScreen method [#4856](https://github.com/kangax/fabric.js/pull/4856)
- Fix isEqual failing on array/null or objects/null/string compare [#4949](https://github.com/kangax/fabric.js/pull/4949)
- Fix pencilBrush with alpha and with rerendering canvas [#4938](https://github.com/kangax/fabric.js/pull/4938)

## [2.2.3]

- improvement: Allow to parse quoted url string. url('#myid') [#4881](https://github.com/kangax/fabric.js/pull/4881)
- improvement: text fromSVG import char-spacing attribute [#3718](https://github.com/kangax/fabric.js/pull/3718)
- fix: text toSVG export with multiple spaces in safari [#4880](https://github.com/kangax/fabric.js/pull/4880)
- fix: setSrc reset width and height on images [#4877](https://github.com/kangax/fabric.js/pull/4877)
- improvements: Removed forced origin swap when rotating [#4878](https://github.com/kangax/fabric.js/pull/4878)
- fix: Make the background of canvas cover all SVG in toSVG export [#4852](https://github.com/kangax/fabric.js/pull/4852)
- fix: Added startAngle to cacheProperties for fabric.Circle [#4875](https://github.com/kangax/fabric.js/pull/4875)
- fix: Rerender all the content of upperCanvas if canvas gets resized [#4850](https://github.com/kangax/fabric.js/pull/4850)
- fix: Remove references to context when disposing [#4846](https://github.com/kangax/fabric.js/pull/4846)
- improvements: Added single quoting to font names in toSVG [#4840](https://github.com/kangax/fabric.js/pull/4840)
- improvements: Added reserved space to wrapLine functionality [#4841](https://github.com/kangax/fabric.js/pull/4841)

## [2.2.2]

- Fixed: Applying filters to an image will invalidate its cache [#4828](https://github.com/kangax/fabric.js/pull/4828)
- Fixed: Attempt at fix font families that requires quoting [#4831](https://github.com/kangax/fabric.js/pull/4831)
- Improvement: check upperCanvas client size for textarea position [#4827](https://github.com/kangax/fabric.js/pull/4827)
- Fixed: Attempt to fix multiple touchends [#4804](https://github.com/kangax/fabric.js/pull/4804)
- Fixed: Wrapping of textbox with charspacing [#4803](https://github.com/kangax/fabric.js/pull/4803)
- Fixed: bad calculation of empty line in text (regression from 2.2.0) [#4802](https://github.com/kangax/fabric.js/pull/4802)

## [2.2.1]

- Reworked how amd and commonJS are together in the same file.

## [2.2.0]

- Fixed: super/sub script svg export [#4780](https://github.com/kangax/fabric.js/pull/4780)
- Added: Text superScript and subScript support [#4765](https://github.com/kangax/fabric.js/pull/4765)
- Fixed: negative kerning support (Pacifico font) [#4772](https://github.com/kangax/fabric.js/pull/4772)
- Fixed: removing text on mousedown should be safe now [#4774](https://github.com/kangax/fabric.js/pull/4774)
- Improved: pass to inner functions the parameter calculate coords in isOnscreen [#4763](https://github.com/kangax/fabric.js/pull/4763)

## [2.1.0]

- Added: Added: Drag and drop event binding [#4421](https://github.com/kangax/fabric.js/pull/4421)
- Fixed: isEmptyStyle implementation for TextBox [#4762](https://github.com/kangax/fabric.js/pull/4762)

## [2.0.3]

- Fix: now sub target check can work with subclasses of fabric.Group [#4753](https://github.com/kangax/fabric.js/pull/4753)
- Improvement: PencilBrush is now compexity 1 instead of complexity N during draw [#4743](https://github.com/kangax/fabric.js/pull/4743)
- Fix the cleanStyle was not checking for the right property to exist [#4751](https://github.com/kangax/fabric.js/pull/4751)
- Fix onBeforeScaleRotate with canvas zoom [#4748](https://github.com/kangax/fabric.js/pull/4748)

## [2.0.2]

- fixed image toSVG support for crop [#4738](https://github.com/kangax/fabric.js/pull/4738)
- changed math for better rounded results [#4734](https://github.com/kangax/fabric.js/pull/4734)

## [2.0.1]

- fixed filter for blend image in WEBGL [#4706](https://github.com/kangax/fabric.js/pull/4706)
- fixed interactions between canvas toDataURL and multiplier + retina [#4705](https://github.com/kangax/fabric.js/pull/4705)
- fixed bug with originX and originY not invalidating the transform [#4703](https://github.com/kangax/fabric.js/pull/4703)
- fixed unwanted mutation on object enliving in fabric.Image [#4699](https://github.com/kangax/fabric.js/pull/4699)

## [2.0.0]

- final
  - fix dataurl and svg export on retina and rounding [#4674](https://github.com/kangax/fabric.js/pull/4674)
  - avoid error if iText is removed on mousedown [#4650](https://github.com/kangax/fabric.js/pull/4650)
  - fix calcOffset when text enter editing [#4649](https://github.com/kangax/fabric.js/pull/4649)
  - Gradient fix parsing floats [#4637](https://github.com/kangax/fabric.js/pull/4637)
  - Add CrossOrigin managment to fabric.Pattern [#4618](https://github.com/kangax/fabric.js/pull/4618)
  - Add patternTransform toObject saving [#4626](https://github.com/kangax/fabric.js/pull/4626)
  - normalize brushes render [#4613](https://github.com/kangax/fabric.js/pull/4613)
  - avoid charspacing shortcut [#4594](https://github.com/kangax/fabric.js/pull/4594)
  - Fix color toHexa() [#4579](https://github.com/kangax/fabric.js/pull/4579)
- rc3 and rc4
  - more fixes to transformMatrix memoization
  - Canvas.selectionFullyContained allows you to select objects just when full grabbed by the selections. [#4508](https://github.com/kangax/fabric.js/pull/4508)
  - Remove some ouput of blank spaces from svg in order to avoid extra colored areas [#4524](https://github.com/kangax/fabric.js/pull/4524)
  - Reinserted a performance shortcut for when there is no style at all [#4519](https://github.com/kangax/fabric.js/pull/4519)
  - Manage canvas resize during a freedrawing brush without wiping the brush [#4527](https://github.com/kangax/fabric.js/pull/4527)
  - Removed an extra closePath that was creating wrong visual on IntelIntegrated cards [#4549](https://github.com/kangax/fabric.js/pull/4549)
  - Added a method to insert and remove text from command line [#4541](https://github.com/kangax/fabric.js/pull/4541)
  - Some fixes around text styles management
  - nodejs support changes: removed specific node code in order to use standard fabricjs code in nodejs.
  - added fabric.util.getNodeCanvas that passed a JSDOM element allows you to get the node-canvas instance behind it and do what you need.
- rc2
  - Fixed a transform matrix memoize missing width/height [#4491](https://github.com/kangax/fabric.js/pull/4491)
  - Fix pattern drawing a point [#4492](https://github.com/kangax/fabric.js/pull/4492)
  - Fixed Text.removeChars [#4495](https://github.com/kangax/fabric.js/pull/4495)
  - Added back 2 node-canvas methods [#4497](https://github.com/kangax/fabric.js/pull/4497)
  - Fix a typo not restoring hoverCursor correctly.
- rc1
  - Remove node specific code [#4470](https://github.com/kangax/fabric.js/pull/4470)
  - Improved Canvas.dispose code to leak less memory [#4471](https://github.com/kangax/fabric.js/pull/4471)
  - Remove extra padding of cache when upper limited [#4467](https://github.com/kangax/fabric.js/pull/4467)
  - Solved 2 perfomances problems with textbox [#4466](https://github.com/kangax/fabric.js/pull/4466) [#4465](https://github.com/kangax/fabric.js/pull/4465)
  - Added justify-left justify-right and justify-center [#4437](https://github.com/kangax/fabric.js/pull/4437)
  - Fix Group fromObject and subTargetCheck [#4454](https://github.com/kangax/fabric.js/pull/4454)
  - Fix regression on IMG from SVG [#4450](https://github.com/kangax/fabric.js/pull/4450)
  - Remove cache dimensions together with canvas [#4453](https://github.com/kangax/fabric.js/pull/4453)
  - Fixed some fuzzyness cases for cache [#4452](https://github.com/kangax/fabric.js/pull/4452)
  - Fixed resize filter for webgl [#4426](https://github.com/kangax/fabric.js/pull/4426)
  - Stop searching target during a mouse move with a transform [#4442](https://github.com/kangax/fabric.js/pull/4442)
  - safeguard shaders for non supported precisions [#4433](https://github.com/kangax/fabric.js/pull/4433)
  - fix insert and remove style for edge cases [#4420](https://github.com/kangax/fabric.js/pull/4420)
  - Fix object.move when in active selection [#4394](https://github.com/kangax/fabric.js/pull/4394)
  - Memoize calcTransformMatrix function [#4418](https://github.com/kangax/fabric.js/pull/4418)
  - Make \_set flag object as dirty just when a real change happen[#4415](https://github.com/kangax/fabric.js/pull/4415)
  - Add browserShadowBlurConstant to adjust shadowBlur value [#4413](https://github.com/kangax/fabric.js/pull/4413)
  - Fix set element not clearing the cacheTexture. [#4410](https://github.com/kangax/fabric.js/pull/4410)
  - Multi selection key can be configured with an array of keys. [#4363](https://github.com/kangax/fabric.js/pull/4363)
  - fix fast type in text loosing some style. [#4339](https://github.com/kangax/fabric.js/pull/4339)
  - fixed division by zero with lockscaling flip.
  - added paintFirst ( paint-order with svg support ) [#4303](https://github.com/kangax/fabric.js/pull/4303)
- beta7
  - added a build flag for not attaching fabric to window [#4199](https://github.com/kangax/fabric.js/pull/4199)
  - removed .active property from objects [#4200](https://github.com/kangax/fabric.js/pull/4200)
  - Normalize Api for getSelectionStyles, setSelectionStyles [#4202](https://github.com/kangax/fabric.js/pull/4202)
  - Fix shader for convolute filter [#4207](https://github.com/kangax/fabric.js/pull/4207)
  - Better mouse support for lockscaling flip [#4225](https://github.com/kangax/fabric.js/pull/4225)
  - Fix toDataUrl getting a blank canvas [#4229](https://github.com/kangax/fabric.js/pull/4229)
  - Ouput version to json Objects [#4251](https://github.com/kangax/fabric.js/pull/4251)
  - Use backstoreOnly for toDataUrl resize [#4254](https://github.com/kangax/fabric.js/pull/4254)
  - Fix safari svg whitespace [#4294](https://github.com/kangax/fabric.js/pull/4294)
  - Fix Gradient export for paths [#4274](https://github.com/kangax/fabric.js/pull/4274)
  - Move mouseout/over in mousemove events [#4283](https://github.com/kangax/fabric.js/pull/4283)
  - Fix detection of click at the end of line [#4295](https://github.com/kangax/fabric.js/pull/4295)
  - added new event selection:updated [#4311](https://github.com/kangax/fabric.js/pull/4311)
  - Fixed free drawing path displacement [#4311](https://github.com/kangax/fabric.js/pull/4311)
  - Fixed scale equally and flipping not happening [#4313](https://github.com/kangax/fabric.js/pull/4313)
  - Select by drag makes the object fires 'selected' [#4314](https://github.com/kangax/fabric.js/pull/4314)
- beta6
  - incompat: New filter system with WEBGL.
  - incompat: New Text/IText/Textbox code. Multibyte compatible, more accurate.
  - incompat: RequestAnimationFrame is used for the automatic render calls.
  - incompat: Named setter/getter are optional now.
  - incompat: Removed PathGroup class
  - incompat: Paths cannot be restored anymore from strings [#3713](https://github.com/kangax/fabric.js/pull/3713)
  - incompat: bumped node version to 4+ and jsdom to 9. [#3717](https://github.com/kangax/fabric.js/pull/3717)
  - incompat: removed the es5 / JSON shim support [#3722](https://github.com/kangax/fabric.js/pull/3722)
  - fix/incompat: IText setSelectionStyles does not change anymore style if no selection is present [#3765](https://github.com/kangax/fabric.js/pull/3765)
  - skipOffscreen default to true
  - Text.setSelectionStyle does not change anything if there is no selection [#3765](https://github.com/kangax/fabric.js/pull/3765)
  - Switch to canvas-prebuilt as dependency. Added parameter to choose the canvas package [#3757](https://github.com/kangax/fabric.js/pull/3757)
  - improvement: renderControls can now be called on its own. Added parameter styleOverride to allow for overriding current properties [#3887](https://github.com/kangax/fabric.js/pull/3887)
  - removed hasMoved and saveCoords from Group class [#3910](https://github.com/kangax/fabric.js/pull/3910)
  - forced all fromObject and fromElement to be async, normalized api. [#3996](https://github.com/kangax/fabric.js/pull/3996)
  - improvement: added support for request animation frame in mouse events [#3997](https://github.com/kangax/fabric.js/pull/3997)
  - added dblclick support for all objects [#3998](https://github.com/kangax/fabric.js/pull/3997)
  - textbox scale as a normal object [#4052](https://github.com/kangax/fabric.js/pull/4052)
  - Removed image meetOrSlice, alignX, alignY, introduced cropX, cropY [#4055](https://github.com/kangax/fabric.js/pull/4055)
  - Added Text.cleanStyle, Text.removeStyle [#4060](https://github.com/kangax/fabric.js/pull/4060)
  - change: lockRotation will not hide the mtr control anymore. introduced notAllowedCursor for canvas. [#4064](https://github.com/kangax/fabric.js/pull/4064)
  - improvement: added 2 percentage values to fabric.util.animate. [#4068](https://github.com/kangax/fabric.js/pull/4068)
  - change: pathOffset does not get exported anymore in path.toObject, toDatalessObject export sourcePath instead of modifying path. [#4108](https://github.com/kangax/fabric.js/pull/4108)

## [1.7.19]

- Fixed the flip of images with scale equally [#4313](https://github.com/kangax/fabric.js/pull/4313)
- Improved touch detection [#4302](https://github.com/kangax/fabric.js/pull/4302)

## [1.7.18]

- Fixed doubling of subtargets for preserveObjectStacking = true [#4297](https://github.com/kangax/fabric.js/pull/4297)
- Added a dirty set to objects in group destroy.

## [1.7.17]

- Change: swapped style white-space:nowrap with attribute wrap="off" since the style rule was creating problems in browsers like ie11 and safari. [#4119](https://github.com/kangax/fabric.js/pull/4119)
- Fix: Remove an object from activeGroup if removed from canvas [#4120](https://github.com/kangax/fabric.js/pull/4120)
- Fix: avoid bringFroward, sendBackwards to swap objects in active selections [#4119](https://github.com/kangax/fabric.js/pull/4119)
- Fix: avoid disposing canvas on mouse event to throw error [#4119](https://github.com/kangax/fabric.js/pull/4119)
- Fix: make svg respect white spaces [#4119](https://github.com/kangax/fabric.js/pull/4119)
- Fix: avoid exporting bgImage and overlayImage if excludeFromExport = true [#4119](https://github.com/kangax/fabric.js/pull/4119)
- Fix: Avoid group fromObject mutating original data [#4111](https://github.com/kangax/fabric.js/pull/4111)

## [1.7.16]

- improvement: added 2 percentage values to fabric.util.animate. [#4068](https://github.com/kangax/fabric.js/pull/4068)
- Improvement: avoid multiplying identity matrices in calcTransformMatrix function
- Fix: activeGroup did not destroy correctly if a toObject was happening
- Improvement: Pass the event to object:modified when available. [#4061](https://github.com/kangax/fabric.js/pull/4061)

## [1.7.15]

- Improvement: Made iText keymap public. [#4053](https://github.com/kangax/fabric.js/pull/4053)
- Improvement: Fix a bug in updateCacheCanvas that was returning always true [#4051](https://github.com/kangax/fabric.js/pull/4051)

## [1.7.14]

- Improvement: Avoid cache canvas to resize each mouse move step. [#4037](https://github.com/kangax/fabric.js/pull/4037)
- Improvement: Make cache canvas limited in size. [#4035](https://github.com/kangax/fabric.js/pull/4035)
- Fix: Make groups and statefull cache work. [#4032](https://github.com/kangax/fabric.js/pull/4032)
- Add: Marked the hiddentextarea from itext so that custom projects can recognize it. [#4022](https://github.com/kangax/fabric.js/pull/4022)

## [1.7.13]

- Fix: Try to minimize delay in loadFroJson [#4007](https://github.com/kangax/fabric.js/pull/4007)
- Fix: allow fabric.Color to parse rgba(x,y,z,.a) without leading 0 [#4006](https://github.com/kangax/fabric.js/pull/4006)
- Allow path to execute Object.initialize, make extensions easier [#4005](https://github.com/kangax/fabric.js/pull/4005)
- Fix: properly set options from path fromDatalessObjects [#3995](https://github.com/kangax/fabric.js/pull/3995)
- Check for slice before action.slice. Avoid conflicts with heavy customized code. [#3992](https://github.com/kangax/fabric.js/pull/3992)

## [1.7.12]

- Fix: removed possible memleaks from window resize event. [#3984](https://github.com/kangax/fabric.js/pull/3984)
- Fix: restored default cursor to noTarget only. unselectable objects get the standard hovercursor. [#3953](https://github.com/kangax/fabric.js/pull/3953)
- Cache fixes: fix uncached pathGroup, removed cache creation at initialize time [#3982](https://github.com/kangax/fabric.js/pull/3982)
- Improvement: nextTarget to mouseOut and prevTarget to mouseOver [#3900](https://github.com/kangax/fabric.js/pull/3900)
- Improvement: add isClick boolean to left mouse up [#3898](https://github.com/kangax/fabric.js/pull/3898)
- Fix: can start selection on top of non selectable object [#3892](https://github.com/kangax/fabric.js/pull/3892)
- Improvement: better management of right/middle click [#3888](https://github.com/kangax/fabric.js/pull/3888)
- Fix: subTargetCheck on activeObject/activeGroup was firing too many events [#3909](https://github.com/kangax/fabric.js/pull/3909)
- Fix: After addWithUpdate or removeWithUpdate object coords must be updated. [#3911](https://github.com/kangax/fabric.js/pull/3911)

## [1.7.11]

- Hotfix: restore path-groups ability to render [#3877](https://github.com/kangax/fabric.js/pull/3877)

## [1.7.10]

- Fix: correct svg export for radial gradients [#3807](https://github.com/kangax/fabric.js/pull/3807)
- Fix: Update fireout events to export the event object [#3853](https://github.com/kangax/fabric.js/pull/3853)
- Fix: Improve callSuper to avoid infinite loops (not all of them) [#3844](https://github.com/kangax/fabric.js/pull/3844)
- Fix: avoid selectionBackgroundColor leak on toDataUrl [#3862](https://github.com/kangax/fabric.js/pull/3862)
- Fix: toDatelessObject for Group [#3863](https://github.com/kangax/fabric.js/pull/3863)
- Improvement: better caching logic for groups [#3864](https://github.com/kangax/fabric.js/pull/3864)
- Fix: correct svg gradient export for radial in polygons [#3866](https://github.com/kangax/fabric.js/pull/3866)
- Fix: First draw could be empty for some objects [#3870](https://github.com/kangax/fabric.js/pull/3870)
- Fix: Always send event data to object:selected [#3871](https://github.com/kangax/fabric.js/pull/3871)
- Improvement: reduce angle calculation error [#3872](https://github.com/kangax/fabric.js/pull/3872)

## [1.7.9]

- Fix: Avoid textarea wrapping from chrome v57+ [#3804](https://github.com/kangax/fabric.js/pull/3804)
- Fix: double click needed to move cursor when enterEditing is called programmatically [#3804](https://github.com/kangax/fabric.js/pull/3804)
- Fix: Style regression when inputing new style objects [#3804](https://github.com/kangax/fabric.js/pull/3804)
- Add: try to support crossOrigin for svg image tags [#3804](https://github.com/kangax/fabric.js/pull/3804)

## [1.7.8]

- Fix: Fix dirty flag propagation [#3782](https://github.com/kangax/fabric.js/pull/3782)
- Fix: Path parsing error in bounding boxes of curves [#3774](https://github.com/kangax/fabric.js/pull/3774)
- Add: Middle click mouse management on canvas [#3764](https://github.com/kangax/fabric.js/pull/3764)
- Add: Add parameter to detect and skip offscreen drawing [#3758](https://github.com/kangax/fabric.js/pull/3758)
- Fix: textarea loosing focus after a drag and exit from canvas [#3759](https://github.com/kangax/fabric.js/pull/3759)

## [1.7.7]

- Fix for opacity parsing in svg with nested opacities [#3747](https://github.com/kangax/fabric.js/pull/3747)
- Fix text initialization and boundingrect [#3745](https://github.com/kangax/fabric.js/pull/3745)
- Fix line bounding box [#3742](https://github.com/kangax/fabric.js/pull/3742)
- Improvement: do not pollute style object while typing if not necessary [#3743](https://github.com/kangax/fabric.js/pull/3743)
- fix for broken prototype chain when restoring a dataless object on fill an stroke [#3735](https://github.com/kangax/fabric.js/pull/3735)
- fix for deselected event not fired on mouse actions [#3716](https://github.com/kangax/fabric.js/pull/3716)
- fix for blurriness introduced on 1.7.3 [#3721](https://github.com/kangax/fabric.js/pull/3721)

## [1.7.6]

- Fix: make the cacheCanvas created on the fly if not available [#3705](https://github.com/kangax/fabric.js/pull/3705)

## [1.7.5]

- Improvement: draw textbackgroundColor in one single pass when possible @stefanhayden [#3698](https://github.com/kangax/fabric.js/pull/3698)
- Improvement: fire selection changed event just if text is editing [#3702](https://github.com/kangax/fabric.js/pull/3702)
- Improvement: Add object property 'needsItsOwnCache' [#3703](https://github.com/kangax/fabric.js/pull/3703)
- Improvement: Skip unnecessary transform if they can be detected with a single if [#3704](https://github.com/kangax/fabric.js/pull/3704)

## [1.7.4]

- Fix: Moved all the touch event to passive false so that they behave as before chrome changes [#3690](https://github.com/kangax/fabric.js/pull/3690)
- Fix: force top and left in the object representation of a path to avoid reparsing on restore [#3691](https://github.com/kangax/fabric.js/pull/3691)
- Add: Enable `deselected` event for activeObject switch. Ensure deactivateAll call exitEditing [#3689](https://github.com/kangax/fabric.js/pull/3689)
- Fix: Perform subtargetCheck also if the group is an active object and on activeGroup [#3688](https://github.com/kangax/fabric.js/pull/3688)
- Fix: Made cursor operation more precise at high canvas zoom level [#3671](https://github.com/kangax/fabric.js/pull/3671)
- Add: Made getBoundingRect available to return both absolute or standard bounding rect [#3614](https://github.com/kangax/fabric.js/pull/3614)
- Add: Introduced calcViewportBoundaries() function for fabric.StaticCanvas [#3614](https://github.com/kangax/fabric.js/pull/3614)
- Add: Introduced isOnScreen() function for fabric.Object [#3614](https://github.com/kangax/fabric.js/pull/3614)
- Subclassed Polygon from polyline [#3614](https://github.com/kangax/fabric.js/pull/3614)
- Fix: Removed reference to hovered target when target gets removed [#3657](https://github.com/kangax/fabric.js/pull/3657)
- Fix: Removed hover cursor for non selectable objects [#3643](https://github.com/kangax/fabric.js/pull/3643)
- Fix: Switch to passive event for touch move [#3643](https://github.com/kangax/fabric.js/pull/3643)
- Fix: Restart rendering of cursor after entering some text [#3643](https://github.com/kangax/fabric.js/pull/3643)
- Add: fabric.Color support toHexa() method now [#3615](https://github.com/kangax/fabric.js/pull/3615)

## [1.7.3]

- Improvement: mousewheel event is handled with target and fired also from objects. [#3612](https://github.com/kangax/fabric.js/pull/3612)
- Improvement: Pattern loads for canvas background and overlay, corrected svg pattern export [#3601](https://github.com/kangax/fabric.js/pull/3601)
- Fix: Wait for pattern loading before calling callback [#3598](https://github.com/kangax/fabric.js/pull/3598)
- Fix: add 2 extra pixels to cache canvases to avoid aliasing cut [#3596](https://github.com/kangax/fabric.js/pull/3596)
- Fix: Rerender when deselect an itext editing object [#3594](https://github.com/kangax/fabric.js/pull/3594)
- Fix: save new state of dimensionProperties at every cache clear [#3595](https://github.com/kangax/fabric.js/pull/3595)
- Improvement: Better error management in loadFromJSON [#3586](https://github.com/kangax/fabric.js/pull/3586)
- Improvement: do not reload backgroundImage as an image if is different type [#3550](https://github.com/kangax/fabric.js/pull/3550)
- Improvement: if a children element is set dirty, set the parent dirty as well. [#3564](https://github.com/kangax/fabric.js/pull/3564)

## [1.7.2]

- Fix: Textbox do not use stylemap for line wrapping [#3546](https://github.com/kangax/fabric.js/pull/3546)
- Fix: Fix for firing object:modified in macOS sierra [#3539](https://github.com/kangax/fabric.js/pull/3539)
- Fix: Itext with object caching was not refreshing selection correctly. [#3538](https://github.com/kangax/fabric.js/pull/3538)
- Fix: stateful now works again with activeGroup and dinamyc swap between stateful false/true. [#3537](https://github.com/kangax/fabric.js/pull/3537)
- Fix: includeDefaultValues was not applied to child objects of groups and path-groups. [#3497](https://github.com/kangax/fabric.js/pull/3497)
- Fix: Itext style is cloned on paste action now, allow copy of styles to be independent. [#3502](https://github.com/kangax/fabric.js/pull/3502)
- Fix: Add subclasses properties to cacheProperties. [#3490](https://github.com/kangax/fabric.js/pull/3490)
- Add: Shift and Alt key used for transformations are now dynamic. [#3479](https://github.com/kangax/fabric.js/pull/3479)
- Fix: fix to polygon and cache. Added cacheProperties for all classes [#3490](https://github.com/kangax/fabric.js/pull/3490)

## [1.7.1]

- Add: Gradients/Patterns support customAttributes in toObject method [#3477](https://github.com/kangax/fabric.js/pull/3477)
- Fix: IText/Textbox not blurring keyboard on ios 10 [#3476](https://github.com/kangax/fabric.js/pull/3476)
- Fix: Shadow on freedrawing and zoomed canvas [#3475](https://github.com/kangax/fabric.js/pull/3475)
- Fix: Fix for group returning negative scales [#3474](https://github.com/kangax/fabric.js/pull/3474)
- Fix: hotfix for textbox [#3441](https://github.com/kangax/fabric.js/pull/3441)[#3473](https://github.com/kangax/fabric.js/pull/3473)

## [1.7.0]

- Add: Object Caching [#3417](https://github.com/kangax/fabric.js/pull/3417)
- Improvement: group internal objects have coords not affected by canvas zoom [#3420](https://github.com/kangax/fabric.js/pull/3420)
- Fix: itext cursor trails on initDimension [#3436](https://github.com/kangax/fabric.js/pull/3436)
- Fix: null check on .setActive [#3435](https://github.com/kangax/fabric.js/pull/3435)
- Fix: function error in clone deep. [#3434](https://github.com/kangax/fabric.js/pull/3434)

## [1.6.7]

- Add: Snap rotation added to objects. two parameter introduced, snapAngle and snapTreshold. [#3383](https://github.com/kangax/fabric.js/pull/3383)
- Fix: Pass target to right click event. [#3381](https://github.com/kangax/fabric.js/pull/3381)
- Fix: Correct rendering of bg color for styled text and correct clearing of itext area. [#3388](https://github.com/kangax/fabric.js/pull/3388)
- Add: Fire mouse:over on the canvas when we enter the canvas from outside the element. [#3388](https://github.com/kangax/fabric.js/pull/3389)
- Fix: Fix calculation of words width with spaces and justify. [#3408](https://github.com/kangax/fabric.js/pull/3408)
- Fix: Do not export defaults properties for bg and overlay if requested. [#3415](https://github.com/kangax/fabric.js/pull/3415)
- Fix: Change export toObect to always delete default properties if requested. [#3416](https://github.com/kangax/fabric.js/pull/3416)

## [1.6.6]

- Add: Contrast and Saturate filters [#3341](https://github.com/kangax/fabric.js/pull/3341)
- Fix: Correct registering and removal of events to handle iText objects. [#3349](https://github.com/kangax/fabric.js/pull/3349)
- Fix: Corrected 2 regression of 1.6.5 (dataurl export and itext clicks)
- Fix: Corrected path boundaries calculation for Arcs ( a and A ) [#3347](https://github.com/kangax/fabric.js/pull/3347)

## [1.6.5]

- Fix: charspacing, do not get subzero with charwidth.
- Improvement: add callback support to all object cloning. [#3212](https://github.com/kangax/fabric.js/pull/3212)
- Improvement: add backgroundColor to all class [#3248](https://github.com/kangax/fabric.js/pull/3248)
- Fix: add custom properties to backgroundImage and overlayImage [#3250](https://github.com/kangax/fabric.js/pull/3250)
- Fix: Object intersection is calculated on boundingBox and boundingRect, intersection is fired if objects are overlapping [#3252](https://github.com/kangax/fabric.js/pull/3252)
- Change: Restored previous selection behaviour, added key to selection active object under overlaid target [#3254](https://github.com/kangax/fabric.js/pull/3254)
- Improvement: hasStateChanged let you find state changes of complex properties. [#3262](https://github.com/kangax/fabric.js/pull/3262)
- Fix: IText/Textbox shift click selection backward. [#3270](https://github.com/kangax/fabric.js/pull/3270)
- Revert: font family quoting was a bad idea. node-canvas stills use it. [#3276](https://github.com/kangax/fabric.js/pull/3276)
- Fix: fire mouse:over event for activeObject and activeGroup when using findTarget shourtcuts [#3285](https://github.com/kangax/fabric.js/pull/3285)
- Fix: clear method clear all properties of canvas [#3305](https://github.com/kangax/fabric.js/pull/3305)
- Fix: text area position method takes in account canvas offset [#3306](https://github.com/kangax/fabric.js/pull/3306)
- Improvement: Added event on right click and possibility to hide the context menu with a flag [3308](https://github.com/kangax/fabric.js/pull/3308)
- Fix: remove canvas reference from object when object gets removed from canvas [#3307](https://github.com/kangax/fabric.js/pull/3307)
- Improvement: use native stroke dash if available [#3309](https://github.com/kangax/fabric.js/pull/3309)
- Fix: Export correct src when exporting to svg [#3310](https://github.com/kangax/fabric.js/pull/3310)
- Fix: Stop text to go on zero dimensions [#3312](https://github.com/kangax/fabric.js/pull/3312)
- Fix: Error in dataURL with multiplier was outputting very big canvas with retina [#3314](https://github.com/kangax/fabric.js/pull/3314)
- Fix: Error in style map was not respecting style if textbox started with space [#3315](https://github.com/kangax/fabric.js/pull/3315)

## [1.6.4]

- Improvement: Ignore svg: namespace during svg import. [#3081](https://github.com/kangax/fabric.js/pull/3081)
- Improvement: Better fix for lineHeight of iText/Text [#3094](https://github.com/kangax/fabric.js/pull/3094)
- Improvement: Support for gradient with 'Infinity' coordinates [#3082](https://github.com/kangax/fabric.js/pull/3082)
- Improvement: Generally "improved" logic of targeting [#3111](https://github.com/kangax/fabric.js/pull/3111)
- Fix: Selection of active group with transparency and preserveObjectStacking true or false [#3109](https://github.com/kangax/fabric.js/pull/3109)
- Fix: pattern brush now create the same pattern seen while drawing [#3112](https://github.com/kangax/fabric.js/pull/3112)
- Fix: Allow css merge during svg import [#3114](https://github.com/kangax/fabric.js/pull/3114)
- Improvement: added numeric origins handling fomr 0 to 1. [#3121](https://github.com/kangax/fabric.js/pull/3121)
- Fix: Fix a defect with shadow of objects in a scaled group. [#3134](https://github.com/kangax/fabric.js/pull/3134)
- Improvement: Do not fire unecessary selection:changed events. [#3119](https://github.com/kangax/fabric.js/pull/3119)
- Fix: Attached hiddenTextarea to body fixes IE, thanks to @plainview. [#3137](https://github.com/kangax/fabric.js/pull/3137)
- Fix: Shift unselect activegroup on transformed canvas. [#3144](https://github.com/kangax/fabric.js/pull/3144)
- Added: ColorMatrix filter [#3139](https://github.com/kangax/fabric.js/pull/3139)
- Fix: Fix condition in wich restoring from Object could cause object overwriting [#3146](https://github.com/kangax/fabric.js/pull/3146)
- Change: cloneAsImage for Object and toDataUrl for object are not retina enabled by default. Added option to enable. [#3147](https://github.com/kangax/fabric.js/pull/3147)
- Improvement: Added textSpacing support for text/itext/textbox [#3097](https://github.com/kangax/fabric.js/pull/3097)
- Fix: Quote font family when setting the context fontstyle [#3191](https://github.com/kangax/fabric.js/pull/3191)
- Fix: use getSrc during image export, make subclassing easier, return eventually the .src property if nothing else is available [#3189](https://github.com/kangax/fabric.js/pull/3189)
- Fix: Inverted the meaning of border scale factor [#3154](https://github.com/kangax/fabric.js/pull/3154)
- Improvement: Added support for RGBA in HEX notation. [#3202](https://github.com/kangax/fabric.js/pull/3202)
- Improvement: Added object deselected event. [#3195](https://github.com/kangax/fabric.js/pull/3195)
- Fix: loadFromJson callback now gets fired after filter are applied [#3210](https://github.com/kangax/fabric.js/pull/3210)

## [1.6.3]

- Improvement: Use reviver callback for background and overlay image when doing svg export. [#2975](https://github.com/kangax/fabric.js/pull/2975)
- Improvement: Added object property excludeFromExport to avoid exporting the object to JSON or to SVG. [#2976](https://github.com/kangax/fabric.js/pull/2976)
- Improvement: Correct the calculation of text boundingbox. Improves svg import [#2992](https://github.com/kangax/fabric.js/pull/2992)
- Added: Export id property to SVG [#2993](https://github.com/kangax/fabric.js/pull/2993)
- Improvement: Call the callback on loadSvgFromURL on failed xml load with null agument [#2994](https://github.com/kangax/fabric.js/pull/2994)
- Improvement: Clear only the Itext area on contextTop during cursor animation [#2996](https://github.com/kangax/fabric.js/pull/2996)
- Added: Char widths cache has been moved to fabric level and not iText level. Added fabric.util.clearFabricCharWidthsCache(fontName) [#2995](https://github.com/kangax/fabric.js/pull/2995)
- Fix: do not set background or overlay image if the url load fails. [#3003](https://github.com/kangax/fabric.js/pull/3003)
- Fix: iText mousemove event removal, clear the correct area for Itext, stopped redrawing selection if not necessary [#3016](https://github.com/kangax/fabric.js/pull/3016)
- Fix: background image and overlay image scale and move with canvas viewportTransform, parameter available [#3019](https://github.com/kangax/fabric.js/pull/3019)
- Added: support sub targeting in groups in events [#2997](https://github.com/kangax/fabric.js/pull/2997)
- Fix: Select transparent object on mouse up because of \_maybeGroupObject [#2997](https://github.com/kangax/fabric.js/pull/2997)
- Fix: Remove reference to lastRenderedObject on canvas.remove [#3023](https://github.com/kangax/fabric.js/pull/3023)
- Fix: Wait for all objects to be loaded before deleting the properties and setting options. [#3029](https://github.com/kangax/fabric.js/pull/3029)
- Fix: Object Padding is unaffected by object transform. [#3057](https://github.com/kangax/fabric.js/pull/3057)
- Fix: Restore lastRenderedObject usage. Introduced Canvas.lastRenderedKey to retrieve the lastRendered object from down the stack [#3057](https://github.com/kangax/fabric.js/pull/3057)
- Fix: \_calcTextareaPosition correctly calculate the position considering the viewportTransform. [#3057](https://github.com/kangax/fabric.js/pull/3057)
- Fix: Fixed selectionBacgroundColor with viewport transform. [#3057](https://github.com/kangax/fabric.js/pull/3057)
- Improvement: Correctly render the cursor with viewport scaling, improved the cursor centering. [#3057](https://github.com/kangax/fabric.js/pull/3057)
- Fix: Use canvas zoom and pan when using is target transparent. [#2980](https://github.com/kangax/fabric.js/pull/2980)

## [1.6.2]

- Fix: restore canvas properties on loadFromJSON with includeProperties. [#2921](https://github.com/kangax/fabric.js/pull/2921)
- Fix: Allow hoverCursor on non selectable objects, moveCursor does not appear if the object is not moveable.
  Added object.moveCursor to specify a cursor for moving per object. [#2924](https://github.com/kangax/fabric.js/pull/2924)
- Fix: Add missing stroke.live translation, allow gradientTransform for dashed line. [#2926](https://github.com/kangax/fabric.js/pull/2926)
- Improvement: Allow customization of keys that iteract with mouse action ( multiselect key, free transform key, alternative action key, centered transform key ) [#2925](https://github.com/kangax/fabric.js/pull/2925)
- Added: Make iText fires object:modified on text change on exit editing [#2927](https://github.com/kangax/fabric.js/pull/2927)
- Added: [control customization part 1] cornerDashArray, borderDashArray. Now borderScaleFactor influences both border and controls, changed default corner size to 13 [#2932](https://github.com/kangax/fabric.js/pull/2932)
- Fix: createSVGFontFacesMarkup was failing to retrieve fonts in style [#2935](https://github.com/kangax/fabric.js/pull/2935)
- Fix: shadow not scaled with dataUrl to multiplier [#2940](https://github.com/kangax/fabric.js/pull/2940)
- Added: [control customization part 2] cornerStrokeColor. Now is possible to specify separate stroke and fill color for the controls [#2933](https://github.com/kangax/fabric.js/pull/2933)
- Fix: Itext width calculation with caching false was returning nan. [#2943](https://github.com/kangax/fabric.js/pull/2943)
- Added: [control customization part 3] Rounded corners. It is possible to specify cornerStyle for the object. 'rect' or 'circle' [#2942](https://github.com/kangax/fabric.js/pull/2942)
- Added: [control customization part 4] Selection background. It is possible to specify selectionBackgroundColor for the object. [#2950](https://github.com/kangax/fabric.js/pull/2950)
- Fix: Behaviour of image with filters with resize effects and Object to/from json [#2954](https://github.com/kangax/fabric.js/pull/2954)
- Fix: Svg export should not output color notation in rgba format [#2955](https://github.com/kangax/fabric.js/pull/2955)
- Fix: minScaleLimit rounding bug [#2964](https://github.com/kangax/fabric.js/pull/2964)
- Fix: Itext spacing in justify mode bug [#2971](https://github.com/kangax/fabric.js/pull/2971)
- Fix: Object.toDataUrl export when some window.devicepixelRatio is present (retina or browser zoom) [#2972](https://github.com/kangax/fabric.js/pull/2972)

## [1.6.1]

- Fix: image with broken element throwing error on toObject() [#2878](https://github.com/kangax/fabric.js/pull/2878)
- Fix: Warning on trying to set proprietary browser version of ctxImageSmoothingEnabled [#2880](https://github.com/kangax/fabric.js/pull/2880)
- Fix: Fixed Svg import regression on color and drawing polylines [#2887](https://github.com/kangax/fabric.js/pull/2887)
- Fix: Fixed animation ease that starts and stop at same value [#2888](https://github.com/kangax/fabric.js/pull/2888)
- Fix: Allow a not stateful canvas to fire object:modified at end of transform. [#2890](https://github.com/kangax/fabric.js/pull/2890)
- Fix: Made event handler removal safer. Removing firing events will not cause errors. [#2883](https://github.com/kangax/fabric.js/pull/2883)
- Fix: Proper handling of perPixelTargetFind and multi selections [#2894](https://github.com/kangax/fabric.js/pull/2894)
- Fix: Do not clear contextTop on drawingMode, to allow drawing over animations [#2895](https://github.com/kangax/fabric.js/pull/2895)
- Change the dependencies to optional. Allow npm to continue installing if nodecanvas installation fail.[#2901](https://github.com/kangax/fabric.js/pull/2901)
- Fix: Check again the target on mouseup [#2902](https://github.com/kangax/fabric.js/pull/2902)
- Fix: On perPixelTargetFind detect corners only if target is active [#2903](https://github.com/kangax/fabric.js/pull/2903)
- Improvement: Add canvas mouseout event listener [#2907](https://github.com/kangax/fabric.js/pull/2907)
- Improvement: Make small object draggable easier [#2907](https://github.com/kangax/fabric.js/pull/2907)
- Improvement: Use sendToBack, bringToFront, bringForward, sendBackwards for multiple selections [#2908](https://github.com/kangax/fabric.js/pull/2908)

## [1.6.0]

- Fix rendering of activeGroup objects while preserveObjectStacking is active. [ regression from [#2083](https://github.com/kangax/fabric.js/pull/2083) ]
- Fix `fabric.Path` initialize with user options [#2117](https://github.com/kangax/fabric.js/pull/2117)
- Fix sorting of objects in activeGroup during rendering [#2130](https://github.com/kangax/fabric.js/pull/2130).
- Make sure that 'object.canvas' property is always set if the object is directly or indirectly on canvas [#2141](https://github.com/kangax/fabric.js/pull/2141)
- Fix \_getTopLeftCoords function that was returning TopCenter [#2127](https://github.com/kangax/fabric.js/pull/2127)
- Fix events not being fired after resize with pinch zoom [#510](https://github.com/kangax/fabric.js/pull/510)
- Fix mouse:over, mouse:out events not receiving event object [#2146](https://github.com/kangax/fabric.js/pull/2146)
- Don't include elements from `<metadata>` during SVG parsing [#2160](https://github.com/kangax/fabric.js/pull/2160)
- Fix some iText new glitches and old bugs about style deleting and inserting, faster function for get2dCursorLocation [#2153](https://github.com/kangax/fabric.js/pull/2153)
- Change bounding box calculation, made strokewidth always considered in dimensions. Switched group stroke default to 0 strokewidth. [#2155](https://github.com/kangax/fabric.js/pull/2155)
- Fix scaling function for object with strokewidth [#2178](https://github.com/kangax/fabric.js/pull/2178)
- Fix image fromObject restoring resizeFilter [#2164](https://github.com/kangax/fabric.js/pull/2164)
- Fix double application of filter upon image init [#2164](https://github.com/kangax/fabric.js/pull/2164)
- Fix image.filter.Resize toObject and fromObject [#2164](https://github.com/kangax/fabric.js/pull/2164)
- Fix strokeWidth calculation during resize operations [#2178](https://github.com/kangax/fabric.js/pull/2178)
- Fix iText selection on upperCanvas to support transformMatrix [#2173](https://github.com/kangax/fabric.js/pull/2173)
- Removed unnecessary calls to removeShadow and restoreGlobalCompositeOperation [#2175](https://github.com/kangax/fabric.js/pull/2175)
- Fix the offset for pattern and gradients filling and stroking in text [#2183](https://github.com/kangax/fabric.js/pull/2183)
- Fix loading of stroke gradients from Object [#2182](https://github.com/kangax/fabric.js/pull/2182)
- Fix segmentation fault on node.js when image doesn't exist [#2193](https://github.com/kangax/fabric.js/pull/2193)
- Fix iText border selection when changing fontWeight [#2201](https://github.com/kangax/fabric.js/pull/2201)
- Fix calculation of object dimensions for geometry functions translation and scaling. [#2206](https://github.com/kangax/fabric.js/pull/2206)
- Fix iText cursor position on click at end of line [#2217](https://github.com/kangax/fabric.js/pull/2217)
- Fix error on parsing style string with trailing spaces [#2256](https://github.com/kangax/fabric.js/pull/2256)
- Fix delegated properties leaking on objects in a group when restoring from json [#2101](https://github.com/kangax/fabric.js/pull/2101)
- Fix cursor click position in rotated i-Text when origins different from TOPLEFT. [#2269](https://github.com/kangax/fabric.js/pull/2269)
- Fix mouse position when the canvas is in a complex style scrolling situation [#2128](https://github.com/kangax/fabric.js/pull/2128)
- Fix parser regex for not parsing svg tags attribute [#2311](https://github.com/kangax/fabric.js/pull/2311)
- Add id attribute to standard attribute parsing from SVG elements [#2317](https://github.com/kangax/fabric.js/pull/2317)
- Fix text decoration opacity [#2310](https://github.com/kangax/fabric.js/pull/2310)
- Add simple color animation utility in /src/util/animate_color.js [#2328](https://github.com/kangax/fabric.js/pull/2328)
- Fix itext paste function to check for source of copied text and strip carriage returns (\r)[#2336](https://github.com/kangax/fabric.js/pull/2336)
- Fix pattern class serialize the source using toDataURL if available [#2335](https://github.com/kangax/fabric.js/pull/2335)
- Fix imageSmoothingEnabled warning on chrome and reinit the property after setDimensions [#2337](https://github.com/kangax/fabric.js/pull/2337)
- Add ability to parse path elements with no path specified. [#2344](https://github.com/kangax/fabric.js/pull/2344)
- Fix shiftClick with activeGroup in case of normal and scaled groups [#2342](https://github.com/kangax/fabric.js/pull/2342)
- Add support for colors in shadow svg export [#2349](https://github.com/kangax/fabric.js/pull/2349)
- Add support for inner viewBoxes in svg parsing [#2345](https://github.com/kangax/fabric.js/pull/2345)
- Fix BoundingBox calculation for pathGroups that have inner transformMatrix [#2348](https://github.com/kangax/fabric.js/pull/2348)
- Fix export toObject to include transformMatrix property [#2350](https://github.com/kangax/fabric.js/pull/2350)
- Fix textbox class to supporto toSVG() and newest style fixes [#2347]
  (https://github.com/kangax/fabric.js/pull/2347)
- Fix regression on text ( textDecoration and textlinebackground ) [#2354](https://github.com/kangax/fabric.js/pull/2354)
- Add support for multi keys chars using onInput event [#2352](https://github.com/kangax/fabric.js/pull/2352)
- Fix iText and textbox entering in edit mode if clicked on a corner [#2393](https://github.com/kangax/fabric.js/pull/2393)
- Fix iText styles error when in justify align [#2370](https://github.com/kangax/fabric.js/pull/2370)
- Add support for shadow export in svg for groups, pathgroups and images. [#2364]
- Add rendering shadows for groups [#2364](https://github.com/kangax/fabric.js/pull/2364)
- Add support for parsing nested SVGs x and y attributes [#2399](https://github.com/kangax/fabric.js/pull/2399)
- Add support for gradientTransform in setGradient(fill or stroke) [#2401](https://github.com/kangax/fabric.js/pull/2401)
- Fix Error in svg parsed that was stopping on gradient color-stop missing stop attribute [#2414](https://github.com/kangax/fabric.js/pull/2414)
- toObject method return copied arrays for array like properties [#2407](https://github.com/kangax/fabric.js/pull/2407)
- Fix Set stop value of colorstop to 0 if stop attribute not present [#2414](https://github.com/kangax/fabric.js/pull/2414)
- Fix correct value of e.button for mouse left click if e.which not supported[#2453](https://github.com/kangax/fabric.js/pull/2453)
- Add check for host property in getScrollTopLeft[#2462](https://github.com/kangax/fabric.js/pull/2462)
- Fix check for object.selectable in findTarget[#2466](https://github.com/kangax/fabric.js/pull/2466)
- Fix After rendering a gesture set originX/Y to its original value[#2479](https://github.com/kangax/fabric.js/pull/2479)
- Add support for skewing objects using shift and m-controls in interactive mode, and using object.skewX/Y [#2482](https://github.com/kangax/fabric.js/pull/2482)
- Fix gradientTransform not exported in gradient toObject [#2486](https://github.com/kangax/fabric.js/pull/2486)
- Fix object.toDataUrl with multiplier [#2487](https://github.com/kangax/fabric.js/pull/2487)
  BACK INCOMPATIBILITY: removed 'allOnTop' parameter from fabric.StaticCanvas.renderAll.
- Fix mask filter, mask image is now streched on all image [#2543](https://github.com/kangax/fabric.js/pull/2543)
- Fix text onInput event to behave correctly if some text is selected [#2501](https://github.com/kangax/fabric.js/pull/2502)
- Fix object with selectable = false could be selected with shift click [#2503](https://github.com/kangax/fabric.js/pull/2503)
- Fix for mask filter when bigger or smaller image is used [#2534](https://github.com/kangax/fabric.js/pull/2534)
- Improvement: simplified renderAll logic [#2545](https://github.com/kangax/fabric.js/pull/2545)
- Improvement: Manage group transformation with skew rotate and scale [#2549](https://github.com/kangax/fabric.js/pull/2549)
- Fix: Add shadow affectStroke to shadow to Object method [#2568](https://github.com/kangax/fabric.js/pull/2568)
- Fix: Made multitouch pinch resize works with skewed object [#2625](https://github.com/kangax/fabric.js/pull/2625)
- Improvement: Added retina screen support [#2623](https://github.com/kangax/fabric.js/pull/2623)
- Change: Set default Image strokeWidth to 0 to improve image rendering [#2624](https://github.com/kangax/fabric.js/pull/2624)
- Fix: multitouch zoom gesture speed back to normal speed [#2625](https://github.com/kangax/fabric.js/pull/2625)
- Fix: fix controls rendering with retina scaling and controls above overlay [#2632](https://github.com/kangax/fabric.js/pull/2632)
- Improvements: resize SVG using viewport/viewbox. [#2642](https://github.com/kangax/fabric.js/pull/2642)
- Improvements: Svg import now supports rotate around point [#2645](https://github.com/kangax/fabric.js/pull/2645)
- Change: Opacity is no more a delegated property for group [#2656](https://github.com/kangax/fabric.js/pull/2656)
- Fix: Itext now check for editable property before initializing cursor [#2657](https://github.com/kangax/fabric.js/pull/2657)
- Fix: Better SVG export support for shadows of rotated objects [#2671](https://github.com/kangax/fabric.js/pull/2671)
- Fix: Avoid polygon polyline to change constructor point array [#2627](https://github.com/kangax/fabric.js/pull/2627)
- SVG import: support fill/stroke opacity when no fill/stroke attribute is present [#2703](https://github.com/kangax/fabric.js/pull/2703)
- Fix: remove white filter set opacity to 0 instead of 1 [#2714](https://github.com/kangax/fabric.js/pull/2714)
- Cleaning: removing unused fabric.Canvas.activeInstance [#2708](https://github.com/kangax/fabric.js/pull/2708)
- Change: remove flipping of text string when flipping object [#2719](https://github.com/kangax/fabric.js/pull/2719)
- Fix: Correct shift click on generic transformerd active groups [#2720](https://github.com/kangax/fabric.js/pull/2720)
- SVG import: parse svg with no spaces between transforms [#2738](https://github.com/kangax/fabric.js/pull/2738)
- Fix: Fallback to styleElement.text for IE9 [#2754](https://github.com/kangax/fabric.js/pull/2754)
- Fix: data url for node [#2777](https://github.com/kangax/fabric.js/pull/2777)
- Improvement: Extended font face to all text class during svg export [#2797](https://github.com/kangax/fabric.js/pull/2797)
- Fix: retina scaling dataurl and shadows. [#2806](https://github.com/kangax/fabric.js/pull/2806)
- Improvement: Better look to iText decoration shadows. [#2808](https://github.com/kangax/fabric.js/pull/2808)
- Improvement: New text shadow export to SVG. [#2827](https://github.com/kangax/fabric.js/pull/2827)
- fix: location of optimized 1x1 rects. [#2817](https://github.com/kangax/fabric.js/pull/2817)
- fix: TextBox handling of consecutive spaces. [#2852](https://github.com/kangax/fabric.js/pull/2852)
- fix: Respect shadow in svg export of flipped objects. [#2854](https://github.com/kangax/fabric.js/pull/2854)
- fix: Check presence of style for textBox in svg export. [#2853](https://github.com/kangax/fabric.js/pull/2853)
- Improvement: Added node compatibility for v4 and v5. [#2872](https://github.com/kangax/fabric.js/pull/2872)
- Fix: Canvas dispose remove the extra created elements. [#2875](https://github.com/kangax/fabric.js/pull/2875)
- IText improvements to cut-copy-paste, edit, mobile jumps and style. [#2868](https://github.com/kangax/fabric.js/pull/2868)

## [1.5.0]

**Edge**

- Added image preserve aspect ratio attributes and functionality (fabric.Image.alignY, fabric.Image.alignY, fabric.Image.meetOrSlic )
- Added ImageResizeFilters , option to resize dynamically or statically the images using a set of resize filter alghoritms.
- [BACK_INCOMPAT] `fabric.Collection#remove` doesn't return removed object -> returns `this` (chainable)

- Add "mouse:over" and "mouse:out" canvas events (and corresponding "mouseover", "mouseout" object events)
- Add support for passing options to `fabric.createCanvasForNode`

- Various iText fixes and performance improvements
- Fix `overlayImage` / `overlayColor` during selection mode
- Fix double callback in loadFromJSON when there's no objects
- Fix paths parsing when number has negative exponent
- Fix background offset in iText
- Fix style object deletion in iText
- Fix typo in `_initCanvasHandlers`
- Fix `transformMatrix` not affecting fabric.Text
- Fix `setAngle` for different originX/originY (!= 'center')
- Change default/init noise/brightness value for `fabric.Image.filters.Noise` and `fabric.Image.filters.Brightness` from 100 to 0
- Add `fabric.Canvas#imageSmoothingEnabled`
- Add `copy/paste` support for iText (uses clipboardData)

## [1.4.0]

- [BACK_INCOMPAT] JSON and Cufon are no longer included in default build

- [BACK_INCOMPAT] Change default objects' originX/originY to left/top

- [BACK_INCOMPAT] `fabric.StaticCanvas#backgroundImage` and `fabric.StaticCanvas#overlayImage` are `fabric.Image` instances. `fabric.StaticCanvas#backgroundImageOpacity`, `fabric.StaticCanvas#backgroundImageStretch`, `fabric.StaticCanvas#overlayImageLeft` and `fabric.StaticCanvas#overlayImageTop` were removed.

- [BACK_INCOMPAT] `fabric.Text#backgroundColor` is now `fabric.Object#backgroundColor`

- [BACK_INCOMPAT] Remove `fabric.Object#toGrayscale` and `fabric.Object#overlayFill` since they're too specific

- [BACK_INCOMPAT] Remove `fabric.StaticCanvas.toGrayscale` since we already have that logic in `fabric.Image.filters.Grayscale`.

- [BACK_INCOMPAT] Split `centerTransform` into the properties `centeredScaling` and `centeredRotation`. Object rotation now happens around originX/originY point UNLESS `centeredRotation=true`. Object scaling now happens non-centered UNLESS `centeredScaling=true`.

## [1.3.0]

- [BACK_INCOMPAT] Remove selectable, hasControls, hasBorders, hasRotatingPoint, transparentCorners, perPixelTargetFind from default object/json representation of objects.

- [BACK_INCOMPAT] Object rotation now happens around originX/originY point UNLESS `centerTransform=true`.

- [BACK_INCOMPAT] fabric.Text#textShadow has been removed - new fabric.Text.shadow property (type of fabric.Shadow).

- [BACK_INCOMPAT] fabric.BaseBrush shadow properties are combined into one property => fabric.BaseBrush.shadow (shadowColor, shadowBlur, shadowOffsetX, shadowOffsetY no longer exist).

- [BACK_INCOMPAT] `fabric.Path.fromObject` is now async. `fabric.Canvas#loadFromDatalessJSON` is deprecated.

## [1.2.0]

- [BACK_INCOMPAT] Make `fabric.Object#toDataURL` synchronous.

- [BACK_INCOMPAT] `fabric.Text#strokeStyle` -> `fabric.Text#stroke`, for consistency with other objects.

- [BACK_INCOMPAT] `fabric.Object.setActive(…)` -> `fabric.Object.set('active', …)`.
  `fabric.Object.isActive` is gone (use `fabric.Object.active` instead)

- [BACK_INCOMPAT] `fabric.Group#objects` -> `fabric.Group._objects`.

## [1.1.0]

- [BACK_INCOMPAT] `fabric.Text#setFontsize` becomes `fabric.Object#setFontSize`.

- [BACK_INCOMPAT] `fabric.Canvas.toDataURL` now accepts options object instead linear arguments.
  `fabric.Canvas.toDataURLWithMultiplier` is deprecated;
  use `fabric.Canvas.toDataURL({ multiplier: … })` instead

## [1.0.0]<|MERGE_RESOLUTION|>--- conflicted
+++ resolved
@@ -2,11 +2,8 @@
 
 ## [next]
 
-<<<<<<< HEAD
 - feat(IText): Adjust cursor blinking for better feedback [#9823](https://github.com/fabricjs/fabric.js/pull/9823)
-=======
 - fix(): Replace 'hasOwn' with 'in' operator in typeAssertions check [#9812](https://github.com/fabricjs/fabric.js/pull/9812)
->>>>>>> 4745ae37
 
 ## [6.0.0-rc1]
 
