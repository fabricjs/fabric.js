# Changelog

## [next]

<<<<<<< HEAD
- doc: Repair broken link in docs by targeting all demo and samples pages in old fabric docs. [#10723](https://github.com/fabricjs/fabric.js/pull/10723)
=======
- Clarify MIT License [#10725](https://github.com/fabricjs/fabric.js/pull/10725)
>>>>>>> b3cc81e3
- BREAKING(): Deprecate fireRightClick, fireMiddleClick, stopContextMenu and change their default value. [#10720](https://github.com/fabricjs/fabric.js/pull/10720)
- BREAKING: chore(): Update min node version to 20, add 24 [#10716](https://github.com/fabricjs/fabric.js/pull/10716)
- fix(): The mouse enter and leave events of child elements will be executed twice. [10698](https://github.com/fabricjs/fabric.js/issues/10698)
- chore(): Remove mouse wheel console warning by setting default explicitly. [#10712](https://github.com/fabricjs/fabric.js/pull/10712)
- chore(): Fixes to TypeDoc for compilation [#10709](https://github.com/fabricjs/fabric.js/pull/10709)
- chore(): Update typescript 5.9, eslint, babel and rollup to latest [#10708](https://github.com/fabricjs/fabric.js/pull/10708)

## [7.0.0-beta1]

- refactor(): BREAKING Refactor find target [#10587](https://github.com/fabricjs/fabric.js/pull/10587)
- chore(): Reduce noise in inline docs [#10694](https://github.com/fabricjs/fabric.js/pull/10694)
- chore(): Reduce noise in unit tests [#10693](https://github.com/fabricjs/fabric.js/pull/10693)
- Fix Next.js compatibility by removing node export restriction [#10687](https://github.com/fabricjs/fabric.js/pull/10687)
- chore(): BREAKING: remove request util [#10690](https://github.com/fabricjs/fabric.js/pull/10690)
- chore(): update dev deps [#10685](https://github.com/fabricjs/fabric.js/pull/10685)
- fix(SVGParser): Corrected CSS rule parsing for multiple style tags. [#10683](https://github.com/fabricjs/fabric.js/issues/10683)
- fix(): Refactor findCornerQuadrant to fix the flip + cursor issue. [#10654](https://github.com/fabricjs/fabric.js/issues/10654)
- chore(): A simple npm-update [#10674](https://github.com/fabricjs/fabric.js/pull/10674)
- chore(): update playwright [#10657](https://github.com/fabricjs/fabric.js/pull/10657)
- refactor(): swap lodash with es-toolkit [#10651](https://github.com/fabricjs/fabric.js/pull/10651)
- chore(): update vitest [#10648](https://github.com/fabricjs/fabric.js/pull/10648)
- feat(): Add support for text decoration tickness [#10643](https://github.com/fabricjs/fabric.js/pull/10643)
- refactor(tests): introduce strict playwright typecheck and fix all type issues [#10637](https://github.com/fabricjs/fabric.js/pull/10637)
- test(Textbox): add edge cases when wrapping line [#10639](https://github.com/fabricjs/fabric.js/pull/10639)
- fix(): Fix regex to parse the viewbox attribute to be more strict [#10636](https://github.com/fabricjs/fabric.js/pull/10636)
- chore(): enable @typescript-eslint/no-unnecessary-type-arguments lint rule [#10631](https://github.com/fabricjs/fabric.js/pull/10631)
- ci(): Changelog update action syncs with pr title [#10632](https://github.com/fabricjs/fabric.js/pull/10632)
- fix(): Polygon controls util should invalidate cache [#10628](https://github.com/fabricjs/fabric.js/pull/10628)
- chore(): modernize eslint config [#10624](https://github.com/fabricjs/fabric.js/pull/10624)
- chore(): enable no-unnecessary-type-assertion lint rule [#10626](https://github.com/fabricjs/fabric.js/pull/10626)
- fix(): Remove black border in blur and also align JS with WEBGL blur filtering [#10623](https://github.com/fabricjs/fabric.js/pull/10623)
- chore(): investigate firefox flakyness in vitest [#10627](https://github.com/fabricjs/fabric.js/pull/10627)
- chore(): try to fix firefox vitest test [#10625](https://github.com/fabricjs/fabric.js/pull/10625)
- refactor(tests): use fixtures instead of calling setup in every test file [#10622](https://github.com/fabricjs/fabric.js/pull/10622)
- chore(): Remove old test suite dependencies [#10621](https://github.com/fabricjs/fabric.js/pull/10621)
- chore(): BREAKING remove exports for parseAttributes, parseStyleAttribute, parseFontDeclaration, parsePointsAttribute, parseTransformAttribute and getCSSRules [#10620](https://github.com/fabricjs/fabric.js/pull/10620)
- refactor(tests): move svg import tests from qunit to playwright [#10618](https://github.com/fabricjs/fabric.js/pull/10618)
- ci(): fix Coverage is not being reported anymore [#10617](https://github.com/fabricjs/fabric.js/pull/10617)
- refactor(tests): move free draw rendering tests from qunit to playwright [#10616](https://github.com/fabricjs/fabric.js/pull/10616)
- refactor(tests): move resize filter test cases from qunit to playwright [#10615](https://github.com/fabricjs/fabric.js/pull/10615)
- refactor(tests): move text rendering cases from qunit to playwright [#10613](https://github.com/fabricjs/fabric.js/pull/10613)
- refactor(tests): move global composite operation tests from qunit to playwright [#10610](https://github.com/fabricjs/fabric.js/pull/10610)
- refactor(tests): move group layout tests from qunit to playwright [#10609](https://github.com/fabricjs/fabric.js/pull/10609)
- refactor(tests): move generic rendering tests from qunit to playwright [#10608](https://github.com/fabricjs/fabric.js/pull/10608)
- refactor(tests): move controls rendering test cases from qunit to playwright [#10605](https://github.com/fabricjs/fabric.js/pull/10605)
- chore(tests): replace unmaintained http-server with vercels serve [#10603](https://github.com/fabricjs/fabric.js/pull/10603)
- refactor(tests): move clip path tests from qunit to playwright [#10602](https://github.com/fabricjs/fabric.js/pull/10602)
- chore(): run npm audit fix to fix a vulnerability report [#10599](https://github.com/fabricjs/fabric.js/pull/10599)
- refactor(tests): move text path tests from qunit to playwright [#10590](https://github.com/fabricjs/fabric.js/pull/10590)
- chore(): Deprecate line [#10598](https://github.com/fabricjs/fabric.js/pull/10598)
- feat(): Add support for Intl.segmenter [#10584](https://github.com/fabricjs/fabric.js/pull/10584)
- ci(): Add firefox vitest to ci [#10586](https://github.com/fabricjs/fabric.js/pull/10586)
- feat(tests): add firefox to vitest browser tests [#10571](https://github.com/fabricjs/fabric.js/pull/10571)
- refactor(tests): move to data url tests from qunit to playwright [#10581](https://github.com/fabricjs/fabric.js/pull/10581)
- chore(TS): remove @ts-nocheck in straighten.ts [#10572](https://github.com/fabricjs/fabric.js/pull/10572)
- refactor(tests): move svg export visual tests to playwright [#10575](https://github.com/fabricjs/fabric.js/pull/10575)
- ci(): Modify test run action [#10570](https://github.com/fabricjs/fabric.js/pull/10570)
- Chore() more qunit post cleanup [#10569](https://github.com/fabricjs/fabric.js/pull/10569)
- feat(tests): add chromium browser mode for unit tests [#10568](https://github.com/fabricjs/fabric.js/pull/10568)
- chore(): update playwright [#10564](https://github.com/fabricjs/fabric.js/pull/10564)
- chore(): update vitest [#10565](https://github.com/fabricjs/fabric.js/pull/10565)
- chore(tests): Remove old unit test harness [#10567](https://github.com/fabricjs/fabric.js/pull/10567)
- refactor(tests): move canvas events tests from qunit to vitest [#10563](https://github.com/fabricjs/fabric.js/pull/10563)
- refactor(tests): migrate object clip path tests to vitest [#10561](https://github.com/fabricjs/fabric.js/pull/10561)
- refactor(tests): migrate webgl tests to vitest [#10560](https://github.com/fabricjs/fabric.js/pull/10560)
- refactor(tests): migrate itext click behavior tests from qunit to vitest [#10559](https://github.com/fabricjs/fabric.js/pull/10559)
- refactor(tests): migrate object tests to vitest [#10562](https://github.com/fabricjs/fabric.js/pull/10562)
- refactor(tests): move path tests from qunit to vitest [#10552](https://github.com/fabricjs/fabric.js/pull/10552)
- refactor(tests): Migrate Env, ClassRegistry, Rect to vitest [#10557](https://github.com/fabricjs/fabric.js/pull/10557)
- refactor(tests): move textbox tests from qunit to vitest [#10556](https://github.com/fabricjs/fabric.js/pull/10556)
- refactor(tests): migrate itext tests from qunit to vitest [#10555](https://github.com/fabricjs/fabric.js/pull/10555)
- refactor(tests): move object interactivity tests from qunit to vitest [#10554](https://github.com/fabricjs/fabric.js/pull/10554)
- refactor(tests): move text tests from qunit to vitest [#10553](https://github.com/fabricjs/fabric.js/pull/10553)
- refactor(tests): migrate polygon tests from qunit to vitest [#10551](https://github.com/fabricjs/fabric.js/pull/10551)
- refactor(tests): move image filters tests from qunit to vitest [#10547](https://github.com/fabricjs/fabric.js/pull/10547)
- refactor(tests): move image tests from qunit to vitest [#10546](https://github.com/fabricjs/fabric.js/pull/10546)
- refactor(tests): move collection mixin tests from qunit to vitest - [#10544](https://github.com/fabricjs/fabric.js/pull/10544)
- refactor(tests): remove jest-snapshot package [#10543](https://github.com/fabricjs/fabric.js/pull/10543)
- refactor(tests): move control handlers tests from qunit to vitest [#10545](https://github.com/fabricjs/fabric.js/pull/10545)
- refactor(tests): move parser tests from qunit to vitest [#10542](https://github.com/fabricjs/fabric.js/pull/10542)
- refactor(tests): move intersection tests from qunit to vitest [#10541](https://github.com/fabricjs/fabric.js/pull/10541)
- refactor(tests): move Text.toSVG tests from qunit to vitest [#10540](https://github.com/fabricjs/fabric.js/pull/10540)
- refactor(tests): move object geometry tests from qunit to vitest [#10539](https://github.com/fabricjs/fabric.js/pull/10539)
- refactor(tests): move object origin tests from qunit to vitest [#10538](https://github.com/fabricjs/fabric.js/pull/10538)
- refactor(tests): move canvas dispose tests from qunit to vitest [#10536](https://github.com/fabricjs/fabric.js/pull/10536)
- chore(): BREAKING: Remove minore deprecations [#10524](https://github.com/fabricjs/fabric.js/pull/10524)
- refactor(tests): move polyline tests from qunit to vitest [#10533](https://github.com/fabricjs/fabric.js/pull/10533)
- refactor(tests): move pattern tests from qunit to vitest [#10532](https://github.com/fabricjs/fabric.js/pull/10532)
- refactor(tests): move line tests from qunit to vitest [#10531](https://github.com/fabricjs/fabric.js/pull/10531)
- refactor(tests): move ellipse tests from qunit to vitest [#10530](https://github.com/fabricjs/fabric.js/pull/10530)
- refactor(tests): move cache tests from qunit to vitest [#10529](https://github.com/fabricjs/fabric.js/pull/10529)
- refactor(tests): move brushes tests from qunit to vitest [#10528](https://github.com/fabricjs/fabric.js/pull/10528)
- refactor(tests): move StaticCanvas tests from qunit to vitest [#10521](https://github.com/fabricjs/fabric.js/pull/10521)
- ci() fix the action for build stats [#10525](https://github.com/fabricjs/fabric.js/pull/10525)
- chore(tests): Convert shadow tests from qunit to vitest [#10522](https://github.com/fabricjs/fabric.js/pull/10522)
- feat(Gradient): BREAKING: remove opacity from colorstops in live Gradient class [#9622](https://github.com/fabricjs/fabric.js/pull/9622)
- refactor(tests): move util tests from qunit to vitest [#10519](https://github.com/fabricjs/fabric.js/pull/10519)
- refactor(tests): move canvas tests from qunit to vitest [#10499](https://github.com/fabricjs/fabric.js/pull/10499)
- refactor(tests): move group tests from qunit to vitest [#10495](https://github.com/fabricjs/fabric.js/pull/10495)
- ci(): New safe worflow for build stats [#10518](https://github.com/fabricjs/fabric.js/pull/10518)
- ci(): Write a workflow that can comment coverage on the PR. [#10516](https://github.com/fabricjs/fabric.js/pull/10516)
- chore(): update typescript to 5.8 [#10514](https://github.com/fabricjs/fabric.js/pull/10514)
- ci(): Avoid failure status when the intent is to comment [#10508](https://github.com/fabricjs/fabric.js/pull/10508)
- refactor(tests): move observable tests from qunit to vitest [#10501](https://github.com/fabricjs/fabric.js/pull/10501)
- chore(): remove axios in favor of native fetch [#10500](https://github.com/fabricjs/fabric.js/pull/10500)
- ci(): Refine changelog warn action [#10505](https://github.com/fabricjs/fabric.js/pull/10505)
- ci(): Try to write an alternative action for CHANGELOG.MD [#10504](https://github.com/fabricjs/fabric.js/pull/10504)
- refactor(tests): move point tests from qunit to vitest [#10492](https://github.com/fabricjs/fabric.js/pull/10492)
- ci(): Remove system deps installation for node22, use prebuilt. [#10498](https://github.com/fabricjs/fabric.js/pull/10498)
- chore(): dependencies maintenance [#10497](https://github.com/fabricjs/fabric.js/pull/10497)
- refactor(tests): move circle tests from qunit to vitest [#10491](https://github.com/fabricjs/fabric.js/pull/10491)
- refactor(tests): migrate remaining active selection tests from qunit to vitest [#10490](https://github.com/fabricjs/fabric.js/pull/10490)
- ci(): update playwright to latest [#10496](https://github.com/fabricjs/fabric.js/pull/10496)
- chore(): BREAKING: Update browser versions and some dependencies [#10488](https://github.com/fabricjs/fabric.js/pull/10488)
- ci(): Switch from Jest to Vitest [#10420](https://github.com/fabricjs/fabric.js/pull/10420)
- chore(): BREAKING: drop node 16 support. Update canvas and jsdom [#10417](https://github.com/fabricjs/fabric.js/pull/10417)

## [6.7.1]

- fix(SVGParser): Corrected CSS rule parsing for multiple style tags. [#10688](https://github.com/fabricjs/fabric.js/issues/10683)

## [6.7.0]

- feat(Text): Add support for text decoration tickness [#10643](https://github.com/fabricjs/fabric.js/pull/10643)

## [6.6.7]

- fix(): Fix regex to parse the viewbox attribute to be more strict [#10636](https://github.com/fabricjs/fabric.js/pull/10636)

## [6.6.6]

- fix(): Polygon controls util should invalidate cache [#10628](https://github.com/fabricjs/fabric.js/pull/10628)
- fix(): Remove black border in blur and also align JS with WEBGL blur filtering [#10623](https://github.com/fabricjs/fabric.js/pull/10623)

## [6.6.5]

- feat(Text): Support for intl.segmenter in fabric.Text [#10595](https://github.com/fabricjs/fabric.js/pull/10595)

## [6.6.4]

- chore(): properly updated version number

## [6.6.3]

- docs(): Fixed JSDOCS for astro and typedoc

## [6.6.2]

- feat(IText): Allow text or container clipPath to clip the text selection or cursor [#104634](https://github.com/fabricjs/fabric.js/pull/10434)
- refactor(): Remove custom triple click logic [#10478](https://github.com/fabricjs/fabric.js/pull/10478)
- chore(): Update qunit and nyc to latest [#10468](https://github.com/fabricjs/fabric.js/pull/10468)
- fix(Fabtictext) Svg export for text on a path [#10284](https://github.com/fabricjs/fabric.js/pull/10284)
- fix(FabricImage): add href parsing fixes for #10421 [#10465](https://github.com/fabricjs/fabric.js/pull/10465)

## [6.6.1]

- fix(): FabricImage was missing cachekey when filtering [#10441](https://github.com/fabricjs/fabric.js/pull/10441)

## [6.6.0]

- feat(): Add webp to ImageFormat [#10435](https://github.com/fabricjs/fabric.js/pull/10435)
- fix(): Allow for node-canvas images to work with the FabricImage class by making classList optional. [#10412](https://github.com/fabricjs/fabric.js/pull/10412)
- fix(): Allow for brush subclassing moving some properties from private to protected. [#10416](https://github.com/fabricjs/fabric.js/pull/10416)
- feat(): Add method toBlob. [#3283](https://github.com/fabricjs/fabric.js/issues/3283)

## [6.5.4]

- docs() perf(): Reorder caching conditions for most common scenario and docs fixes. [#10366](https://github.com/fabricjs/fabric.js/pull/10366)

## [6.5.3]

- fix(ColorMatrix): Restore correct alpha for JS colorMatrix filter [#10313](https://github.com/fabricjs/fabric.js/pull/10313)

## [6.5.2]

- chore(): Reduce some verbose code [#10311](https://github.com/fabricjs/fabric.js/pull/10311)
- ci(): Test node 22 again [#10310](https://github.com/fabricjs/fabric.js/pull/10310)
- chore(TS): Try to remove all TS-ERROR directives [#10309](https://github.com/fabricjs/fabric.js/pull/10309)
- chore(): Make TS config more strict [#10308](https://github.com/fabricjs/fabric.js/pull/10308)
- fix(Color): Support uppercase keywords [#10300](https://github.com/fabricjs/fabric.js/pull/10300)
- fix(): The \_setLineDash method has additional side effects, altering the value of strokeDashArray [#10292](https://github.com/fabricjs/fabric.js/issues/10292)
- fix(): for object caching over invalidating the cache [#10294](https://github.com/fabricjs/fabric.js/pull/10294)

## [6.5.1]

- fix(TS): Add missing export for type DrawContext [#10281](https://github.com/fabricjs/fabric.js/pull/10281)
- fix(Control): Borderscalefactor should apply to controls as well [#10283](https://github.com/fabricjs/fabric.js/pull/10283)

## [6.5.0]

- fix(Canvas): Holding down Shift to select multiple shapes unexpectedly triggers the text exit event. [#10228](https://github.com/fabricjs/fabric.js/issues/10228)
- fix(): mousedown restore after touch end on dospose [#10250](https://github.com/fabricjs/fabric.js/pull/10250)
- feat(IText): expose getCursorRenderingData() function. [#10204](https://github.com/fabricjs/fabric.js/pull/10204)
- fix(Canvas): allowTouchScrolling interactions [#10078](https://github.com/fabricjs/fabric.js/pull/10078)
- update(IText): Add method enterEditingImpl/exitEditingImpl that executes the logic of enterEditing/exitEditing without events [#10187](https://github.com/fabricjs/fabric.js/issues/10187)
- fix(FabricObject): Fix clipPath blurryness with scale [#9774](https://github.com/fabricjs/fabric.js/pull/9774)

## [6.4.3]

- fix(FabricObject): Render clipPath as sharp as the object [#9774](https://github.com/fabricjs/fabric.js/pull/9774)
- fix(Controls): changeWidth can change width with decimals [#10186](https://github.com/fabricjs/fabric.js/pull/10186)
- ci(): Add some prebuilt fabric in the dist folder [#10178](https://github.com/fabricjs/fabric.js/pull/10178)
- chore(): Add more generic font families to FabricText.genericFonts [#10167](https://github.com/fabricjs/fabric.js/pull/10167)

## [6.4.2]

- Fix(): path parsing performance [#10123](https://github.com/fabricjs/fabric.js/pull/10123)

## [6.4.1]

- fix(): Package.json had wrong path to types for extensions [#10115](https://github.com/fabricjs/fabric.js/pull/10115)

## [6.4.0]

- fix(): Fix broken exports for filters that do not have a static defaults value. [#10102](https://github.com/fabricjs/fabric.js/pull/10102)
- chore(): deprecate originX, originY [#10095](https://github.com/fabricjs/fabric.js/pull/10095)
- fix(SVGImport): Allow parsing of 'id' attribute that starts with a number [#10079](https://github.com/fabricjs/fabric.js/pull/10079)
- fix(filter): pixelate filter has non square pixels in webgl (#10081)
- feat(Canvas): Avoid styling the lower canvas with absolute positioning [#10077](https://github.com/fabricjs/fabric.js/pull/10077)
- chore(TS): Add missing export type for Text events [#10076](https://github.com/fabricjs/fabric.js/pull/10076)
- chore(CI): Move test actions to Node 20 [#10073](https://github.com/fabricjs/fabric.js/pull/10073)
- feat(Object): Object serialization for common properties [#10072](https://github.com/fabricjs/fabric.js/pull/10072)
- feat(): Support easy serialization of custom properties [#10071](https://github.com/fabricjs/fabric.js/pull/10071)
- chore(): reduce class inheritance, merge some classes together. [#10070](https://github.com/fabricjs/fabric.js/pull/10070)

## [6.3.0]

- chore(): Remove over-protective cloneDeep from fromObject [#9621](https://github.com/fabricjs/fabric.js/pull/9621)
- chore(): Prettier apply the new standard configuration [#10067](https://github.com/fabricjs/fabric.js/pull/10067)
- chore(): Update dev dependencies Lint, Prettier, Jest [#10066](https://github.com/fabricjs/fabric.js/pull/10066)
- fix(): Remove unused code from aligning guidelines [#10056](https://github.com/fabricjs/fabric.js/discussions/10056)
- feat(): Add v6 aligning guidelines. [#10033](https://github.com/fabricjs/fabric.js/discussions/10033)

## [6.2.0]

- fix(SVG import): Parse use directive attribute issues [#10053](https://github.com/fabricjs/fabric.js/pull/10053)
- fix(SVG import): Fix style tag processing in use tag when reference also has a style [#10050](https://github.com/fabricjs/fabric.js/pull/10050)
- fix(SVG import): Fix path Arc parsing regression issue [#10048](https://github.com/fabricjs/fabric.js/pull/10048)
- chore(TS): Update TS to latest [#10044](https://github.com/fabricjs/fabric.js/pull/10044)
- feat(ClassRegistry): Add has method to classRegistry to allow to check if a class exists. (fixes #10001)

## [6.1.0]

- fix(): Avoid errors on restoring custom properties that pass the lazy detection of shadow,gradient,pattern and clipPath. [#10001](https://github.com/fabricjs/fabric.js/issues/10001)
- fix(): When deselecting an active selection remove its reference from hoveredTarget [#9961](https://github.com/fabricjs/fabric.js/pull/9961)
- feat(): Path controls utility [#9998](https://github.com/fabricjs/fabric.js/pull/9998)
- chore(): Removed website submodule

## [6.0.2]

- fix(TS): Type fixes and improved JSDOCS. [#9978](https://github.com/fabricjs/fabric.js/pull/9978)

## [6.0.1]

- chore(): export InteractiveFabricObject to tweak default values [#9963](https://github.com/fabricjs/fabric.js/pull/9963)
- chore(): use deconstruction and constants in place of strings to save some bytes of code [#9593](https://github.com/fabricjs/fabric.js/pull/9593)
- tests(): Start moving visual tests to playwrigth [#9481](https://github.com/fabricjs/fabric.js/pull/9481)
- fix(filters): Fix bugs in Pixelate and Blur filter [#9962](https://github.com/fabricjs/fabric.js/pull/9962)
- docs(): update README.md [#9957](https://github.com/fabricjs/fabric.js/pull/9957)

## [6.0.0]

## [6.0.0-rc4]

- chore(): update dev deps [#9944](https://github.com/fabricjs/fabric.js/pull/9944)
- chore() Remove Node 16, add Node 22 in the test suite [#9942](https://github.com/fabricjs/fabric.js/pull/9942)
- test(e2e): Activeselection default initialization E2E test [#9941](https://github.com/fabricjs/fabric.js/pull/9941)
- fix(Activeselection): Activeselection default initialization [#9940](https://github.com/fabricjs/fabric.js/pull/9940)
- feat(Color): add isUnrecognised property [#9936](https://github.com/fabricjs/fabric.js/pull/9936)

## [6.0.0-rc3]

- fix(StaticCanvas): fully clean the cache canvas to avoid leaving trailing pixels [#9779](https://github.com/fabricjs/fabric.js/pull/9779)
- perf(): Reduce some calls to setCoords() [#9795](https://github.com/fabricjs/fabric.js/pull/9795)
- chore(TS): svg reviver is optional [#9935](https://github.com/fabricjs/fabric.js/pull/9935)
- refactor(filters): Remove mainParameter, add stronger types to filters, refactor getUniformLocations [#9933](https://github.com/fabricjs/fabric.js/pull/9933)
- refactor(): remove strict parameter for ancestry. [#9918](https://github.com/fabricjs/fabric.js/pull/9918)
- feat(Color): add support for decimals and different angle types in HSL color parsing [#9915](https://github.com/fabricjs/fabric.js/pull/9915)
- fix(Controls): add support for numeric origins to changeWidth [#9909](https://github.com/fabricjs/fabric.js/pull/9909)
- fix(ActiveSelection): fixed render order so group controls are rendered over child objects [#9914](https://github.com/fabricjs/fabric.js/pull/9914)
- fix(filters): RemoveColor has missing getFragmentSource method ( typo ) [#9911](https://github.com/fabricjs/fabric.js/pull/9911)
- types(): Make event type explicit - non generic, and fix pattern fromObject type [#9907](https://github.com/fabricjs/fabric.js/pull/9907)

## [6.0.0-rc2]

- perf(): remove some runtime RegExp usages [#9802](https://github.com/fabricjs/fabric.js/pull/9802)
- fix(Canvas): Avoid exporting controls with toDataURL [#9896](https://github.com/fabricjs/fabric.js/pull/9896)
- perf(): Rework constructors to avoid the extra perf cost of current setup [#9891](https://github.com/fabricjs/fabric.js/pull/9891)
- perf(): Remove redundant matrix multiplication in multiplayTransformMatrixArray [#9893](https://github.com/fabricjs/fabric.js/pull/9893)
- test(): Convert Animation tests to jest [#9892](https://github.com/fabricjs/fabric.js/pull/9892)
- perf(ObjectGeometry): replace cache key string with array [#9887](https://github.com/fabricjs/fabric.js/pull/9887)
- docs(): Improve JSDOCs for BlendImage [#9876](https://github.com/fabricjs/fabric.js/pull/9876)
- fix(Group): Pass down the abort signal from group to objects [#9890](https://github.com/fabricjs/fabric.js/pull/9890)
- fix(util): restore old composeMatrix code for performances improvement [#9851](https://github.com/fabricjs/fabric.js/pull/9851)
- fix(Control): corner coords definition order [#9884](https://github.com/fabricjs/fabric.js/pull/9884)
- fix(Polyline): safeguard points arg from options [#9855](https://github.com/fabricjs/fabric.js/pull/9855)
- feat(IText): Adjust cursor blinking for better feedback [#9823](https://github.com/fabricjs/fabric.js/pull/9823)
- feat(FabricObject): pass `e` to `shouldStartDragging` [#9843](https://github.com/fabricjs/fabric.js/pull/9843)
- fix(Canvas): mouse move before event data [#9849](https://github.com/fabricjs/fabric.js/pull/9849)
- chore(FabricObject): pass `e` to `shouldStartDragging` [#9843](https://github.com/fabricjs/fabric.js/pull/9843)
- ci(): Add Jest coverage to the report [#9836](https://github.com/fabricjs/fabric.js/pull/9836)
- test(): Add cursor animation testing and migrate some easy one to jest [#9829](https://github.com/fabricjs/fabric.js/pull/9829)
- fix(Group, Controls): Fix interactive group actions when negative scaling is involved [#9811](https://github.com/fabricjs/fabric.js/pull/9811)
- fix(): Replace 'hasOwn' with 'in' operator in typeAssertions check [#9812](https://github.com/fabricjs/fabric.js/pull/9812)

## [6.0.0-rc1]

- fix(Canvas): Fix searchPossibleTargets for non-interactive nested targets [#9762](https://github.com/fabricjs/fabric.js/pull/9762)
- test(): Rename svg tests [#9775](https://github.com/fabricjs/fabric.js/pull/9775)
- refactor(): `_findTargetCorner` is now called `findControl` and returns the key and the control and the coordinates [#9668](https://github.com/fabricjs/fabric.js/pull/9668)
- feat(LayoutManager): Handle the case of activeSelection with objects inside different groups [#9651](https://github.com/fabricjs/fabric.js/pull/9651)

## [6.0.0-beta20]

- chore(TS): minor changes to typescript notation to be compatible with a 5.3.3 [#9725](https://github.com/fabricjs/fabric.js/pull/9725)
- fix(InteractiveObject): "borderOpacityWhenMoving" does not take effect on the child shapes within the group [#9374](https://github.com/fabricjs/fabric.js/issues/9734)
- fix(SVGParser): Consider the transformMatrix of the clipPath owner as part of the clipPath trasnformation [#9750](https://github.com/fabricjs/fabric.js/pull/9750)
- fix(): bubble dirty flag to parent [#9741](https://github.com/fabricjs/fabric.js/pull/9741)
- fix(StaticCanvas): setDimensions not requesting a render if options are not passed [#9710](https://github.com/fabricjs/fabric.js/pull/9710)
- fix(LayoutManager): wrong bounding box position when activeSelection has originX/originY that are not default left/top [#9649](https://github.com/fabricjs/fabric.js/pull/9649)
- fix(ActiveSelection): block ancestors/descendants of selected objects from being selected [#9732](https://github.com/fabricjs/fabric.js/pull/9732)
- fix(Image): typo in style property for svg export [#9717](https://github.com/fabricjs/fabric.js/pull/9717)
- ci(): Update the changelog and stats action to work from forks
- fix(Shadow): Cloning a shape with shadow throws an error[#9711](https://github.com/fabricjs/fabric.js/issues/9711)
- chore(TS): use consistent and improved types for getDefaults and ownDefaults [#9698](https://github.com/fabricjs/fabric.js/pull/9698)
- fix(SVGParser): Don't crash on nested CSS at-rules [#9707](https://github.com/fabricjs/fabric.js/pull/9707)
- perf(): measuring canvas size [#9697](https://github.com/fabricjs/fabric.js/pull/9697)
- chore(TS): Add type for options in toCanvasElement and toDataUrl [#9673](https://github.com/fabricjs/fabric.js/pull/9673)
- ci(): add source map support to node sandbox [#9686](https://github.com/fabricjs/fabric.js/pull/9686)
- fix(Canvas): Correct type mainTouchId initialization [#9684](https://github.com/fabricjs/fabric.js/pull/9684)
- feat(Circle): Add counterclockwise parameter to Circle class [#9670](https://github.com/fabricjs/fabric.js/pull/9670)

## [6.0.0-beta19]

- feat(LayoutManager): Expose objects registration [#9661](https://github.com/fabricjs/fabric.js/pull/9661)
- fix(Object): support specyfing toCanvasElement canvas [#9652](https://github.com/fabricjs/fabric.js/pull/9652)
- ci(): no `src` imports [#9657](https://github.com/fabricjs/fabric.js/pull/9657)
- fix(textStyles): Split text into graphemes correctly [#9646](https://github.com/fabricjs/fabric.js/pull/9646)
- fix(ActiveSelection): static default inheritance [#9635](https://github.com/fabricjs/fabric.js/pull/9635)
- fix(StaticCanvas): StaticCanvas setDimensions typings [#9618](https://github.com/fabricjs/fabric.js/pull/9618)
- refactor(): Align gradient with class registry usage, part of #9144 [#9627](https://github.com/fabricjs/fabric.js/pull/9627)
- refactor(): Align shadow with class registry, part of #9144 [#9626](https://github.com/fabricjs/fabric.js/pull/9626)
- cd() Surface the minified build as standard when importing. [#9624](https://github.com/fabricjs/fabric.js/pull/9624)
- chore(): removed unused code from Path render function [#9619](https://github.com/fabricjs/fabric.js/pull/9619)

## [6.0.0-beta18]

- fix(StyledText): add ability to unset style (issue #9578) [#9597](https://github.com/fabricjs/fabric.js/pull/9597)
- CD(): expose vue deployed app [#9615](https://github.com/fabricjs/fabric.js/pull/9615)
- chore(): Upgrade Rollup to 4.9.5 [#9613](https://github.com/fabricjs/fabric.js/pull/9613)
- chore(): Upgrade rollup and plugins at latest 3 [#9612](https://github.com/fabricjs/fabric.js/pull/9612)
- fix(WebGLFilterBackend) Destroy the context of queryWebgl test function, remove automatic perf checkup, make it explicit with a function [#8932](https://github.com/fabricjs/fabric.js/pull/8932)
- tests(): migrate target hit tests to jest and drag and drop test to playwright [#9333](https://github.com/fabricjs/fabric.js/pull/9333)
- fix(SVGParser): avoid crashing on SVG that use @import css feature [#9602](https://github.com/fabricjs/fabric.js/pull/9602)
- fix(): compositionEnd event handler is not registered correctly. (regression from f91362c ) [#9610](https://github.com/fabricjs/fabric.js/pull/9610)
- ci(): Add a test case from the multiple selection use case for groups [#9599](https://github.com/fabricjs/fabric.js/pull/9599)
- refactor(env): Change the way the environment and retina are initialized [#9480](https://github.com/fabricjs/fabric.js/pull/9480)
- chore(TS): fix type of modifed event that could cause unexpected behaviour in dev code [#9596](https://github.com/fabricjs/fabric.js/pull/9596)
- fix(LayoutManager): remove unnecessary check [#9591](https://github.com/fabricjs/fabric.js/pull/9591)
- fix(Text) Fix style transfer issue on a line that is not empty [#9461](https://github.com/fabricjs/fabric.js/pull/9461)
- ci(): add a vue template [#9502](https://github.com/fabricjs/fabric.js/pull/9502)
- refactor(): `getActiveControl` now returns the key, the corner and the coordinates [#9515](https://github.com/fabricjs/fabric.js/pull/9515)
- fix(Controls): forbid scaling to avoid NaN issues on scaling zero sized objects. #9475 [#9563](https://github.com/fabricjs/fabric.js/pull/9563)
- feat(LayoutManager): BREAKING remove `shouldResetTransform` handling from LayoutManager [#9581](https://github.com/fabricjs/fabric.js/pull/9581)
- refactor(): rm active selection ref [#9561](https://github.com/fabricjs/fabric.js/pull/9561)
- feat(Next.js sandbox): simpler canvas hook [#9577](https://github.com/fabricjs/fabric.js/pull/9577)
- fix(): fix modify polygon points with zero sized polygons ( particular case of axis oriented lines ) [#9575](https://github.com/fabricjs/fabric.js/pull/9575)
- fix(Polyline, Polygon): Fix wrong pathOffset for polyline with the normal bounding box calculation. [#9460](https://github.com/fabricjs/fabric.js/pull/9460)

## [6.0.0-beta17]

- refactor(): Rewrite how typeAssertion works to avoid isType and add tests for subclasses [#9570](https://github.com/fabricjs/fabric.js/pull/9570)
- fix(): perform layout on poly change + initialization object subscription [#9537](https://github.com/fabricjs/fabric.js/pull/9537)
- fix(): Addressing path cloning slowness ( partially ) [#9573](https://github.com/fabricjs/fabric.js/pull/9573)
- fix(): `exactBoundingBox` stroke calculations [#9572](https://github.com/fabricjs/fabric.js/pull/9572)
- feat(): Add save/restore ability to group LayoutManager [#9564](https://github.com/fabricjs/fabric.js/pull/9564)
- fix(): Remove unwanted set type warning [#9569](https://github.com/fabricjs/fabric.js/pull/9569)
- refactor(): Separate defaults for base fabric object vs interactive object. Also some moving around of variables [#9474](https://github.com/fabricjs/fabric.js/pull/9474)
- refactor(): Change how LayoutManager handles restoring groups [#9522](https://github.com/fabricjs/fabric.js/pull/9522)
- fix(BaseConfiguration): set `devicePixelRatio` from window [#9470](https://github.com/fabricjs/fabric.js/pull/9470)
- fix(): bubble dirty flag for group only when true [#9540](https://github.com/fabricjs/fabric.js/pull/9540)
- test() Backport a test to capture a failing text style situation [#9531](https://github.com/fabricjs/fabric.js/pull/9531)

## [6.0.0-beta16]

- fix(): block `enterEditing` after `endCurrentTransform` [#9513](https://github.com/fabricjs/fabric.js/pull/9513)
- fix(): transferring object between active selections, expose `FabricObject#parent`, rm `isActiveSelection` [#8951](https://github.com/fabricjs/fabric.js/pull/8951)
  **BREAKING beta**:
  - rm(): `getParent` => `FabricObject#parent`
- refactor(): Layout Manager [#9152](https://github.com/fabricjs/fabric.js/pull/9152)
- refactor(): transferring object between active selections, expose `FabricObject#parent`, rm `isActiveSelection` [#8951](https://github.com/fabricjs/fabric.js/pull/8951)
- refactor(): **BREAKING beta** `getParent` => `FabricObject#parent` [#8951](https://github.com/fabricjs/fabric.js/pull/8951)
- fix(): fire Poly control events [#9504](https://github.com/fabricjs/fabric.js/pull/9504)
- test(FabricObject): add a snapshot of the default values so that reordering and shuffling is verified. [#9492](https://github.com/fabricjs/fabric.js/pull/9492)
- feat(FabricObject, Canvas) BREAKING: remove calculate true/false from the api. [#9483](https://github.com/fabricjs/fabric.js/pull/9483)
- chore(): remove some Type assertions [#8950](https://github.com/fabricjs/fabric.js/pull/8950)
- chore(): expose `sendVectorToPlane` [#9479](https://github.com/fabricjs/fabric.js/pull/9479)
- feat(FabricObject, Canvas) BREAKING: remove absolute true/false from the api. [#9395](https://github.com/fabricjs/fabric.js/pull/9395)
- refactor(Canvas): BREAKING deprecate `getPointer`, add new getScenePoint and getViewportPoint methods, removed `restorePointerVpt`, extended mouse events data [#9175](https://github.com/fabricjs/fabric.js/pull/9175)
- chore(): rm isClick artifacts leftovers from #9434 [#9478](https://github.com/fabricjs/fabric.js/pull/9478)
- fix(Object): Fix detection of falsy shadows in Object.needsItsOwnCache method [#9469](https://github.com/fabricjs/fabric.js/pull/9469)
- feat(util): expose `calcPlaneRotation` [#9419](https://github.com/fabricjs/fabric.js/pull/9419)
- refactor(Canvas): BREAKING remove button from mouse events, delegate to event.button property [#9449](https://github.com/fabricjs/fabric.js/pull/9449)
- patch(Canvas): move event mouse:up:before earlier in the logic for more control [#9434](https://github.com/fabricjs/fabric.js/pull/9434)

## [6.0.0-beta15]

- Fix(SVGParser) ignore missing xlink target issue on svg parsing (#9427) [#9109](https://github.com/fabricjs/fabric.js/issues/9109)
- fix(#9172): dep export `Object`, `Text`, `Image` [#9433](https://github.com/fabricjs/fabric.js/pull/9433)

## [6.0.0-beta14]

- fix(Object): fixes centeredScaling prop type [#9401](https://github.com/fabricjs/fabric.js/pull/9401)
- CI(): fix build caching + tests when merging to master [#9404](https://github.com/fabricjs/fabric.js/pull/9404)
- chore(): export poly control utils [#9400](https://github.com/fabricjs/fabric.js/pull/9400)
- fix(Canvas): in/out event names were swapped [#9396](https://github.com/fabricjs/fabric.js/pull/9396)
- fix(Canvas): `setActiveObject` should update `canvas#_activeSelection` [#9336](https://github.com/fabricjs/fabric.js/pull/9336)
- patch(Coords): calc oCoords only with canvas ref [#9380](https://github.com/fabricjs/fabric.js/pull/9380)
- patch(Control): pass object to `calcCornerCoords` [#9376](https://github.com/fabricjs/fabric.js/pull/9376)
- fix(Canvas): invalidate `_objectsToRender` on stack change [#9387](https://github.com/fabricjs/fabric.js/pull/9387)
- ci(e2e): fix babel compiling error [#9388](https://github.com/fabricjs/fabric.js/pull/9388)
- Breaking: Remove node 14 [#9383](https://github.com/fabricjs/fabric.js/pull/9383)
- chore(): Rename exports that conflicts with JS/WEB api ( Object, Text, Image ). Kept backward compatibility with deprecation notice [#9172](https://github.com/fabricjs/fabric.js/pull/9172)
- fix(Geometry): `containsPoint` [#9372](https://github.com/fabricjs/fabric.js/pull/9372)
  **BREAKING**:
  - `Canvas#_checkTarget(point, object, pointFromViewport)` => `Canvas#_checkTarget(object, pointFromViewport)`
- fix(Canvas): avoid firing event twice when working with nested objects [#9329](https://github.com/fabricjs/fabric.js/pull/9329)
- fix(Control): `calcCornerCoords` angle + calculation [#9377](https://github.com/fabricjs/fabric.js/pull/9377)
- patch(): dep findCrossPoints in favor of `isPointInPolygon` [#9374](https://github.com/fabricjs/fabric.js/pull/9374)
- docs() enable typedocs to run again [#9356](https://github.com/fabricjs/fabric.js/pull/9356)
- chore(): cleanup logs and error messages [#9369](https://github.com/fabricjs/fabric.js/pull/9369)
- feature(Object) BREAKING: Remove lines parameter from object.containsPoint [#9375](https://github.com/fabricjs/fabric.js/pull/9375)
- patch(Control): move hit detection to shouldActivate [#9374](https://github.com/fabricjs/fabric.js/pull/9374)
- fix(Control): method binding for mouseUpHandler, mouseDownHandler, and actionHandler [#9370](https://github.com/fabricjs/fabric.js/pull/9370)
- fix(StaticCanvas): disposing animations [#9361](https://github.com/fabricjs/fabric.js/pull/9361)
- fix(IText): cursor width under group [#9341](https://github.com/fabricjs/fabric.js/pull/9341)
- TS(Canvas): constructor optional el [#9348](https://github.com/fabricjs/fabric.js/pull/9348)
- fix(Utils): fix exported svg color [#9408](https://github.com/fabricjs/fabric.js/pull/9408)

## [6.0.0-beta13]

- fix(Textbox): implemente a fix for the style shifting issues on new lines [#9197](https://github.com/fabricjs/fabric.js/pull/9197)
- Fix(Control) fix a regression in `wrap with fixed anchor`, regression from #8400 [#9326](https://github.com/fabricjs/fabric.js/pull/9326)
- test(e2e): improve test case for line shifting and style with more colors [#9327](https://github.com/fabricjs/fabric.js/pull/9327)
- test(e2e): node canvas visual tests [#9134](https://github.com/fabricjs/fabric.js/pull/9134)
- fix(ActiveSelection): make sure canvas is in charge of setting initial coords [#9322](https://github.com/fabricjs/fabric.js/pull/9322)
- test(): Migrate json control tests [#9323](https://github.com/fabricjs/fabric.js/pull/9323)
- fix() Textbox inputs with new lines, regression from #9097 [#9192](https://github.com/fabricjs/fabric.js/pull/9192)
- docs(): add link to contributing guide [#8393](https://github.com/fabricjs/fabric.js/pull/8393)
- test(e2e): Drag&Drop tests [#9112](https://github.com/fabricjs/fabric.js/pull/9112)
- fix(CanvasEvents): regression of `getPointer` usages + BREAKING: drop event data [#9186](https://github.com/fabricjs/fabric.js/pull/9186)
- feat(Object): BREAKING rm \_setOriginToCenter and \_resetOrigin unuseful methods [#9179](https://github.com/fabricjs/fabric.js/pull/9179)
- fix(ActiveSelection): reset positioning when cleared [#9088](https://github.com/fabricjs/fabric.js/pull/9088)
- ci(): generate docs [#9169](https://github.com/fabricjs/fabric.js/pull/9169)
- fix(utils) Fixes the code for the anchor point in point controls for polygons [#9178](https://github.com/fabricjs/fabric.js/pull/9178)
- CD(): website submodule [#9165](https://github.com/fabricjs/fabric.js/pull/9165)

## [6.0.0-beta12]

- fix(Object): border rendering with padding under group [#9161](https://github.com/fabricjs/fabric.js/pull/9161)
- fix(MultiSelection): add target from behind active selection [#8744](https://github.com/fabricjs/fabric.js/issues/8744)
- test(): fix snapshots by removing version [#9164](https://github.com/fabricjs/fabric.js/pull/9164)

## [6.0.0-beta11]

- patch(): Avoid unwanted mutation to passed objects array to Group constructor [#9151](https://github.com/fabricjs/fabric.js/pull/9151)
- patch(): ActiveSelection initialization + types [#9143](https://github.com/fabricjs/fabric.js/pull/9143)
- chore(TS): BREAKING remove canvas.interactive, added typings for canvas options [#9140](https://github.com/fabricjs/fabric.js/pull/9140)
- chore(TS): BREAKING PREVIOUS BETA mv + rename `TProps` => `TOptions` [#9139](https://github.com/fabricjs/fabric.js/pull/9139)
- test(playwright): Use embedded eval from playwright [#9133](https://github.com/fabricjs/fabric.js/pull/9133)
- chore(TS): Fix event types and .once this binding [#9119](https://github.com/fabricjs/fabric.js/pull/9130)
- docs(): rm `canvas2pdf` [#9135](https://github.com/fabricjs/fabric.js/pull/9135)
- chore(TS): export types [#9129](https://github.com/fabricjs/fabric.js/pull/9129)
- ci(e2e): support relative imports [#9108](https://github.com/fabricjs/fabric.js/pull/9108)
- chore(TS): complete type check [#9119](https://github.com/fabricjs/fabric.js/pull/9119)
- chore(TS): Add type-checking to files excluded with ts-nocheck [#9097](https://github.com/fabricjs/fabric.js/pull/9097)
- chore(TS): Add type-checking to files excluded with ts-nocheck ( Parser mostly ) [#9085](https://github.com/fabricjs/fabric.js/pull/9085)
- docs(): revise test section [#9114](https://github.com/fabricjs/fabric.js/pull/9114)
- fix(): #8344 stroke projection [#8374](https://github.com/fabricjs/fabric.js/pull/8374)
- fix(Filters) Removing type from the options passed in the constructor [#9089](https://github.com/fabricjs/fabric.js/pull/9089)
- feat(InteractiveObject): add `getActiveControl()` to expose `__corner` [#9102](https://github.com/fabricjs/fabric.js/pull/9102)
- ci(sandbox): bump next.js [#9100](https://github.com/fabricjs/fabric.js/pull/9100)
- test(playwright): add snapshots, refactor utils, coverage [#9078](https://github.com/fabricjs/fabric.js/pull/9078)
- test(Text): Add some tests for text in Jest [#9083](https://github.com/fabricjs/fabric.js/pull/9083)
- ci(): Install system deps only when necessary [#9086](https://github.com/fabricjs/fabric.js/pull/9086)
- fix(util, Path): path distance measurement fix for M cmd [#9076](https://github.com/fabricjs/fabric.js/pull/9076)
- chore(TS): Image class type checks, BREAKING change to FromURL static method [#9036](https://github.com/fabricjs/fabric.js/pull/9036)
- ci(): properly checkout head for stats [#9080](https://github.com/fabricjs/fabric.js/pull/9080)
- fix(Text): `_getFontDeclaration` wasn't considering fontFamily from the style object [#9082](https://github.com/fabricjs/fabric.js/pull/9082)
- chore(TS): Fix ITextBehaviour enterEditing type [#9075](https://github.com/fabricjs/fabric.js/pull/9075)
- cd(node): ban `package.json` main entry [#9068](https://github.com/fabricjs/fabric.js/pull/9068)
- chore(TS): export FabricObjectProps and GroupProps [#9025](https://github.com/fabricjs/fabric.js/pull/9025)
- chore(TS): Replace BaseFabricObject with FabricObject [#9016](https://github.com/fabricjs/fabric.js/pull/9016)
- refactor(svgImport): remove the css/gradient/clipPath global definitions [#9030](https://github.com/fabricjs/fabric.js/pull/9030)
- fix(): tweaks to type getter [#9022](https://github.com/fabricjs/fabric.js/pull/9022)
- ci() Refactor GHA actions for caching and reuse [#9029](https://github.com/fabricjs/fabric.js/pull/9029)
- ci(): install dev deps types [#9039](https://github.com/fabricjs/fabric.js/pull/9039)

## [6.0.0-beta10]

- chore(TS): Remove @ts-nocheck from Text class. [#9018](https://github.com/fabricjs/fabric.js/pull/9018)
- Fix(Textbox) minimum word width calculation across all lines [#9004](https://github.com/fabricjs/fabric.js/pull/9004)
- ci(): add Jest for the unit tests [#8919](https://github.com/fabricjs/fabric.js/pull/8919)
- ci(): Revert "invoke tests after changelog action (#8974)" [#9013](https://github.com/fabricjs/fabric.js/pull/9013)
- fix(IText): empty line selection [#9019](https://github.com/fabricjs/fabric.js/pull/9019)
- ci(): Added playwright testing [#8616](https://github.com/fabricjs/fabric.js/pull/8616)
- fix(IText): `exitEditing` should clear contextTop [#9020](https://github.com/fabricjs/fabric.js/pull/9020)
- ci(): prettier after changelog action [#9021](https://github.com/fabricjs/fabric.js/pull/9021)

## [6.0.0-beta9]

- fix(fabric): Fix the serialization and registry dependency from minification [#9009](https://github.com/fabricjs/fabric.js/pull/9009)
- chore(TS): remove troublesome `AssertKeys` TS construct [#9012](https://github.com/fabricjs/fabric.js/pull/9012)
- fix(lib): fix aligning_guideline zoom [#8998](https://github.com/fabricjs/fabric.js/pull/8998)
- fix(IText): support control interaction in text editing mode [#8995](https://github.com/fabricjs/fabric.js/pull/8995)
- fix(Textbox): `splitByGrapheme` measurements infix length bug [#8990](https://github.com/fabricjs/fabric.js/pull/8990)
- patch(Text): styles es6 minor patch [#8988](https://github.com/fabricjs/fabric.js/pull/8988)

## [6.0.0-beta8]

- BREAKING fix(IText): detect cursor from proper offsets, remove getLocalPointer from IText class [#8972](https://github.com/fabricjs/fabric.js/pull/8972)
- fix(Text): styles line break [#8973](https://github.com/fabricjs/fabric.js/pull/8973)
- fix(): regression to itext focusing from #8939 [#8970](https://github.com/fabricjs/fabric.js/pull/8970)
- ci(): warn build errors in dev mode [#8971](https://github.com/fabricjs/fabric.js/pull/8971)
- ci(): invoke tests after changelog action [#8974](https://github.com/fabricjs/fabric.js/pull/8974)
- chore(TS): Export more types [#8965](https://github.com/fabricjs/fabric.js/pull/8965)
- BREAKING: fabric.util.makeElementSelectable / fabric.util.makeElementUnselectable are removed [#8930](https://github.com/fabricjs/fabric.js/pull/8930)
- refactor(): Canvas DOM delegation to utility class [#8930](https://github.com/fabricjs/fabric.js/pull/8930)

## [6.0.0-beta7]

- feat(): Export setFilterBackend and port the texture filtering option from fabric 5, exports some extra types [#8954](https://github.com/fabricjs/fabric.js/pull/8954)
- chore(): swap commonly used string with constants [#8933](https://github.com/fabricjs/fabric.js/pull/8933)
- chore(TS): Add more text types [#8941](https://github.com/fabricjs/fabric.js/pull/8941)
- ci(): fix changelog action race condition [#8949](https://github.com/fabricjs/fabric.js/pull/8949)
- ci(): automate PR changelog [#8938](https://github.com/fabricjs/fabric.js/pull/8938)
- chore(): move canvas click handler to TextManager [#8939](https://github.com/fabricjs/fabric.js/pull/8939)
- refactor(): write less bulky code [#8943](https://github.com/fabricjs/fabric.js/pull/8943)

## [6.0.0-beta6]

- patch(): expose `Control#shouldActivate` [#8934](https://github.com/fabricjs/fabric.js/pull/8934)
- feat(Color) Improve regex for new standards, more documentation and code cleanup [#8916](https://github.com/fabricjs/fabric.js/pull/8916)
- fix(TS): extending canvas and object event types (`type` => `interface`) [#8926](https://github.com/fabricjs/fabric.js/pull/8926)
- chore(build) simple deps update [#8929](https://github.com/fabricjs/fabric.js/pull/8929)
- fix(Canvas): sync cleanup of dom elements in dispose [#8903](https://github.com/fabricjs/fabric.js/pull/8903)
- chore(TS): export util types [#8915](https://github.com/fabricjs/fabric.js/pull/8915)
- chore(TS): change enums with types [#8918](https://github.com/fabricjs/fabric.js/pull/8918)
- chore(TS): export gradient types
- chore(lint) export filter colors and brushes types [#8913](https://github.com/fabricjs/fabric.js/pull/8913)
- chore(lint) Add a rule for import type [#8907](https://github.com/fabricjs/fabric.js/pull/8907)
- fix(Object): dirty unflagging inconsistency [#8910](https://github.com/fabricjs/fabric.js/pull/8910)
- chore(TS): minor type/import fixes [#8904](https://github.com/fabricjs/fabric.js/pull/8904)
- chore(): Matrix util cleanup [#8894](https://github.com/fabricjs/fabric.js/pull/8894)
- chore(TS): pattern cleanup + export types [#8875](https://github.com/fabricjs/fabric.js/pull/8875)
- fix(): Disable offscreen check for bg and overlay when not needed [#8898](https://github.com/fabricjs/fabric.js/pull/8898)
- chore(): cleanup #8888 [#8892](https://github.com/fabricjs/fabric.js/pull/8892)
- feat(env): relative window/document, support iframe [#8897](https://github.com/fabricjs/fabric.js/pull/8897)
- docs(): add repo repro link to `bug_report.yml` [#8900](https://github.com/fabricjs/fabric.js/pull/8900)
- refactor(fabric.Line): Line position is calculated from the center between the 2 points now [#8877](https://github.com/fabricjs/fabric.js/pull/8877)
- chore(Path, Polyline): Clean up old SVG import code [#8857](https://github.com/fabricjs/fabric.js/pull/8857)

## [6.0.0-beta5]

- refactor(): SVG loading and parsing functionality are now promises or async. Callback have been removed [#8884](https://github.com/fabricjs/fabric.js/pull/8884)
- refactor(fabric.Line): Line position is calculated from the center between the 2 points now [#8877](https://github.com/fabricjs/fabric.js/pull/8877)
- bundle(): export `setEnv` for test interoperability [#8888](https://github.com/fabricjs/fabric.js/pull/8888)

## [6.0.0-beta4]

- chore(): Code cleanup and reuse of code in svg-parsing code [#8881](https://github.com/fabricjs/fabric.js/pull/8881)
- chore(TS): Parse transform attribute typing [#8878](https://github.com/fabricjs/fabric.js/pull/8878)
- chore(TS): Fix typing for DOMParser [#8871](https://github.com/fabricjs/fabric.js/pull/8871)
- fix(Path, Polyline): fix for SVG import [#8879](https://github.com/fabricjs/fabric.js/pull/8879)
- chore(TS) add types for loadSVGFromURl, parseSVGDocument, loadSVGFromString [#8869](https://github.com/fabricjs/fabric.js/pull/8869)
- chore(TS): finalize Path migration [#8438](https://github.com/fabricjs/fabric.js/pull/8438)
- fix(Path, Obect) Fix path parsing edge case for zeroed arc command and for too small canvas patterns [#8853](https://github.com/fabricjs/fabric.js/pull/8853)

## [6.0.0-beta3]

- chore(TS): Path type fixes [#8842](https://github.com/fabricjs/fabric.js/pull/8842)
- fix(TS): add types to some untyped empty arrays [#8830](https://github.com/fabricjs/fabric.js/pull/8830)
- chore(TS): Complete typings for toObject/fromObject [#8756](https://github.com/fabricjs/fabric.js/pull/8756)
- fix(): text styles edge case [#8820](https://github.com/fabricjs/fabric.js/pull/8820)
- chore(TS): Group types [#8807](https://github.com/fabricjs/fabric.js/pull/8807)
- chore(TS): Path util typings and refactoring [#8787](https://github.com/fabricjs/fabric.js/pull/8787)
- rename(): `IPoint` => `XY` [#8806](https://github.com/fabricjs/fabric.js/pull/8806)
- ci(): use sandbox apps in issue template, use the current branch when deploying an app, minors [#8803](https://github.com/fabricjs/fabric.js/pull/8803)
- perf(): optimize `perPixelTargetFind` [#8770](https://github.com/fabricjs/fabric.js/pull/8770)
- BREAKING fix(): reflect NUM_FRACTION_DIGITS to SVG path data [#8782] (https://github.com/fabricjs/fabric.js/pull/8782)
- fix(IText): layout change regression caused by #8663 (`text` was changed but layout was skipped) [#8711](https://github.com/fabricjs/fabric.js/pull/8711)
- fix(IText, Textbox): fix broken text input [#8775](https://github.com/fabricjs/fabric.js/pull/8775)
- ci(): `.codesandbox` [#8135](https://github.com/fabricjs/fabric.js/pull/8135)
- ci(): disallow circular deps [#8759](https://github.com/fabricjs/fabric.js/pull/8759)
- fix(): env WebGL import cycle [#8758](https://github.com/fabricjs/fabric.js/pull/8758)
- chore(TS): remove controls from prototype. BREAKING: controls aren't shared anymore [#8753](https://github.com/fabricjs/fabric.js/pull/8753)
- chore(TS): remove object `type` from prototype [#8714](https://github.com/fabricjs/fabric.js/pull/8714)
- chore(TS): type Object props [#8677](https://github.com/fabricjs/fabric.js/issues/8677)
- chore(TS): remove default values from filter prototypes [#8742](https://github.com/fabricjs/fabric.js/issues/8742)
- chore(TS): remove default values from Objects prototypes, ( filters in a followup ) [#8719](https://github.com/fabricjs/fabric.js/issues/8719)
- fix(Intersection): bug causing selection edge case [#8735](https://github.com/fabricjs/fabric.js/pull/8735)
- chore(TS): class interface for options/brevity [#8674](https://github.com/fabricjs/fabric.js/issues/8674)
- ci(): fix import autocomplete in dev mode #8725
- chore(): remove deprecated class util [#8731](https://github.com/fabricjs/fabric.js/pull/8731)
- lint(): fix eslint errors [#8729](https://github.com/fabricjs/fabric.js/pull/8729)
- fix(TS): `this.constructor` types [#8675](https://github.com/fabricjs/fabric.js/issues/8675)
- fix(DraggableText): drag image blur [#8712](https://github.com/fabricjs/fabric.js/pull/8712)
- ci(): Fix tests for firefox 110 update [#8710](https://github.com/fabricjs/fabric.js/pull/8710)
- chore(): index files for exports and tree shaking [#8661](https://github.com/fabricjs/fabric.js/pull/8661)
- ci(test): cleanup node config (#8694 followup) [#8707](https://github.com/fabricjs/fabric.js/issues/8707)
- fix(): BREAKING set/discard active object return value, discard active object now return false if no discard happened [#8672](https://github.com/fabricjs/fabric.js/issues/8672)
- fix(): selection logic to support nested multiselection [#8665](https://github.com/fabricjs/fabric.js/issues/8665)
- fix(test): remove bad node config [#8694](https://github.com/fabricjs/fabric.js/issues/8694)
- fix(): keep browser files as .js [#8690](https://github.com/fabricjs/fabric.js/issues/8690)
- fix(): object dispose removes canvas/event refs [#8673](https://github.com/fabricjs/fabric.js/issues/8673)
- fix(test): Textbox `fromObject` test is incorrectly trying to restore an instance [#8686](https://github.com/fabricjs/fabric.js/pull/8686)
- TS(): Moved cache properties to static properties on classes [#xxxx](https://github.com/fabricjs/fabric.js/pull/xxxx)
- refactor(): Moved cache properties to static properties on classes [#8662](https://github.com/fabricjs/fabric.js/pull/8662)
- docs(): v6 announcements [#8664](https://github.com/fabricjs/fabric.js/issues/8664)
- ci(): remove TS transformer [#8660](https://github.com/fabricjs/fabric.js/pull/8660)
- refactor(): BREAKING remove stateful mixin and functionality [#8663](https://github.com/fabricjs/fabric.js/pull/8663)
- patch(): Added WebGLProbe to env, removed isLikelyNode, added specific env dispose ( instead of cleanup JSDOM ) [#8652](https://github.com/fabricjs/fabric.js/pull/8652)
- ci(): Removed the browser publish script [#8656](https://github.com/fabricjs/fabric.js/pull/8656)
- feat(): Node entry point [#8632](https://github.com/fabricjs/fabric.js/pull/8632)
- chore(): Change import and export strategy [#8622](https://github.com/fabricjs/fabric.js/pull/8622)
- chore(): rename files to modern style [#8621](https://github.com/fabricjs/fabric.js/pull/8621)
- chore(): move and rename text & itext files and organize as folders, rename mixins [#8620](https://github.com/fabricjs/fabric.js/pull/8620)
- chore(TS): type IText, IText behavior, IText click behavior [#8610](https://github.com/fabricjs/fabric.js/pull/8610)
- BREAKING: refactor `clone(obj, true)` with `cloneDeep(obj)` and remove all `extend`, `clone` calls in favor of object spreads. [#8600](https://github.com/fabricjs/fabric.js/pull/8600)
- chore(TS): Fix some error caused by ts-nocheck removals [#8615](https://github.com/fabricjs/fabric.js/pull/8615)
- refactor(IText): extract draggable text logic to a delegate [#8598](https://github.com/fabricjs/fabric.js/pull/8598)
- chore(TS): Update StaticCanvas to remove ts-nocheck [#8606](https://github.com/fabricjs/fabric.js/pull/8606)
- chore(TS): Update filters to remove ts-nocheck and added types where missing [#8609](https://github.com/fabricjs/fabric.js/pull/8609)
- chore(TS): Intersection class, finalize TS [#8603](https://github.com/fabricjs/fabric.js/pull/8603)
- chore(TS): Update Pattern to remove ts-nocheck and added types where missing [#8605](https://github.com/fabricjs/fabric.js/pull/8605)
- chore(TS): Followup for interactivy and controls migration to TS [#8404](https://github.com/fabricjs/fabric.js/pull/8404)
- refactor(IText): Fixes Draggable Text for retina and viewport transform #8534
- chore(TS): refactor canvas init, fix `_initRetinaScaling` regression #8520
- chore(TS): remove all remaining empty declarations [#8593](https://github.com/fabricjs/fabric.js/pull/8593)
- refactor(IText): modernize IText cursor animation based on animation API changes (and fix minor regression) plus leftovers from #8547 [#8583](https://github.com/fabricjs/fabric.js/pull/8583)
- refactor(Canvas, IText): Handle cross instance text editing states to an EditingManager class [#8543](https://github.com/fabricjs/fabric.js/pull/8543)
- chore(TS): move to export, babel, new rollup, change import statement for fabric. [#8585](https://github.com/fabricjs/fabric.js/pull/8585);
- chore(TS): Add declare in front of properties that are type definitions. [#8574](https://github.com/fabricjs/fabric.js/pull/8574)
- refactor(Animation): BREAKING: Animation api reduction and semplification (byValue is removed, '+=' syntax is removed, callbacks fired 100%) [#8547](https://github.com/fabricjs/fabric.js/pull/8547)
- feat(PolyControl): modify the shape of a poly with control points [#8556](https://github.com/fabricjs/fabric.js/pull/8556)
- BREAKING: remove Object.stateful and Object.statefulCache [#8573](https://github.com/fabricjs/fabric.js/pull/8573)
- fix(IText): refactor clearing context top logic of itext to align with brush pattern, using the canvas rendering cycle in order to guard from edge cases #8560
- fix(Canvas): `_initRetinaScaling` initializaing the scaling regardless of settings in Canvas. [#8565](https://github.com/fabricjs/fabric.js/pull/8565)
- fix(Canvas): regression of canvas migration with pointer and sendPointToPlane [#8563](https://github.com/fabricjs/fabric.js/pull/8563)
- chore(TS): Use exports from files to build fabricJS, get rid of HEADER.js [#8549](https://github.com/fabricjs/fabric.js/pull/8549)
- chore(): rm `fabric.filterBackend` => `getFilterBackend` [#8487](https://github.com/fabricjs/fabric.js/pull/8487)
- chore(TS): migrate text SVG export mixin [#8486](https://github.com/fabricjs/fabric.js/pull/8486)
- refactor(TS): `animate` and `AnimationRegistry` to classes [#8297](https://github.com/fabricjs/fabric.js/pull/8297)
  BREAKING:
  - return animation instance from animate instead of a cancel function and remove `findAnimationByXXX` from `AnimationRegistry`
  - change `animateColor` signature to match `animate`, removed `colorEasing`
- fix(Object Stacking): 🔙 refactor logic to support Group 🔝
- chore(TS): migrate Group/ActiveSelection [#8455](https://github.com/fabricjs/fabric.js/pull/8455)
- chore(TS): Migrate smaller mixins to classes (dataurl and serialization ) [#8542](https://github.com/fabricjs/fabric.js/pull/8542)
- chore(TS): Convert Canvas events mixin and grouping mixin [#8519](https://github.com/fabricjs/fabric.js/pull/8519)
- chore(TS): Remove backward compatibility initialize methods [#8525](https://github.com/fabricjs/fabric.js/pull/8525/)
- chore(TS): replace getKlass utility with a registry that doesn't require full fabricJS to work [#8500](https://github.com/fabricjs/fabric.js/pull/8500)
- chore(): use context in static constructors [#8522](https://github.com/fabricjs/fabric.js/issues/8522)
- chore(TS): Convert Canvas class #8510
- chore(TS): Move object classes #8511
- chore(TS): polish text [#8489](https://github.com/fabricjs/fabric.js/pull/8489)
- chore(TS): fix import cycle, extract `groupSVGElements` [#8506](https://github.com/fabricjs/fabric.js/pull/8506)
- chore(TS): permissive `Point` typings [#8434](https://github.com/fabricjs/fabric.js/pull/8434)
- chore(TS): polish files [#8488](https://github.com/fabricjs/fabric.js/pull/8488)
- fix(TS): `EventSpec` recognition [#8497](https://github.com/fabricjs/fabric.js/pull/8497)
- chore(): rm dead code [#8493](https://github.com/fabricjs/fabric.js/pull/8493)
- fix(scaleObject): handle when scale is 0 to not bug flip [#8490](https://github.com/fabricjs/fabric.js/pull/8490)
- chore(TS): migrate StatiCanvas to TS [#8485](https://github.com/fabricjs/fabric.js/pull/8485)
- chore(): refactor `Object.__uid++` => `uid()` [#8482](https://github.com/fabricjs/fabric.js/pull/8482)
- chore(TS): migrate object mixins to TS [#8414](https://github.com/fabricjs/fabric.js/pull/8414)
- chore(TS): migrate filters [#8474](https://github.com/fabricjs/fabric.js/pull/8474)
- chore(TS): BaseBrush abstract methods [#8428](https://github.com/fabricjs/fabric.js/pull/8428)
- feat(): Add `createObjectDefaultControls` and `createTextboxDefaultControls` to create copies of control sets. [#8415](https://github.com/fabricjs/fabric.js/pull/8415)
- fix(PatternBrush): `getPatternSrc`, rm `getPatternSrcFunction` [#8468](https://github.com/fabricjs/fabric.js/pull/8468)
- chore(TS): more FabricObject typing [#8405](https://github.com/fabricjs/fabric.js/pull/8405)
- chore(TS): Observable types [#8431](https://github.com/fabricjs/fabric.js/pull/8431)
- chore(TS): migrate Group/ActiveSelection [#8455](https://github.com/fabricjs/fabric.js/pull/8455)
- fix(TS): migration error of itext key mixin (#8421) [#8457](https://github.com/fabricjs/fabric.js/pull/8457)
- chore(TS): migrate text classes/mixins [#8421](https://github.com/fabricjs/fabric.js/pull/8421)
- chore(TS): migrate Image [#8443](https://github.com/fabricjs/fabric.js/pull/8443)
- chore(TS): migrate Shadow [#8462](https://github.com/fabricjs/fabric.js/pull/8462)
- fix(Itext): show incorrect pointer position after scale changed
- chore(TS): migrate text classes/mixins [#8408](https://github.com/fabricjs/fabric.js/pull/8408)
- chore(TS): migrate Collection [#8433](https://github.com/fabricjs/fabric.js/pull/8433)
- ci(): Simplify filestats even more [#8449](https://github.com/fabricjs/fabric.js/pull/8449)
- chore(TS): migrate filter backends [#8403](https://github.com/fabricjs/fabric.js/pull/8403)
- chore(TS): migrate Text classes/mixins [#8408](https://github.com/fabricjs/fabric.js/pull/8408)
- chore(TS): migrate Path [#8412](https://github.com/fabricjs/fabric.js/pull/8412)
- ci(): remove unwanted build stats (from [#8395](https://github.com/fabricjs/fabric.js/pull/8395)) [#8416](https://github.com/fabricjs/fabric.js/pull/8416)
- chore(TS): migrate Line [#8413](https://github.com/fabricjs/fabric.js/pull/8413)
- chore(TS): migrate Polyline/Polygon [#8417](https://github.com/fabricjs/fabric.js/pull/8417)
- chore(TS): migrate Rect [#8411](https://github.com/fabricjs/fabric.js/pull/8411)
- chore(TS): migrate Ellipse [#8408](https://github.com/fabricjs/fabric.js/pull/8408)
- chore(TS): migrate Triangle to TS [#8410](https://github.com/fabricjs/fabric.js/pull/8410)
- chore(TS): migrate Circle to TS [#8406](https://github.com/fabricjs/fabric.js/pull/8406)
- chore(TS): convert Object interactivity mixin to its own class [#8401](https://github.com/fabricjs/fabric.js/pull/8401)
- chore(TS): Convert controls e6/ts [#8400](https://github.com/fabricjs/fabric.js/pull/8400)
- ci(): remove buggy changelog action in favor of `git diff` bash script + direct git how to merge `CHANGELOG.md` [#8309](https://github.com/fabricjs/fabric.js/pull/8346)
- fix(): skewing controls accuracy + successive interactions [#8380](https://github.com/fabricjs/fabric.js/pull/8380)
- chore(TS): Convert Geometry and Origin to classes/e6/ts [#8390](https://github.com/fabricjs/fabric.js/pull/8390)
- ci(): build stats report [#8395](https://github.com/fabricjs/fabric.js/pull/8395)
- chore(TS): convert object to es6 class [#8322](https://github.com/fabricjs/fabric.js/pull/8322)
- docs(): guides follow up, feature request template [#8379](https://github.com/fabricjs/fabric.js/pull/8379)
- docs(): refactor guides, bug report template [#8189](https://github.com/fabricjs/fabric.js/pull/8189)
- BREAKING fix(polyline/polygon): stroke bounding box for all line join/cap cases [#8344](https://github.com/fabricjs/fabric.js/pull/8344)
  BREAKING: `_setPositionDimensions` was removed in favor of `setDimensions`
- test(): Added 2 tests for polygon shapes and transforms with translations [#8370](https://github.com/fabricjs/fabric.js/pull/8370)
- fix(textStyles): Handle style objects with only a textBackgroundColor property in stylesToArray [#8365](https://github.com/fabricjs/fabric.js/pull/8365)
- chore(): fix typos in intersection file [#8345](https://github.com/fabricjs/fabric.js/pull/8345)
- fix(textStyles): Handle empty style object in stylesToArray [#8357](https://github.com/fabricjs/fabric.js/pull/8357)
- ci(build): safeguard concurrent unlocking [#8309](https://github.com/fabricjs/fabric.js/pull/8309)
- ci(): update stale bot [#8307](https://github.com/fabricjs/fabric.js/pull/8307)
- ci(test): await golden generation in visual tests [#8284](https://github.com/fabricjs/fabric.js/pull/8284)
- ci(): Add a pipeline check for verifying that CHANGELOG.md has been updated [#8302](https://github.com/fabricjs/fabric.js/pull/8302)
- BREAKING feat(fabric.IText) rename data-fabric-hiddentextarea to data-fabric with value textarea
- ci(): adds a lock file to the repo when build is in progress, makes local testing wait for the build to complete [#8290](https://github.com/fabricjs/fabric.js/pull/8290)
- fix(`WebGLProbe`): regression caused by [#8199](https://github.com/fabricjs/fabric.js/pull/8199), [#8301](https://github.com/fabricjs/fabric.js/pull/8301)
- fix(fabric.utils) added missing import in dom_misc [#8293](https://github.com/fabricjs/fabric.js/pull/8293)
- fix(Object): `extraParam` should not be passed to options [#8295](https://github.com/fabricjs/fabric.js/pull/8295)
- test(): add `globalCompositeOperation` tests [#8271](https://github.com/fabricjs/fabric.js/pull/8271)
- fix(): use `sendObjectToPlane` in `mergeClipPaths` [#8247](https://github.com/fabricjs/fabric.js/pull/8247)
- chore(): prettify all source code [#8276](https://github.com/fabricjs/fabric.js/pull/8276)
- chore(lint): disallow `Math.hypot`, `window`, `document` [#8277](https://github.com/fabricjs/fabric.js/pull/8277)
- ci(): Add node18 and add a check for prettier [#8275](https://github.com/fabricjs/fabric.js/pull/8275)
- ci(test): suite fixes for browser [#8176](https://github.com/fabricjs/fabric.js/pull/8176)
- ci(): install prettier [#8242](https://github.com/fabricjs/fabric.js/pull/8242)
- ci(): migrate scripts to es6 modules [#8266](https://github.com/fabricjs/fabric.js/pull/8266)
- BREAKING refactor(util): remove lang_array since there are no more use cases [#8274](https://github.com/fabricjs/fabric.js/pull/8274)
- chore(TS): migrate `Pattern` [#8255](https://github.com/fabricjs/fabric.js/pull/8255)
- ci(): add source-map-support for testing [#8248](https://github.com/fabricjs/fabric.js/pull/8248)
- ci(): file cleanup [#8254](https://github.com/fabricjs/fabric.js/pull/8254)
- ci(): fix test global error handlers [#8267](https://github.com/fabricjs/fabric.js/pull/8267)
- fix(fabric.Canvas): dispose and request animation frame scheduling fix [#8220](https://github.com/fabricjs/fabric.js/pull/8220)
- ci(test): fix golden creation from browser [#8270](https://github.com/fabricjs/fabric.js/pull/8270)
- BREAKING refactor(util): `boundingBoxFromPoints`, removed transform [#8269](https://github.com/fabricjs/fabric.js/pull/8269)
- ci(): reintroduce node 14 testing [#8232](https://github.com/fabricjs/fabric.js/pull/8232)
- chore(TS): finish converting utils [#8230](https://github.com/fabricjs/fabric.js/pull/8230)
- test(): Add extensive coverage for mergeClipPath [#8245](https://github.com/fabricjs/fabric.js/pull/8245)
- ci() Nicer names for GHA [#8235](https://github.com/fabricjs/fabric.js/pull/8235)
- Update tests.yml
- ci(): consolidate test workflows [#8227](https://github.com/fabricjs/fabric.js/pull/8227)
- chore(TS): BREAKING: `populateWithProperties` => `pick` [#8202](https://github.com/fabricjs/fabric.js/pull/8202)
- chore(TS): extract `initFilterBackend` from HEADER [#8199](https://github.com/fabricjs/fabric.js/pull/8199)
- chore(TS): extract caches from HEADER [#8198](https://github.com/fabricjs/fabric.js/pull/8198)
- Chore(TS): migrate Intersection [#8121](https://github.com/fabricjs/fabric.js/pull/8121)
- chore(TS): es6 for util/path.ts and more utils converted [#8201](https://github.com/fabricjs/fabric.js/pull/8201)
- fix(ci): report build script failure + fix missing logs [#8188](https://github.com/fabricjs/fabric.js/pull/8188)
- fix(): update window => fabric.window [#8209](https://github.com/fabricjs/fabric.js/pull/8209)
- chore(TS): extract const `reNonWord` from HEADER [#8197](https://github.com/fabricjs/fabric.js/pull/8197)
- chore(TS): extract config values in its own module [#8194](https://github.com/fabricjs/fabric.js/pull/8194)
- ci(): update code coverage action comment [#8205](https://github.com/fabricjs/fabric.js/pull/8205)
- fix(fabric.Gradient): Guard against deep mutation on svg export for color exports [#8196](https://github.com/fabricjs/fabric.js/pull/8196)
- chore(TS): migrate gradient [#8154](https://github.com/fabricjs/fabric.js/pull/8154)
- Chore(TS): Convert more utilities [#8193](https://github.com/fabricjs/fabric.js/pull/8193)
- docs(CONTRIBUTING): fix typo [#8191](https://github.com/fabricjs/fabric.js/pull/8191)
- chore(TS): move control files under `controls` folder [#8185](https://github.com/fabricjs/fabric.js/pull/8185)
- chore(TS): `ElementsParser` => `parser/ElementsParser` [#8183](https://github.com/fabricjs/fabric.js/pull/8183)
- dep(): fabric.console [#8184](https://github.com/fabricjs/fabric.js/pull/8184)
- chore(TS) convert more utils [#8180](https://github.com/fabricjs/fabric.js/pull/8180)
- chore(TS): migrate brushes [#8182](https://github.com/fabricjs/fabric.js/pull/8182)
- fix(): propagate failed exit code to the process [#8187](https://github.com/fabricjs/fabric.js/pull/8187)
- fix(): regain focus on mouse move [#8179](https://github.com/fabricjs/fabric.js/pull/8179)
- chore(TS): read fabric version from package.json
- ci(test): migrate test cmd [#8138](https://github.com/fabricjs/fabric.js/pull/8138)
- chore(TS): Move more utils to TS [#8164](https://github.com/fabricjs/fabric.js/pull/8164)
- chore(TS): more conversion of utils [#8148](https://github.com/fabricjs/fabric.js/pull/8148)
- chore(): Update package.json contributors [#8157](https://github.com/fabricjs/fabric.js/pull/8157)
- docs(contributing): rework [#8158](https://github.com/fabricjs/fabric.js/pull/8158)
- fix(): add pointer data to drop event [#8156](https://github.com/fabricjs/fabric.js/pull/8156)
- chore(TS): prepare for gradient migration [#8155](https://github.com/fabricjs/fabric.js/pull/8155)
- docs(Collection): JSDOC fix `item` return type [#8152](https://github.com/fabricjs/fabric.js/pull/8152)
- chore(ts): Convert some utils [#8123](https://github.com/fabricjs/fabric.js/pull/8123)
- chore(TS): Migrate Circle to es6/ts
- chore(TS): migrate parser [#8122](https://github.com/fabricjs/fabric.js/pull/8122)
- fix(TS): color merge conflict [#8133](https://github.com/fabricjs/fabric.js/pull/8133)
- chore(TS): migrate Point to es6 class and update references. Deprecate xxxEquals methods [#8120](https://github.com/fabricjs/fabric.js/pull/8120)
- Chore(TS) Rect to Es6, remove global scope function. [#8118](https://github.com/fabricjs/fabric.js/pull/8118)
- chore(TS): Color [#8115](https://github.com/fabricjs/fabric.js/pull/8115)
- chore(TS): prepare for Color migration [#8116](https://github.com/fabricjs/fabric.js/pull/8116)
- ci(): adapt build script to rollup [#8114](https://github.com/fabricjs/fabric.js/pull/8114)
- fix(): Delegate toJson to toObject properly and fix tests [#8111](https://github.com/fabricjs/fabric.js/pull/8111)
- chore(TS): convert file ext [#8108](https://github.com/fabricjs/fabric.js/pull/8108)
- ci(scripts) patch [#8102](https://github.com/fabricjs/fabric.js/pull/8102)
- ci(): switch the old custom build for rollup [#8013](https://github.com/fabricjs/fabric.js/pull/8013)
- feat(IText): Draggable text [#7802](https://github.com/fabricjs/fabric.js/pull/7802)
- feat(Text): condensed styles structure v6 [#8006](https://github.com/fabricjs/fabric.js/pull/8006)
- feat(): on `discardActiveObject` interrupt current transform. Also add a method to interrupt current transform programmatically [#7954](https://github.com/fabricjs/fabric.js/pull/7954)
- fix(fabric.StaticCanvas): imageSmoothing setter for node-cavas special case [#8032](https://github.com/fabricjs/fabric.js/pull/8032)
- feat(): support aborting loading resources that requires network calls (promises/requests) [#7827](https://github.com/fabricjs/fabric.js/pull/7827)
- fix(fabric.IText) wrong typeof syntax [#8023](https://github.com/fabricjs/fabric.js/pull/8023)
- ci(typescript): transformer [#8020](https://github.com/fabricjs/fabric.js/pull/8020)
- fix(canvas): clear transform event caching on resize [#8021](https://github.com/fabricjs/fabric.js/pull/8021)
- fix(fabric.Canvas): `mouseout` bug [#8011](https://github.com/fabricjs/fabric.js/pull/8011)
- refactor(object_interactivity): draw operation for borders can be overriden [#7932](https://github.com/fabricjs/fabric.js/pull/7932)
- feat(Group,canvas): remove canvas from object before firing removed event, filter insertAt for group
- tests(): fix the visual test loop to work again on fabricjs.com [#8007](https://github.com/fabricjs/fabric.js/pull/8007)
- fix(Group): 🛠️ layout, angle and origin ⚡ [#8004](https://github.com/fabricjs/fabric.js/pull/8004)
- chore(): move away from extend/clone [#8001](https://github.com/fabricjs/fabric.js/pull/8001)
- fix(Canvas): flipped viewport transform coords [#7515](https://github.com/fabricjs/fabric.js/pull/7515)
- fix(): cleanup merge conflict resolution artifact [#7956](https://github.com/fabricjs/fabric.js/pull/7956)
- fix(Group): part 2 minors changes [#7916](https://github.com/fabricjs/fabric.js/pull/7916)
- feat(fabric.Image.filter): Alpha support for Invert filter [#7933](https://github.com/fabricjs/fabric.js/pull/7933)
- fix(EraserBrush): visual trace while erasing [#7991](https://github.com/fabricjs/fabric.js/pull/7991)
- fix(Point): safeguard initialization [#7961](https://github.com/fabricjs/fabric.js/pull/7961)
- fix(Textbox): flipped `changeWidth` control behavior [#7980](https://github.com/fabricjs/fabric.js/pull/7980)
- test(): remove deleted event from test name [#7992](https://github.com/fabricjs/fabric.js/pull/7992)
- feat(observable): BREAKING return disposer instead of context for chaining [#7994](https://github.com/fabricjs/fabric.js/pull/7994)
- fix(util): `setStyle` exception [#7869](https://github.com/fabricjs/fabric.js/pull/7869)
- test(freedrawing): test enhancement [#7941](https://github.com/fabricjs/fabric.js/pull/7941)
- Cleanup README.md [#7947](https://github.com/fabricjs/fabric.js/pull/7947)
- ci() update uglifyjs [#7939](https://github.com/fabricjs/fabric.js/pull/7939)
- fix(): assigning canvas for collections [#7934](https://github.com/fabricjs/fabric.js/pull/7934)
- fix(EraserBrush): use rendered objects for pattern [#7938](https://github.com/fabricjs/fabric.js/pull/7938)
- fix(v6): 4th PR of Group Rewrite 🎛️ nested controls 😜 [#7861](https://github.com/fabricjs/fabric.js/pull/7861)
- feat(path): `getRegularPolygonPath` [#7918](https://github.com/fabricjs/fabric.js/pull/7918)
- fix(canvas export): regression caused by safegurading [#7907](https://github.com/fabricjs/fabric.js/pull/7907)
- ci(): fix build script option exclude [#7915](https://github.com/fabricjs/fabric.js/pull/7915)
- feat(Group): 2nd Patch of New Group! 🎉 [#7859](https://github.com/fabricjs/fabric.js/pull/7859)
- chore(ci): rename option [#7875](https://github.com/fabricjs/fabric.js/pull/7875)
- fix(Canvas): `dispose` race condition [#7885](https://github.com/fabricjs/fabric.js/pull/7885)
- Update funding.yml include Shachar and Steve
- feat(Group): Change group code, adapt the rest around it [#7858](https://github.com/fabricjs/fabric.js/pull/7858)
- chore(): PR template [#7857](https://github.com/fabricjs/fabric.js/pull/7857)
- fix(Canvas): safeguard canvas add [#7866](https://github.com/fabricjs/fabric.js/pull/7866)
- fix(fabric.Text): support text alignments in RTL text [#7674](https://github.com/fabricjs/fabric.js/pull/7674)
- chore(canvas): minor cleanup [#7851](https://github.com/fabricjs/fabric.js/pull/7851)
- docs(): fix typo, fix JSDOC for website, minors [#7853](https://github.com/fabricjs/fabric.js/pull/7853)
- fix(Canvas): safeguard dispose [#7775](https://github.com/fabricjs/fabric.js/pull/7775)
- fix(Polyline): safegurad \_setPositionDimensions [#7850](https://github.com/fabricjs/fabric.js/pull/7850)
- feat(ci): CLI logging and `filter` option [#7844](https://github.com/fabricjs/fabric.js/pull/7844)
- fix(itext): stop cursor on blur [#7784](https://github.com/fabricjs/fabric.js/pull/7784)
- fix(itext): `set` during text editing [#7837](https://github.com/fabricjs/fabric.js/pull/7837)
- fix(Canvas): Safeguard from multiple initialization [#7776](https://github.com/fabricjs/fabric.js/pull/7776)
- feat(): fire `contextmenu` event [#7714](https://github.com/fabricjs/fabric.js/pull/7714)
- docs(Text): add proper type for GraphemeBBox [#7834](https://github.com/fabricjs/fabric.js/pull/7834)
- chore(): create an alias for getSelectionContext as `getTopContext` [#7711](https://github.com/fabricjs/fabric.js/pull/7711)
- fix(EraserBrush): inverted erasing [#7689](https://github.com/fabricjs/fabric.js/pull/7689)
- fix(ci): CLI `debug` and `recreate` options [#7833](https://github.com/fabricjs/fabric.js/pull/7833)
- feat(ci): better cli [#7825](https://github.com/fabricjs/fabric.js/pull/7825)
- feat(fabric.util.animation): add delay option [#7805](https://github.com/fabricjs/fabric.js/pull/7805)
- chore(): Update bug report templates [#7790](https://github.com/fabricjs/fabric.js/pull/7790)
- fix(Textbox): expose methods for overrides + fix resize filckering [#7806](https://github.com/fabricjs/fabric.js/pull/7806)
- fix(fabric.Canvas): canvas export, force retina scaling >= 1
- fix(itext_key_behavior.mixin.js): typo [#7816](https://github.com/fabricjs/fabric.js/pull/7816)
- feat(): dataURL export - filter objects [#7788](https://github.com/fabricjs/fabric.js/pull/7788)
- feat(util): transform utils [#7614](https://github.com/fabricjs/fabric.js/pull/7614)
- chore/fix(v6): prerequisites for Group [#7728](https://github.com/fabricjs/fabric.js/pull/7728)
- tests() adding an extra controls test where the group are transformed [#7736](https://github.com/fabricjs/fabric.js/pull/7736)
- chore(): Group prerequisite minor refactor object_origin
- fix(): ensure scaling factor is positive for strokeUniform [#7729](https://github.com/fabricjs/fabric.js/pull/7729)
- MAJOR chore(v6): neutral prerequisites for fabric.Group rework [#7726](https://github.com/fabricjs/fabric.js/pull/7726)
- fix(): add `eraser` to Object state/cache props [#7720](https://github.com/fabricjs/fabric.js/pull/7720)
- feat(Object.isType): accept multiple `type` [#7715](https://github.com/fabricjs/fabric.js/pull/7715)
- MAJOR feat(fabric.Point): divide, scalarDivide, scalarDivideEquals [`#7716`](https://github.com/fabricjs/fabric.js/pull/7716)
- MAJOR feat(): Reuse fabric.Point logic for scaling and naming consistency [`#7710`](https://github.com/fabricjs/fabric.js/pull/7710)
- feat(Canvas#getCenter): migrate to `getCenterPoint` [`#7699`](https://github.com/fabricjs/fabric.js/pull/7699)
- MAJOR feat(fabric) remove callbacks in for Promise support [`#7657`](https://github.com/fabricjs/fabric.js/pull/7657)
- chore(): BREAKING Cleanup fabric.Point for v6 [#7709](https://github.com/fabricjs/fabric.js/pull/7709) [`7e563c7`](https://github.com/fabricjs/fabric.js/commit/7e563c72164070aafb03043643e85d06d0dee32c)

## [5.2.1]

- fix(): add `eraser` to Object state/cache props [`#7720`](https://github.com/fabricjs/fabric.js/pull/7720)

## [5.2.0]

- feat(fabric.Object): isType accepts multiple `type` [`#7715`](https://github.com/fabricjs/fabric.js/pull/7715)
- chore(): Replace deprecated String.prototype.substr() with Array.prototype.slice() [`#7696`](https://github.com/fabricjs/fabric.js/pull/7696)
- chore(): use Array.isArray instead of ie6+ workarounds [`#7718`](https://github.com/fabricjs/fabric.js/pull/7718)
- MINOR: feat(fabric.Canvas): add `getTopContext` method to expose the internal contextTop [`#7697`](https://github.com/fabricjs/fabric.js/pull/7697)
- fix(fabric.Object) Add cacheContext checks before trying to render on cache [`#7694`](https://github.com/fabricjs/fabric.js/pull/7694)
- tests(): node test suite enhancement [`#7691`](https://github.com/fabricjs/fabric.js/pull/7691)
- feat(Canvas#getCenter): migrate to `getCenterPoint` [`#7699`](https://github.com/fabricjs/fabric.js/pull/7699)
- updated package.json [`803ce95`](https://github.com/fabricjs/fabric.js/commit/803ce95878150fba9e4195804bccae9bcfe45c6d)
- tests(fabric.animation): fix test reliability [`4be0fb9`](https://github.com/fabricjs/fabric.js/commit/4be0fb9903e15db294b89030feb645e5da766740)

## [5.1.0]

- build(deps): bump node-fetch from 2.6.6 to 2.6.7 [`#7684`](https://github.com/fabricjs/fabric.js/pull/7684)
- build(deps): bump follow-redirects from 1.14.6 to 1.14.8 [`#7683`](https://github.com/fabricjs/fabric.js/pull/7683)
- build(deps): bump simple-get from 3.1.0 to 3.1.1 [`#7682`](https://github.com/fabricjs/fabric.js/pull/7682)
- build(deps): bump engine.io from 6.1.0 to 6.1.2 [`#7681`](https://github.com/fabricjs/fabric.js/pull/7681)
- fix(test): Remove expect assertion [`#7678`](https://github.com/fabricjs/fabric.js/pull/7678)
- docs(blendimage_filter.class.js) corrected mode options [`#7672`](https://github.com/fabricjs/fabric.js/pull/7672)
- chore(): Update bug_report.md [`#7659`](https://github.com/fabricjs/fabric.js/pull/7659)
- fix(util.animation): remove extra animation cancel [`#7631`](https://github.com/fabricjs/fabric.js/pull/7631)
- feat(animation): Support a list of animation values for animating matrices changes [`#7633`](https://github.com/fabricjs/fabric.js/pull/7633)
- ci(tests): windows and linux paths resolutions [`#7635`](https://github.com/fabricjs/fabric.js/pull/7635)

## [5.0.0]

- fix(fabric.Canvas): unflag contextLost after a full re-render [`#7646`](https://github.com/fabricjs/fabric.js/pull/7646)
- **BREAKING**: remove 4.x deprecated code [`#7630`](https://github.com/fabricjs/fabric.js/pull/7630)
- feat(fabric.StaticCanvas, fabric.Canvas): limit breaking changes [`#7627`](https://github.com/fabricjs/fabric.js/pull/7627)
- feat(animation): animations registry [`#7528`](https://github.com/fabricjs/fabric.js/pull/7528)
- docs(): Remove not working badges [`#7623`](https://github.com/fabricjs/fabric.js/pull/7623)
- ci(): add auto-changelog package to quickly draft a changelog [`#7615`](https://github.com/fabricjs/fabric.js/pull/7615)
- feat(fabric.EraserBrush): added `eraser` property to Object instead of attaching to `clipPath`, remove hacky `getClipPath`/`setClipPath` [#7470](https://github.com/fabricjs/fabric.js/pull/7470), see **BREAKING** comments.
- feat(fabric.EraserBrush): support `inverted` option to undo erasing [#7470](https://github.com/fabricjs/fabric.js/pull/7470)
- fix(fabric.EraserBrush): fix doubling opaic objects while erasing [#7445](https://github.com/fabricjs/fabric.js/issues/7445) [#7470](https://github.com/fabricjs/fabric.js/pull/7470)
- **BREAKING**: fabric.EraserBrush: The Eraser object is now a subclass of Group. This means that loading from JSON will break between versions.
  Use this [code](https://gist.github.com/ShaMan123/6c5c4ca2cc720a2700848a2deb6addcd) to transform your json payload to the new version.
- feat(fabric.Canvas): fire an extra mouse up for the original control of the initial target [`#7612`](https://github.com/fabricjs/fabric.js/pull/7612)
- fix(fabric.Object) bounding box display with skewY when outside group [`#7611`](https://github.com/fabricjs/fabric.js/pull/7611)
- fix(fabric.text) fix rtl/ltr performance issues [`#7610`](https://github.com/fabricjs/fabric.js/pull/7610)
- fix(event.js) Prevent dividing by 0 in for touch gestures [`#7607`](https://github.com/fabricjs/fabric.js/pull/7607)
- feat(): `drop:before` event [`#7442`](https://github.com/fabricjs/fabric.js/pull/7442)
- ci(): Add codeql analysis step [`#7588`](https://github.com/fabricjs/fabric.js/pull/7588)
- security(): update onchange to solve security issue [`#7591`](https://github.com/fabricjs/fabric.js/pull/7591)
- **BREAKING**: fix(): MAJOR prevent render canvas with quality less than 100% [`#7537`](https://github.com/fabricjs/fabric.js/pull/7537)
- docs(): fix broken link [`#7579`](https://github.com/fabricjs/fabric.js/pull/7579)
- **BREAKING**: Deps(): MAJOR update to jsdom 19 node 14 [`#7587`](https://github.com/fabricjs/fabric.js/pull/7587)
- Fix(): JSDOM transative vulnerability [`#7510`](https://github.com/fabricjs/fabric.js/pull/7510)
- fix(fabric.parser): attempt to resolve some issues with regexp [`#7520`](https://github.com/fabricjs/fabric.js/pull/7520)
- fix(fabric.IText) fix for possible error on copy paste [`#7526`](https://github.com/fabricjs/fabric.js/pull/7526)
- fix(fabric.Path): Path Distance Measurement Inconsistency [`#7511`](https://github.com/fabricjs/fabric.js/pull/7511)
- Fix(fabric.Text): Avoid reiterating measurements when width is 0 and measure also empty lines for consistency. [`#7497`](https://github.com/fabricjs/fabric.js/pull/7497)
- fix(fabric.Object): stroke bounding box [`#7478`](https://github.com/fabricjs/fabric.js/pull/7478)
- fix(fabric.StaticCanvas): error of changing read-only style field [`#7462`](https://github.com/fabricjs/fabric.js/pull/7462)
- fix(fabric.Path): setting `path` during runtime [`#7141`](https://github.com/fabricjs/fabric.js/pull/7141)
- chore() update canvas to 2.8.0 [`#7415`](https://github.com/fabricjs/fabric.js/pull/7415)
- fix(fabric.Group) realizeTransfrom should be working when called with NO parent transform [`#7413`](https://github.com/fabricjs/fabric.js/pull/7413)
- fix(fabric.Object) Fix control flip and control box [`#7412`](https://github.com/fabricjs/fabric.js/pull/7412)
- feat(fabric.Text): added pathAlign property for text on path [`#7362`](https://github.com/fabricjs/fabric.js/pull/7362)
- docs(): Create SECURITY.md [`#7405`](https://github.com/fabricjs/fabric.js/pull/7405)
- docs(): Clarify viewport transformations doc [`#7401`](https://github.com/fabricjs/fabric.js/pull/7401)
- docs(): specify default value and docs for enablePointerEvents [`#7386`](https://github.com/fabricjs/fabric.js/pull/7386)
- feat(fabric.PencilBrush): add an option to draw a straight line while pressing a key [`#7034`](https://github.com/fabricjs/fabric.js/pull/7034)

## [4.6.0]

- feat(fabric.util): added fabric.util.transformPath to add transformations to path points [#7300](https://github.com/fabricjs/fabric.js/pull/7300)
- feat(fabric.util): added fabric.util.joinPath, the opposite of fabric.util.parsePath [#7300](https://github.com/fabricjs/fabric.js/pull/7300)
- fix(fabric.util): use integers iterators [#7233](https://github.com/fabricjs/fabric.js/pull/7233)
- feat(fabric.Text) add path rendering to text on path [#7328](https://github.com/fabricjs/fabric.js/pull/7328)
- feat(fabric.iText): Add optional hiddenTextareaContainer to contain hiddenTextarea [#7314](https://github.com/fabricjs/fabric.js/pull/7314)
- fix(fabric.Text) added pathStartOffset and pathSide to props lists for object export [#7318](https://github.com/fabricjs/fabric.js/pull/7318)
- feat(animate): add imperative abort option for animations [#7275](https://github.com/fabricjs/fabric.js/pull/7275)
- fix(Fabric.text): account for fontSize in textpath cache dimensions ( to avoid clipping ) [#7298](https://github.com/fabricjs/fabric.js/pull/7298)
- feat(Observable.once): Add once event handler [#7317](https://github.com/fabricjs/fabric.js/pull/7317)
- feat(fabric.Object): Improve drawing of controls in group. [#7119](https://github.com/fabricjs/fabric.js/pull/7119)
- fix(EraserBrush): intersectsWithObject edge cases [#7290](https://github.com/fabricjs/fabric.js/pull/7290)
- fix(EraserBrush): dump canvas bg/overlay color support [#7289](https://github.com/fabricjs/fabric.js/pull/7289)
- feat(fabric.Text) added pathSide property to text on path [#7259](https://github.com/fabricjs/fabric.js/pull/7259)
- fix(EraserBrush) force fill value [#7269](https://github.com/fabricjs/fabric.js/pull/7269)
- fix(fabric.StaticCanvas) properly remove objects on canvas.clear [#6937](https://github.com/fabricjs/fabric.js/pull/6937)
- feat(fabric.EraserBrush): improved erasing:end event [#7258](https://github.com/fabricjs/fabric.js/pull/7258)
- fix(shapes): fabric.Object.\_fromObject never should return [#7201](https://github.com/fabricjs/fabric.js/pull/7201)
- feat(fabric.filters) Added vibrance filter (for increasing saturation of muted colors) [#7189](https://github.com/fabricjs/fabric.js/pull/7189)
- fix(fabric.StaticCanvas): restore canvas size when disposing [#7181](https://github.com/fabricjs/fabric.js/pull/7181)
- feat(fabric.util): added `convertPointsToSVGPath` that will convert from a list of points to a smooth curve. [#7140](https://github.com/fabricjs/fabric.js/pull/7140)
- fix(fabric.Object): fix cache invalidation issue when objects are rotating [#7183](https://github.com/fabricjs/fabric.js/pull/7183)
- fix(fabric.Canvas): rectangle selection works with changing viewport [#7088](https://github.com/fabricjs/fabric.js/pull/7088)
- feat(fabric.Text): textPath now support textAlign [#7156](https://github.com/fabricjs/fabric.js/pull/7156)
- fix(fabric.EraserBrush): test eraser intersection with objects taking into account canvas viewport transform [#7147](https://github.com/fabricjs/fabric.js/pull/7147)
- fix(fabric.Object): support `excludeFromExport` set on `clipPath` [#7148](https://github.com/fabricjs/fabric.js/pull/7148).
- fix(fabric.Group): support `excludeFromExport` set on objects [#7148](https://github.com/fabricjs/fabric.js/pull/7148).
- fix(fabric.StaticCanvas): support `excludeFromExport` set on `backgroundColor`, `overlayColor`, `clipPath` [#7148](https://github.com/fabricjs/fabric.js/pull/7148).
- fix(fabric.EraserBrush): support object resizing (needed for eraser) [#7100](https://github.com/fabricjs/fabric.js/pull/7100).
- fix(fabric.EraserBrush): support canvas resizing (overlay/background drawables) [#7100](https://github.com/fabricjs/fabric.js/pull/7100).
- fix(fabric.EraserBrush): propagate `clipPath` of group to erased objects when necessary so it is correct when ungrouping/removing from group [#7100](https://github.com/fabricjs/fabric.js/pull/7100).
- fix(fabric.EraserBrush): introduce `erasable = deep` option for `fabric.Group` [#7100](https://github.com/fabricjs/fabric.js/pull/7100).
- feat(fabric.Collection): the `contains` method now accepts a second boolean parameter `deep`, checking all descendants, `collection.contains(obj, true)` [#7139](https://github.com/fabricjs/fabric.js/pull/7139).
- fix(fabric.StaticCanvas): disposing canvas now restores canvas size and style to original state.

## [4.5.1]

- fix(fabric.Text): fixes decoration rendering when there is a single rendering for full text line [#7104](https://github.com/fabricjs/fabric.js/pull/7104)
- fix(fabric.Text): spell error which made the gradientTransform not working [#7059](https://github.com/fabricjs/fabric.js/pull/7059)
- fix(fabric.util): unwanted mutation in fabric.util.rotatePoint [#7117](https://github.com/fabricjs/fabric.js/pull/7117)
- fix(svg parser): Ensure that applyViewboxTransform returns an object and not undefined/null [#7030](https://github.com/fabricjs/fabric.js/pull/7030)
- fix(fabric.Text): support firefox with ctx.textAlign for RTL text [#7126](https://github.com/fabricjs/fabric.js/pull/7126)

## [4.5.0]

- fix(fabric.PencilBrush) decimate deleting end of a freedrawing line [#6966](https://github.com/fabricjs/fabric.js/pull/6966)
- feat(fabric.Text): Adding support for RTL languages by adding `direction` property [#7046](https://github.com/fabricjs/fabric.js/pull/7046)
- feat(fabric) Add an eraser brush as optional module [#6994](https://github.com/fabricjs/fabric.js/pull/6994)
- fix v4: 'scaling' event triggered before object position is adjusted [#6650](https://github.com/fabricjs/fabric.js/pull/6650)
- Fix(fabric.Object): CircleControls transparentCorners styling [#7015](https://github.com/fabricjs/fabric.js/pull/7015)
- Fix(svg_import): svg parsing in case it uses empty use tag or use with image href [#7044](https://github.com/fabricjs/fabric.js/pull/7044)
- fix(fabric.Shadow): `offsetX`, `offsetY` and `blur` supports float [#7019](https://github.com/fabricjs/fabric.js/pull/7019)

## [4.4.0]

- fix(fabric.Object) wrong variable name `cornerStrokeColor ` [#6981](https://github.com/fabricjs/fabric.js/pull/6981)
- fix(fabric.Text): underline color with text style ( regression from text on a path) [#6974](https://github.com/fabricjs/fabric.js/pull/6974)
- fix(fabric.Image): Cache CropX and CropY cache properties [#6924](https://github.com/fabricjs/fabric.js/pull/6924)
- fix(fabric.Canvas): Add target to each selection event [#6858](https://github.com/fabricjs/fabric.js/pull/6858)
- fix(fabric.Image): fix wrong scaling value for the y axis in renderFill [#6778](https://github.com/fabricjs/fabric.js/pull/6778)
- fix(fabric.Canvas): set isMoving on real movement only [#6856](https://github.com/fabricjs/fabric.js/pull/6856)
- fix(fabric.Group) make addWithUpdate compatible with nested groups [#6774](https://github.com/fabricjs/fabric.js/pull/6774)
- fix(Fabric.Text): Add path to text export and import [#6844](https://github.com/fabricjs/fabric.js/pull/6844)
- fix(fabric.Canvas) Remove controls check in the pixel accuracy target [#6798](https://github.com/fabricjs/fabric.js/pull/6798)
- feat(fabric.Canvas): Added activeOn 'up/down' property [#6807](https://github.com/fabricjs/fabric.js/pull/6807)
- feat(fabric.BaseBrush): limitedToCanvasSize property to brush [#6719](https://github.com/fabricjs/fabric.js/pull/6719)

## [4.3.1]

- fix(fabric.Control) implement targetHasOneFlip using shorthand [#6823](https://github.com/fabricjs/fabric.js/pull/6823)
- fix(fabric.Text) fix typo in cacheProperties preventing cache clear to work [#6775](https://github.com/fabricjs/fabric.js/pull/6775)
- fix(fabric.Canvas): Update backgroundImage and overlayImage coordinates on zoom change [#6777](https://github.com/fabricjs/fabric.js/pull/6777)
- fix(fabric.Object): add strokeuniform to object toObject output. [#6772](https://github.com/fabricjs/fabric.js/pull/6772)
- fix(fabric.Text): Improve path's angle detection for text on a path [#6755](https://github.com/fabricjs/fabric.js/pull/6755)

## [4.3.0]

- fix(fabric.Textbox): Do not let splitbygrapheme split text previously unwrapped [#6621](https://github.com/fabricjs/fabric.js/pull/6621)
- feat(fabric.controlsUtils) Move drag to actions to control handlers [#6617](https://github.com/fabricjs/fabric.js/pull/6617)
- feat(fabric.Control): Add custom control size per control. [#6562](https://github.com/fabricjs/fabric.js/pull/6562)
- fix(svg_export): svg export in path with gradient and added tests [#6654](https://github.com/fabricjs/fabric.js/pull/6654)
- fix(fabric.Text): improve compatibility with transformed gradients [#6669](https://github.com/fabricjs/fabric.js/pull/6669)
- feat(fabric.Text): Add ability to put text on paths BETA [#6543](https://github.com/fabricjs/fabric.js/pull/6543)
- fix(fabric.Canvas): rotation handle should take origin into account [#6686](https://github.com/fabricjs/fabric.js/pull/6686)
- fix(fabric.Text): Text on path, fix non linear distance of chars over path [#6671](https://github.com/fabricjs/fabric.js/pull/6671)

## [4.2.0]

- fix(fabric.utils): ISSUE-6566 Fix SVGs for special Arc lines [#6571](https://github.com/fabricjs/fabric.js/pull/6571)
- fix(fabric.Canvas): Fix mouse up target when different from action start [#6591](https://github.com/fabricjs/fabric.js/pull/6591)
- added: feat(fabric.controlsUtils): Fire resizing event for textbox width [#6545](https://github.com/fabricjs/fabric.js/pull/6545)

## [4.1.0]

- feat(Brushes): add beforePathCreated event [#6492](https://github.com/fabricjs/fabric.js/pull/6492);
- feat(fabric.Path): Change the way path is parsed and drawn. simplify path at parsing time [#6504](https://github.com/fabricjs/fabric.js/pull/6504);
- feat(fabric.Path): Simplify S and T command in C and Q. [#6507](https://github.com/fabricjs/fabric.js/pull/6507);
- fix(fabric.Textbox): ISSUE-6518 Textbox and centering scaling [#6524](https://github.com/fabricjs/fabric.js/pull/6524);
- fix(fabric.Text): Ensure the shortcut text render the passed argument and not the entire line [#6526](https://github.com/fabricjs/fabric.js/pull/6526);
- feat(fabric.util): Add a function to work with path measurements [#6525](https://github.com/fabricjs/fabric.js/pull/6525);
- fix(fabric.Image): rendering pixel outside canvas size [#6326](https://github.com/fabricjs/fabric.js/pull/6326);
- fix(fabric.controlsUtils): stabilize scaleObject function [#6540](https://github.com/fabricjs/fabric.js/pull/6540);
- fix(fabric.Object): when in groups or active groups, fix the ability to shift deselect [#6541](https://github.com/fabricjs/fabric.js/pull/6541);

## [4.0.0]

- fixed the gesture module to not break with 4.0 [#6491](https://github.com/fabricjs/fabric.js/pull/6491);
- fix(fabric.IText): copy style in non full mode when typing text [#6454](https://github.com/fabricjs/fabric.js/pull/6454);
- feat(fabric.Controls) expose the extra utils for control handling.
  Breaking: rename fabric.controlHandlers and fabric.controlRenderers to fabric.controlsUtils.

## [4.0.0-rc.1]

- fix(fabric.Canvas): ISSUE-6314 rerender in case of drag selection that select a single oobject. [#6421](https://github.com/fabricjs/fabric.js/pull/6421);
- feat(text): allow correct cursor/selection position if text is edited inside a group. [#6256](https://github.com/fabricjs/fabric.js/pull/6256);
- feat(fabric.Control): remove position option in favor of x and y [#6415](https://github.com/fabricjs/fabric.js/pull/6415);
- fix(fabric.Object) ISSUE-6340 infinite recursion on groups [#6416](https://github.com/fabricjs/fabric.js/pull/6416);
- fix(fabric.Object): geometry mixin fix partiallyOnscreen [#6402](https://github.com/fabricjs/fabric.js/pull/6402);
- fix(fabric.Image): ISSUE-6397 modify crossOrigin behaviour for setSrc [#6414](https://github.com/fabricjs/fabric.js/pull/6414);
- Breaking: fabric.Image.setCrossOrigin is gone. Having the property on the fabric.Image is misleading and brings to errors. crossOrigin is for loading/reloading only, and is mandatory to specify it each load.
- Breaking: fabric.Control constructor does not accept anymore a position object, but 2 properties, x and y.

## [4.0.0-beta.12]

- fix(fabric.IText): respect value of `cursorColor` [#6300](https://github.com/fabricjs/fabric.js/pull/6300);
- fix(fabric.Textbox): Improve splitByGrapheme and charSpacing [#6298](https://github.com/fabricjs/fabric.js/pull/6298);
- feat(controls): Reintroduce flip by scaling and lockScalingFlip [#6313](https://github.com/fabricjs/fabric.js/pull/6313);

## [4.0.0-beta.11]

- fix(itext): improved style handling for new lines [#6268](https://github.com/fabricjs/fabric.js/pull/6268)
- fix(controls): Fix flip and controls and skewY and controls. [#6278](https://github.com/fabricjs/fabric.js/pull/6278)
- fix(controls): Current position with handlers is wrong if using skew [#6267](https://github.com/fabricjs/fabric.js/pull/6267)
- breaking: setCoords has only one argument now `skipCorners` boolean. setCoords will always update aCoords, lineCoords. If skipCorners is not specified, it will alos update oCoords();
- feat(fabric.Image): Image.imageSmoothing for fabric.Image objects [#6280](https://github.com/fabricjs/fabric.js/pull/6280)
- fix(fabric.StaticCanvas): export to dataUrl and canvasElement will respect imageSmoothingEnabled [#6280](https://github.com/fabricjs/fabric.js/pull/6280)
- fix(fabric.Image): toSVG export with missing element won't crash [#6280](https://github.com/fabricjs/fabric.js/pull/6280)
- added: added fabric.util.setImageSmoothing(ctx, value);
- added svg import/export for image image-rendering attribute
- fix(svg_import): Fix some parsing logic for nested SVGs. [#6284](https://github.com/fabricjs/fabric.js/pull/6284)
- fix(fabric.Image): do not crash if image has no element [#6285](https://github.com/fabricjs/fabric.js/pull/6285)

BREAKING:

- removed 2 utils member that was not used anywhere: fabric.util.getScript, fabric.util.getElementStyle
- remove private member \_setImageSmoothing in the canvas: use fabric.util.setImageSmoothing(ctx, value);

## [4.0.0-beta.10]

- fix(controls): fix missing target in canvas event options [#6251](https://github.com/fabricjs/fabric.js/pull/6251)
- fix(controls): correct position for offsets [#6250](https://github.com/fabricjs/fabric.js/pull/6250)
- feat(utils): Added more error flag passing throughout functions [#6238](https://github.com/fabricjs/fabric.js/pull/6238)

## [4.0.0-beta.9]

- fix(controls) show offsetX/offsetY correctly. [#6236](https://github.com/fabricjs/fabric.js/pull/6236)
- fix(controls) ISSUE-6201 Restore per object setting of controls visibility [#6226](https://github.com/fabricjs/fabric.js/pull/6226)
- fix(svg_parser): ISSUE-6220 Allow to parse font declaration that start with a number [#6222](https://github.com/fabricjs/fabric.js/pull/6222)

## [4.0.0-beta.8]

- fix(IText) Stop composition events on mousedown to enable cursor position on android keyboards [#6224](https://github.com/fabricjs/fabric.js/pull/6224)
- fix(controls): Handle textbox width change properly [#6219](https://github.com/fabricjs/fabric.js/pull/6219)
- fix(controls): correctly handling the uniform scaling option [#6218](https://github.com/fabricjs/fabric.js/pull/6218)
- fix(fabric.Object): fix activeSelection toDataURL canvas restore [#6216](https://github.com/fabricjs/fabric.js/pull/6216)
- fix(svg_parsers): Add support for empty <style/> tags [#6169](https://github.com/fabricjs/fabric.js/pull/6169)
- fix(SVG_export, text): Check font faces markup for objects within groups [#6195](https://github.com/fabricjs/fabric.js/pull/6195)
- feat(animation): Extend fabric.util.animate animating colors and other properties[#6191](https://github.com/fabricjs/fabric.js/pull/6191)
- fix(svg_export): remove extra space from svg export [#6209](https://github.com/fabricjs/fabric.js/pull/6209)
- fix(svg_import): ISSUE-6170 do not try to create missing clippath [#6210](https://github.com/fabricjs/fabric.js/pull/6210)
- fix(fabric.Object) Adding existence check for this.canvas on object stacking mixins [#6207](https://github.com/fabricjs/fabric.js/pull/6207)

## [4.0.0-beta.7]

feat(controls): Added controls mouseUpHandler and mouseDownHandler [#6158](https://github.com/fabricjs/fabric.js/pull/6158)
Removal of deprecated methods / patterns. [#6111](https://github.com/fabricjs/fabric.js/pull/6111)

- removed Object.setShadow, and BaseBrush.setShadow. change `rect.setShadow(options)` to `rect.set('shadow', new fabric.Shadow(options))`
- removed Object.transformMatrix.
- removed `object:selected` event. use `selection:created`. In the callback you will still find `target` in the options, but also you will find `selected` with all the objects selected during that single event.
- removed Gradient.forObject. No alternative available.
- removed Object and canvas `clipTo`. Use Object.clipPath;
- removed Canvas.loadFromDatalessJSON, it was just an alias for `loadFromJSON`
- removed `observe`, `stopObserving`, `trigger` from observable. Keep using `on`, `off`, `fire`.
- removed the Object.set ability to take a function as a value. Was rather strange to use.
- removed Object.setGradient. Change `rect.setGradient(options)` with `rect.set('fill', new fabric.Gradient(otherOptions))`. The options format is slightly different, but keeping 2 formats does not really make sense.
- removed Object.setPatternFill. Change `rect.setPatternFill(options)` to `rect.set('fill', new fabric.Pattern(options))`;
- removed Object.setColor. Change `rect.setColor(color)` to `rect.set('fill', color)`
- removed fabric.util.customTransformMatrix. Use the replacement fabric.util.composeMatrix

## [4.0.0-beta.6]

fix(fabric.IText): exitEditing won't error on missing hiddenTextarea. [#6138](https://github.com/fabricjs/fabric.js/pull/6138)

## [4.0.0-beta.5]

fix(fabric.Object): getObjectScaling takes in account rotation of objects inside groups. [#6118](https://github.com/fabricjs/fabric.js/pull/6118)

## [4.0.0-beta.4]

fix(fabric.Group): will draw shadow will call parent method. [#6116](https://github.com/fabricjs/fabric.js/pull/6116)

## [4.0.0-beta.3]

fix(controls): control offset rendering code had extras `beginPath` that would clear all but not the last of them [#6114](https://github.com/fabricjs/fabric.js/pull/6114)

## [4.0.0-beta.2]

fix(controls): Control.getVisibility will always receive the fabric.Object argument.

## [4.0.0-beta.1]

breaking: All your old control code override will not work
breaking: `uniScaleTransform` has been renamed in `uniformScaling`, meaning changed and the default value swapped. The behaviour is unchanged, but now the description and the name match.
breaking: Object.lockUniScaling is removed. Alternatives to get the same identical functionality with less code are being evaluated.
breaking: Canvas.onBeforeScaleRotate is removed, developers need to migrate to the event `before:transform’

## [3.6.2]

- fix fabric.Object.toDataURL blurriness on images with odd pixel number [#6131](https://github.com/fabricjs/fabric.js/pull/6131)

## [3.6.1]

- fix(gradient, text): ISSUE-6014 ISSUE-6077 support percentage gradient in text [#6090](https://github.com/fabricjs/fabric.js/pull/6090)
- fix(filters): ISSUE-6072 convolution filter is off by one [#6088](https://github.com/fabricjs/fabric.js/pull/6088)
- fix(transform): Fix a bug in the skewing logic [#6082](https://github.com/fabricjs/fabric.js/pull/6088)

## [3.6.0]

- fix: ISSUE-5512 better Clippath transform parsing in SVG [#5983](https://github.com/fabricjs/fabric.js/pull/5983)
- fix: ISSUE-5984 Avoid enter editing in non selectable object [#5989](https://github.com/fabricjs/fabric.js/pull/5989)
- Tweak to object.\_setLineDash to avoid cycles when nothing in array [#6000](https://github.com/fabricjs/fabric.js/pull/6000)
- fix: ISSUE-5867 Fix the extra new line selection with empty line [#6011](https://github.com/fabricjs/fabric.js/pull/6011)
- Improvement: Use SVG Namespace for SVG Elements [#5957](https://github.com/fabricjs/fabric.js/pull/5957)
- Improvement: ISSUE-4115 - triggers in/out events for sub targets [#6013](https://github.com/fabricjs/fabric.js/pull/6013)
- Improvement: Upper canvas retina scaling [#5938](https://github.com/fabricjs/fabric.js/pull/5938)

## [3.5.1]

- Fix for textbox non defined in scaleObject [#5896](https://github.com/fabricjs/fabric.js/pull/5896)
- Fix canvas pattern as background and exports [#5973](https://github.com/fabricjs/fabric.js/pull/5973)
- Fix for type error if style is null when checking if is empty [#5971](https://github.com/fabricjs/fabric.js/pull/5971)
- Fix for load from datalessJSON for svg groups with sourcePath [#5970](https://github.com/fabricjs/fabric.js/pull/5970)

## [3.5.0]

- Deprecation: deprecated 3 method of the api that will disappear in fabric 4: setPatternFill, setColor, setShadow.
- Fix: remove line dash modification for strokeUniform [#5953](https://github.com/fabricjs/fabric.js/pull/5953)
- Improvement: ISSUE-5955 parse svg clip-path recursively [#5960](https://github.com/fabricjs/fabric.js/pull/5960)
- Fix: object.toCanvasElement of objects in groups [#5962](https://github.com/fabricjs/fabric.js/pull/5962)
- change pencil brush finalize to be in line with other brushes [#5866](https://github.com/fabricjs/fabric.js/pull/5866)

## [3.4.0]

- Support fill-opacity on gradient parsing from SVG. [#5812](https://github.com/fabricjs/fabric.js/pull/5812)
- Rewrite gradient parsing from SVG to work with more transformation and combinations of attributes. [#5836](https://github.com/fabricjs/fabric.js/pull/5836)
- Added Gradient.gradientUnits property to support percent based gradients on shapes.[#5836](https://github.com/fabricjs/fabric.js/pull/5836)
- Changed animation logic so that onComplete gets always called with the final values of the animation.[#5813](https://github.com/fabricjs/fabric.js/pull/5813)

## [3.3.0]

- Differently support multi mouse events, fix multi touch on various browser [#5785](https://github.com/fabricjs/fabric.js/pull/5785)
- Word boundary search update on grapheme clusters [#5788](https://github.com/fabricjs/fabric.js/pull/5788)
- Enable deps free version [#5786](https://github.com/fabricjs/fabric.js/pull/5786)
- Remove variables named as reserved words [#5782](https://github.com/fabricjs/fabric.js/pull/5782)

## [3.2.0]

- Fix: Better handling of upperCanvas in toCanvasElement. [#5736](https://github.com/fabricjs/fabric.js/pull/5736)
- Add: Pass raw event information to brushes [#5687](https://github.com/fabricjs/fabric.js/pull/5687)
- Deprecation: officially deprecated Object.transformMatrix [#5747](https://github.com/fabricjs/fabric.js/pull/5747)
- Fix: Fix group.toSVG regression. [#5755](https://github.com/fabricjs/fabric.js/pull/5755)
- Fix: PencilBrush regression on simple points. [#5771](https://github.com/fabricjs/fabric.js/pull/5771)

## [3.1.0]

- Fix: unbreak IE10. [#5678](https://github.com/fabricjs/fabric.js/pull/5678)
- Improvement: Support scientific notation with uppercase E. [#5731](https://github.com/fabricjs/fabric.js/pull/5731)
- Add: PencilBrush brush now support `decimate` property to remove dots that are too near to each other. [#5718](https://github.com/fabricjs/fabric.js/pull/5718)

## [3.0.0]

- Breaking: removed support for node 4 and 6. [#5356](https://github.com/fabricjs/fabric.js/pull/5356)
- Breaking: changed objectCaching meaning to disable caching only if possible. [#5566](https://github.com/fabricjs/fabric.js/pull/5566)
- Breaking: private method `_setLineStyle` can set only empty object now [#5588](https://github.com/fabricjs/fabric.js/pull/5588)
- Breaking: private method `_getLineStyle` can only return boolean now [#5588](https://github.com/fabricjs/fabric.js/pull/5588)
- Fix: splitByGrapheme can now handle cursor properly [#5588](https://github.com/fabricjs/fabric.js/pull/5588)
- Add: Added hasStroke and hasFill, helper methods for decisions on caching and for devs, change image shouldCache method [#5567](https://github.com/fabricjs/fabric.js/pull/5567)
- Fix: Canvas toObject won't throw error now if there is a clipPath [#5556](https://github.com/fabricjs/fabric.js/pull/5556)
- Add: added `nonScaling` property to shadow class [#5558](https://github.com/fabricjs/fabric.js/pull/5558)
- Fix: fixed import of Rect from SVG when has 0 dimensions. [#5582](https://github.com/fabricjs/fabric.js/pull/5582)
- Fix: Shadow offset in dataurl export with retina [#5593](https://github.com/fabricjs/fabric.js/pull/5593)
- Fix: Text can be used as clipPath in SVG export (output is not correct yet) [#5591](https://github.com/fabricjs/fabric.js/pull/5591)
- Add: Fabric.disableStyleCopyPasting to disable style transfers on copy-paste of itext [#5590](https://github.com/fabricjs/fabric.js/pull/5590)
- Fix: avoid adding quotes to fontFamily containing a coma [#5624](https://github.com/fabricjs/fabric.js/pull/5624)
- Fix: strokeUniform and cache dimensions [#5626](https://github.com/fabricjs/fabric.js/pull/5626)
- Fix: Do not call onSelect on objects that won't be part of the selection [#5632](https://github.com/fabricjs/fabric.js/pull/5632)
- Fix: fixed handling of empty lines in splitByGrapheme [#5645](https://github.com/fabricjs/fabric.js/pull/5645)
- Fix: Textbox selectable property not restored after exitEditing [#5655](https://github.com/fabricjs/fabric.js/pull/5655)
- Fix: 'before:selection:cleared' event gets target in the option passed [#5658](https://github.com/fabricjs/fabric.js/pull/5658)
- Added: enablePointerEvents options to Canvas activates pointer events [#5589](https://github.com/fabricjs/fabric.js/pull/5589)
- Fix: Polygon/Polyline/Path respect points position when initializing [#5668](https://github.com/fabricjs/fabric.js/pull/5668)
- Fix: Do not load undefine objects in group/canvas array when restoring from JSON or SVG. [#5684](https://github.com/fabricjs/fabric.js/pull/5684)
- Improvement: support for canvas background or overlay as gradient [#5684](https://github.com/fabricjs/fabric.js/pull/5684)
- Fix: properly restore clipPath when restoring from JSON [#5641](https://github.com/fabricjs/fabric.js/pull/5641)
- Fix: respect chainable attribute in observable mixin [#5606](https://github.com/fabricjs/fabric.js/pull/5606)

## [2.7.0]

- Add: strokeUniform property, avoid stroke scaling with paths [#5473](https://github.com/fabricjs/fabric.js/pull/5473)
- Fix: fix bug in image setSrc [#5502](https://github.com/fabricjs/fabric.js/pull/5502)
- Add: strokeUniform import/export svg [#5527](https://github.com/fabricjs/fabric.js/pull/5527)
- Fix: GraphemeSplit and toSvg for circle [#5544](https://github.com/fabricjs/fabric.js/pull/5544)
- Improvement: support running in a XML document [#5530](https://github.com/fabricjs/fabric.js/pull/5530)

## [2.6.0]

- Fix: avoid ie11 to throw on weird draw images [#5428](https://github.com/fabricjs/fabric.js/pull/5428)
- Fix: a rare case of invisible clipPath [#5477](https://github.com/fabricjs/fabric.js/pull/5477)
- Fix: testability of code under node when webgl is involved [#5478](https://github.com/fabricjs/fabric.js/pull/5478)
- Add: Grapeheme text wrapping for Textbox (Textbox.splitByGrapheme) [#5479](https://github.com/fabricjs/fabric.js/pull/5479)
- Add: fabric.Object.toCanvasElement [#5481](https://github.com/fabricjs/fabric.js/pull/5481)

## [2.5.0]

- Fix: textbox transform report newScaleX and newScaleY values [#5464](https://github.com/fabricjs/fabric.js/pull/5464)
- Fix: export of svg and gradient with transforms [#5456](https://github.com/fabricjs/fabric.js/pull/5456)
- Fix: detection of controls in perPixelTargetFind + cache [#5455](https://github.com/fabricjs/fabric.js/pull/5455)
- Add: added canvas.toCanvasElement method [#5452](https://github.com/fabricjs/fabric.js/pull/5452)

## [2.4.6]

- Fix: unbreak the svg export broken in 2.4.5 [#5438](https://github.com/fabricjs/fabric.js/pull/5438)

## [2.4.5]

- Fix: svg import/export for canvas+clipPath and letterspacing. [#5424](https://github.com/fabricjs/fabric.js/pull/5424)
- Fix: avoid stroke dash from group selection to leak on upper canvas [#5392](https://github.com/fabricjs/fabric.js/pull/5392)

## [2.4.4]

- Fix: add clipPath to stateful cache check. [#5384](https://github.com/fabricjs/fabric.js/pull/5384)
- Fix: restore draggability of small objects [#5379](https://github.com/fabricjs/fabric.js/pull/5379)
- Improvement: Added strokeDashOffset to objects and from SVG import. [#5398](https://github.com/fabricjs/fabric.js/pull/5398)
- Fix: do not mark objects as invisible if strokeWidth is > 0 [#5382](https://github.com/fabricjs/fabric.js/pull/5382)
- Improvement: Better gradients parsing with xlink:href [#5357](https://github.com/fabricjs/fabric.js/pull/5357)

## [2.4.3]

- Fix: Shift click and onSelect function [#5348](https://github.com/fabricjs/fabric.js/pull/5348)
- Fix: Load from Json from images with filters and resize filters [#5346](https://github.com/fabricjs/fabric.js/pull/5346)
- Fix: Remove special case of 1x1 rect [#5345](https://github.com/fabricjs/fabric.js/pull/5345)
- Fix: Group with clipPath restore [#5344](https://github.com/fabricjs/fabric.js/pull/5344)
- Fix: Fix shift + click interaction with unselectable objects [#5324](https://github.com/fabricjs/fabric.js/pull/5324)

## [2.4.2]

- Fix: Better toSVG support to enable clipPath [#5284](https://github.com/fabricjs/fabric.js/pull/5284)
- Fix: Per pixel target find and groups and sub targets [#5287](https://github.com/fabricjs/fabric.js/pull/5287)
- Fix: Object clone as Image and shadow clipping [#5308](https://github.com/fabricjs/fabric.js/pull/5308)
- Fix: IE11 loading SVG [#5307](https://github.com/fabricjs/fabric.js/pull/5307)

## [2.4.1]

- Fix: Avoid enterEditing if another object is the activeObject [#5261](https://github.com/fabricjs/fabric.js/pull/5261)
- Fix: clipPath enliving for Image fromObject [#5279](https://github.com/fabricjs/fabric.js/pull/5279)
- Fix: toDataURL and canvas clipPath [#5278](https://github.com/fabricjs/fabric.js/pull/5278)
- Fix: early return if no xml is available [#5263](https://github.com/fabricjs/fabric.js/pull/5263)
- Fix: clipPath svg parsing in nodejs [#5262](https://github.com/fabricjs/fabric.js/pull/5262)
- Fix: Avoid running selection logic on mouse up [#5259](https://github.com/fabricjs/fabric.js/pull/5259)
- Fix: fix font size parsing on SVG [#5258](https://github.com/fabricjs/fabric.js/pull/5258)
- Fix: Avoid extra renders on mouseUp/Down [#5256](https://github.com/fabricjs/fabric.js/pull/5256)

## [2.4.0]

- Add: Add clipPath support to canvas and svg import/export. Low compatibility yet.

## [2.3.6]

- Fix: Make image.class aware of naturalWidth and naturalHeight. [#5178](https://github.com/fabricjs/fabric.js/pull/5178)
- Fix: Make 2 finger events works again [#5177](https://github.com/fabricjs/fabric.js/pull/5177)
- Fix: Make Groups respect origin and correct position ( fix spray/circle brushes ) [#5176](https://github.com/fabricjs/fabric.js/pull/5176)

## [2.3.5]

- Change: make canvas.getObjects() always return a shallow copy of the array [#5162](https://github.com/fabricjs/fabric.js/pull/5162)
- Fix: Improve fabric.Pattern.toSVG to look correct on offsets and no-repeat [#5164](https://github.com/fabricjs/fabric.js/pull/5164)
- Fix: Do not enter edit in Itext if the mouseUp is relative to a group selector [#5153](https://github.com/fabricjs/fabric.js/pull/5153)
- Improvement: Do not require xlink namespace in front of href attribut for svgs ( is a SVG2 new spec, unsupported ) [#5156](https://github.com/fabricjs/fabric.js/pull/5156)
- Fix: fix resizeFilter having the wrong cached texture, also improved interaction between filters [#5165](https://github.com/fabricjs/fabric.js/pull/5165)

## [2.3.4]

- Fix: ToSVG was ignoring excludeFromExport for backgroundImage and OverlayImage. [#5075](https://github.com/fabricjs/fabric.js/pull/5075)
- Fix: ToSVG for circle with start and end angles. [#5085](https://github.com/fabricjs/fabric.js/pull/5085)
- Fix: Added callback for setPatternFill. [#5101](https://github.com/fabricjs/fabric.js/pull/5101)
- Fix: Resize filter taking in account multiple scale sources. [#5117](https://github.com/fabricjs/fabric.js/pull/5117)
- Fix: Blend image filter clean after refilter. [#5121](https://github.com/fabricjs/fabric.js/pull/5121)
- Fix: Object.toDataURL should not be influenced by zoom. [#5139](https://github.com/fabricjs/fabric.js/pull/5139)
- Improvement: requestRenderAllBound add to Canvas instance. [#5138](https://github.com/fabricjs/fabric.js/pull/5138)
- Improvement: Make path bounding cache optional and also reacheable/cleanable [#5140](https://github.com/fabricjs/fabric.js/pull/5140)
- Improvement: Make the logic of isNeutralState filters work before filtering start. [#5129](https://github.com/fabricjs/fabric.js/pull/5129)
- Improvement: Added some code to clean up some memory when canvas is disposed in nodejs. [#5142](https://github.com/fabricjs/fabric.js/pull/5142)
- Fix: Make numeric origins work with group creation. [#5143](https://github.com/fabricjs/fabric.js/pull/5143)

## [2.3.3]

- Fix: Fixed font generic names for text, measurement of zero width related characters and also trailing of cursor when zooming. [#5048](https://github.com/fabricjs/fabric.js/pull/5048)

## [2.3.2]

- Fix: justify + charspacing + textDecoration Add and improve more events for transformations and mouse interaction. [#5007](https://github.com/fabricjs/fabric.js/pull/5007) [#5009](https://github.com/fabricjs/fabric.js/pull/5009)
- Fix: Enter edit on object selected programmatically. [#5010](https://github.com/fabricjs/fabric.js/pull/5010)
- Fix: Canvas.dispose was not removing all events properly. [#5020](https://github.com/fabricjs/fabric.js/pull/5020)
- Fix: Make rgba and hsla regex work case insensitive. [#5017](https://github.com/fabricjs/fabric.js/pull/5017)
- Fix: Make group transitioning from not cached to cached work. [#5021](https://github.com/fabricjs/fabric.js/pull/5021)

## [2.3.1]

- Improve nested svg import and text positioning, spikes. [#4984](https://github.com/kangax/fabric.js/pull/4984)

## [2.3.0]

- Add and improve more events for transformations and mouse interaction [#4979](https://github.com/kangax/fabric.js/pull/4979)
- Improvement: whenever possible use cache for target transparency sampling [#4955](https://github.com/kangax/fabric.js/pull/4955)

## [2.2.4]

- Fix getPointer on touch devices [#4866](https://github.com/kangax/fabric.js/pull/4866)
- Fix issues with selectionDashArray bleeding into free drawing [#4894](https://github.com/kangax/fabric.js/pull/4894)
- Fix blur filter for nodejs [#4905](https://github.com/kangax/fabric.js/pull/4905)
- Fix Register mousemove as non passive to help touch devices [#4933](https://github.com/kangax/fabric.js/pull/4933)
- Fix modified shadow tosvg for safari compatibility [#4934](https://github.com/kangax/fabric.js/pull/4934)
- Fix shader to avoid premultiplied alpha pixel getting dirty in blend filter [#4936](https://github.com/kangax/fabric.js/pull/4936)
- Add isPartiallyOnScreen method [#4856](https://github.com/kangax/fabric.js/pull/4856)
- Fix isEqual failing on array/null or objects/null/string compare [#4949](https://github.com/kangax/fabric.js/pull/4949)
- Fix pencilBrush with alpha and with rerendering canvas [#4938](https://github.com/kangax/fabric.js/pull/4938)

## [2.2.3]

- improvement: Allow to parse quoted url string. url('#myid') [#4881](https://github.com/kangax/fabric.js/pull/4881)
- improvement: text fromSVG import char-spacing attribute [#3718](https://github.com/kangax/fabric.js/pull/3718)
- fix: text toSVG export with multiple spaces in safari [#4880](https://github.com/kangax/fabric.js/pull/4880)
- fix: setSrc reset width and height on images [#4877](https://github.com/kangax/fabric.js/pull/4877)
- improvements: Removed forced origin swap when rotating [#4878](https://github.com/kangax/fabric.js/pull/4878)
- fix: Make the background of canvas cover all SVG in toSVG export [#4852](https://github.com/kangax/fabric.js/pull/4852)
- fix: Added startAngle to cacheProperties for fabric.Circle [#4875](https://github.com/kangax/fabric.js/pull/4875)
- fix: Rerender all the content of upperCanvas if canvas gets resized [#4850](https://github.com/kangax/fabric.js/pull/4850)
- fix: Remove references to context when disposing [#4846](https://github.com/kangax/fabric.js/pull/4846)
- improvements: Added single quoting to font names in toSVG [#4840](https://github.com/kangax/fabric.js/pull/4840)
- improvements: Added reserved space to wrapLine functionality [#4841](https://github.com/kangax/fabric.js/pull/4841)

## [2.2.2]

- Fixed: Applying filters to an image will invalidate its cache [#4828](https://github.com/kangax/fabric.js/pull/4828)
- Fixed: Attempt at fix font families that requires quoting [#4831](https://github.com/kangax/fabric.js/pull/4831)
- Improvement: check upperCanvas client size for textarea position [#4827](https://github.com/kangax/fabric.js/pull/4827)
- Fixed: Attempt to fix multiple touchends [#4804](https://github.com/kangax/fabric.js/pull/4804)
- Fixed: Wrapping of textbox with charspacing [#4803](https://github.com/kangax/fabric.js/pull/4803)
- Fixed: bad calculation of empty line in text (regression from 2.2.0) [#4802](https://github.com/kangax/fabric.js/pull/4802)

## [2.2.1]

- Reworked how amd and commonJS are together in the same file.

## [2.2.0]

- Fixed: super/sub script svg export [#4780](https://github.com/kangax/fabric.js/pull/4780)
- Added: Text superScript and subScript support [#4765](https://github.com/kangax/fabric.js/pull/4765)
- Fixed: negative kerning support (Pacifico font) [#4772](https://github.com/kangax/fabric.js/pull/4772)
- Fixed: removing text on mousedown should be safe now [#4774](https://github.com/kangax/fabric.js/pull/4774)
- Improved: pass to inner functions the parameter calculate coords in isOnscreen [#4763](https://github.com/kangax/fabric.js/pull/4763)

## [2.1.0]

- Added: Added: Drag and drop event binding [#4421](https://github.com/kangax/fabric.js/pull/4421)
- Fixed: isEmptyStyle implementation for TextBox [#4762](https://github.com/kangax/fabric.js/pull/4762)

## [2.0.3]

- Fix: now sub target check can work with subclasses of fabric.Group [#4753](https://github.com/kangax/fabric.js/pull/4753)
- Improvement: PencilBrush is now compexity 1 instead of complexity N during draw [#4743](https://github.com/kangax/fabric.js/pull/4743)
- Fix the cleanStyle was not checking for the right property to exist [#4751](https://github.com/kangax/fabric.js/pull/4751)
- Fix onBeforeScaleRotate with canvas zoom [#4748](https://github.com/kangax/fabric.js/pull/4748)

## [2.0.2]

- fixed image toSVG support for crop [#4738](https://github.com/kangax/fabric.js/pull/4738)
- changed math for better rounded results [#4734](https://github.com/kangax/fabric.js/pull/4734)

## [2.0.1]

- fixed filter for blend image in WEBGL [#4706](https://github.com/kangax/fabric.js/pull/4706)
- fixed interactions between canvas toDataURL and multiplier + retina [#4705](https://github.com/kangax/fabric.js/pull/4705)
- fixed bug with originX and originY not invalidating the transform [#4703](https://github.com/kangax/fabric.js/pull/4703)
- fixed unwanted mutation on object enliving in fabric.Image [#4699](https://github.com/kangax/fabric.js/pull/4699)

## [2.0.0]

- final
  - fix dataurl and svg export on retina and rounding [#4674](https://github.com/kangax/fabric.js/pull/4674)
  - avoid error if iText is removed on mousedown [#4650](https://github.com/kangax/fabric.js/pull/4650)
  - fix calcOffset when text enter editing [#4649](https://github.com/kangax/fabric.js/pull/4649)
  - Gradient fix parsing floats [#4637](https://github.com/kangax/fabric.js/pull/4637)
  - Add CrossOrigin managment to fabric.Pattern [#4618](https://github.com/kangax/fabric.js/pull/4618)
  - Add patternTransform toObject saving [#4626](https://github.com/kangax/fabric.js/pull/4626)
  - normalize brushes render [#4613](https://github.com/kangax/fabric.js/pull/4613)
  - avoid charspacing shortcut [#4594](https://github.com/kangax/fabric.js/pull/4594)
  - Fix color toHexa() [#4579](https://github.com/kangax/fabric.js/pull/4579)
- rc3 and rc4
  - more fixes to transformMatrix memoization
  - Canvas.selectionFullyContained allows you to select objects just when full grabbed by the selections. [#4508](https://github.com/kangax/fabric.js/pull/4508)
  - Remove some ouput of blank spaces from svg in order to avoid extra colored areas [#4524](https://github.com/kangax/fabric.js/pull/4524)
  - Reinserted a performance shortcut for when there is no style at all [#4519](https://github.com/kangax/fabric.js/pull/4519)
  - Manage canvas resize during a freedrawing brush without wiping the brush [#4527](https://github.com/kangax/fabric.js/pull/4527)
  - Removed an extra closePath that was creating wrong visual on IntelIntegrated cards [#4549](https://github.com/kangax/fabric.js/pull/4549)
  - Added a method to insert and remove text from command line [#4541](https://github.com/kangax/fabric.js/pull/4541)
  - Some fixes around text styles management
  - nodejs support changes: removed specific node code in order to use standard fabricjs code in nodejs.
  - added fabric.util.getNodeCanvas that passed a JSDOM element allows you to get the node-canvas instance behind it and do what you need.
- rc2
  - Fixed a transform matrix memoize missing width/height [#4491](https://github.com/kangax/fabric.js/pull/4491)
  - Fix pattern drawing a point [#4492](https://github.com/kangax/fabric.js/pull/4492)
  - Fixed Text.removeChars [#4495](https://github.com/kangax/fabric.js/pull/4495)
  - Added back 2 node-canvas methods [#4497](https://github.com/kangax/fabric.js/pull/4497)
  - Fix a typo not restoring hoverCursor correctly.
- rc1
  - Remove node specific code [#4470](https://github.com/kangax/fabric.js/pull/4470)
  - Improved Canvas.dispose code to leak less memory [#4471](https://github.com/kangax/fabric.js/pull/4471)
  - Remove extra padding of cache when upper limited [#4467](https://github.com/kangax/fabric.js/pull/4467)
  - Solved 2 perfomances problems with textbox [#4466](https://github.com/kangax/fabric.js/pull/4466) [#4465](https://github.com/kangax/fabric.js/pull/4465)
  - Added justify-left justify-right and justify-center [#4437](https://github.com/kangax/fabric.js/pull/4437)
  - Fix Group fromObject and subTargetCheck [#4454](https://github.com/kangax/fabric.js/pull/4454)
  - Fix regression on IMG from SVG [#4450](https://github.com/kangax/fabric.js/pull/4450)
  - Remove cache dimensions together with canvas [#4453](https://github.com/kangax/fabric.js/pull/4453)
  - Fixed some fuzzyness cases for cache [#4452](https://github.com/kangax/fabric.js/pull/4452)
  - Fixed resize filter for webgl [#4426](https://github.com/kangax/fabric.js/pull/4426)
  - Stop searching target during a mouse move with a transform [#4442](https://github.com/kangax/fabric.js/pull/4442)
  - safeguard shaders for non supported precisions [#4433](https://github.com/kangax/fabric.js/pull/4433)
  - fix insert and remove style for edge cases [#4420](https://github.com/kangax/fabric.js/pull/4420)
  - Fix object.move when in active selection [#4394](https://github.com/kangax/fabric.js/pull/4394)
  - Memoize calcTransformMatrix function [#4418](https://github.com/kangax/fabric.js/pull/4418)
  - Make \_set flag object as dirty just when a real change happen[#4415](https://github.com/kangax/fabric.js/pull/4415)
  - Add browserShadowBlurConstant to adjust shadowBlur value [#4413](https://github.com/kangax/fabric.js/pull/4413)
  - Fix set element not clearing the cacheTexture. [#4410](https://github.com/kangax/fabric.js/pull/4410)
  - Multi selection key can be configured with an array of keys. [#4363](https://github.com/kangax/fabric.js/pull/4363)
  - fix fast type in text loosing some style. [#4339](https://github.com/kangax/fabric.js/pull/4339)
  - fixed division by zero with lockscaling flip.
  - added paintFirst ( paint-order with svg support ) [#4303](https://github.com/kangax/fabric.js/pull/4303)
- beta7
  - added a build flag for not attaching fabric to window [#4199](https://github.com/kangax/fabric.js/pull/4199)
  - removed .active property from objects [#4200](https://github.com/kangax/fabric.js/pull/4200)
  - Normalize Api for getSelectionStyles, setSelectionStyles [#4202](https://github.com/kangax/fabric.js/pull/4202)
  - Fix shader for convolute filter [#4207](https://github.com/kangax/fabric.js/pull/4207)
  - Better mouse support for lockscaling flip [#4225](https://github.com/kangax/fabric.js/pull/4225)
  - Fix toDataUrl getting a blank canvas [#4229](https://github.com/kangax/fabric.js/pull/4229)
  - Ouput version to json Objects [#4251](https://github.com/kangax/fabric.js/pull/4251)
  - Use backstoreOnly for toDataUrl resize [#4254](https://github.com/kangax/fabric.js/pull/4254)
  - Fix safari svg whitespace [#4294](https://github.com/kangax/fabric.js/pull/4294)
  - Fix Gradient export for paths [#4274](https://github.com/kangax/fabric.js/pull/4274)
  - Move mouseout/over in mousemove events [#4283](https://github.com/kangax/fabric.js/pull/4283)
  - Fix detection of click at the end of line [#4295](https://github.com/kangax/fabric.js/pull/4295)
  - added new event selection:updated [#4311](https://github.com/kangax/fabric.js/pull/4311)
  - Fixed free drawing path displacement [#4311](https://github.com/kangax/fabric.js/pull/4311)
  - Fixed scale equally and flipping not happening [#4313](https://github.com/kangax/fabric.js/pull/4313)
  - Select by drag makes the object fires 'selected' [#4314](https://github.com/kangax/fabric.js/pull/4314)
- beta6
  - incompat: New filter system with WEBGL.
  - incompat: New Text/IText/Textbox code. Multibyte compatible, more accurate.
  - incompat: RequestAnimationFrame is used for the automatic render calls.
  - incompat: Named setter/getter are optional now.
  - incompat: Removed PathGroup class
  - incompat: Paths cannot be restored anymore from strings [#3713](https://github.com/kangax/fabric.js/pull/3713)
  - incompat: bumped node version to 4+ and jsdom to 9. [#3717](https://github.com/kangax/fabric.js/pull/3717)
  - incompat: removed the es5 / JSON shim support [#3722](https://github.com/kangax/fabric.js/pull/3722)
  - fix/incompat: IText setSelectionStyles does not change anymore style if no selection is present [#3765](https://github.com/kangax/fabric.js/pull/3765)
  - skipOffscreen default to true
  - Text.setSelectionStyle does not change anything if there is no selection [#3765](https://github.com/kangax/fabric.js/pull/3765)
  - Switch to canvas-prebuilt as dependency. Added parameter to choose the canvas package [#3757](https://github.com/kangax/fabric.js/pull/3757)
  - improvement: renderControls can now be called on its own. Added parameter styleOverride to allow for overriding current properties [#3887](https://github.com/kangax/fabric.js/pull/3887)
  - removed hasMoved and saveCoords from Group class [#3910](https://github.com/kangax/fabric.js/pull/3910)
  - forced all fromObject and fromElement to be async, normalized api. [#3996](https://github.com/kangax/fabric.js/pull/3996)
  - improvement: added support for request animation frame in mouse events [#3997](https://github.com/kangax/fabric.js/pull/3997)
  - added dblclick support for all objects [#3998](https://github.com/kangax/fabric.js/pull/3997)
  - textbox scale as a normal object [#4052](https://github.com/kangax/fabric.js/pull/4052)
  - Removed image meetOrSlice, alignX, alignY, introduced cropX, cropY [#4055](https://github.com/kangax/fabric.js/pull/4055)
  - Added Text.cleanStyle, Text.removeStyle [#4060](https://github.com/kangax/fabric.js/pull/4060)
  - change: lockRotation will not hide the mtr control anymore. introduced notAllowedCursor for canvas. [#4064](https://github.com/kangax/fabric.js/pull/4064)
  - improvement: added 2 percentage values to fabric.util.animate. [#4068](https://github.com/kangax/fabric.js/pull/4068)
  - change: pathOffset does not get exported anymore in path.toObject, toDatalessObject export sourcePath instead of modifying path. [#4108](https://github.com/kangax/fabric.js/pull/4108)

## [1.7.19]

- Fixed the flip of images with scale equally [#4313](https://github.com/kangax/fabric.js/pull/4313)
- Improved touch detection [#4302](https://github.com/kangax/fabric.js/pull/4302)

## [1.7.18]

- Fixed doubling of subtargets for preserveObjectStacking = true [#4297](https://github.com/kangax/fabric.js/pull/4297)
- Added a dirty set to objects in group destroy.

## [1.7.17]

- Change: swapped style white-space:nowrap with attribute wrap="off" since the style rule was creating problems in browsers like ie11 and safari. [#4119](https://github.com/kangax/fabric.js/pull/4119)
- Fix: Remove an object from activeGroup if removed from canvas [#4120](https://github.com/kangax/fabric.js/pull/4120)
- Fix: avoid bringFroward, sendBackwards to swap objects in active selections [#4119](https://github.com/kangax/fabric.js/pull/4119)
- Fix: avoid disposing canvas on mouse event to throw error [#4119](https://github.com/kangax/fabric.js/pull/4119)
- Fix: make svg respect white spaces [#4119](https://github.com/kangax/fabric.js/pull/4119)
- Fix: avoid exporting bgImage and overlayImage if excludeFromExport = true [#4119](https://github.com/kangax/fabric.js/pull/4119)
- Fix: Avoid group fromObject mutating original data [#4111](https://github.com/kangax/fabric.js/pull/4111)

## [1.7.16]

- improvement: added 2 percentage values to fabric.util.animate. [#4068](https://github.com/kangax/fabric.js/pull/4068)
- Improvement: avoid multiplying identity matrices in calcTransformMatrix function
- Fix: activeGroup did not destroy correctly if a toObject was happening
- Improvement: Pass the event to object:modified when available. [#4061](https://github.com/kangax/fabric.js/pull/4061)

## [1.7.15]

- Improvement: Made iText keymap public. [#4053](https://github.com/kangax/fabric.js/pull/4053)
- Improvement: Fix a bug in updateCacheCanvas that was returning always true [#4051](https://github.com/kangax/fabric.js/pull/4051)

## [1.7.14]

- Improvement: Avoid cache canvas to resize each mouse move step. [#4037](https://github.com/kangax/fabric.js/pull/4037)
- Improvement: Make cache canvas limited in size. [#4035](https://github.com/kangax/fabric.js/pull/4035)
- Fix: Make groups and statefull cache work. [#4032](https://github.com/kangax/fabric.js/pull/4032)
- Add: Marked the hiddentextarea from itext so that custom projects can recognize it. [#4022](https://github.com/kangax/fabric.js/pull/4022)

## [1.7.13]

- Fix: Try to minimize delay in loadFroJson [#4007](https://github.com/kangax/fabric.js/pull/4007)
- Fix: allow fabric.Color to parse rgba(x,y,z,.a) without leading 0 [#4006](https://github.com/kangax/fabric.js/pull/4006)
- Allow path to execute Object.initialize, make extensions easier [#4005](https://github.com/kangax/fabric.js/pull/4005)
- Fix: properly set options from path fromDatalessObjects [#3995](https://github.com/kangax/fabric.js/pull/3995)
- Check for slice before action.slice. Avoid conflicts with heavy customized code. [#3992](https://github.com/kangax/fabric.js/pull/3992)

## [1.7.12]

- Fix: removed possible memleaks from window resize event. [#3984](https://github.com/kangax/fabric.js/pull/3984)
- Fix: restored default cursor to noTarget only. unselectable objects get the standard hovercursor. [#3953](https://github.com/kangax/fabric.js/pull/3953)
- Cache fixes: fix uncached pathGroup, removed cache creation at initialize time [#3982](https://github.com/kangax/fabric.js/pull/3982)
- Improvement: nextTarget to mouseOut and prevTarget to mouseOver [#3900](https://github.com/kangax/fabric.js/pull/3900)
- Improvement: add isClick boolean to left mouse up [#3898](https://github.com/kangax/fabric.js/pull/3898)
- Fix: can start selection on top of non selectable object [#3892](https://github.com/kangax/fabric.js/pull/3892)
- Improvement: better management of right/middle click [#3888](https://github.com/kangax/fabric.js/pull/3888)
- Fix: subTargetCheck on activeObject/activeGroup was firing too many events [#3909](https://github.com/kangax/fabric.js/pull/3909)
- Fix: After addWithUpdate or removeWithUpdate object coords must be updated. [#3911](https://github.com/kangax/fabric.js/pull/3911)

## [1.7.11]

- Hotfix: restore path-groups ability to render [#3877](https://github.com/kangax/fabric.js/pull/3877)

## [1.7.10]

- Fix: correct svg export for radial gradients [#3807](https://github.com/kangax/fabric.js/pull/3807)
- Fix: Update fireout events to export the event object [#3853](https://github.com/kangax/fabric.js/pull/3853)
- Fix: Improve callSuper to avoid infinite loops (not all of them) [#3844](https://github.com/kangax/fabric.js/pull/3844)
- Fix: avoid selectionBackgroundColor leak on toDataUrl [#3862](https://github.com/kangax/fabric.js/pull/3862)
- Fix: toDatelessObject for Group [#3863](https://github.com/kangax/fabric.js/pull/3863)
- Improvement: better caching logic for groups [#3864](https://github.com/kangax/fabric.js/pull/3864)
- Fix: correct svg gradient export for radial in polygons [#3866](https://github.com/kangax/fabric.js/pull/3866)
- Fix: First draw could be empty for some objects [#3870](https://github.com/kangax/fabric.js/pull/3870)
- Fix: Always send event data to object:selected [#3871](https://github.com/kangax/fabric.js/pull/3871)
- Improvement: reduce angle calculation error [#3872](https://github.com/kangax/fabric.js/pull/3872)

## [1.7.9]

- Fix: Avoid textarea wrapping from chrome v57+ [#3804](https://github.com/kangax/fabric.js/pull/3804)
- Fix: double click needed to move cursor when enterEditing is called programmatically [#3804](https://github.com/kangax/fabric.js/pull/3804)
- Fix: Style regression when inputing new style objects [#3804](https://github.com/kangax/fabric.js/pull/3804)
- Add: try to support crossOrigin for svg image tags [#3804](https://github.com/kangax/fabric.js/pull/3804)

## [1.7.8]

- Fix: Fix dirty flag propagation [#3782](https://github.com/kangax/fabric.js/pull/3782)
- Fix: Path parsing error in bounding boxes of curves [#3774](https://github.com/kangax/fabric.js/pull/3774)
- Add: Middle click mouse management on canvas [#3764](https://github.com/kangax/fabric.js/pull/3764)
- Add: Add parameter to detect and skip offscreen drawing [#3758](https://github.com/kangax/fabric.js/pull/3758)
- Fix: textarea loosing focus after a drag and exit from canvas [#3759](https://github.com/kangax/fabric.js/pull/3759)

## [1.7.7]

- Fix for opacity parsing in svg with nested opacities [#3747](https://github.com/kangax/fabric.js/pull/3747)
- Fix text initialization and boundingrect [#3745](https://github.com/kangax/fabric.js/pull/3745)
- Fix line bounding box [#3742](https://github.com/kangax/fabric.js/pull/3742)
- Improvement: do not pollute style object while typing if not necessary [#3743](https://github.com/kangax/fabric.js/pull/3743)
- fix for broken prototype chain when restoring a dataless object on fill an stroke [#3735](https://github.com/kangax/fabric.js/pull/3735)
- fix for deselected event not fired on mouse actions [#3716](https://github.com/kangax/fabric.js/pull/3716)
- fix for blurriness introduced on 1.7.3 [#3721](https://github.com/kangax/fabric.js/pull/3721)

## [1.7.6]

- Fix: make the cacheCanvas created on the fly if not available [#3705](https://github.com/kangax/fabric.js/pull/3705)

## [1.7.5]

- Improvement: draw textbackgroundColor in one single pass when possible @stefanhayden [#3698](https://github.com/kangax/fabric.js/pull/3698)
- Improvement: fire selection changed event just if text is editing [#3702](https://github.com/kangax/fabric.js/pull/3702)
- Improvement: Add object property 'needsItsOwnCache' [#3703](https://github.com/kangax/fabric.js/pull/3703)
- Improvement: Skip unnecessary transform if they can be detected with a single if [#3704](https://github.com/kangax/fabric.js/pull/3704)

## [1.7.4]

- Fix: Moved all the touch event to passive false so that they behave as before chrome changes [#3690](https://github.com/kangax/fabric.js/pull/3690)
- Fix: force top and left in the object representation of a path to avoid reparsing on restore [#3691](https://github.com/kangax/fabric.js/pull/3691)
- Add: Enable `deselected` event for activeObject switch. Ensure deactivateAll call exitEditing [#3689](https://github.com/kangax/fabric.js/pull/3689)
- Fix: Perform subtargetCheck also if the group is an active object and on activeGroup [#3688](https://github.com/kangax/fabric.js/pull/3688)
- Fix: Made cursor operation more precise at high canvas zoom level [#3671](https://github.com/kangax/fabric.js/pull/3671)
- Add: Made getBoundingRect available to return both absolute or standard bounding rect [#3614](https://github.com/kangax/fabric.js/pull/3614)
- Add: Introduced calcViewportBoundaries() function for fabric.StaticCanvas [#3614](https://github.com/kangax/fabric.js/pull/3614)
- Add: Introduced isOnScreen() function for fabric.Object [#3614](https://github.com/kangax/fabric.js/pull/3614)
- Subclassed Polygon from polyline [#3614](https://github.com/kangax/fabric.js/pull/3614)
- Fix: Removed reference to hovered target when target gets removed [#3657](https://github.com/kangax/fabric.js/pull/3657)
- Fix: Removed hover cursor for non selectable objects [#3643](https://github.com/kangax/fabric.js/pull/3643)
- Fix: Switch to passive event for touch move [#3643](https://github.com/kangax/fabric.js/pull/3643)
- Fix: Restart rendering of cursor after entering some text [#3643](https://github.com/kangax/fabric.js/pull/3643)
- Add: fabric.Color support toHexa() method now [#3615](https://github.com/kangax/fabric.js/pull/3615)

## [1.7.3]

- Improvement: mousewheel event is handled with target and fired also from objects. [#3612](https://github.com/kangax/fabric.js/pull/3612)
- Improvement: Pattern loads for canvas background and overlay, corrected svg pattern export [#3601](https://github.com/kangax/fabric.js/pull/3601)
- Fix: Wait for pattern loading before calling callback [#3598](https://github.com/kangax/fabric.js/pull/3598)
- Fix: add 2 extra pixels to cache canvases to avoid aliasing cut [#3596](https://github.com/kangax/fabric.js/pull/3596)
- Fix: Rerender when deselect an itext editing object [#3594](https://github.com/kangax/fabric.js/pull/3594)
- Fix: save new state of dimensionProperties at every cache clear [#3595](https://github.com/kangax/fabric.js/pull/3595)
- Improvement: Better error management in loadFromJSON [#3586](https://github.com/kangax/fabric.js/pull/3586)
- Improvement: do not reload backgroundImage as an image if is different type [#3550](https://github.com/kangax/fabric.js/pull/3550)
- Improvement: if a children element is set dirty, set the parent dirty as well. [#3564](https://github.com/kangax/fabric.js/pull/3564)

## [1.7.2]

- Fix: Textbox do not use stylemap for line wrapping [#3546](https://github.com/kangax/fabric.js/pull/3546)
- Fix: Fix for firing object:modified in macOS sierra [#3539](https://github.com/kangax/fabric.js/pull/3539)
- Fix: Itext with object caching was not refreshing selection correctly. [#3538](https://github.com/kangax/fabric.js/pull/3538)
- Fix: stateful now works again with activeGroup and dinamyc swap between stateful false/true. [#3537](https://github.com/kangax/fabric.js/pull/3537)
- Fix: includeDefaultValues was not applied to child objects of groups and path-groups. [#3497](https://github.com/kangax/fabric.js/pull/3497)
- Fix: Itext style is cloned on paste action now, allow copy of styles to be independent. [#3502](https://github.com/kangax/fabric.js/pull/3502)
- Fix: Add subclasses properties to cacheProperties. [#3490](https://github.com/kangax/fabric.js/pull/3490)
- Add: Shift and Alt key used for transformations are now dynamic. [#3479](https://github.com/kangax/fabric.js/pull/3479)
- Fix: fix to polygon and cache. Added cacheProperties for all classes [#3490](https://github.com/kangax/fabric.js/pull/3490)

## [1.7.1]

- Add: Gradients/Patterns support customAttributes in toObject method [#3477](https://github.com/kangax/fabric.js/pull/3477)
- Fix: IText/Textbox not blurring keyboard on ios 10 [#3476](https://github.com/kangax/fabric.js/pull/3476)
- Fix: Shadow on freedrawing and zoomed canvas [#3475](https://github.com/kangax/fabric.js/pull/3475)
- Fix: Fix for group returning negative scales [#3474](https://github.com/kangax/fabric.js/pull/3474)
- Fix: hotfix for textbox [#3441](https://github.com/kangax/fabric.js/pull/3441)[#3473](https://github.com/kangax/fabric.js/pull/3473)

## [1.7.0]

- Add: Object Caching [#3417](https://github.com/kangax/fabric.js/pull/3417)
- Improvement: group internal objects have coords not affected by canvas zoom [#3420](https://github.com/kangax/fabric.js/pull/3420)
- Fix: itext cursor trails on initDimension [#3436](https://github.com/kangax/fabric.js/pull/3436)
- Fix: null check on .setActive [#3435](https://github.com/kangax/fabric.js/pull/3435)
- Fix: function error in clone deep. [#3434](https://github.com/kangax/fabric.js/pull/3434)

## [1.6.7]

- Add: Snap rotation added to objects. two parameter introduced, snapAngle and snapTreshold. [#3383](https://github.com/kangax/fabric.js/pull/3383)
- Fix: Pass target to right click event. [#3381](https://github.com/kangax/fabric.js/pull/3381)
- Fix: Correct rendering of bg color for styled text and correct clearing of itext area. [#3388](https://github.com/kangax/fabric.js/pull/3388)
- Add: Fire mouse:over on the canvas when we enter the canvas from outside the element. [#3388](https://github.com/kangax/fabric.js/pull/3389)
- Fix: Fix calculation of words width with spaces and justify. [#3408](https://github.com/kangax/fabric.js/pull/3408)
- Fix: Do not export defaults properties for bg and overlay if requested. [#3415](https://github.com/kangax/fabric.js/pull/3415)
- Fix: Change export toObect to always delete default properties if requested. [#3416](https://github.com/kangax/fabric.js/pull/3416)

## [1.6.6]

- Add: Contrast and Saturate filters [#3341](https://github.com/kangax/fabric.js/pull/3341)
- Fix: Correct registering and removal of events to handle iText objects. [#3349](https://github.com/kangax/fabric.js/pull/3349)
- Fix: Corrected 2 regression of 1.6.5 (dataurl export and itext clicks)
- Fix: Corrected path boundaries calculation for Arcs ( a and A ) [#3347](https://github.com/kangax/fabric.js/pull/3347)

## [1.6.5]

- Fix: charspacing, do not get subzero with charwidth.
- Improvement: add callback support to all object cloning. [#3212](https://github.com/kangax/fabric.js/pull/3212)
- Improvement: add backgroundColor to all class [#3248](https://github.com/kangax/fabric.js/pull/3248)
- Fix: add custom properties to backgroundImage and overlayImage [#3250](https://github.com/kangax/fabric.js/pull/3250)
- Fix: Object intersection is calculated on boundingBox and boundingRect, intersection is fired if objects are overlapping [#3252](https://github.com/kangax/fabric.js/pull/3252)
- Change: Restored previous selection behaviour, added key to selection active object under overlaid target [#3254](https://github.com/kangax/fabric.js/pull/3254)
- Improvement: hasStateChanged let you find state changes of complex properties. [#3262](https://github.com/kangax/fabric.js/pull/3262)
- Fix: IText/Textbox shift click selection backward. [#3270](https://github.com/kangax/fabric.js/pull/3270)
- Revert: font family quoting was a bad idea. node-canvas stills use it. [#3276](https://github.com/kangax/fabric.js/pull/3276)
- Fix: fire mouse:over event for activeObject and activeGroup when using findTarget shourtcuts [#3285](https://github.com/kangax/fabric.js/pull/3285)
- Fix: clear method clear all properties of canvas [#3305](https://github.com/kangax/fabric.js/pull/3305)
- Fix: text area position method takes in account canvas offset [#3306](https://github.com/kangax/fabric.js/pull/3306)
- Improvement: Added event on right click and possibility to hide the context menu with a flag [3308](https://github.com/kangax/fabric.js/pull/3308)
- Fix: remove canvas reference from object when object gets removed from canvas [#3307](https://github.com/kangax/fabric.js/pull/3307)
- Improvement: use native stroke dash if available [#3309](https://github.com/kangax/fabric.js/pull/3309)
- Fix: Export correct src when exporting to svg [#3310](https://github.com/kangax/fabric.js/pull/3310)
- Fix: Stop text to go on zero dimensions [#3312](https://github.com/kangax/fabric.js/pull/3312)
- Fix: Error in dataURL with multiplier was outputting very big canvas with retina [#3314](https://github.com/kangax/fabric.js/pull/3314)
- Fix: Error in style map was not respecting style if textbox started with space [#3315](https://github.com/kangax/fabric.js/pull/3315)

## [1.6.4]

- Improvement: Ignore svg: namespace during svg import. [#3081](https://github.com/kangax/fabric.js/pull/3081)
- Improvement: Better fix for lineHeight of iText/Text [#3094](https://github.com/kangax/fabric.js/pull/3094)
- Improvement: Support for gradient with 'Infinity' coordinates [#3082](https://github.com/kangax/fabric.js/pull/3082)
- Improvement: Generally "improved" logic of targeting [#3111](https://github.com/kangax/fabric.js/pull/3111)
- Fix: Selection of active group with transparency and preserveObjectStacking true or false [#3109](https://github.com/kangax/fabric.js/pull/3109)
- Fix: pattern brush now create the same pattern seen while drawing [#3112](https://github.com/kangax/fabric.js/pull/3112)
- Fix: Allow css merge during svg import [#3114](https://github.com/kangax/fabric.js/pull/3114)
- Improvement: added numeric origins handling fomr 0 to 1. [#3121](https://github.com/kangax/fabric.js/pull/3121)
- Fix: Fix a defect with shadow of objects in a scaled group. [#3134](https://github.com/kangax/fabric.js/pull/3134)
- Improvement: Do not fire unecessary selection:changed events. [#3119](https://github.com/kangax/fabric.js/pull/3119)
- Fix: Attached hiddenTextarea to body fixes IE, thanks to @plainview. [#3137](https://github.com/kangax/fabric.js/pull/3137)
- Fix: Shift unselect activegroup on transformed canvas. [#3144](https://github.com/kangax/fabric.js/pull/3144)
- Added: ColorMatrix filter [#3139](https://github.com/kangax/fabric.js/pull/3139)
- Fix: Fix condition in wich restoring from Object could cause object overwriting [#3146](https://github.com/kangax/fabric.js/pull/3146)
- Change: cloneAsImage for Object and toDataUrl for object are not retina enabled by default. Added option to enable. [#3147](https://github.com/kangax/fabric.js/pull/3147)
- Improvement: Added textSpacing support for text/itext/textbox [#3097](https://github.com/kangax/fabric.js/pull/3097)
- Fix: Quote font family when setting the context fontstyle [#3191](https://github.com/kangax/fabric.js/pull/3191)
- Fix: use getSrc during image export, make subclassing easier, return eventually the .src property if nothing else is available [#3189](https://github.com/kangax/fabric.js/pull/3189)
- Fix: Inverted the meaning of border scale factor [#3154](https://github.com/kangax/fabric.js/pull/3154)
- Improvement: Added support for RGBA in HEX notation. [#3202](https://github.com/kangax/fabric.js/pull/3202)
- Improvement: Added object deselected event. [#3195](https://github.com/kangax/fabric.js/pull/3195)
- Fix: loadFromJson callback now gets fired after filter are applied [#3210](https://github.com/kangax/fabric.js/pull/3210)

## [1.6.3]

- Improvement: Use reviver callback for background and overlay image when doing svg export. [#2975](https://github.com/kangax/fabric.js/pull/2975)
- Improvement: Added object property excludeFromExport to avoid exporting the object to JSON or to SVG. [#2976](https://github.com/kangax/fabric.js/pull/2976)
- Improvement: Correct the calculation of text boundingbox. Improves svg import [#2992](https://github.com/kangax/fabric.js/pull/2992)
- Added: Export id property to SVG [#2993](https://github.com/kangax/fabric.js/pull/2993)
- Improvement: Call the callback on loadSvgFromURL on failed xml load with null agument [#2994](https://github.com/kangax/fabric.js/pull/2994)
- Improvement: Clear only the Itext area on contextTop during cursor animation [#2996](https://github.com/kangax/fabric.js/pull/2996)
- Added: Char widths cache has been moved to fabric level and not iText level. Added fabric.util.clearFabricCharWidthsCache(fontName) [#2995](https://github.com/kangax/fabric.js/pull/2995)
- Fix: do not set background or overlay image if the url load fails. [#3003](https://github.com/kangax/fabric.js/pull/3003)
- Fix: iText mousemove event removal, clear the correct area for Itext, stopped redrawing selection if not necessary [#3016](https://github.com/kangax/fabric.js/pull/3016)
- Fix: background image and overlay image scale and move with canvas viewportTransform, parameter available [#3019](https://github.com/kangax/fabric.js/pull/3019)
- Added: support sub targeting in groups in events [#2997](https://github.com/kangax/fabric.js/pull/2997)
- Fix: Select transparent object on mouse up because of \_maybeGroupObject [#2997](https://github.com/kangax/fabric.js/pull/2997)
- Fix: Remove reference to lastRenderedObject on canvas.remove [#3023](https://github.com/kangax/fabric.js/pull/3023)
- Fix: Wait for all objects to be loaded before deleting the properties and setting options. [#3029](https://github.com/kangax/fabric.js/pull/3029)
- Fix: Object Padding is unaffected by object transform. [#3057](https://github.com/kangax/fabric.js/pull/3057)
- Fix: Restore lastRenderedObject usage. Introduced Canvas.lastRenderedKey to retrieve the lastRendered object from down the stack [#3057](https://github.com/kangax/fabric.js/pull/3057)
- Fix: \_calcTextareaPosition correctly calculate the position considering the viewportTransform. [#3057](https://github.com/kangax/fabric.js/pull/3057)
- Fix: Fixed selectionBacgroundColor with viewport transform. [#3057](https://github.com/kangax/fabric.js/pull/3057)
- Improvement: Correctly render the cursor with viewport scaling, improved the cursor centering. [#3057](https://github.com/kangax/fabric.js/pull/3057)
- Fix: Use canvas zoom and pan when using is target transparent. [#2980](https://github.com/kangax/fabric.js/pull/2980)

## [1.6.2]

- Fix: restore canvas properties on loadFromJSON with includeProperties. [#2921](https://github.com/kangax/fabric.js/pull/2921)
- Fix: Allow hoverCursor on non selectable objects, moveCursor does not appear if the object is not moveable.
  Added object.moveCursor to specify a cursor for moving per object. [#2924](https://github.com/kangax/fabric.js/pull/2924)
- Fix: Add missing stroke.live translation, allow gradientTransform for dashed line. [#2926](https://github.com/kangax/fabric.js/pull/2926)
- Improvement: Allow customization of keys that iteract with mouse action ( multiselect key, free transform key, alternative action key, centered transform key ) [#2925](https://github.com/kangax/fabric.js/pull/2925)
- Added: Make iText fires object:modified on text change on exit editing [#2927](https://github.com/kangax/fabric.js/pull/2927)
- Added: [control customization part 1] cornerDashArray, borderDashArray. Now borderScaleFactor influences both border and controls, changed default corner size to 13 [#2932](https://github.com/kangax/fabric.js/pull/2932)
- Fix: createSVGFontFacesMarkup was failing to retrieve fonts in style [#2935](https://github.com/kangax/fabric.js/pull/2935)
- Fix: shadow not scaled with dataUrl to multiplier [#2940](https://github.com/kangax/fabric.js/pull/2940)
- Added: [control customization part 2] cornerStrokeColor. Now is possible to specify separate stroke and fill color for the controls [#2933](https://github.com/kangax/fabric.js/pull/2933)
- Fix: Itext width calculation with caching false was returning nan. [#2943](https://github.com/kangax/fabric.js/pull/2943)
- Added: [control customization part 3] Rounded corners. It is possible to specify cornerStyle for the object. 'rect' or 'circle' [#2942](https://github.com/kangax/fabric.js/pull/2942)
- Added: [control customization part 4] Selection background. It is possible to specify selectionBackgroundColor for the object. [#2950](https://github.com/kangax/fabric.js/pull/2950)
- Fix: Behaviour of image with filters with resize effects and Object to/from json [#2954](https://github.com/kangax/fabric.js/pull/2954)
- Fix: Svg export should not output color notation in rgba format [#2955](https://github.com/kangax/fabric.js/pull/2955)
- Fix: minScaleLimit rounding bug [#2964](https://github.com/kangax/fabric.js/pull/2964)
- Fix: Itext spacing in justify mode bug [#2971](https://github.com/kangax/fabric.js/pull/2971)
- Fix: Object.toDataUrl export when some window.devicepixelRatio is present (retina or browser zoom) [#2972](https://github.com/kangax/fabric.js/pull/2972)

## [1.6.1]

- Fix: image with broken element throwing error on toObject() [#2878](https://github.com/kangax/fabric.js/pull/2878)
- Fix: Warning on trying to set proprietary browser version of ctxImageSmoothingEnabled [#2880](https://github.com/kangax/fabric.js/pull/2880)
- Fix: Fixed Svg import regression on color and drawing polylines [#2887](https://github.com/kangax/fabric.js/pull/2887)
- Fix: Fixed animation ease that starts and stop at same value [#2888](https://github.com/kangax/fabric.js/pull/2888)
- Fix: Allow a not stateful canvas to fire object:modified at end of transform. [#2890](https://github.com/kangax/fabric.js/pull/2890)
- Fix: Made event handler removal safer. Removing firing events will not cause errors. [#2883](https://github.com/kangax/fabric.js/pull/2883)
- Fix: Proper handling of perPixelTargetFind and multi selections [#2894](https://github.com/kangax/fabric.js/pull/2894)
- Fix: Do not clear contextTop on drawingMode, to allow drawing over animations [#2895](https://github.com/kangax/fabric.js/pull/2895)
- Change the dependencies to optional. Allow npm to continue installing if nodecanvas installation fail.[#2901](https://github.com/kangax/fabric.js/pull/2901)
- Fix: Check again the target on mouseup [#2902](https://github.com/kangax/fabric.js/pull/2902)
- Fix: On perPixelTargetFind detect corners only if target is active [#2903](https://github.com/kangax/fabric.js/pull/2903)
- Improvement: Add canvas mouseout event listener [#2907](https://github.com/kangax/fabric.js/pull/2907)
- Improvement: Make small object draggable easier [#2907](https://github.com/kangax/fabric.js/pull/2907)
- Improvement: Use sendToBack, bringToFront, bringForward, sendBackwards for multiple selections [#2908](https://github.com/kangax/fabric.js/pull/2908)

## [1.6.0]

- Fix rendering of activeGroup objects while preserveObjectStacking is active. [ regression from [#2083](https://github.com/kangax/fabric.js/pull/2083) ]
- Fix `fabric.Path` initialize with user options [#2117](https://github.com/kangax/fabric.js/pull/2117)
- Fix sorting of objects in activeGroup during rendering [#2130](https://github.com/kangax/fabric.js/pull/2130).
- Make sure that 'object.canvas' property is always set if the object is directly or indirectly on canvas [#2141](https://github.com/kangax/fabric.js/pull/2141)
- Fix \_getTopLeftCoords function that was returning TopCenter [#2127](https://github.com/kangax/fabric.js/pull/2127)
- Fix events not being fired after resize with pinch zoom [#510](https://github.com/kangax/fabric.js/pull/510)
- Fix mouse:over, mouse:out events not receiving event object [#2146](https://github.com/kangax/fabric.js/pull/2146)
- Don't include elements from `<metadata>` during SVG parsing [#2160](https://github.com/kangax/fabric.js/pull/2160)
- Fix some iText new glitches and old bugs about style deleting and inserting, faster function for get2dCursorLocation [#2153](https://github.com/kangax/fabric.js/pull/2153)
- Change bounding box calculation, made strokewidth always considered in dimensions. Switched group stroke default to 0 strokewidth. [#2155](https://github.com/kangax/fabric.js/pull/2155)
- Fix scaling function for object with strokewidth [#2178](https://github.com/kangax/fabric.js/pull/2178)
- Fix image fromObject restoring resizeFilter [#2164](https://github.com/kangax/fabric.js/pull/2164)
- Fix double application of filter upon image init [#2164](https://github.com/kangax/fabric.js/pull/2164)
- Fix image.filter.Resize toObject and fromObject [#2164](https://github.com/kangax/fabric.js/pull/2164)
- Fix strokeWidth calculation during resize operations [#2178](https://github.com/kangax/fabric.js/pull/2178)
- Fix iText selection on upperCanvas to support transformMatrix [#2173](https://github.com/kangax/fabric.js/pull/2173)
- Removed unnecessary calls to removeShadow and restoreGlobalCompositeOperation [#2175](https://github.com/kangax/fabric.js/pull/2175)
- Fix the offset for pattern and gradients filling and stroking in text [#2183](https://github.com/kangax/fabric.js/pull/2183)
- Fix loading of stroke gradients from Object [#2182](https://github.com/kangax/fabric.js/pull/2182)
- Fix segmentation fault on node.js when image doesn't exist [#2193](https://github.com/kangax/fabric.js/pull/2193)
- Fix iText border selection when changing fontWeight [#2201](https://github.com/kangax/fabric.js/pull/2201)
- Fix calculation of object dimensions for geometry functions translation and scaling. [#2206](https://github.com/kangax/fabric.js/pull/2206)
- Fix iText cursor position on click at end of line [#2217](https://github.com/kangax/fabric.js/pull/2217)
- Fix error on parsing style string with trailing spaces [#2256](https://github.com/kangax/fabric.js/pull/2256)
- Fix delegated properties leaking on objects in a group when restoring from json [#2101](https://github.com/kangax/fabric.js/pull/2101)
- Fix cursor click position in rotated i-Text when origins different from TOPLEFT. [#2269](https://github.com/kangax/fabric.js/pull/2269)
- Fix mouse position when the canvas is in a complex style scrolling situation [#2128](https://github.com/kangax/fabric.js/pull/2128)
- Fix parser regex for not parsing svg tags attribute [#2311](https://github.com/kangax/fabric.js/pull/2311)
- Add id attribute to standard attribute parsing from SVG elements [#2317](https://github.com/kangax/fabric.js/pull/2317)
- Fix text decoration opacity [#2310](https://github.com/kangax/fabric.js/pull/2310)
- Add simple color animation utility in /src/util/animate_color.js [#2328](https://github.com/kangax/fabric.js/pull/2328)
- Fix itext paste function to check for source of copied text and strip carriage returns (\r)[#2336](https://github.com/kangax/fabric.js/pull/2336)
- Fix pattern class serialize the source using toDataURL if available [#2335](https://github.com/kangax/fabric.js/pull/2335)
- Fix imageSmoothingEnabled warning on chrome and reinit the property after setDimensions [#2337](https://github.com/kangax/fabric.js/pull/2337)
- Add ability to parse path elements with no path specified. [#2344](https://github.com/kangax/fabric.js/pull/2344)
- Fix shiftClick with activeGroup in case of normal and scaled groups [#2342](https://github.com/kangax/fabric.js/pull/2342)
- Add support for colors in shadow svg export [#2349](https://github.com/kangax/fabric.js/pull/2349)
- Add support for inner viewBoxes in svg parsing [#2345](https://github.com/kangax/fabric.js/pull/2345)
- Fix BoundingBox calculation for pathGroups that have inner transformMatrix [#2348](https://github.com/kangax/fabric.js/pull/2348)
- Fix export toObject to include transformMatrix property [#2350](https://github.com/kangax/fabric.js/pull/2350)
- Fix textbox class to supporto toSVG() and newest style fixes [#2347]
  (https://github.com/kangax/fabric.js/pull/2347)
- Fix regression on text ( textDecoration and textlinebackground ) [#2354](https://github.com/kangax/fabric.js/pull/2354)
- Add support for multi keys chars using onInput event [#2352](https://github.com/kangax/fabric.js/pull/2352)
- Fix iText and textbox entering in edit mode if clicked on a corner [#2393](https://github.com/kangax/fabric.js/pull/2393)
- Fix iText styles error when in justify align [#2370](https://github.com/kangax/fabric.js/pull/2370)
- Add support for shadow export in svg for groups, pathgroups and images. [#2364]
- Add rendering shadows for groups [#2364](https://github.com/kangax/fabric.js/pull/2364)
- Add support for parsing nested SVGs x and y attributes [#2399](https://github.com/kangax/fabric.js/pull/2399)
- Add support for gradientTransform in setGradient(fill or stroke) [#2401](https://github.com/kangax/fabric.js/pull/2401)
- Fix Error in svg parsed that was stopping on gradient color-stop missing stop attribute [#2414](https://github.com/kangax/fabric.js/pull/2414)
- toObject method return copied arrays for array like properties [#2407](https://github.com/kangax/fabric.js/pull/2407)
- Fix Set stop value of colorstop to 0 if stop attribute not present [#2414](https://github.com/kangax/fabric.js/pull/2414)
- Fix correct value of e.button for mouse left click if e.which not supported[#2453](https://github.com/kangax/fabric.js/pull/2453)
- Add check for host property in getScrollTopLeft[#2462](https://github.com/kangax/fabric.js/pull/2462)
- Fix check for object.selectable in findTarget[#2466](https://github.com/kangax/fabric.js/pull/2466)
- Fix After rendering a gesture set originX/Y to its original value[#2479](https://github.com/kangax/fabric.js/pull/2479)
- Add support for skewing objects using shift and m-controls in interactive mode, and using object.skewX/Y [#2482](https://github.com/kangax/fabric.js/pull/2482)
- Fix gradientTransform not exported in gradient toObject [#2486](https://github.com/kangax/fabric.js/pull/2486)
- Fix object.toDataUrl with multiplier [#2487](https://github.com/kangax/fabric.js/pull/2487)
  BACK INCOMPATIBILITY: removed 'allOnTop' parameter from fabric.StaticCanvas.renderAll.
- Fix mask filter, mask image is now streched on all image [#2543](https://github.com/kangax/fabric.js/pull/2543)
- Fix text onInput event to behave correctly if some text is selected [#2501](https://github.com/kangax/fabric.js/pull/2502)
- Fix object with selectable = false could be selected with shift click [#2503](https://github.com/kangax/fabric.js/pull/2503)
- Fix for mask filter when bigger or smaller image is used [#2534](https://github.com/kangax/fabric.js/pull/2534)
- Improvement: simplified renderAll logic [#2545](https://github.com/kangax/fabric.js/pull/2545)
- Improvement: Manage group transformation with skew rotate and scale [#2549](https://github.com/kangax/fabric.js/pull/2549)
- Fix: Add shadow affectStroke to shadow to Object method [#2568](https://github.com/kangax/fabric.js/pull/2568)
- Fix: Made multitouch pinch resize works with skewed object [#2625](https://github.com/kangax/fabric.js/pull/2625)
- Improvement: Added retina screen support [#2623](https://github.com/kangax/fabric.js/pull/2623)
- Change: Set default Image strokeWidth to 0 to improve image rendering [#2624](https://github.com/kangax/fabric.js/pull/2624)
- Fix: multitouch zoom gesture speed back to normal speed [#2625](https://github.com/kangax/fabric.js/pull/2625)
- Fix: fix controls rendering with retina scaling and controls above overlay [#2632](https://github.com/kangax/fabric.js/pull/2632)
- Improvements: resize SVG using viewport/viewbox. [#2642](https://github.com/kangax/fabric.js/pull/2642)
- Improvements: Svg import now supports rotate around point [#2645](https://github.com/kangax/fabric.js/pull/2645)
- Change: Opacity is no more a delegated property for group [#2656](https://github.com/kangax/fabric.js/pull/2656)
- Fix: Itext now check for editable property before initializing cursor [#2657](https://github.com/kangax/fabric.js/pull/2657)
- Fix: Better SVG export support for shadows of rotated objects [#2671](https://github.com/kangax/fabric.js/pull/2671)
- Fix: Avoid polygon polyline to change constructor point array [#2627](https://github.com/kangax/fabric.js/pull/2627)
- SVG import: support fill/stroke opacity when no fill/stroke attribute is present [#2703](https://github.com/kangax/fabric.js/pull/2703)
- Fix: remove white filter set opacity to 0 instead of 1 [#2714](https://github.com/kangax/fabric.js/pull/2714)
- Cleaning: removing unused fabric.Canvas.activeInstance [#2708](https://github.com/kangax/fabric.js/pull/2708)
- Change: remove flipping of text string when flipping object [#2719](https://github.com/kangax/fabric.js/pull/2719)
- Fix: Correct shift click on generic transformerd active groups [#2720](https://github.com/kangax/fabric.js/pull/2720)
- SVG import: parse svg with no spaces between transforms [#2738](https://github.com/kangax/fabric.js/pull/2738)
- Fix: Fallback to styleElement.text for IE9 [#2754](https://github.com/kangax/fabric.js/pull/2754)
- Fix: data url for node [#2777](https://github.com/kangax/fabric.js/pull/2777)
- Improvement: Extended font face to all text class during svg export [#2797](https://github.com/kangax/fabric.js/pull/2797)
- Fix: retina scaling dataurl and shadows. [#2806](https://github.com/kangax/fabric.js/pull/2806)
- Improvement: Better look to iText decoration shadows. [#2808](https://github.com/kangax/fabric.js/pull/2808)
- Improvement: New text shadow export to SVG. [#2827](https://github.com/kangax/fabric.js/pull/2827)
- fix: location of optimized 1x1 rects. [#2817](https://github.com/kangax/fabric.js/pull/2817)
- fix: TextBox handling of consecutive spaces. [#2852](https://github.com/kangax/fabric.js/pull/2852)
- fix: Respect shadow in svg export of flipped objects. [#2854](https://github.com/kangax/fabric.js/pull/2854)
- fix: Check presence of style for textBox in svg export. [#2853](https://github.com/kangax/fabric.js/pull/2853)
- Improvement: Added node compatibility for v4 and v5. [#2872](https://github.com/kangax/fabric.js/pull/2872)
- Fix: Canvas dispose remove the extra created elements. [#2875](https://github.com/kangax/fabric.js/pull/2875)
- IText improvements to cut-copy-paste, edit, mobile jumps and style. [#2868](https://github.com/kangax/fabric.js/pull/2868)

## [1.5.0]

**Edge**

- Added image preserve aspect ratio attributes and functionality (fabric.Image.alignY, fabric.Image.alignY, fabric.Image.meetOrSlic )
- Added ImageResizeFilters , option to resize dynamically or statically the images using a set of resize filter alghoritms.
- [BACK_INCOMPAT] `fabric.Collection#remove` doesn't return removed object -> returns `this` (chainable)

- Add "mouse:over" and "mouse:out" canvas events (and corresponding "mouseover", "mouseout" object events)
- Add support for passing options to `fabric.createCanvasForNode`

- Various iText fixes and performance improvements
- Fix `overlayImage` / `overlayColor` during selection mode
- Fix double callback in loadFromJSON when there's no objects
- Fix paths parsing when number has negative exponent
- Fix background offset in iText
- Fix style object deletion in iText
- Fix typo in `_initCanvasHandlers`
- Fix `transformMatrix` not affecting fabric.Text
- Fix `setAngle` for different originX/originY (!= 'center')
- Change default/init noise/brightness value for `fabric.Image.filters.Noise` and `fabric.Image.filters.Brightness` from 100 to 0
- Add `fabric.Canvas#imageSmoothingEnabled`
- Add `copy/paste` support for iText (uses clipboardData)

## [1.4.0]

- [BACK_INCOMPAT] JSON and Cufon are no longer included in default build

- [BACK_INCOMPAT] Change default objects' originX/originY to left/top

- [BACK_INCOMPAT] `fabric.StaticCanvas#backgroundImage` and `fabric.StaticCanvas#overlayImage` are `fabric.Image` instances. `fabric.StaticCanvas#backgroundImageOpacity`, `fabric.StaticCanvas#backgroundImageStretch`, `fabric.StaticCanvas#overlayImageLeft` and `fabric.StaticCanvas#overlayImageTop` were removed.

- [BACK_INCOMPAT] `fabric.Text#backgroundColor` is now `fabric.Object#backgroundColor`

- [BACK_INCOMPAT] Remove `fabric.Object#toGrayscale` and `fabric.Object#overlayFill` since they're too specific

- [BACK_INCOMPAT] Remove `fabric.StaticCanvas.toGrayscale` since we already have that logic in `fabric.Image.filters.Grayscale`.

- [BACK_INCOMPAT] Split `centerTransform` into the properties `centeredScaling` and `centeredRotation`. Object rotation now happens around originX/originY point UNLESS `centeredRotation=true`. Object scaling now happens non-centered UNLESS `centeredScaling=true`.

## [1.3.0]

- [BACK_INCOMPAT] Remove selectable, hasControls, hasBorders, hasRotatingPoint, transparentCorners, perPixelTargetFind from default object/json representation of objects.

- [BACK_INCOMPAT] Object rotation now happens around originX/originY point UNLESS `centerTransform=true`.

- [BACK_INCOMPAT] fabric.Text#textShadow has been removed - new fabric.Text.shadow property (type of fabric.Shadow).

- [BACK_INCOMPAT] fabric.BaseBrush shadow properties are combined into one property => fabric.BaseBrush.shadow (shadowColor, shadowBlur, shadowOffsetX, shadowOffsetY no longer exist).

- [BACK_INCOMPAT] `fabric.Path.fromObject` is now async. `fabric.Canvas#loadFromDatalessJSON` is deprecated.

## [1.2.0]

- [BACK_INCOMPAT] Make `fabric.Object#toDataURL` synchronous.

- [BACK_INCOMPAT] `fabric.Text#strokeStyle` -> `fabric.Text#stroke`, for consistency with other objects.

- [BACK_INCOMPAT] `fabric.Object.setActive(…)` -> `fabric.Object.set('active', …)`.
  `fabric.Object.isActive` is gone (use `fabric.Object.active` instead)

- [BACK_INCOMPAT] `fabric.Group#objects` -> `fabric.Group._objects`.

## [1.1.0]

- [BACK_INCOMPAT] `fabric.Text#setFontsize` becomes `fabric.Object#setFontSize`.

- [BACK_INCOMPAT] `fabric.Canvas.toDataURL` now accepts options object instead linear arguments.
  `fabric.Canvas.toDataURLWithMultiplier` is deprecated;
  use `fabric.Canvas.toDataURL({ multiplier: … })` instead

## [1.0.0]<|MERGE_RESOLUTION|>--- conflicted
+++ resolved
@@ -2,11 +2,8 @@
 
 ## [next]
 
-<<<<<<< HEAD
 - doc: Repair broken link in docs by targeting all demo and samples pages in old fabric docs. [#10723](https://github.com/fabricjs/fabric.js/pull/10723)
-=======
 - Clarify MIT License [#10725](https://github.com/fabricjs/fabric.js/pull/10725)
->>>>>>> b3cc81e3
 - BREAKING(): Deprecate fireRightClick, fireMiddleClick, stopContextMenu and change their default value. [#10720](https://github.com/fabricjs/fabric.js/pull/10720)
 - BREAKING: chore(): Update min node version to 20, add 24 [#10716](https://github.com/fabricjs/fabric.js/pull/10716)
 - fix(): The mouse enter and leave events of child elements will be executed twice. [10698](https://github.com/fabricjs/fabric.js/issues/10698)
