# Changelog

## [next]

<<<<<<< HEAD
- fix(Text) Fix style transfer issue on a line that is not empty [#9461](https://github.com/fabricjs/fabric.js/pull/9461)
=======
- fix(): bubble dirty flag for group only when true [#9540](https://github.com/fabricjs/fabric.js/pull/9540)
>>>>>>> b597bb52
- test() Backport a test to capture a failing text style situation [#9531](https://github.com/fabricjs/fabric.js/pull/9531)

## [6.0.0-beta16]

- fix(): block `enterEditing` after `endCurrentTransform` [#9513](https://github.com/fabricjs/fabric.js/pull/9513)
- fix(): transferring object between active selections, expose `FabricObject#parent`, rm `isActiveSelection` [#8951](https://github.com/fabricjs/fabric.js/pull/8951)
  **BREAKING beta**:
  - rm(): `getParent` => `FabricObject#parent`
- refactor(): Layout Manager [#9152](https://github.com/fabricjs/fabric.js/pull/9152)
- refactor(): transferring object between active selections, expose `FabricObject#parent`, rm `isActiveSelection` [#8951](https://github.com/fabricjs/fabric.js/pull/8951)
- refactor(): **BREAKING beta** `getParent` => `FabricObject#parent` [#8951](https://github.com/fabricjs/fabric.js/pull/8951)
- fix(): fire Poly control events [#9504](https://github.com/fabricjs/fabric.js/pull/9504)
- test(FabricObject): add a snapshot of the default values so that reordering and shuffling is verified. [#9492](https://github.com/fabricjs/fabric.js/pull/9492)
- feat(FabricObject, Canvas) BREAKING: remove calculate true/false from the api. [#9483](https://github.com/fabricjs/fabric.js/pull/9483)
- chore(): remove some Type assertions [#8950](https://github.com/fabricjs/fabric.js/pull/8950)
- chore(): expose `sendVectorToPlane` [#9479](https://github.com/fabricjs/fabric.js/pull/9479)
- feat(FabricObject, Canvas) BREAKING: remove absolute true/false from the api. [#9395](https://github.com/fabricjs/fabric.js/pull/9395)
- refactor(Canvas): BREAKING deprecate `getPointer`, add new getScenePoint and getViewportPoint methods, removed `restorePointerVpt`, extended mouse events data [#9175](https://github.com/fabricjs/fabric.js/pull/9175)
- chore(): rm isClick artifacts leftovers from #9434 [#9478](https://github.com/fabricjs/fabric.js/pull/9478)
- fix(Object): Fix detection of falsy shadows in Object.needsItsOwnCache method [#9469](https://github.com/fabricjs/fabric.js/pull/9469)
- feat(util): expose `calcPlaneRotation` [#9419](https://github.com/fabricjs/fabric.js/pull/9419)
- refactor(Canvas): BREAKING remove button from mouse events, delegate to event.button property [#9449](https://github.com/fabricjs/fabric.js/pull/9449)
- patch(Canvas): move event mouse:up:before earlier in the logic for more control [#9434](https://github.com/fabricjs/fabric.js/pull/9434)

## [6.0.0-beta15]

- Fix(SVGParser) ignore missing xlink target issue on svg parsing (#9427) [#9109](https://github.com/fabricjs/fabric.js/issues/9109)
- fix(#9172): dep export `Object`, `Text`, `Image` [#9433](https://github.com/fabricjs/fabric.js/pull/9433)

## [6.0.0-beta14]

- fix(Object): fixes centeredScaling prop type [#9401](https://github.com/fabricjs/fabric.js/pull/9401)
- CI(): fix build caching + tests when merging to master [#9404](https://github.com/fabricjs/fabric.js/pull/9404)
- chore(): export poly control utils [#9400](https://github.com/fabricjs/fabric.js/pull/9400)
- fix(Canvas): in/out event names were swapped [#9396](https://github.com/fabricjs/fabric.js/pull/9396)
- fix(Canvas): `setActiveObject` should update `canvas#_activeSelection` [#9336](https://github.com/fabricjs/fabric.js/pull/9336)
- patch(Coords): calc oCoords only with canvas ref [#9380](https://github.com/fabricjs/fabric.js/pull/9380)
- patch(Control): pass object to `calcCornerCoords` [#9376](https://github.com/fabricjs/fabric.js/pull/9376)
- fix(Canvas): invalidate `_objectsToRender` on stack change [#9387](https://github.com/fabricjs/fabric.js/pull/9387)
- ci(e2e): fix babel compiling error [#9388](https://github.com/fabricjs/fabric.js/pull/9388)
- Breaking: Remove node 14 [#9383](https://github.com/fabricjs/fabric.js/pull/9383)
- chore(): Rename exports that conflicts with JS/WEB api ( Object, Text, Image ). Kept backward compatibility with deprecation notice [#9172](https://github.com/fabricjs/fabric.js/pull/9172)
- fix(Geometry): `containsPoint` [#9372](https://github.com/fabricjs/fabric.js/pull/9372)
  **BREAKING**:
  - `Canvas#_checkTarget(point, object, pointFromViewport)` => `Canvas#_checkTarget(object, pointFromViewport)`
- fix(Canvas): avoid firing event twice when working with nested objects [#9329](https://github.com/fabricjs/fabric.js/pull/9329)
- fix(Control): `calcCornerCoords` angle + calculation [#9377](https://github.com/fabricjs/fabric.js/pull/9377)
- patch(): dep findCrossPoints in favor of `isPointInPolygon` [#9374](https://github.com/fabricjs/fabric.js/pull/9374)
- docs() enable typedocs to run again [#9356](https://github.com/fabricjs/fabric.js/pull/9356)
- chore(): cleanup logs and error messages [#9369](https://github.com/fabricjs/fabric.js/pull/9369)
- feature(Object) BREAKING: Remove lines parameter from object.containsPoint [#9375](https://github.com/fabricjs/fabric.js/pull/9375)
- patch(Control): move hit detection to shouldActivate [#9374](https://github.com/fabricjs/fabric.js/pull/9374)
- fix(Control): method binding for mouseUpHandler, mouseDownHandler, and actionHandler [#9370](https://github.com/fabricjs/fabric.js/pull/9370)
- fix(StaticCanvas): disposing animations [#9361](https://github.com/fabricjs/fabric.js/pull/9361)
- fix(IText): cursor width under group [#9341](https://github.com/fabricjs/fabric.js/pull/9341)
- TS(Canvas): constructor optional el [#9348](https://github.com/fabricjs/fabric.js/pull/9348)
- fix(Utils): fix exported svg color [#9408](https://github.com/fabricjs/fabric.js/pull/9408)

## [6.0.0-beta13]

- fix(Textbox): implemente a fix for the style shifting issues on new lines [#9197](https://github.com/fabricjs/fabric.js/pull/9197)
- Fix(Control) fix a regression in `wrap with fixed anchor`, regression from #8400 [#9326](https://github.com/fabricjs/fabric.js/pull/9326)
- test(e2e): improve test case for line shifting and style with more colors [#9327](https://github.com/fabricjs/fabric.js/pull/9327)
- test(e2e): node canvas visual tests [#9134](https://github.com/fabricjs/fabric.js/pull/9134)
- fix(ActiveSelection): make sure canvas is in charge of setting initial coords [#9322](https://github.com/fabricjs/fabric.js/pull/9322)
- test(): Migrate json control tests [#9323](https://github.com/fabricjs/fabric.js/pull/9323)
- fix() Textbox inputs with new lines, regression from #9097 [#9192](https://github.com/fabricjs/fabric.js/pull/9192)
- docs(): add link to contributing guide [#8393](https://github.com/fabricjs/fabric.js/pull/8393)
- test(e2e): Drag&Drop tests [#9112](https://github.com/fabricjs/fabric.js/pull/9112)
- fix(CanvasEvents): regression of `getPointer` usages + BREAKING: drop event data [#9186](https://github.com/fabricjs/fabric.js/pull/9186)
- feat(Object): BREAKING rm \_setOriginToCenter and \_resetOrigin unuseful methods [#9179](https://github.com/fabricjs/fabric.js/pull/9179)
- fix(ActiveSelection): reset positioning when cleared [#9088](https://github.com/fabricjs/fabric.js/pull/9088)
- ci(): generate docs [#9169](https://github.com/fabricjs/fabric.js/pull/9169)
- fix(utils) Fixes the code for the anchor point in point controls for polygons [#9178](https://github.com/fabricjs/fabric.js/pull/9178)
- CD(): website submodule [#9165](https://github.com/fabricjs/fabric.js/pull/9165)

## [6.0.0-beta12]

- fix(Object): border rendering with padding under group [#9161](https://github.com/fabricjs/fabric.js/pull/9161)
- fix(MultiSelection): add target from behind active selection [#8744](https://github.com/fabricjs/fabric.js/issues/8744)
- test(): fix snapshots by removing version [#9164](https://github.com/fabricjs/fabric.js/pull/9164)

## [6.0.0-beta11]

- patch(): Avoid unwanted mutation to passed objects array to Group constructor [#9151](https://github.com/fabricjs/fabric.js/pull/9151)
- patch(): ActiveSelection initialization + types [#9143](https://github.com/fabricjs/fabric.js/pull/9143)
- chore(TS): BREAKING remove canvas.interactive, added typings for canvas options [#9140](https://github.com/fabricjs/fabric.js/pull/9140)
- chore(TS): BREAKING PREVIOUS BETA mv + rename `TProps` => `TOptions` [#9139](https://github.com/fabricjs/fabric.js/pull/9139)
- test(playwright): Use embedded eval from playwright [#9133](https://github.com/fabricjs/fabric.js/pull/9133)
- chore(TS): Fix event types and .once this binding [#9119](https://github.com/fabricjs/fabric.js/pull/9130)
- docs(): rm `canvas2pdf` [#9135](https://github.com/fabricjs/fabric.js/pull/9135)
- chore(TS): export types [#9129](https://github.com/fabricjs/fabric.js/pull/9129)
- ci(e2e): support relative imports [#9108](https://github.com/fabricjs/fabric.js/pull/9108)
- chore(TS): complete type check [#9119](https://github.com/fabricjs/fabric.js/pull/9119)
- chore(TS): Add type-checking to files excluded with ts-nocheck [#9097](https://github.com/fabricjs/fabric.js/pull/9097)
- chore(TS): Add type-checking to files excluded with ts-nocheck ( Parser mostly ) [#9085](https://github.com/fabricjs/fabric.js/pull/9085)
- docs(): revise test section [#9114](https://github.com/fabricjs/fabric.js/pull/9114)
- fix(): #8344 stroke projection [#8374](https://github.com/fabricjs/fabric.js/pull/8374)
- fix(Filters) Removing type from the options passed in the constructor [#9089](https://github.com/fabricjs/fabric.js/pull/9089)
- feat(InteractiveObject): add `getActiveControl()` to expose `__corner` [#9102](https://github.com/fabricjs/fabric.js/pull/9102)
- ci(sandbox): bump next.js [#9100](https://github.com/fabricjs/fabric.js/pull/9100)
- test(playwright): add snapshots, refactor utils, coverage [#9078](https://github.com/fabricjs/fabric.js/pull/9078)
- test(Text): Add some tests for text in Jest [#9083](https://github.com/fabricjs/fabric.js/pull/9083)
- ci(): Install system deps only when necessary [#9086](https://github.com/fabricjs/fabric.js/pull/9086)
- fix(util, Path): path distance measurement fix for M cmd [#9076](https://github.com/fabricjs/fabric.js/pull/9076)
- chore(TS): Image class type checks, BREAKING change to FromURL static method [#9036](https://github.com/fabricjs/fabric.js/pull/9036)
- ci(): properly checkout head for stats [#9080](https://github.com/fabricjs/fabric.js/pull/9080)
- fix(Text): `_getFontDeclaration` wasn't considering fontFamily from the style object [#9082](https://github.com/fabricjs/fabric.js/pull/9082)
- chore(TS): Fix ITextBehaviour enterEditing type [#9075](https://github.com/fabricjs/fabric.js/pull/9075)
- chore(TS): export FabricObjectProps and GroupProps [#9025](https://github.com/fabricjs/fabric.js/pull/9025)
- chore(TS): Replace BaseFabricObject with FabricObject [#9016](https://github.com/fabricjs/fabric.js/pull/9016)
- refactor(svgImport): remove the css/gradient/clipPath global definitions [#9030](https://github.com/fabricjs/fabric.js/pull/9030)
- fix(): tweaks to type getter [#9022](https://github.com/fabricjs/fabric.js/pull/9022)
- ci() Refactor GHA actions for caching and reuse [#9029](https://github.com/fabricjs/fabric.js/pull/9029)
- ci(): install dev deps types [#9039](https://github.com/fabricjs/fabric.js/pull/9039)

## [6.0.0-beta10]

- chore(TS): Remove @ts-nocheck from Text class. [#9018](https://github.com/fabricjs/fabric.js/pull/9018)
- Fix(Textbox) minimum word width calculation across all lines [#9004](https://github.com/fabricjs/fabric.js/pull/9004)
- ci(): add Jest for the unit tests [#8919](https://github.com/fabricjs/fabric.js/pull/8919)
- ci(): Revert "invoke tests after changelog action (#8974)" [#9013](https://github.com/fabricjs/fabric.js/pull/9013)
- fix(IText): empty line selection [#9019](https://github.com/fabricjs/fabric.js/pull/9019)
- ci(): Added playwright testing [#8616](https://github.com/fabricjs/fabric.js/pull/8616)
- fix(IText): `exitEditing` should clear contextTop [#9020](https://github.com/fabricjs/fabric.js/pull/9020)
- ci(): prettier after changelog action [#9021](https://github.com/fabricjs/fabric.js/pull/9021)

## [6.0.0-beta9]

- fix(fabric): Fix the serialization and registry dependency from minification [#9009](https://github.com/fabricjs/fabric.js/pull/9009)
- chore(TS): remove troublesome `AssertKeys` TS construct [#9012](https://github.com/fabricjs/fabric.js/pull/9012)
- fix(lib): fix aligning_guideline zoom [#8998](https://github.com/fabricjs/fabric.js/pull/8998)
- fix(IText): support control interaction in text editing mode [#8995](https://github.com/fabricjs/fabric.js/pull/8995)
- fix(Textbox): `splitByGrapheme` measurements infix length bug [#8990](https://github.com/fabricjs/fabric.js/pull/8990)
- patch(Text): styles es6 minor patch [#8988](https://github.com/fabricjs/fabric.js/pull/8988)

## [6.0.0-beta8]

- BREAKING fix(IText): detect cursor from proper offsets, remove getLocalPointer from IText class [#8972](https://github.com/fabricjs/fabric.js/pull/8972)
- fix(Text): styles line break [#8973](https://github.com/fabricjs/fabric.js/pull/8973)
- fix(): regression to itext focusing from #8939 [#8970](https://github.com/fabricjs/fabric.js/pull/8970)
- ci(): warn build errors in dev mode [#8971](https://github.com/fabricjs/fabric.js/pull/8971)
- ci(): invoke tests after changelog action [#8974](https://github.com/fabricjs/fabric.js/pull/8974)
- chore(TS): Export more types [#8965](https://github.com/fabricjs/fabric.js/pull/8965)
- BREAKING: fabric.util.makeElementSelectable / fabric.util.makeElementUnselectable are removed [#8930](https://github.com/fabricjs/fabric.js/pull/8930)
- refactor(): Canvas DOM delegation to utility class [#8930](https://github.com/fabricjs/fabric.js/pull/8930)

## [6.0.0-beta7]

- feat(): Export setFilterBackend and port the texture filtering option from fabric 5, exports some extra types [#8954](https://github.com/fabricjs/fabric.js/pull/8954)
- chore(): swap commonly used string with constants [#8933](https://github.com/fabricjs/fabric.js/pull/8933)
- chore(TS): Add more text types [#8941](https://github.com/fabricjs/fabric.js/pull/8941)
- ci(): fix changelog action race condition [#8949](https://github.com/fabricjs/fabric.js/pull/8949)
- ci(): automate PR changelog [#8938](https://github.com/fabricjs/fabric.js/pull/8938)
- chore(): move canvas click handler to TextManager [#8939](https://github.com/fabricjs/fabric.js/pull/8939)
- refactor(): write less bulky code [#8943](https://github.com/fabricjs/fabric.js/pull/8943)

## [6.0.0-beta6]

- patch(): expose `Control#shouldActivate` [#8934](https://github.com/fabricjs/fabric.js/pull/8934)
- feat(Color) Improve regex for new standards, more documentation and code cleanup [#8916](https://github.com/fabricjs/fabric.js/pull/8916)
- fix(TS): extending canvas and object event types (`type` => `interface`) [#8926](https://github.com/fabricjs/fabric.js/pull/8926)
- chore(build) simple deps update [#8929](https://github.com/fabricjs/fabric.js/pull/8929)
- fix(Canvas): sync cleanup of dom elements in dispose [#8903](https://github.com/fabricjs/fabric.js/pull/8903)
- chore(TS): export util types [#8915](https://github.com/fabricjs/fabric.js/pull/8915)
- chore(TS): change enums with types [#8918](https://github.com/fabricjs/fabric.js/pull/8918)
- chore(TS): export gradient types
- chore(lint) export filter colors and brushes types [#8913](https://github.com/fabricjs/fabric.js/pull/8913)
- chore(lint) Add a rule for import type [#8907](https://github.com/fabricjs/fabric.js/pull/8907)
- fix(Object): dirty unflagging inconsistency [#8910](https://github.com/fabricjs/fabric.js/pull/8910)
- chore(TS): minor type/import fixes [#8904](https://github.com/fabricjs/fabric.js/pull/8904)
- chore(): Matrix util cleanup [#8894](https://github.com/fabricjs/fabric.js/pull/8894)
- chore(TS): pattern cleanup + export types [#8875](https://github.com/fabricjs/fabric.js/pull/8875)
- fix(): Disable offscreen check for bg and overlay when not needed [#8898](https://github.com/fabricjs/fabric.js/pull/8898)
- chore(): cleanup #8888 [#8892](https://github.com/fabricjs/fabric.js/pull/8892)
- feat(env): relative window/document, support iframe [#8897](https://github.com/fabricjs/fabric.js/pull/8897)
- docs(): add repo repro link to `bug_report.yml` [#8900](https://github.com/fabricjs/fabric.js/pull/8900)
- refactor(fabric.Line): Line position is calculated from the center between the 2 points now [#8877](https://github.com/fabricjs/fabric.js/pull/8877)
- chore(Path, Polyline): Clean up old SVG import code [#8857](https://github.com/fabricjs/fabric.js/pull/8857)

## [6.0.0-beta5]

- refactor(): SVG loading and parsing functionality are now promises or async. Callback have been removed [#8884](https://github.com/fabricjs/fabric.js/pull/8884)
- refactor(fabric.Line): Line position is calculated from the center between the 2 points now [#8877](https://github.com/fabricjs/fabric.js/pull/8877)
- bundle(): export `setEnv` for test interoperability [#8888](https://github.com/fabricjs/fabric.js/pull/8888)

## [6.0.0-beta4]

- chore(): Code cleanup and reuse of code in svg-parsing code [#8881](https://github.com/fabricjs/fabric.js/pull/8881)
- chore(TS): Parse transform attribute typing [#8878](https://github.com/fabricjs/fabric.js/pull/8878)
- chore(TS): Fix typing for DOMParser [#8871](https://github.com/fabricjs/fabric.js/pull/8871)
- fix(Path, Polyline): fix for SVG import [#8879](https://github.com/fabricjs/fabric.js/pull/8879)
- chore(TS) add types for loadSVGFromURl, parseSVGDocument, loadSVGFromString [#8869](https://github.com/fabricjs/fabric.js/pull/8869)
- chore(TS): finalize Path migration [#8438](https://github.com/fabricjs/fabric.js/pull/8438)
- fix(Path, Obect) Fix path parsing edge case for zeroed arc command and for too small canvas patterns [#8853](https://github.com/fabricjs/fabric.js/pull/8853)

## [6.0.0-beta3]

- chore(TS): Path type fixes [#8842](https://github.com/fabricjs/fabric.js/pull/8842)
- fix(TS): add types to some untyped empty arrays [#8830](https://github.com/fabricjs/fabric.js/pull/8830)
- chore(TS): Complete typings for toObject/fromObject [#8756](https://github.com/fabricjs/fabric.js/pull/8756)
- fix(): text styles edge case [#8820](https://github.com/fabricjs/fabric.js/pull/8820)
- chore(TS): Group types [#8807](https://github.com/fabricjs/fabric.js/pull/8807)
- chore(TS): Path util typings and refactoring [#8787](https://github.com/fabricjs/fabric.js/pull/8787)
- rename(): `IPoint` => `XY` [#8806](https://github.com/fabricjs/fabric.js/pull/8806)
- ci(): use sandbox apps in issue template, use the current branch when deploying an app, minors [#8803](https://github.com/fabricjs/fabric.js/pull/8803)
- perf(): optimize `perPixelTargetFind` [#8770](https://github.com/fabricjs/fabric.js/pull/8770)
- BREAKING fix(): reflect NUM_FRACTION_DIGITS to SVG path data [#8782] (https://github.com/fabricjs/fabric.js/pull/8782)
- fix(IText): layout change regression caused by #8663 (`text` was changed but layout was skipped) [#8711](https://github.com/fabricjs/fabric.js/pull/8711)
- fix(IText, Textbox): fix broken text input [#8775](https://github.com/fabricjs/fabric.js/pull/8775)
- ci(): `.codesandbox` [#8135](https://github.com/fabricjs/fabric.js/pull/8135)
- ci(): disallow circular deps [#8759](https://github.com/fabricjs/fabric.js/pull/8759)
- fix(): env WebGL import cycle [#8758](https://github.com/fabricjs/fabric.js/pull/8758)
- chore(TS): remove controls from prototype. BREAKING: controls aren't shared anymore [#8753](https://github.com/fabricjs/fabric.js/pull/8753)
- chore(TS): remove object `type` from prototype [#8714](https://github.com/fabricjs/fabric.js/pull/8714)
- chore(TS): type Object props [#8677](https://github.com/fabricjs/fabric.js/issues/8677)
- chore(TS): remove default values from filter prototypes [#8742](https://github.com/fabricjs/fabric.js/issues/8742)
- chore(TS): remove default values from Objects prototypes, ( filters in a followup ) [#8719](https://github.com/fabricjs/fabric.js/issues/8719)
- fix(Intersection): bug causing selection edge case [#8735](https://github.com/fabricjs/fabric.js/pull/8735)
- chore(TS): class interface for options/brevity [#8674](https://github.com/fabricjs/fabric.js/issues/8674)
- ci(): fix import autocomplete in dev mode #8725
- chore(): remove deprecated class util [#8731](https://github.com/fabricjs/fabric.js/pull/8731)
- lint(): fix eslint errors [#8729](https://github.com/fabricjs/fabric.js/pull/8729)
- fix(TS): `this.constructor` types [#8675](https://github.com/fabricjs/fabric.js/issues/8675)
- fix(DraggableText): drag image blur [#8712](https://github.com/fabricjs/fabric.js/pull/8712)
- ci(): Fix tests for firefox 110 update [#8710](https://github.com/fabricjs/fabric.js/pull/8710)
- chore(): index files for exports and tree shaking [#8661](https://github.com/fabricjs/fabric.js/pull/8661)
- ci(test): cleanup node config (#8694 followup) [#8707](https://github.com/fabricjs/fabric.js/issues/8707)
- fix(): BREAKING set/discard active object return value, discard active object now return false if no discard happened [#8672](https://github.com/fabricjs/fabric.js/issues/8672)
- fix(): selection logic to support nested multiselection [#8665](https://github.com/fabricjs/fabric.js/issues/8665)
- fix(test): remove bad node config [#8694](https://github.com/fabricjs/fabric.js/issues/8694)
- fix(): keep browser files as .js [#8690](https://github.com/fabricjs/fabric.js/issues/8690)
- fix(): object dispose removes canvas/event refs [#8673](https://github.com/fabricjs/fabric.js/issues/8673)
- fix(test): Textbox `fromObject` test is incorrectly trying to restore an instance [#8686](https://github.com/fabricjs/fabric.js/pull/8686)
- TS(): Moved cache properties to static properties on classes [#xxxx](https://github.com/fabricjs/fabric.js/pull/xxxx)
- refactor(): Moved cache properties to static properties on classes [#8662](https://github.com/fabricjs/fabric.js/pull/8662)
- docs(): v6 announcements [#8664](https://github.com/fabricjs/fabric.js/issues/8664)
- ci(): remove TS transformer [#8660](https://github.com/fabricjs/fabric.js/pull/8660)
- refactor(): BREAKING remove stateful mixin and functionality [#8663](https://github.com/fabricjs/fabric.js/pull/8663)
- patch(): Added WebGLProbe to env, removed isLikelyNode, added specific env dispose ( instead of cleanup JSDOM ) [#8652](https://github.com/fabricjs/fabric.js/pull/8652)
- ci(): Removed the browser publish script [#8656](https://github.com/fabricjs/fabric.js/pull/8656)
- feat(): Node entry point [#8632](https://github.com/fabricjs/fabric.js/pull/8632)
- chore(): Change import and export strategy [#8622](https://github.com/fabricjs/fabric.js/pull/8622)
- chore(): rename files to modern style [#8621](https://github.com/fabricjs/fabric.js/pull/8621)
- chore(): move and rename text & itext files and organize as folders, rename mixins [#8620](https://github.com/fabricjs/fabric.js/pull/8620)
- chore(TS): type IText, IText behavior, IText click behavior [#8610](https://github.com/fabricjs/fabric.js/pull/8610)
- BREAKING: refactor `clone(obj, true)` with `cloneDeep(obj)` and remove all `extend`, `clone` calls in favor of object spreads. [#8600](https://github.com/fabricjs/fabric.js/pull/8600)
- chore(TS): Fix some error caused by ts-nocheck removals [#8615](https://github.com/fabricjs/fabric.js/pull/8615)
- refactor(IText): extract draggable text logic to a delegate [#8598](https://github.com/fabricjs/fabric.js/pull/8598)
- chore(TS): Update StaticCanvas to remove ts-nocheck [#8606](https://github.com/fabricjs/fabric.js/pull/8606)
- chore(TS): Update filters to remove ts-nocheck and added types where missing [#8609](https://github.com/fabricjs/fabric.js/pull/8609)
- chore(TS): Intersection class, finalize TS [#8603](https://github.com/fabricjs/fabric.js/pull/8603)
- chore(TS): Update Pattern to remove ts-nocheck and added types where missing [#8605](https://github.com/fabricjs/fabric.js/pull/8605)
- chore(TS): Followup for interactivy and controls migration to TS [#8404](https://github.com/fabricjs/fabric.js/pull/8404)
- refactor(IText): Fixes Draggable Text for retina and viewport transform #8534
- chore(TS): refactor canvas init, fix `_initRetinaScaling` regression #8520
- chore(TS): remove all remaining empty declarations [#8593](https://github.com/fabricjs/fabric.js/pull/8593)
- refactor(IText): modernize IText cursor animation based on animation API changes (and fix minor regression) plus leftovers from #8547 [#8583](https://github.com/fabricjs/fabric.js/pull/8583)
- refactor(Canvas, IText): Handle cross instance text editing states to an EditingManager class [#8543](https://github.com/fabricjs/fabric.js/pull/8543)
- chore(TS): move to export, babel, new rollup, change import statement for fabric. [#8585](https://github.com/fabricjs/fabric.js/pull/8585);
- chore(TS): Add declare in front of properties that are type definitions. [#8574](https://github.com/fabricjs/fabric.js/pull/8574)
- refactor(Animation): BREAKING: Animation api reduction and semplification (byValue is removed, '+=' syntax is removed, callbacks fired 100%) [#8547](https://github.com/fabricjs/fabric.js/pull/8547)
- feat(PolyControl): modify the shape of a poly with control points [#8556](https://github.com/fabricjs/fabric.js/pull/8556)
- BREAKING: remove Object.stateful and Object.statefulCache [#8573](https://github.com/fabricjs/fabric.js/pull/8573)
- fix(IText): refactor clearing context top logic of itext to align with brush pattern, using the canvas rendering cycle in order to guard from edge cases #8560
- fix(Canvas): `_initRetinaScaling` initializaing the scaling regardless of settings in Canvas. [#8565](https://github.com/fabricjs/fabric.js/pull/8565)
- fix(Canvas): regression of canvas migration with pointer and sendPointToPlane [#8563](https://github.com/fabricjs/fabric.js/pull/8563)
- chore(TS): Use exports from files to build fabricJS, get rid of HEADER.js [#8549](https://github.com/fabricjs/fabric.js/pull/8549)
- chore(): rm `fabric.filterBackend` => `getFilterBackend` [#8487](https://github.com/fabricjs/fabric.js/pull/8487)
- chore(TS): migrate text SVG export mixin [#8486](https://github.com/fabricjs/fabric.js/pull/8486)
- refactor(TS): `animate` and `AnimationRegistry` to classes [#8297](https://github.com/fabricjs/fabric.js/pull/8297)
  BREAKING:
  - return animation instance from animate instead of a cancel function and remove `findAnimationByXXX` from `AnimationRegistry`
  - change `animateColor` signature to match `animate`, removed `colorEasing`
- fix(Object Stacking): 🔙 refactor logic to support Group 🔝
- chore(TS): migrate Group/ActiveSelection [#8455](https://github.com/fabricjs/fabric.js/pull/8455)
- chore(TS): Migrate smaller mixins to classes (dataurl and serialization ) [#8542](https://github.com/fabricjs/fabric.js/pull/8542)
- chore(TS): Convert Canvas events mixin and grouping mixin [#8519](https://github.com/fabricjs/fabric.js/pull/8519)
- chore(TS): Remove backward compatibility initialize methods [#8525](https://github.com/fabricjs/fabric.js/pull/8525/)
- chore(TS): replace getKlass utility with a registry that doesn't require full fabricJS to work [#8500](https://github.com/fabricjs/fabric.js/pull/8500)
- chore(): use context in static constructors [#8522](https://github.com/fabricjs/fabric.js/issues/8522)
- chore(TS): Convert Canvas class #8510
- chore(TS): Move object classes #8511
- chore(TS): polish text [#8489](https://github.com/fabricjs/fabric.js/pull/8489)
- chore(TS): fix import cycle, extract `groupSVGElements` [#8506](https://github.com/fabricjs/fabric.js/pull/8506)
- chore(TS): permissive `Point` typings [#8434](https://github.com/fabricjs/fabric.js/pull/8434)
- chore(TS): polish files [#8488](https://github.com/fabricjs/fabric.js/pull/8488)
- fix(TS): `EventSpec` recognition [#8497](https://github.com/fabricjs/fabric.js/pull/8497)
- chore(): rm dead code [#8493](https://github.com/fabricjs/fabric.js/pull/8493)
- fix(scaleObject): handle when scale is 0 to not bug flip [#8490](https://github.com/fabricjs/fabric.js/pull/8490)
- chore(TS): migrate StatiCanvas to TS [#8485](https://github.com/fabricjs/fabric.js/pull/8485)
- chore(): refactor `Object.__uid++` => `uid()` [#8482](https://github.com/fabricjs/fabric.js/pull/8482)
- chore(TS): migrate object mixins to TS [#8414](https://github.com/fabricjs/fabric.js/pull/8414)
- chore(TS): migrate filters [#8474](https://github.com/fabricjs/fabric.js/pull/8474)
- chore(TS): BaseBrush abstract methods [#8428](https://github.com/fabricjs/fabric.js/pull/8428)
- feat(): Add `createObjectDefaultControls` and `createTextboxDefaultControls` to create copies of control sets. [#8415](https://github.com/fabricjs/fabric.js/pull/8415)
- fix(PatternBrush): `getPatternSrc`, rm `getPatternSrcFunction` [#8468](https://github.com/fabricjs/fabric.js/pull/8468)
- chore(TS): more FabricObject typing [#8405](https://github.com/fabricjs/fabric.js/pull/8405)
- chore(TS): Observable types [#8431](https://github.com/fabricjs/fabric.js/pull/8431)
- chore(TS): migrate Group/ActiveSelection [#8455](https://github.com/fabricjs/fabric.js/pull/8455)
- fix(TS): migration error of itext key mixin (#8421) [#8457](https://github.com/fabricjs/fabric.js/pull/8457)
- chore(TS): migrate text classes/mixins [#8421](https://github.com/fabricjs/fabric.js/pull/8421)
- chore(TS): migrate Image [#8443](https://github.com/fabricjs/fabric.js/pull/8443)
- chore(TS): migrate Shadow [#8462](https://github.com/fabricjs/fabric.js/pull/8462)
- fix(Itext): show incorrect pointer position after scale changed
- chore(TS): migrate text classes/mixins [#8408](https://github.com/fabricjs/fabric.js/pull/8408)
- chore(TS): migrate Collection [#8433](https://github.com/fabricjs/fabric.js/pull/8433)
- ci(): Simplify filestats even more [#8449](https://github.com/fabricjs/fabric.js/pull/8449)
- chore(TS): migrate filter backends [#8403](https://github.com/fabricjs/fabric.js/pull/8403)
- chore(TS): migrate Text classes/mixins [#8408](https://github.com/fabricjs/fabric.js/pull/8408)
- chore(TS): migrate Path [#8412](https://github.com/fabricjs/fabric.js/pull/8412)
- ci(): remove unwanted build stats (from [#8395](https://github.com/fabricjs/fabric.js/pull/8395)) [#8416](https://github.com/fabricjs/fabric.js/pull/8416)
- chore(TS): migrate Line [#8413](https://github.com/fabricjs/fabric.js/pull/8413)
- chore(TS): migrate Polyline/Polygon [#8417](https://github.com/fabricjs/fabric.js/pull/8417)
- chore(TS): migrate Rect [#8411](https://github.com/fabricjs/fabric.js/pull/8411)
- chore(TS): migrate Ellipse [#8408](https://github.com/fabricjs/fabric.js/pull/8408)
- chore(TS): migrate Triangle to TS [#8410](https://github.com/fabricjs/fabric.js/pull/8410)
- chore(TS): migrate Circle to TS [#8406](https://github.com/fabricjs/fabric.js/pull/8406)
- chore(TS): convert Object interactivity mixin to its own class [#8401](https://github.com/fabricjs/fabric.js/pull/8401)
- chore(TS): Convert controls e6/ts [#8400](https://github.com/fabricjs/fabric.js/pull/8400)
- ci(): remove buggy changelog action in favor of `git diff` bash script + direct git how to merge `CHANGELOG.md` [#8309](https://github.com/fabricjs/fabric.js/pull/8346)
- fix(): skewing controls accuracy + successive interactions [#8380](https://github.com/fabricjs/fabric.js/pull/8380)
- chore(TS): Convert Geometry and Origin to classes/e6/ts [#8390](https://github.com/fabricjs/fabric.js/pull/8390)
- ci(): build stats report [#8395](https://github.com/fabricjs/fabric.js/pull/8395)
- chore(TS): convert object to es6 class [#8322](https://github.com/fabricjs/fabric.js/pull/8322)
- docs(): guides follow up, feature request template [#8379](https://github.com/fabricjs/fabric.js/pull/8379)
- docs(): refactor guides, bug report template [#8189](https://github.com/fabricjs/fabric.js/pull/8189)
- BREAKING fix(polyline/polygon): stroke bounding box for all line join/cap cases [#8344](https://github.com/fabricjs/fabric.js/pull/8344)
  BREAKING: `_setPositionDimensions` was removed in favor of `setDimensions`
- test(): Added 2 tests for polygon shapes and transforms with translations [#8370](https://github.com/fabricjs/fabric.js/pull/8370)
- fix(textStyles): Handle style objects with only a textBackgroundColor property in stylesToArray [#8365](https://github.com/fabricjs/fabric.js/pull/8365)
- chore(): fix typos in intersection file [#8345](https://github.com/fabricjs/fabric.js/pull/8345)
- fix(textStyles): Handle empty style object in stylesToArray [#8357](https://github.com/fabricjs/fabric.js/pull/8357)
- ci(build): safeguard concurrent unlocking [#8309](https://github.com/fabricjs/fabric.js/pull/8309)
- ci(): update stale bot [#8307](https://github.com/fabricjs/fabric.js/pull/8307)
- ci(test): await golden generation in visual tests [#8284](https://github.com/fabricjs/fabric.js/pull/8284)
- ci(): Add a pipeline check for verifying that CHANGELOG.md has been updated [#8302](https://github.com/fabricjs/fabric.js/pull/8302)
- BREAKING feat(fabric.IText) rename data-fabric-hiddentextarea to data-fabric with value textarea
- ci(): adds a lock file to the repo when build is in progress, makes local testing wait for the build to complete [#8290](https://github.com/fabricjs/fabric.js/pull/8290)
- fix(`WebGLProbe`): regression caused by [#8199](https://github.com/fabricjs/fabric.js/pull/8199), [#8301](https://github.com/fabricjs/fabric.js/pull/8301)
- fix(fabric.utils) added missing import in dom_misc [#8293](https://github.com/fabricjs/fabric.js/pull/8293)
- fix(Object): `extraParam` should not be passed to options [#8295](https://github.com/fabricjs/fabric.js/pull/8295)
- test(): add `globalCompositeOperation` tests [#8271](https://github.com/fabricjs/fabric.js/pull/8271)
- fix(): use `sendObjectToPlane` in `mergeClipPaths` [#8247](https://github.com/fabricjs/fabric.js/pull/8247)
- chore(): prettify all source code [#8276](https://github.com/fabricjs/fabric.js/pull/8276)
- chore(lint): disallow `Math.hypot`, `window`, `document` [#8277](https://github.com/fabricjs/fabric.js/pull/8277)
- ci(): Add node18 and add a check for prettier [#8275](https://github.com/fabricjs/fabric.js/pull/8275)
- ci(test): suite fixes for browser [#8176](https://github.com/fabricjs/fabric.js/pull/8176)
- ci(): install prettier [#8242](https://github.com/fabricjs/fabric.js/pull/8242)
- ci(): migrate scripts to es6 modules [#8266](https://github.com/fabricjs/fabric.js/pull/8266)
- BREAKING refactor(util): remove lang_array since there are no more use cases [#8274](https://github.com/fabricjs/fabric.js/pull/8274)
- chore(TS): migrate `Pattern` [#8255](https://github.com/fabricjs/fabric.js/pull/8255)
- ci(): add source-map-support for testing [#8248](https://github.com/fabricjs/fabric.js/pull/8248)
- ci(): file cleanup [#8254](https://github.com/fabricjs/fabric.js/pull/8254)
- ci(): fix test global error handlers [#8267](https://github.com/fabricjs/fabric.js/pull/8267)
- fix(fabric.Canvas): dispose and request animation frame scheduling fix [#8220](https://github.com/fabricjs/fabric.js/pull/8220)
- ci(test): fix golden creation from browser [#8270](https://github.com/fabricjs/fabric.js/pull/8270)
- BREAKING refactor(util): `boundingBoxFromPoints`, removed transform [#8269](https://github.com/fabricjs/fabric.js/pull/8269)
- ci(): reintroduce node 14 testing [#8232](https://github.com/fabricjs/fabric.js/pull/8232)
- chore(TS): finish converting utils [#8230](https://github.com/fabricjs/fabric.js/pull/8230)
- test(): Add extensive coverage for mergeClipPath [#8245](https://github.com/fabricjs/fabric.js/pull/8245)
- ci() Nicer names for GHA [#8235](https://github.com/fabricjs/fabric.js/pull/8235)
- Update tests.yml
- ci(): consolidate test workflows [#8227](https://github.com/fabricjs/fabric.js/pull/8227)
- chore(TS): BREAKING: `populateWithProperties` => `pick` [#8202](https://github.com/fabricjs/fabric.js/pull/8202)
- chore(TS): extract `initFilterBackend` from HEADER [#8199](https://github.com/fabricjs/fabric.js/pull/8199)
- chore(TS): extract caches from HEADER [#8198](https://github.com/fabricjs/fabric.js/pull/8198)
- Chore(TS): migrate Intersection [#8121](https://github.com/fabricjs/fabric.js/pull/8121)
- chore(TS): es6 for util/path.ts and more utils converted [#8201](https://github.com/fabricjs/fabric.js/pull/8201)
- fix(ci): report build script failure + fix missing logs [#8188](https://github.com/fabricjs/fabric.js/pull/8188)
- fix(): update window => fabric.window [#8209](https://github.com/fabricjs/fabric.js/pull/8209)
- chore(TS): extract const `reNonWord` from HEADER [#8197](https://github.com/fabricjs/fabric.js/pull/8197)
- chore(TS): extract config values in its own module [#8194](https://github.com/fabricjs/fabric.js/pull/8194)
- ci(): update code coverage action comment [#8205](https://github.com/fabricjs/fabric.js/pull/8205)
- fix(fabric.Gradient): Guard against deep mutation on svg export for color exports [#8196](https://github.com/fabricjs/fabric.js/pull/8196)
- chore(TS): migrate gradient [#8154](https://github.com/fabricjs/fabric.js/pull/8154)
- Chore(TS): Convert more utilities [#8193](https://github.com/fabricjs/fabric.js/pull/8193)
- docs(CONTRIBUTING): fix typo [#8191](https://github.com/fabricjs/fabric.js/pull/8191)
- chore(TS): move control files under `controls` folder [#8185](https://github.com/fabricjs/fabric.js/pull/8185)
- chore(TS): `ElementsParser` => `parser/ElementsParser` [#8183](https://github.com/fabricjs/fabric.js/pull/8183)
- dep(): fabric.console [#8184](https://github.com/fabricjs/fabric.js/pull/8184)
- chore(TS) convert more utils [#8180](https://github.com/fabricjs/fabric.js/pull/8180)
- chore(TS): migrate brushes [#8182](https://github.com/fabricjs/fabric.js/pull/8182)
- fix(): propagate failed exit code to the process [#8187](https://github.com/fabricjs/fabric.js/pull/8187)
- fix(): regain focus on mouse move [#8179](https://github.com/fabricjs/fabric.js/pull/8179)
- chore(TS): read fabric version from package.json
- ci(test): migrate test cmd [#8138](https://github.com/fabricjs/fabric.js/pull/8138)
- chore(TS): Move more utils to TS [#8164](https://github.com/fabricjs/fabric.js/pull/8164)
- chore(TS): more conversion of utils [#8148](https://github.com/fabricjs/fabric.js/pull/8148)
- chore(): Update package.json contributors [#8157](https://github.com/fabricjs/fabric.js/pull/8157)
- docs(contributing): rework [#8158](https://github.com/fabricjs/fabric.js/pull/8158)
- fix(): add pointer data to drop event [#8156](https://github.com/fabricjs/fabric.js/pull/8156)
- chore(TS): prepare for gradient migration [#8155](https://github.com/fabricjs/fabric.js/pull/8155)
- docs(Collection): JSDOC fix `item` return type [#8152](https://github.com/fabricjs/fabric.js/pull/8152)
- chore(ts): Convert some utils [#8123](https://github.com/fabricjs/fabric.js/pull/8123)
- chore(TS): Migrate Circle to es6/ts
- chore(TS): migrate parser [#8122](https://github.com/fabricjs/fabric.js/pull/8122)
- fix(TS): color merge conflict [#8133](https://github.com/fabricjs/fabric.js/pull/8133)
- chore(TS): migrate Point to es6 class and update references. Deprecate xxxEquals methods [#8120](https://github.com/fabricjs/fabric.js/pull/8120)
- Chore(TS) Rect to Es6, remove global scope function. [#8118](https://github.com/fabricjs/fabric.js/pull/8118)
- chore(TS): Color [#8115](https://github.com/fabricjs/fabric.js/pull/8115)
- chore(TS): prepare for Color migration [#8116](https://github.com/fabricjs/fabric.js/pull/8116)
- ci(): adapt build script to rollup [#8114](https://github.com/fabricjs/fabric.js/pull/8114)
- fix(): Delegate toJson to toObject properly and fix tests [#8111](https://github.com/fabricjs/fabric.js/pull/8111)
- chore(TS): convert file ext [#8108](https://github.com/fabricjs/fabric.js/pull/8108)
- ci(scripts) patch [#8102](https://github.com/fabricjs/fabric.js/pull/8102)
- ci(): switch the old custom build for rollup [#8013](https://github.com/fabricjs/fabric.js/pull/8013)
- feat(IText): Draggable text [#7802](https://github.com/fabricjs/fabric.js/pull/7802)
- feat(Text): condensed styles structure v6 [#8006](https://github.com/fabricjs/fabric.js/pull/8006)
- feat(): on `discardActiveObject` interrupt current transform. Also add a method to interrupt current transform programmatically [#7954](https://github.com/fabricjs/fabric.js/pull/7954)
- fix(fabric.StaticCanvas): imageSmoothing setter for node-cavas special case [#8032](https://github.com/fabricjs/fabric.js/pull/8032)
- feat(): support aborting loading resources that requires network calls (promises/requests) [#7827](https://github.com/fabricjs/fabric.js/pull/7827)
- fix(fabric.IText) wrong typeof syntax [#8023](https://github.com/fabricjs/fabric.js/pull/8023)
- ci(typescript): transformer [#8020](https://github.com/fabricjs/fabric.js/pull/8020)
- fix(canvas): clear transform event caching on resize [#8021](https://github.com/fabricjs/fabric.js/pull/8021)
- fix(fabric.Canvas): `mouseout` bug [#8011](https://github.com/fabricjs/fabric.js/pull/8011)
- refactor(object_interactivity): draw operation for borders can be overriden [#7932](https://github.com/fabricjs/fabric.js/pull/7932)
- feat(Group,canvas): remove canvas from object before firing removed event, filter insertAt for group
- tests(): fix the visual test loop to work again on fabricjs.com [#8007](https://github.com/fabricjs/fabric.js/pull/8007)
- fix(Group): 🛠️ layout, angle and origin ⚡ [#8004](https://github.com/fabricjs/fabric.js/pull/8004)
- chore(): move away from extend/clone [#8001](https://github.com/fabricjs/fabric.js/pull/8001)
- fix(Canvas): flipped viewport transform coords [#7515](https://github.com/fabricjs/fabric.js/pull/7515)
- fix(): cleanup merge conflict resolution artifact [#7956](https://github.com/fabricjs/fabric.js/pull/7956)
- fix(Group): part 2 minors changes [#7916](https://github.com/fabricjs/fabric.js/pull/7916)
- feat(fabric.Image.filter): Alpha support for Invert filter [#7933](https://github.com/fabricjs/fabric.js/pull/7933)
- fix(EraserBrush): visual trace while erasing [#7991](https://github.com/fabricjs/fabric.js/pull/7991)
- fix(Point): safeguard initialization [#7961](https://github.com/fabricjs/fabric.js/pull/7961)
- fix(Textbox): flipped `changeWidth` control behavior [#7980](https://github.com/fabricjs/fabric.js/pull/7980)
- test(): remove deleted event from test name [#7992](https://github.com/fabricjs/fabric.js/pull/7992)
- feat(observable): BREAKING return disposer instead of context for chaining [#7994](https://github.com/fabricjs/fabric.js/pull/7994)
- fix(util): `setStyle` exception [#7869](https://github.com/fabricjs/fabric.js/pull/7869)
- test(freedrawing): test enhancement [#7941](https://github.com/fabricjs/fabric.js/pull/7941)
- Cleanup README.md [#7947](https://github.com/fabricjs/fabric.js/pull/7947)
- ci() update uglifyjs [#7939](https://github.com/fabricjs/fabric.js/pull/7939)
- fix(): assigning canvas for collections [#7934](https://github.com/fabricjs/fabric.js/pull/7934)
- fix(EraserBrush): use rendered objects for pattern [#7938](https://github.com/fabricjs/fabric.js/pull/7938)
- fix(v6): 4th PR of Group Rewrite 🎛️ nested controls 😜 [#7861](https://github.com/fabricjs/fabric.js/pull/7861)
- feat(path): `getRegularPolygonPath` [#7918](https://github.com/fabricjs/fabric.js/pull/7918)
- fix(canvas export): regression caused by safegurading [#7907](https://github.com/fabricjs/fabric.js/pull/7907)
- ci(): fix build script option exclude [#7915](https://github.com/fabricjs/fabric.js/pull/7915)
- feat(Group): 2nd Patch of New Group! 🎉 [#7859](https://github.com/fabricjs/fabric.js/pull/7859)
- chore(ci): rename option [#7875](https://github.com/fabricjs/fabric.js/pull/7875)
- fix(Canvas): `dispose` race condition [#7885](https://github.com/fabricjs/fabric.js/pull/7885)
- Update funding.yml include Shachar and Steve
- feat(Group): Change group code, adapt the rest around it [#7858](https://github.com/fabricjs/fabric.js/pull/7858)
- chore(): PR template [#7857](https://github.com/fabricjs/fabric.js/pull/7857)
- fix(Canvas): safeguard canvas add [#7866](https://github.com/fabricjs/fabric.js/pull/7866)
- fix(fabric.Text): support text alignments in RTL text [#7674](https://github.com/fabricjs/fabric.js/pull/7674)
- chore(canvas): minor cleanup [#7851](https://github.com/fabricjs/fabric.js/pull/7851)
- docs(): fix typo, fix JSDOC for website, minors [#7853](https://github.com/fabricjs/fabric.js/pull/7853)
- fix(Canvas): safeguard dispose [#7775](https://github.com/fabricjs/fabric.js/pull/7775)
- fix(Polyline): safegurad \_setPositionDimensions [#7850](https://github.com/fabricjs/fabric.js/pull/7850)
- feat(ci): CLI logging and `filter` option [#7844](https://github.com/fabricjs/fabric.js/pull/7844)
- fix(itext): stop cursor on blur [#7784](https://github.com/fabricjs/fabric.js/pull/7784)
- fix(itext): `set` during text editing [#7837](https://github.com/fabricjs/fabric.js/pull/7837)
- fix(Canvas): Safeguard from multiple initialization [#7776](https://github.com/fabricjs/fabric.js/pull/7776)
- feat(): fire `contextmenu` event [#7714](https://github.com/fabricjs/fabric.js/pull/7714)
- docs(Text): add proper type for GraphemeBBox [#7834](https://github.com/fabricjs/fabric.js/pull/7834)
- chore(): create an alias for getSelectionContext as `getTopContext` [#7711](https://github.com/fabricjs/fabric.js/pull/7711)
- fix(EraserBrush): inverted erasing [#7689](https://github.com/fabricjs/fabric.js/pull/7689)
- fix(ci): CLI `debug` and `recreate` options [#7833](https://github.com/fabricjs/fabric.js/pull/7833)
- feat(ci): better cli [#7825](https://github.com/fabricjs/fabric.js/pull/7825)
- feat(fabric.util.animation): add delay option [#7805](https://github.com/fabricjs/fabric.js/pull/7805)
- chore(): Update bug report templates [#7790](https://github.com/fabricjs/fabric.js/pull/7790)
- fix(Textbox): expose methods for overrides + fix resize filckering [#7806](https://github.com/fabricjs/fabric.js/pull/7806)
- fix(fabric.Canvas): canvas export, force retina scaling >= 1
- fix(itext_key_behavior.mixin.js): typo [#7816](https://github.com/fabricjs/fabric.js/pull/7816)
- feat(): dataURL export - filter objects [#7788](https://github.com/fabricjs/fabric.js/pull/7788)
- feat(util): transform utils [#7614](https://github.com/fabricjs/fabric.js/pull/7614)
- chore/fix(v6): prerequisites for Group [#7728](https://github.com/fabricjs/fabric.js/pull/7728)
- tests() adding an extra controls test where the group are transformed [#7736](https://github.com/fabricjs/fabric.js/pull/7736)
- chore(): Group prerequisite minor refactor object_origin
- fix(): ensure scaling factor is positive for strokeUniform [#7729](https://github.com/fabricjs/fabric.js/pull/7729)
- MAJOR chore(v6): neutral prerequisites for fabric.Group rework [#7726](https://github.com/fabricjs/fabric.js/pull/7726)
- fix(): add `eraser` to Object state/cache props [#7720](https://github.com/fabricjs/fabric.js/pull/7720)
- feat(Object.isType): accept multiple `type` [#7715](https://github.com/fabricjs/fabric.js/pull/7715)
- MAJOR feat(fabric.Point): divide, scalarDivide, scalarDivideEquals [`#7716`](https://github.com/fabricjs/fabric.js/pull/7716)
- MAJOR feat(): Reuse fabric.Point logic for scaling and naming consistency [`#7710`](https://github.com/fabricjs/fabric.js/pull/7710)
- feat(Canvas#getCenter): migrate to `getCenterPoint` [`#7699`](https://github.com/fabricjs/fabric.js/pull/7699)
- MAJOR feat(fabric) remove callbacks in for Promise support [`#7657`](https://github.com/fabricjs/fabric.js/pull/7657)
- chore(): BREAKING Cleanup fabric.Point for v6 [#7709](https://github.com/fabricjs/fabric.js/pull/7709) [`7e563c7`](https://github.com/fabricjs/fabric.js/commit/7e563c72164070aafb03043643e85d06d0dee32c)

## [5.2.1]

- fix(): add `eraser` to Object state/cache props [`#7720`](https://github.com/fabricjs/fabric.js/pull/7720)

## [5.2.0]

- feat(fabric.Object): isType accepts multiple `type` [`#7715`](https://github.com/fabricjs/fabric.js/pull/7715)
- chore(): Replace deprecated String.prototype.substr() with Array.prototype.slice() [`#7696`](https://github.com/fabricjs/fabric.js/pull/7696)
- chore(): use Array.isArray instead of ie6+ workarounds [`#7718`](https://github.com/fabricjs/fabric.js/pull/7718)
- MINOR: feat(fabric.Canvas): add `getTopContext` method to expose the internal contextTop [`#7697`](https://github.com/fabricjs/fabric.js/pull/7697)
- fix(fabric.Object) Add cacheContext checks before trying to render on cache [`#7694`](https://github.com/fabricjs/fabric.js/pull/7694)
- tests(): node test suite enhancement [`#7691`](https://github.com/fabricjs/fabric.js/pull/7691)
- feat(Canvas#getCenter): migrate to `getCenterPoint` [`#7699`](https://github.com/fabricjs/fabric.js/pull/7699)
- updated package.json [`803ce95`](https://github.com/fabricjs/fabric.js/commit/803ce95878150fba9e4195804bccae9bcfe45c6d)
- tests(fabric.animation): fix test reliability [`4be0fb9`](https://github.com/fabricjs/fabric.js/commit/4be0fb9903e15db294b89030feb645e5da766740)

## [5.1.0]

- build(deps): bump node-fetch from 2.6.6 to 2.6.7 [`#7684`](https://github.com/fabricjs/fabric.js/pull/7684)
- build(deps): bump follow-redirects from 1.14.6 to 1.14.8 [`#7683`](https://github.com/fabricjs/fabric.js/pull/7683)
- build(deps): bump simple-get from 3.1.0 to 3.1.1 [`#7682`](https://github.com/fabricjs/fabric.js/pull/7682)
- build(deps): bump engine.io from 6.1.0 to 6.1.2 [`#7681`](https://github.com/fabricjs/fabric.js/pull/7681)
- fix(test): Remove expect assertion [`#7678`](https://github.com/fabricjs/fabric.js/pull/7678)
- docs(blendimage_filter.class.js) corrected mode options [`#7672`](https://github.com/fabricjs/fabric.js/pull/7672)
- chore(): Update bug_report.md [`#7659`](https://github.com/fabricjs/fabric.js/pull/7659)
- fix(util.animation): remove extra animation cancel [`#7631`](https://github.com/fabricjs/fabric.js/pull/7631)
- feat(animation): Support a list of animation values for animating matrices changes [`#7633`](https://github.com/fabricjs/fabric.js/pull/7633)
- ci(tests): windows and linux paths resolutions [`#7635`](https://github.com/fabricjs/fabric.js/pull/7635)

## [5.0.0]

- fix(fabric.Canvas): unflag contextLost after a full re-render [`#7646`](https://github.com/fabricjs/fabric.js/pull/7646)
- **BREAKING**: remove 4.x deprecated code [`#7630`](https://github.com/fabricjs/fabric.js/pull/7630)
- feat(fabric.StaticCanvas, fabric.Canvas): limit breaking changes [`#7627`](https://github.com/fabricjs/fabric.js/pull/7627)
- feat(animation): animations registry [`#7528`](https://github.com/fabricjs/fabric.js/pull/7528)
- docs(): Remove not working badges [`#7623`](https://github.com/fabricjs/fabric.js/pull/7623)
- ci(): add auto-changelog package to quickly draft a changelog [`#7615`](https://github.com/fabricjs/fabric.js/pull/7615)
- feat(fabric.EraserBrush): added `eraser` property to Object instead of attaching to `clipPath`, remove hacky `getClipPath`/`setClipPath` [#7470](https://github.com/fabricjs/fabric.js/pull/7470), see **BREAKING** comments.
- feat(fabric.EraserBrush): support `inverted` option to undo erasing [#7470](https://github.com/fabricjs/fabric.js/pull/7470)
- fix(fabric.EraserBrush): fix doubling opaic objects while erasing [#7445](https://github.com/fabricjs/fabric.js/issues/7445) [#7470](https://github.com/fabricjs/fabric.js/pull/7470)
- **BREAKING**: fabric.EraserBrush: The Eraser object is now a subclass of Group. This means that loading from JSON will break between versions.
  Use this [code](https://gist.github.com/ShaMan123/6c5c4ca2cc720a2700848a2deb6addcd) to transform your json payload to the new version.
- feat(fabric.Canvas): fire an extra mouse up for the original control of the initial target [`#7612`](https://github.com/fabricjs/fabric.js/pull/7612)
- fix(fabric.Object) bounding box display with skewY when outside group [`#7611`](https://github.com/fabricjs/fabric.js/pull/7611)
- fix(fabric.text) fix rtl/ltr performance issues [`#7610`](https://github.com/fabricjs/fabric.js/pull/7610)
- fix(event.js) Prevent dividing by 0 in for touch gestures [`#7607`](https://github.com/fabricjs/fabric.js/pull/7607)
- feat(): `drop:before` event [`#7442`](https://github.com/fabricjs/fabric.js/pull/7442)
- ci(): Add codeql analysis step [`#7588`](https://github.com/fabricjs/fabric.js/pull/7588)
- security(): update onchange to solve security issue [`#7591`](https://github.com/fabricjs/fabric.js/pull/7591)
- **BREAKING**: fix(): MAJOR prevent render canvas with quality less than 100% [`#7537`](https://github.com/fabricjs/fabric.js/pull/7537)
- docs(): fix broken link [`#7579`](https://github.com/fabricjs/fabric.js/pull/7579)
- **BREAKING**: Deps(): MAJOR update to jsdom 19 node 14 [`#7587`](https://github.com/fabricjs/fabric.js/pull/7587)
- Fix(): JSDOM transative vulnerability [`#7510`](https://github.com/fabricjs/fabric.js/pull/7510)
- fix(fabric.parser): attempt to resolve some issues with regexp [`#7520`](https://github.com/fabricjs/fabric.js/pull/7520)
- fix(fabric.IText) fix for possible error on copy paste [`#7526`](https://github.com/fabricjs/fabric.js/pull/7526)
- fix(fabric.Path): Path Distance Measurement Inconsistency [`#7511`](https://github.com/fabricjs/fabric.js/pull/7511)
- Fix(fabric.Text): Avoid reiterating measurements when width is 0 and measure also empty lines for consistency. [`#7497`](https://github.com/fabricjs/fabric.js/pull/7497)
- fix(fabric.Object): stroke bounding box [`#7478`](https://github.com/fabricjs/fabric.js/pull/7478)
- fix(fabric.StaticCanvas): error of changing read-only style field [`#7462`](https://github.com/fabricjs/fabric.js/pull/7462)
- fix(fabric.Path): setting `path` during runtime [`#7141`](https://github.com/fabricjs/fabric.js/pull/7141)
- chore() update canvas to 2.8.0 [`#7415`](https://github.com/fabricjs/fabric.js/pull/7415)
- fix(fabric.Group) realizeTransfrom should be working when called with NO parent transform [`#7413`](https://github.com/fabricjs/fabric.js/pull/7413)
- fix(fabric.Object) Fix control flip and control box [`#7412`](https://github.com/fabricjs/fabric.js/pull/7412)
- feat(fabric.Text): added pathAlign property for text on path [`#7362`](https://github.com/fabricjs/fabric.js/pull/7362)
- docs(): Create SECURITY.md [`#7405`](https://github.com/fabricjs/fabric.js/pull/7405)
- docs(): Clarify viewport transformations doc [`#7401`](https://github.com/fabricjs/fabric.js/pull/7401)
- docs(): specify default value and docs for enablePointerEvents [`#7386`](https://github.com/fabricjs/fabric.js/pull/7386)
- feat(fabric.PencilBrush): add an option to draw a straight line while pressing a key [`#7034`](https://github.com/fabricjs/fabric.js/pull/7034)

## [4.6.0]

- feat(fabric.util): added fabric.util.transformPath to add transformations to path points [#7300](https://github.com/fabricjs/fabric.js/pull/7300)
- feat(fabric.util): added fabric.util.joinPath, the opposite of fabric.util.parsePath [#7300](https://github.com/fabricjs/fabric.js/pull/7300)
- fix(fabric.util): use integers iterators [#7233](https://github.com/fabricjs/fabric.js/pull/7233)
- feat(fabric.Text) add path rendering to text on path [#7328](https://github.com/fabricjs/fabric.js/pull/7328)
- feat(fabric.iText): Add optional hiddenTextareaContainer to contain hiddenTextarea [#7314](https://github.com/fabricjs/fabric.js/pull/7314)
- fix(fabric.Text) added pathStartOffset and pathSide to props lists for object export [#7318](https://github.com/fabricjs/fabric.js/pull/7318)
- feat(animate): add imperative abort option for animations [#7275](https://github.com/fabricjs/fabric.js/pull/7275)
- fix(Fabric.text): account for fontSize in textpath cache dimensions ( to avoid clipping ) [#7298](https://github.com/fabricjs/fabric.js/pull/7298)
- feat(Observable.once): Add once event handler [#7317](https://github.com/fabricjs/fabric.js/pull/7317)
- feat(fabric.Object): Improve drawing of controls in group. [#7119](https://github.com/fabricjs/fabric.js/pull/7119)
- fix(EraserBrush): intersectsWithObject edge cases [#7290](https://github.com/fabricjs/fabric.js/pull/7290)
- fix(EraserBrush): dump canvas bg/overlay color support [#7289](https://github.com/fabricjs/fabric.js/pull/7289)
- feat(fabric.Text) added pathSide property to text on path [#7259](https://github.com/fabricjs/fabric.js/pull/7259)
- fix(EraserBrush) force fill value [#7269](https://github.com/fabricjs/fabric.js/pull/7269)
- fix(fabric.StaticCanvas) properly remove objects on canvas.clear [#6937](https://github.com/fabricjs/fabric.js/pull/6937)
- feat(fabric.EraserBrush): improved erasing:end event [#7258](https://github.com/fabricjs/fabric.js/pull/7258)
- fix(shapes): fabric.Object.\_fromObject never should return [#7201](https://github.com/fabricjs/fabric.js/pull/7201)
- feat(fabric.filters) Added vibrance filter (for increasing saturation of muted colors) [#7189](https://github.com/fabricjs/fabric.js/pull/7189)
- fix(fabric.StaticCanvas): restore canvas size when disposing [#7181](https://github.com/fabricjs/fabric.js/pull/7181)
- feat(fabric.util): added `convertPointsToSVGPath` that will convert from a list of points to a smooth curve. [#7140](https://github.com/fabricjs/fabric.js/pull/7140)
- fix(fabric.Object): fix cache invalidation issue when objects are rotating [#7183](https://github.com/fabricjs/fabric.js/pull/7183)
- fix(fabric.Canvas): rectangle selection works with changing viewport [#7088](https://github.com/fabricjs/fabric.js/pull/7088)
- feat(fabric.Text): textPath now support textAlign [#7156](https://github.com/fabricjs/fabric.js/pull/7156)
- fix(fabric.EraserBrush): test eraser intersection with objects taking into account canvas viewport transform [#7147](https://github.com/fabricjs/fabric.js/pull/7147)
- fix(fabric.Object): support `excludeFromExport` set on `clipPath` [#7148](https://github.com/fabricjs/fabric.js/pull/7148).
- fix(fabric.Group): support `excludeFromExport` set on objects [#7148](https://github.com/fabricjs/fabric.js/pull/7148).
- fix(fabric.StaticCanvas): support `excludeFromExport` set on `backgroundColor`, `overlayColor`, `clipPath` [#7148](https://github.com/fabricjs/fabric.js/pull/7148).
- fix(fabric.EraserBrush): support object resizing (needed for eraser) [#7100](https://github.com/fabricjs/fabric.js/pull/7100).
- fix(fabric.EraserBrush): support canvas resizing (overlay/background drawables) [#7100](https://github.com/fabricjs/fabric.js/pull/7100).
- fix(fabric.EraserBrush): propagate `clipPath` of group to erased objects when necessary so it is correct when ungrouping/removing from group [#7100](https://github.com/fabricjs/fabric.js/pull/7100).
- fix(fabric.EraserBrush): introduce `erasable = deep` option for `fabric.Group` [#7100](https://github.com/fabricjs/fabric.js/pull/7100).
- feat(fabric.Collection): the `contains` method now accepts a second boolean parameter `deep`, checking all descendants, `collection.contains(obj, true)` [#7139](https://github.com/fabricjs/fabric.js/pull/7139).
- fix(fabric.StaticCanvas): disposing canvas now restores canvas size and style to original state.

## [4.5.1]

- fix(fabric.Text): fixes decoration rendering when there is a single rendering for full text line [#7104](https://github.com/fabricjs/fabric.js/pull/7104)
- fix(fabric.Text): spell error which made the gradientTransform not working [#7059](https://github.com/fabricjs/fabric.js/pull/7059)
- fix(fabric.util): unwanted mutation in fabric.util.rotatePoint [#7117](https://github.com/fabricjs/fabric.js/pull/7117)
- fix(svg parser): Ensure that applyViewboxTransform returns an object and not undefined/null [#7030](https://github.com/fabricjs/fabric.js/pull/7030)
- fix(fabric.Text): support firefox with ctx.textAlign for RTL text [#7126](https://github.com/fabricjs/fabric.js/pull/7126)

## [4.5.0]

- fix(fabric.PencilBrush) decimate deleting end of a freedrawing line [#6966](https://github.com/fabricjs/fabric.js/pull/6966)
- feat(fabric.Text): Adding support for RTL languages by adding `direction` property [#7046](https://github.com/fabricjs/fabric.js/pull/7046)
- feat(fabric) Add an eraser brush as optional module [#6994](https://github.com/fabricjs/fabric.js/pull/6994)
- fix v4: 'scaling' event triggered before object position is adjusted [#6650](https://github.com/fabricjs/fabric.js/pull/6650)
- Fix(fabric.Object): CircleControls transparentCorners styling [#7015](https://github.com/fabricjs/fabric.js/pull/7015)
- Fix(svg_import): svg parsing in case it uses empty use tag or use with image href [#7044](https://github.com/fabricjs/fabric.js/pull/7044)
- fix(fabric.Shadow): `offsetX`, `offsetY` and `blur` supports float [#7019](https://github.com/fabricjs/fabric.js/pull/7019)

## [4.4.0]

- fix(fabric.Object) wrong variable name `cornerStrokeColor ` [#6981](https://github.com/fabricjs/fabric.js/pull/6981)
- fix(fabric.Text): underline color with text style ( regression from text on a path) [#6974](https://github.com/fabricjs/fabric.js/pull/6974)
- fix(fabric.Image): Cache CropX and CropY cache properties [#6924](https://github.com/fabricjs/fabric.js/pull/6924)
- fix(fabric.Canvas): Add target to each selection event [#6858](https://github.com/fabricjs/fabric.js/pull/6858)
- fix(fabric.Image): fix wrong scaling value for the y axis in renderFill [#6778](https://github.com/fabricjs/fabric.js/pull/6778)
- fix(fabric.Canvas): set isMoving on real movement only [#6856](https://github.com/fabricjs/fabric.js/pull/6856)
- fix(fabric.Group) make addWithUpdate compatible with nested groups [#6774](https://github.com/fabricjs/fabric.js/pull/6774)
- fix(Fabric.Text): Add path to text export and import [#6844](https://github.com/fabricjs/fabric.js/pull/6844)
- fix(fabric.Canvas) Remove controls check in the pixel accuracy target [#6798](https://github.com/fabricjs/fabric.js/pull/6798)
- feat(fabric.Canvas): Added activeOn 'up/down' property [#6807](https://github.com/fabricjs/fabric.js/pull/6807)
- feat(fabric.BaseBrush): limitedToCanvasSize property to brush [#6719](https://github.com/fabricjs/fabric.js/pull/6719)

## [4.3.1]

- fix(fabric.Control) implement targetHasOneFlip using shorthand [#6823](https://github.com/fabricjs/fabric.js/pull/6823)
- fix(fabric.Text) fix typo in cacheProperties preventing cache clear to work [#6775](https://github.com/fabricjs/fabric.js/pull/6775)
- fix(fabric.Canvas): Update backgroundImage and overlayImage coordinates on zoom change [#6777](https://github.com/fabricjs/fabric.js/pull/6777)
- fix(fabric.Object): add strokeuniform to object toObject output. [#6772](https://github.com/fabricjs/fabric.js/pull/6772)
- fix(fabric.Text): Improve path's angle detection for text on a path [#6755](https://github.com/fabricjs/fabric.js/pull/6755)

## [4.3.0]

- fix(fabric.Textbox): Do not let splitbygrapheme split text previously unwrapped [#6621](https://github.com/fabricjs/fabric.js/pull/6621)
- feat(fabric.controlsUtils) Move drag to actions to control handlers [#6617](https://github.com/fabricjs/fabric.js/pull/6617)
- feat(fabric.Control): Add custom control size per control. [#6562](https://github.com/fabricjs/fabric.js/pull/6562)
- fix(svg_export): svg export in path with gradient and added tests [#6654](https://github.com/fabricjs/fabric.js/pull/6654)
- fix(fabric.Text): improve compatibility with transformed gradients [#6669](https://github.com/fabricjs/fabric.js/pull/6669)
- feat(fabric.Text): Add ability to put text on paths BETA [#6543](https://github.com/fabricjs/fabric.js/pull/6543)
- fix(fabric.Canvas): rotation handle should take origin into account [#6686](https://github.com/fabricjs/fabric.js/pull/6686)
- fix(fabric.Text): Text on path, fix non linear distance of chars over path [#6671](https://github.com/fabricjs/fabric.js/pull/6671)

## [4.2.0]

- fix(fabric.utils): ISSUE-6566 Fix SVGs for special Arc lines [#6571](https://github.com/fabricjs/fabric.js/pull/6571)
- fix(fabric.Canvas): Fix mouse up target when different from action start [#6591](https://github.com/fabricjs/fabric.js/pull/6591)
- added: feat(fabric.controlsUtils): Fire resizing event for textbox width [#6545](https://github.com/fabricjs/fabric.js/pull/6545)

## [4.1.0]

- feat(Brushes): add beforePathCreated event [#6492](https://github.com/fabricjs/fabric.js/pull/6492);
- feat(fabric.Path): Change the way path is parsed and drawn. simplify path at parsing time [#6504](https://github.com/fabricjs/fabric.js/pull/6504);
- feat(fabric.Path): Simplify S and T command in C and Q. [#6507](https://github.com/fabricjs/fabric.js/pull/6507);
- fix(fabric.Textbox): ISSUE-6518 Textbox and centering scaling [#6524](https://github.com/fabricjs/fabric.js/pull/6524);
- fix(fabric.Text): Ensure the shortcut text render the passed argument and not the entire line [#6526](https://github.com/fabricjs/fabric.js/pull/6526);
- feat(fabric.util): Add a function to work with path measurements [#6525](https://github.com/fabricjs/fabric.js/pull/6525);
- fix(fabric.Image): rendering pixel outside canvas size [#6326](https://github.com/fabricjs/fabric.js/pull/6326);
- fix(fabric.controlsUtils): stabilize scaleObject function [#6540](https://github.com/fabricjs/fabric.js/pull/6540);
- fix(fabric.Object): when in groups or active groups, fix the ability to shift deselect [#6541](https://github.com/fabricjs/fabric.js/pull/6541);

## [4.0.0]

- fixed the gesture module to not break with 4.0 [#6491](https://github.com/fabricjs/fabric.js/pull/6491);
- fix(fabric.IText): copy style in non full mode when typing text [#6454](https://github.com/fabricjs/fabric.js/pull/6454);
- feat(fabric.Controls) expose the extra utils for control handling.
  Breaking: rename fabric.controlHandlers and fabric.controlRenderers to fabric.controlsUtils.

## [4.0.0-rc.1]

- fix(fabric.Canvas): ISSUE-6314 rerender in case of drag selection that select a single oobject. [#6421](https://github.com/fabricjs/fabric.js/pull/6421);
- feat(text): allow correct cursor/selection position if text is edited inside a group. [#6256](https://github.com/fabricjs/fabric.js/pull/6256);
- feat(fabric.Control): remove position option in favor of x and y [#6415](https://github.com/fabricjs/fabric.js/pull/6415);
- fix(fabric.Object) ISSUE-6340 infinite recursion on groups [#6416](https://github.com/fabricjs/fabric.js/pull/6416);
- fix(fabric.Object): geometry mixin fix partiallyOnscreen [#6402](https://github.com/fabricjs/fabric.js/pull/6402);
- fix(fabric.Image): ISSUE-6397 modify crossOrigin behaviour for setSrc [#6414](https://github.com/fabricjs/fabric.js/pull/6414);
- Breaking: fabric.Image.setCrossOrigin is gone. Having the property on the fabric.Image is misleading and brings to errors. crossOrigin is for loading/reloading only, and is mandatory to specify it each load.
- Breaking: fabric.Control constructor does not accept anymore a position object, but 2 properties, x and y.

## [4.0.0-beta.12]

- fix(fabric.IText): respect value of `cursorColor` [#6300](https://github.com/fabricjs/fabric.js/pull/6300);
- fix(fabric.Textbox): Improve splitByGrapheme and charSpacing [#6298](https://github.com/fabricjs/fabric.js/pull/6298);
- feat(controls): Reintroduce flip by scaling and lockScalingFlip [#6313](https://github.com/fabricjs/fabric.js/pull/6313);

## [4.0.0-beta.11]

- fix(itext): improved style handling for new lines [#6268](https://github.com/fabricjs/fabric.js/pull/6268)
- fix(controls): Fix flip and controls and skewY and controls. [#6278](https://github.com/fabricjs/fabric.js/pull/6278)
- fix(controls): Current position with handlers is wrong if using skew [#6267](https://github.com/fabricjs/fabric.js/pull/6267)
- breaking: setCoords has only one argument now `skipCorners` boolean. setCoords will always update aCoords, lineCoords. If skipCorners is not specified, it will alos update oCoords();
- feat(fabric.Image): Image.imageSmoothing for fabric.Image objects [#6280](https://github.com/fabricjs/fabric.js/pull/6280)
- fix(fabric.StaticCanvas): export to dataUrl and canvasElement will respect imageSmoothingEnabled [#6280](https://github.com/fabricjs/fabric.js/pull/6280)
- fix(fabric.Image): toSVG export with missing element won't crash [#6280](https://github.com/fabricjs/fabric.js/pull/6280)
- added: added fabric.util.setImageSmoothing(ctx, value);
- added svg import/export for image image-rendering attribute
- fix(svg_import): Fix some parsing logic for nested SVGs. [#6284](https://github.com/fabricjs/fabric.js/pull/6284)
- fix(fabric.Image): do not crash if image has no element [#6285](https://github.com/fabricjs/fabric.js/pull/6285)

BREAKING:

- removed 2 utils member that was not used anywhere: fabric.util.getScript, fabric.util.getElementStyle
- remove private member \_setImageSmoothing in the canvas: use fabric.util.setImageSmoothing(ctx, value);

## [4.0.0-beta.10]

- fix(controls): fix missing target in canvas event options [#6251](https://github.com/fabricjs/fabric.js/pull/6251)
- fix(controls): correct position for offsets [#6250](https://github.com/fabricjs/fabric.js/pull/6250)
- feat(utils): Added more error flag passing throughout functions [#6238](https://github.com/fabricjs/fabric.js/pull/6238)

## [4.0.0-beta.9]

- fix(controls) show offsetX/offsetY correctly. [#6236](https://github.com/fabricjs/fabric.js/pull/6236)
- fix(controls) ISSUE-6201 Restore per object setting of controls visibility [#6226](https://github.com/fabricjs/fabric.js/pull/6226)
- fix(svg_parser): ISSUE-6220 Allow to parse font declaration that start with a number [#6222](https://github.com/fabricjs/fabric.js/pull/6222)

## [4.0.0-beta.8]

- fix(IText) Stop composition events on mousedown to enable cursor position on android keyboards [#6224](https://github.com/fabricjs/fabric.js/pull/6224)
- fix(controls): Handle textbox width change properly [#6219](https://github.com/fabricjs/fabric.js/pull/6219)
- fix(controls): correctly handling the uniform scaling option [#6218](https://github.com/fabricjs/fabric.js/pull/6218)
- fix(fabric.Object): fix activeSelection toDataURL canvas restore [#6216](https://github.com/fabricjs/fabric.js/pull/6216)
- fix(svg_parsers): Add support for empty <style/> tags [#6169](https://github.com/fabricjs/fabric.js/pull/6169)
- fix(SVG_export, text): Check font faces markup for objects within groups [#6195](https://github.com/fabricjs/fabric.js/pull/6195)
- feat(animation): Extend fabric.util.animate animating colors and other properties[#6191](https://github.com/fabricjs/fabric.js/pull/6191)
- fix(svg_export): remove extra space from svg export [#6209](https://github.com/fabricjs/fabric.js/pull/6209)
- fix(svg_import): ISSUE-6170 do not try to create missing clippath [#6210](https://github.com/fabricjs/fabric.js/pull/6210)
- fix(fabric.Object) Adding existence check for this.canvas on object stacking mixins [#6207](https://github.com/fabricjs/fabric.js/pull/6207)

## [4.0.0-beta.7]

feat(controls): Added controls mouseUpHandler and mouseDownHandler [#6158](https://github.com/fabricjs/fabric.js/pull/6158)
Removal of deprecated methods / patterns. [#6111](https://github.com/fabricjs/fabric.js/pull/6111)

- removed Object.setShadow, and BaseBrush.setShadow. change `rect.setShadow(options)` to `rect.set('shadow', new fabric.Shadow(options))`
- removed Object.transformMatrix.
- removed `object:selected` event. use `selection:created`. In the callback you will still find `target` in the options, but also you will find `selected` with all the objects selected during that single event.
- removed Gradient.forObject. No alternative available.
- removed Object and canvas `clipTo`. Use Object.clipPath;
- removed Canvas.loadFromDatalessJSON, it was just an alias for `loadFromJSON`
- removed `observe`, `stopObserving`, `trigger` from observable. Keep using `on`, `off`, `fire`.
- removed the Object.set ability to take a function as a value. Was rather strange to use.
- removed Object.setGradient. Change `rect.setGradient(options)` with `rect.set('fill', new fabric.Gradient(otherOptions))`. The options format is slightly different, but keeping 2 formats does not really make sense.
- removed Object.setPatternFill. Change `rect.setPatternFill(options)` to `rect.set('fill', new fabric.Pattern(options))`;
- removed Object.setColor. Change `rect.setColor(color)` to `rect.set('fill', color)`
- removed fabric.util.customTransformMatrix. Use the replacement fabric.util.composeMatrix

## [4.0.0-beta.6]

fix(fabric.IText): exitEditing won't error on missing hiddenTextarea. [#6138](https://github.com/fabricjs/fabric.js/pull/6138)

## [4.0.0-beta.5]

fix(fabric.Object): getObjectScaling takes in account rotation of objects inside groups. [#6118](https://github.com/fabricjs/fabric.js/pull/6118)

## [4.0.0-beta.4]

fix(fabric.Group): will draw shadow will call parent method. [#6116](https://github.com/fabricjs/fabric.js/pull/6116)

## [4.0.0-beta.3]

fix(controls): control offset rendering code had extras `beginPath` that would clear all but not the last of them [#6114](https://github.com/fabricjs/fabric.js/pull/6114)

## [4.0.0-beta.2]

fix(controls): Control.getVisibility will always receive the fabric.Object argument.

## [4.0.0-beta.1]

breaking: All your old control code override will not work
breaking: `uniScaleTransform` has been renamed in `uniformScaling`, meaning changed and the default value swapped. The behaviour is unchanged, but now the description and the name match.
breaking: Object.lockUniScaling is removed. Alternatives to get the same identical functionality with less code are being evaluated.
breaking: Canvas.onBeforeScaleRotate is removed, developers need to migrate to the event `before:transform’

## [3.6.2]

- fix fabric.Object.toDataURL blurriness on images with odd pixel number [#6131](https://github.com/fabricjs/fabric.js/pull/6131)

## [3.6.1]

- fix(gradient, text): ISSUE-6014 ISSUE-6077 support percentage gradient in text [#6090](https://github.com/fabricjs/fabric.js/pull/6090)
- fix(filters): ISSUE-6072 convolution filter is off by one [#6088](https://github.com/fabricjs/fabric.js/pull/6088)
- fix(transform): Fix a bug in the skewing logic [#6082](https://github.com/fabricjs/fabric.js/pull/6088)

## [3.6.0]

- fix: ISSUE-5512 better Clippath transform parsing in SVG [#5983](https://github.com/fabricjs/fabric.js/pull/5983)
- fix: ISSUE-5984 Avoid enter editing in non selectable object [#5989](https://github.com/fabricjs/fabric.js/pull/5989)
- Tweak to object.\_setLineDash to avoid cycles when nothing in array [#6000](https://github.com/fabricjs/fabric.js/pull/6000)
- fix: ISSUE-5867 Fix the extra new line selection with empty line [#6011](https://github.com/fabricjs/fabric.js/pull/6011)
- Improvement: Use SVG Namespace for SVG Elements [#5957](https://github.com/fabricjs/fabric.js/pull/5957)
- Improvement: ISSUE-4115 - triggers in/out events for sub targets [#6013](https://github.com/fabricjs/fabric.js/pull/6013)
- Improvement: Upper canvas retina scaling [#5938](https://github.com/fabricjs/fabric.js/pull/5938)

## [3.5.1]

- Fix for textbox non defined in scaleObject [#5896](https://github.com/fabricjs/fabric.js/pull/5896)
- Fix canvas pattern as background and exports [#5973](https://github.com/fabricjs/fabric.js/pull/5973)
- Fix for type error if style is null when checking if is empty [#5971](https://github.com/fabricjs/fabric.js/pull/5971)
- Fix for load from datalessJSON for svg groups with sourcePath [#5970](https://github.com/fabricjs/fabric.js/pull/5970)

## [3.5.0]

- Deprecation: deprecated 3 method of the api that will disappear in fabric 4: setPatternFill, setColor, setShadow.
- Fix: remove line dash modification for strokeUniform [#5953](https://github.com/fabricjs/fabric.js/pull/5953)
- Improvement: ISSUE-5955 parse svg clip-path recursively [#5960](https://github.com/fabricjs/fabric.js/pull/5960)
- Fix: object.toCanvasElement of objects in groups [#5962](https://github.com/fabricjs/fabric.js/pull/5962)
- change pencil brush finalize to be in line with other brushes [#5866](https://github.com/fabricjs/fabric.js/pull/5866)

## [3.4.0]

- Support fill-opacity on gradient parsing from SVG. [#5812](https://github.com/fabricjs/fabric.js/pull/5812)
- Rewrite gradient parsing from SVG to work with more transformation and combinations of attributes. [#5836](https://github.com/fabricjs/fabric.js/pull/5836)
- Added Gradient.gradientUnits property to support percent based gradients on shapes.[#5836](https://github.com/fabricjs/fabric.js/pull/5836)
- Changed animation logic so that onComplete gets always called with the final values of the animation.[#5813](https://github.com/fabricjs/fabric.js/pull/5813)

## [3.3.0]

- Differently support multi mouse events, fix multi touch on various browser [#5785](https://github.com/fabricjs/fabric.js/pull/5785)
- Word boundary search update on grapheme clusters [#5788](https://github.com/fabricjs/fabric.js/pull/5788)
- Enable deps free version [#5786](https://github.com/fabricjs/fabric.js/pull/5786)
- Remove variables named as reserved words [#5782](https://github.com/fabricjs/fabric.js/pull/5782)

## [3.2.0]

- Fix: Better handling of upperCanvas in toCanvasElement. [#5736](https://github.com/fabricjs/fabric.js/pull/5736)
- Add: Pass raw event information to brushes [#5687](https://github.com/fabricjs/fabric.js/pull/5687)
- Deprecation: officially deprecated Object.transformMatrix [#5747](https://github.com/fabricjs/fabric.js/pull/5747)
- Fix: Fix group.toSVG regression. [#5755](https://github.com/fabricjs/fabric.js/pull/5755)
- Fix: PencilBrush regression on simple points. [#5771](https://github.com/fabricjs/fabric.js/pull/5771)

## [3.1.0]

- Fix: unbreak IE10. [#5678](https://github.com/fabricjs/fabric.js/pull/5678)
- Improvement: Support scientific notation with uppercase E. [#5731](https://github.com/fabricjs/fabric.js/pull/5731)
- Add: PencilBrush brush now support `decimate` property to remove dots that are too near to each other. [#5718](https://github.com/fabricjs/fabric.js/pull/5718)

## [3.0.0]

- Breaking: removed support for node 4 and 6. [#5356](https://github.com/fabricjs/fabric.js/pull/5356)
- Breaking: changed objectCaching meaning to disable caching only if possible. [#5566](https://github.com/fabricjs/fabric.js/pull/5566)
- Breaking: private method `_setLineStyle` can set only empty object now [#5588](https://github.com/fabricjs/fabric.js/pull/5588)
- Breaking: private method `_getLineStyle` can only return boolean now [#5588](https://github.com/fabricjs/fabric.js/pull/5588)
- Fix: splitByGrapheme can now handle cursor properly [#5588](https://github.com/fabricjs/fabric.js/pull/5588)
- Add: Added hasStroke and hasFill, helper methods for decisions on caching and for devs, change image shouldCache method [#5567](https://github.com/fabricjs/fabric.js/pull/5567)
- Fix: Canvas toObject won't throw error now if there is a clipPath [#5556](https://github.com/fabricjs/fabric.js/pull/5556)
- Add: added `nonScaling` property to shadow class [#5558](https://github.com/fabricjs/fabric.js/pull/5558)
- Fix: fixed import of Rect from SVG when has 0 dimensions. [#5582](https://github.com/fabricjs/fabric.js/pull/5582)
- Fix: Shadow offset in dataurl export with retina [#5593](https://github.com/fabricjs/fabric.js/pull/5593)
- Fix: Text can be used as clipPath in SVG export (output is not correct yet) [#5591](https://github.com/fabricjs/fabric.js/pull/5591)
- Add: Fabric.disableStyleCopyPasting to disable style transfers on copy-paste of itext [#5590](https://github.com/fabricjs/fabric.js/pull/5590)
- Fix: avoid adding quotes to fontFamily containing a coma [#5624](https://github.com/fabricjs/fabric.js/pull/5624)
- Fix: strokeUniform and cache dimensions [#5626](https://github.com/fabricjs/fabric.js/pull/5626)
- Fix: Do not call onSelect on objects that won't be part of the selection [#5632](https://github.com/fabricjs/fabric.js/pull/5632)
- Fix: fixed handling of empty lines in splitByGrapheme [#5645](https://github.com/fabricjs/fabric.js/pull/5645)
- Fix: Textbox selectable property not restored after exitEditing [#5655](https://github.com/fabricjs/fabric.js/pull/5655)
- Fix: 'before:selection:cleared' event gets target in the option passed [#5658](https://github.com/fabricjs/fabric.js/pull/5658)
- Added: enablePointerEvents options to Canvas activates pointer events [#5589](https://github.com/fabricjs/fabric.js/pull/5589)
- Fix: Polygon/Polyline/Path respect points position when initializing [#5668](https://github.com/fabricjs/fabric.js/pull/5668)
- Fix: Do not load undefine objects in group/canvas array when restoring from JSON or SVG. [#5684](https://github.com/fabricjs/fabric.js/pull/5684)
- Improvement: support for canvas background or overlay as gradient [#5684](https://github.com/fabricjs/fabric.js/pull/5684)
- Fix: properly restore clipPath when restoring from JSON [#5641](https://github.com/fabricjs/fabric.js/pull/5641)
- Fix: respect chainable attribute in observable mixin [#5606](https://github.com/fabricjs/fabric.js/pull/5606)

## [2.7.0]

- Add: strokeUniform property, avoid stroke scaling with paths [#5473](https://github.com/fabricjs/fabric.js/pull/5473)
- Fix: fix bug in image setSrc [#5502](https://github.com/fabricjs/fabric.js/pull/5502)
- Add: strokeUniform import/export svg [#5527](https://github.com/fabricjs/fabric.js/pull/5527)
- Fix: GraphemeSplit and toSvg for circle [#5544](https://github.com/fabricjs/fabric.js/pull/5544)
- Improvement: support running in a XML document [#5530](https://github.com/fabricjs/fabric.js/pull/5530)

## [2.6.0]

- Fix: avoid ie11 to throw on weird draw images [#5428](https://github.com/fabricjs/fabric.js/pull/5428)
- Fix: a rare case of invisible clipPath [#5477](https://github.com/fabricjs/fabric.js/pull/5477)
- Fix: testability of code under node when webgl is involved [#5478](https://github.com/fabricjs/fabric.js/pull/5478)
- Add: Grapeheme text wrapping for Textbox (Textbox.splitByGrapheme) [#5479](https://github.com/fabricjs/fabric.js/pull/5479)
- Add: fabric.Object.toCanvasElement [#5481](https://github.com/fabricjs/fabric.js/pull/5481)

## [2.5.0]

- Fix: textbox transform report newScaleX and newScaleY values [#5464](https://github.com/fabricjs/fabric.js/pull/5464)
- Fix: export of svg and gradient with transforms [#5456](https://github.com/fabricjs/fabric.js/pull/5456)
- Fix: detection of controls in perPixelTargetFind + cache [#5455](https://github.com/fabricjs/fabric.js/pull/5455)
- Add: added canvas.toCanvasElement method [#5452](https://github.com/fabricjs/fabric.js/pull/5452)

## [2.4.6]

- Fix: unbreak the svg export broken in 2.4.5 [#5438](https://github.com/fabricjs/fabric.js/pull/5438)

## [2.4.5]

- Fix: svg import/export for canvas+clipPath and letterspacing. [#5424](https://github.com/fabricjs/fabric.js/pull/5424)
- Fix: avoid stroke dash from group selection to leak on upper canvas [#5392](https://github.com/fabricjs/fabric.js/pull/5392)

## [2.4.4]

- Fix: add clipPath to stateful cache check. [#5384](https://github.com/fabricjs/fabric.js/pull/5384)
- Fix: restore draggability of small objects [#5379](https://github.com/fabricjs/fabric.js/pull/5379)
- Improvement: Added strokeDashOffset to objects and from SVG import. [#5398](https://github.com/fabricjs/fabric.js/pull/5398)
- Fix: do not mark objects as invisible if strokeWidth is > 0 [#5382](https://github.com/fabricjs/fabric.js/pull/5382)
- Improvement: Better gradients parsing with xlink:href [#5357](https://github.com/fabricjs/fabric.js/pull/5357)

## [2.4.3]

- Fix: Shift click and onSelect function [#5348](https://github.com/fabricjs/fabric.js/pull/5348)
- Fix: Load from Json from images with filters and resize filters [#5346](https://github.com/fabricjs/fabric.js/pull/5346)
- Fix: Remove special case of 1x1 rect [#5345](https://github.com/fabricjs/fabric.js/pull/5345)
- Fix: Group with clipPath restore [#5344](https://github.com/fabricjs/fabric.js/pull/5344)
- Fix: Fix shift + click interaction with unselectable objects [#5324](https://github.com/fabricjs/fabric.js/pull/5324)

## [2.4.2]

- Fix: Better toSVG support to enable clipPath [#5284](https://github.com/fabricjs/fabric.js/pull/5284)
- Fix: Per pixel target find and groups and sub targets [#5287](https://github.com/fabricjs/fabric.js/pull/5287)
- Fix: Object clone as Image and shadow clipping [#5308](https://github.com/fabricjs/fabric.js/pull/5308)
- Fix: IE11 loading SVG [#5307](https://github.com/fabricjs/fabric.js/pull/5307)

## [2.4.1]

- Fix: Avoid enterEditing if another object is the activeObject [#5261](https://github.com/fabricjs/fabric.js/pull/5261)
- Fix: clipPath enliving for Image fromObject [#5279](https://github.com/fabricjs/fabric.js/pull/5279)
- Fix: toDataURL and canvas clipPath [#5278](https://github.com/fabricjs/fabric.js/pull/5278)
- Fix: early return if no xml is available [#5263](https://github.com/fabricjs/fabric.js/pull/5263)
- Fix: clipPath svg parsing in nodejs [#5262](https://github.com/fabricjs/fabric.js/pull/5262)
- Fix: Avoid running selection logic on mouse up [#5259](https://github.com/fabricjs/fabric.js/pull/5259)
- Fix: fix font size parsing on SVG [#5258](https://github.com/fabricjs/fabric.js/pull/5258)
- Fix: Avoid extra renders on mouseUp/Down [#5256](https://github.com/fabricjs/fabric.js/pull/5256)

## [2.4.0]

- Add: Add clipPath support to canvas and svg import/export. Low compatibility yet.

## [2.3.6]

- Fix: Make image.class aware of naturalWidth and naturalHeight. [#5178](https://github.com/fabricjs/fabric.js/pull/5178)
- Fix: Make 2 finger events works again [#5177](https://github.com/fabricjs/fabric.js/pull/5177)
- Fix: Make Groups respect origin and correct position ( fix spray/circle brushes ) [#5176](https://github.com/fabricjs/fabric.js/pull/5176)

## [2.3.5]

- Change: make canvas.getObjects() always return a shallow copy of the array [#5162](https://github.com/fabricjs/fabric.js/pull/5162)
- Fix: Improve fabric.Pattern.toSVG to look correct on offsets and no-repeat [#5164](https://github.com/fabricjs/fabric.js/pull/5164)
- Fix: Do not enter edit in Itext if the mouseUp is relative to a group selector [#5153](https://github.com/fabricjs/fabric.js/pull/5153)
- Improvement: Do not require xlink namespace in front of href attribut for svgs ( is a SVG2 new spec, unsupported ) [#5156](https://github.com/fabricjs/fabric.js/pull/5156)
- Fix: fix resizeFilter having the wrong cached texture, also improved interaction between filters [#5165](https://github.com/fabricjs/fabric.js/pull/5165)

## [2.3.4]

- Fix: ToSVG was ignoring excludeFromExport for backgroundImage and OverlayImage. [#5075](https://github.com/fabricjs/fabric.js/pull/5075)
- Fix: ToSVG for circle with start and end angles. [#5085](https://github.com/fabricjs/fabric.js/pull/5085)
- Fix: Added callback for setPatternFill. [#5101](https://github.com/fabricjs/fabric.js/pull/5101)
- Fix: Resize filter taking in account multiple scale sources. [#5117](https://github.com/fabricjs/fabric.js/pull/5117)
- Fix: Blend image filter clean after refilter. [#5121](https://github.com/fabricjs/fabric.js/pull/5121)
- Fix: Object.toDataURL should not be influenced by zoom. [#5139](https://github.com/fabricjs/fabric.js/pull/5139)
- Improvement: requestRenderAllBound add to Canvas instance. [#5138](https://github.com/fabricjs/fabric.js/pull/5138)
- Improvement: Make path bounding cache optional and also reacheable/cleanable [#5140](https://github.com/fabricjs/fabric.js/pull/5140)
- Improvement: Make the logic of isNeutralState filters work before filtering start. [#5129](https://github.com/fabricjs/fabric.js/pull/5129)
- Improvement: Added some code to clean up some memory when canvas is disposed in nodejs. [#5142](https://github.com/fabricjs/fabric.js/pull/5142)
- Fix: Make numeric origins work with group creation. [#5143](https://github.com/fabricjs/fabric.js/pull/5143)

## [2.3.3]

- Fix: Fixed font generic names for text, measurement of zero width related characters and also trailing of cursor when zooming. [#5048](https://github.com/fabricjs/fabric.js/pull/5048)

## [2.3.2]

- Fix: justify + charspacing + textDecoration Add and improve more events for transformations and mouse interaction. [#5007](https://github.com/fabricjs/fabric.js/pull/5007) [#5009](https://github.com/fabricjs/fabric.js/pull/5009)
- Fix: Enter edit on object selected programmatically. [#5010](https://github.com/fabricjs/fabric.js/pull/5010)
- Fix: Canvas.dispose was not removing all events properly. [#5020](https://github.com/fabricjs/fabric.js/pull/5020)
- Fix: Make rgba and hsla regex work case insensitive. [#5017](https://github.com/fabricjs/fabric.js/pull/5017)
- Fix: Make group transitioning from not cached to cached work. [#5021](https://github.com/fabricjs/fabric.js/pull/5021)

## [2.3.1]

- Improve nested svg import and text positioning, spikes. [#4984](https://github.com/kangax/fabric.js/pull/4984)

## [2.3.0]

- Add and improve more events for transformations and mouse interaction [#4979](https://github.com/kangax/fabric.js/pull/4979)
- Improvement: whenever possible use cache for target transparency sampling [#4955](https://github.com/kangax/fabric.js/pull/4955)

## [2.2.4]

- Fix getPointer on touch devices [#4866](https://github.com/kangax/fabric.js/pull/4866)
- Fix issues with selectionDashArray bleeding into free drawing [#4894](https://github.com/kangax/fabric.js/pull/4894)
- Fix blur filter for nodejs [#4905](https://github.com/kangax/fabric.js/pull/4905)
- Fix Register mousemove as non passive to help touch devices [#4933](https://github.com/kangax/fabric.js/pull/4933)
- Fix modified shadow tosvg for safari compatibility [#4934](https://github.com/kangax/fabric.js/pull/4934)
- Fix shader to avoid premultiplied alpha pixel getting dirty in blend filter [#4936](https://github.com/kangax/fabric.js/pull/4936)
- Add isPartiallyOnScreen method [#4856](https://github.com/kangax/fabric.js/pull/4856)
- Fix isEqual failing on array/null or objects/null/string compare [#4949](https://github.com/kangax/fabric.js/pull/4949)
- Fix pencilBrush with alpha and with rerendering canvas [#4938](https://github.com/kangax/fabric.js/pull/4938)

## [2.2.3]

- improvement: Allow to parse quoted url string. url('#myid') [#4881](https://github.com/kangax/fabric.js/pull/4881)
- improvement: text fromSVG import char-spacing attribute [#3718](https://github.com/kangax/fabric.js/pull/3718)
- fix: text toSVG export with multiple spaces in safari [#4880](https://github.com/kangax/fabric.js/pull/4880)
- fix: setSrc reset width and height on images [#4877](https://github.com/kangax/fabric.js/pull/4877)
- improvements: Removed forced origin swap when rotating [#4878](https://github.com/kangax/fabric.js/pull/4878)
- fix: Make the background of canvas cover all SVG in toSVG export [#4852](https://github.com/kangax/fabric.js/pull/4852)
- fix: Added startAngle to cacheProperties for fabric.Circle [#4875](https://github.com/kangax/fabric.js/pull/4875)
- fix: Rerender all the content of upperCanvas if canvas gets resized [#4850](https://github.com/kangax/fabric.js/pull/4850)
- fix: Remove references to context when disposing [#4846](https://github.com/kangax/fabric.js/pull/4846)
- improvements: Added single quoting to font names in toSVG [#4840](https://github.com/kangax/fabric.js/pull/4840)
- improvements: Added reserved space to wrapLine functionality [#4841](https://github.com/kangax/fabric.js/pull/4841)

## [2.2.2]

- Fixed: Applying filters to an image will invalidate its cache [#4828](https://github.com/kangax/fabric.js/pull/4828)
- Fixed: Attempt at fix font families that requires quoting [#4831](https://github.com/kangax/fabric.js/pull/4831)
- Improvement: check upperCanvas client size for textarea position [#4827](https://github.com/kangax/fabric.js/pull/4827)
- Fixed: Attempt to fix multiple touchends [#4804](https://github.com/kangax/fabric.js/pull/4804)
- Fixed: Wrapping of textbox with charspacing [#4803](https://github.com/kangax/fabric.js/pull/4803)
- Fixed: bad calculation of empty line in text (regression from 2.2.0) [#4802](https://github.com/kangax/fabric.js/pull/4802)

## [2.2.1]

- Reworked how amd and commonJS are together in the same file.

## [2.2.0]

- Fixed: super/sub script svg export [#4780](https://github.com/kangax/fabric.js/pull/4780)
- Added: Text superScript and subScript support [#4765](https://github.com/kangax/fabric.js/pull/4765)
- Fixed: negative kerning support (Pacifico font) [#4772](https://github.com/kangax/fabric.js/pull/4772)
- Fixed: removing text on mousedown should be safe now [#4774](https://github.com/kangax/fabric.js/pull/4774)
- Improved: pass to inner functions the parameter calculate coords in isOnscreen [#4763](https://github.com/kangax/fabric.js/pull/4763)

## [2.1.0]

- Added: Added: Drag and drop event binding [#4421](https://github.com/kangax/fabric.js/pull/4421)
- Fixed: isEmptyStyle implementation for TextBox [#4762](https://github.com/kangax/fabric.js/pull/4762)

## [2.0.3]

- Fix: now sub target check can work with subclasses of fabric.Group [#4753](https://github.com/kangax/fabric.js/pull/4753)
- Improvement: PencilBrush is now compexity 1 instead of complexity N during draw [#4743](https://github.com/kangax/fabric.js/pull/4743)
- Fix the cleanStyle was not checking for the right property to exist [#4751](https://github.com/kangax/fabric.js/pull/4751)
- Fix onBeforeScaleRotate with canvas zoom [#4748](https://github.com/kangax/fabric.js/pull/4748)

## [2.0.2]

- fixed image toSVG support for crop [#4738](https://github.com/kangax/fabric.js/pull/4738)
- changed math for better rounded results [#4734](https://github.com/kangax/fabric.js/pull/4734)

## [2.0.1]

- fixed filter for blend image in WEBGL [#4706](https://github.com/kangax/fabric.js/pull/4706)
- fixed interactions between canvas toDataURL and multiplier + retina [#4705](https://github.com/kangax/fabric.js/pull/4705)
- fixed bug with originX and originY not invalidating the transform [#4703](https://github.com/kangax/fabric.js/pull/4703)
- fixed unwanted mutation on object enliving in fabric.Image [#4699](https://github.com/kangax/fabric.js/pull/4699)

## [2.0.0]

- final
  - fix dataurl and svg export on retina and rounding [#4674](https://github.com/kangax/fabric.js/pull/4674)
  - avoid error if iText is removed on mousedown [#4650](https://github.com/kangax/fabric.js/pull/4650)
  - fix calcOffset when text enter editing [#4649](https://github.com/kangax/fabric.js/pull/4649)
  - Gradient fix parsing floats [#4637](https://github.com/kangax/fabric.js/pull/4637)
  - Add CrossOrigin managment to fabric.Pattern [#4618](https://github.com/kangax/fabric.js/pull/4618)
  - Add patternTransform toObject saving [#4626](https://github.com/kangax/fabric.js/pull/4626)
  - normalize brushes render [#4613](https://github.com/kangax/fabric.js/pull/4613)
  - avoid charspacing shortcut [#4594](https://github.com/kangax/fabric.js/pull/4594)
  - Fix color toHexa() [#4579](https://github.com/kangax/fabric.js/pull/4579)
- rc3 and rc4
  - more fixes to transformMatrix memoization
  - Canvas.selectionFullyContained allows you to select objects just when full grabbed by the selections. [#4508](https://github.com/kangax/fabric.js/pull/4508)
  - Remove some ouput of blank spaces from svg in order to avoid extra colored areas [#4524](https://github.com/kangax/fabric.js/pull/4524)
  - Reinserted a performance shortcut for when there is no style at all [#4519](https://github.com/kangax/fabric.js/pull/4519)
  - Manage canvas resize during a freedrawing brush without wiping the brush [#4527](https://github.com/kangax/fabric.js/pull/4527)
  - Removed an extra closePath that was creating wrong visual on IntelIntegrated cards [#4549](https://github.com/kangax/fabric.js/pull/4549)
  - Added a method to insert and remove text from command line [#4541](https://github.com/kangax/fabric.js/pull/4541)
  - Some fixes around text styles management
  - nodejs support changes: removed specific node code in order to use standard fabricjs code in nodejs.
  - added fabric.util.getNodeCanvas that passed a JSDOM element allows you to get the node-canvas instance behind it and do what you need.
- rc2
  - Fixed a transform matrix memoize missing width/height [#4491](https://github.com/kangax/fabric.js/pull/4491)
  - Fix pattern drawing a point [#4492](https://github.com/kangax/fabric.js/pull/4492)
  - Fixed Text.removeChars [#4495](https://github.com/kangax/fabric.js/pull/4495)
  - Added back 2 node-canvas methods [#4497](https://github.com/kangax/fabric.js/pull/4497)
  - Fix a typo not restoring hoverCursor correctly.
- rc1
  - Remove node specific code [#4470](https://github.com/kangax/fabric.js/pull/4470)
  - Improved Canvas.dispose code to leak less memory [#4471](https://github.com/kangax/fabric.js/pull/4471)
  - Remove extra padding of cache when upper limited [#4467](https://github.com/kangax/fabric.js/pull/4467)
  - Solved 2 perfomances problems with textbox [#4466](https://github.com/kangax/fabric.js/pull/4466) [#4465](https://github.com/kangax/fabric.js/pull/4465)
  - Added justify-left justify-right and justify-center [#4437](https://github.com/kangax/fabric.js/pull/4437)
  - Fix Group fromObject and subTargetCheck [#4454](https://github.com/kangax/fabric.js/pull/4454)
  - Fix regression on IMG from SVG [#4450](https://github.com/kangax/fabric.js/pull/4450)
  - Remove cache dimensions together with canvas [#4453](https://github.com/kangax/fabric.js/pull/4453)
  - Fixed some fuzzyness cases for cache [#4452](https://github.com/kangax/fabric.js/pull/4452)
  - Fixed resize filter for webgl [#4426](https://github.com/kangax/fabric.js/pull/4426)
  - Stop searching target during a mouse move with a transform [#4442](https://github.com/kangax/fabric.js/pull/4442)
  - safeguard shaders for non supported precisions [#4433](https://github.com/kangax/fabric.js/pull/4433)
  - fix insert and remove style for edge cases [#4420](https://github.com/kangax/fabric.js/pull/4420)
  - Fix object.move when in active selection [#4394](https://github.com/kangax/fabric.js/pull/4394)
  - Memoize calcTransformMatrix function [#4418](https://github.com/kangax/fabric.js/pull/4418)
  - Make \_set flag object as dirty just when a real change happen[#4415](https://github.com/kangax/fabric.js/pull/4415)
  - Add browserShadowBlurConstant to adjust shadowBlur value [#4413](https://github.com/kangax/fabric.js/pull/4413)
  - Fix set element not clearing the cacheTexture. [#4410](https://github.com/kangax/fabric.js/pull/4410)
  - Multi selection key can be configured with an array of keys. [#4363](https://github.com/kangax/fabric.js/pull/4363)
  - fix fast type in text loosing some style. [#4339](https://github.com/kangax/fabric.js/pull/4339)
  - fixed division by zero with lockscaling flip.
  - added paintFirst ( paint-order with svg support ) [#4303](https://github.com/kangax/fabric.js/pull/4303)
- beta7
  - added a build flag for not attaching fabric to window [#4199](https://github.com/kangax/fabric.js/pull/4199)
  - removed .active property from objects [#4200](https://github.com/kangax/fabric.js/pull/4200)
  - Normalize Api for getSelectionStyles, setSelectionStyles [#4202](https://github.com/kangax/fabric.js/pull/4202)
  - Fix shader for convolute filter [#4207](https://github.com/kangax/fabric.js/pull/4207)
  - Better mouse support for lockscaling flip [#4225](https://github.com/kangax/fabric.js/pull/4225)
  - Fix toDataUrl getting a blank canvas [#4229](https://github.com/kangax/fabric.js/pull/4229)
  - Ouput version to json Objects [#4251](https://github.com/kangax/fabric.js/pull/4251)
  - Use backstoreOnly for toDataUrl resize [#4254](https://github.com/kangax/fabric.js/pull/4254)
  - Fix safari svg whitespace [#4294](https://github.com/kangax/fabric.js/pull/4294)
  - Fix Gradient export for paths [#4274](https://github.com/kangax/fabric.js/pull/4274)
  - Move mouseout/over in mousemove events [#4283](https://github.com/kangax/fabric.js/pull/4283)
  - Fix detection of click at the end of line [#4295](https://github.com/kangax/fabric.js/pull/4295)
  - added new event selection:updated [#4311](https://github.com/kangax/fabric.js/pull/4311)
  - Fixed free drawing path displacement [#4311](https://github.com/kangax/fabric.js/pull/4311)
  - Fixed scale equally and flipping not happening [#4313](https://github.com/kangax/fabric.js/pull/4313)
  - Select by drag makes the object fires 'selected' [#4314](https://github.com/kangax/fabric.js/pull/4314)
- beta6
  - incompat: New filter system with WEBGL.
  - incompat: New Text/IText/Textbox code. Multibyte compatible, more accurate.
  - incompat: RequestAnimationFrame is used for the automatic render calls.
  - incompat: Named setter/getter are optional now.
  - incompat: Removed PathGroup class
  - incompat: Paths cannot be restored anymore from strings [#3713](https://github.com/kangax/fabric.js/pull/3713)
  - incompat: bumped node version to 4+ and jsdom to 9. [#3717](https://github.com/kangax/fabric.js/pull/3717)
  - incompat: removed the es5 / JSON shim support [#3722](https://github.com/kangax/fabric.js/pull/3722)
  - fix/incompat: IText setSelectionStyles does not change anymore style if no selection is present [#3765](https://github.com/kangax/fabric.js/pull/3765)
  - skipOffscreen default to true
  - Text.setSelectionStyle does not change anything if there is no selection [#3765](https://github.com/kangax/fabric.js/pull/3765)
  - Switch to canvas-prebuilt as dependency. Added parameter to choose the canvas package [#3757](https://github.com/kangax/fabric.js/pull/3757)
  - improvement: renderControls can now be called on its own. Added parameter styleOverride to allow for overriding current properties [#3887](https://github.com/kangax/fabric.js/pull/3887)
  - removed hasMoved and saveCoords from Group class [#3910](https://github.com/kangax/fabric.js/pull/3910)
  - forced all fromObject and fromElement to be async, normalized api. [#3996](https://github.com/kangax/fabric.js/pull/3996)
  - improvement: added support for request animation frame in mouse events [#3997](https://github.com/kangax/fabric.js/pull/3997)
  - added dblclick support for all objects [#3998](https://github.com/kangax/fabric.js/pull/3997)
  - textbox scale as a normal object [#4052](https://github.com/kangax/fabric.js/pull/4052)
  - Removed image meetOrSlice, alignX, alignY, introduced cropX, cropY [#4055](https://github.com/kangax/fabric.js/pull/4055)
  - Added Text.cleanStyle, Text.removeStyle [#4060](https://github.com/kangax/fabric.js/pull/4060)
  - change: lockRotation will not hide the mtr control anymore. introduced notAllowedCursor for canvas. [#4064](https://github.com/kangax/fabric.js/pull/4064)
  - improvement: added 2 percentage values to fabric.util.animate. [#4068](https://github.com/kangax/fabric.js/pull/4068)
  - change: pathOffset does not get exported anymore in path.toObject, toDatalessObject export sourcePath instead of modifying path. [#4108](https://github.com/kangax/fabric.js/pull/4108)

## [1.7.19]

- Fixed the flip of images with scale equally [#4313](https://github.com/kangax/fabric.js/pull/4313)
- Improved touch detection [#4302](https://github.com/kangax/fabric.js/pull/4302)

## [1.7.18]

- Fixed doubling of subtargets for preserveObjectStacking = true [#4297](https://github.com/kangax/fabric.js/pull/4297)
- Added a dirty set to objects in group destroy.

## [1.7.17]

- Change: swapped style white-space:nowrap with attribute wrap="off" since the style rule was creating problems in browsers like ie11 and safari. [#4119](https://github.com/kangax/fabric.js/pull/4119)
- Fix: Remove an object from activeGroup if removed from canvas [#4120](https://github.com/kangax/fabric.js/pull/4120)
- Fix: avoid bringFroward, sendBackwards to swap objects in active selections [#4119](https://github.com/kangax/fabric.js/pull/4119)
- Fix: avoid disposing canvas on mouse event to throw error [#4119](https://github.com/kangax/fabric.js/pull/4119)
- Fix: make svg respect white spaces [#4119](https://github.com/kangax/fabric.js/pull/4119)
- Fix: avoid exporting bgImage and overlayImage if excludeFromExport = true [#4119](https://github.com/kangax/fabric.js/pull/4119)
- Fix: Avoid group fromObject mutating original data [#4111](https://github.com/kangax/fabric.js/pull/4111)

## [1.7.16]

- improvement: added 2 percentage values to fabric.util.animate. [#4068](https://github.com/kangax/fabric.js/pull/4068)
- Improvement: avoid multiplying identity matrices in calcTransformMatrix function
- Fix: activeGroup did not destroy correctly if a toObject was happening
- Improvement: Pass the event to object:modified when available. [#4061](https://github.com/kangax/fabric.js/pull/4061)

## [1.7.15]

- Improvement: Made iText keymap public. [#4053](https://github.com/kangax/fabric.js/pull/4053)
- Improvement: Fix a bug in updateCacheCanvas that was returning always true [#4051](https://github.com/kangax/fabric.js/pull/4051)

## [1.7.14]

- Improvement: Avoid cache canvas to resize each mouse move step. [#4037](https://github.com/kangax/fabric.js/pull/4037)
- Improvement: Make cache canvas limited in size. [#4035](https://github.com/kangax/fabric.js/pull/4035)
- Fix: Make groups and statefull cache work. [#4032](https://github.com/kangax/fabric.js/pull/4032)
- Add: Marked the hiddentextarea from itext so that custom projects can recognize it. [#4022](https://github.com/kangax/fabric.js/pull/4022)

## [1.7.13]

- Fix: Try to minimize delay in loadFroJson [#4007](https://github.com/kangax/fabric.js/pull/4007)
- Fix: allow fabric.Color to parse rgba(x,y,z,.a) without leading 0 [#4006](https://github.com/kangax/fabric.js/pull/4006)
- Allow path to execute Object.initialize, make extensions easier [#4005](https://github.com/kangax/fabric.js/pull/4005)
- Fix: properly set options from path fromDatalessObjects [#3995](https://github.com/kangax/fabric.js/pull/3995)
- Check for slice before action.slice. Avoid conflicts with heavy customized code. [#3992](https://github.com/kangax/fabric.js/pull/3992)

## [1.7.12]

- Fix: removed possible memleaks from window resize event. [#3984](https://github.com/kangax/fabric.js/pull/3984)
- Fix: restored default cursor to noTarget only. unselectable objects get the standard hovercursor. [#3953](https://github.com/kangax/fabric.js/pull/3953)
- Cache fixes: fix uncached pathGroup, removed cache creation at initialize time [#3982](https://github.com/kangax/fabric.js/pull/3982)
- Improvement: nextTarget to mouseOut and prevTarget to mouseOver [#3900](https://github.com/kangax/fabric.js/pull/3900)
- Improvement: add isClick boolean to left mouse up [#3898](https://github.com/kangax/fabric.js/pull/3898)
- Fix: can start selection on top of non selectable object [#3892](https://github.com/kangax/fabric.js/pull/3892)
- Improvement: better management of right/middle click [#3888](https://github.com/kangax/fabric.js/pull/3888)
- Fix: subTargetCheck on activeObject/activeGroup was firing too many events [#3909](https://github.com/kangax/fabric.js/pull/3909)
- Fix: After addWithUpdate or removeWithUpdate object coords must be updated. [#3911](https://github.com/kangax/fabric.js/pull/3911)

## [1.7.11]

- Hotfix: restore path-groups ability to render [#3877](https://github.com/kangax/fabric.js/pull/3877)

## [1.7.10]

- Fix: correct svg export for radial gradients [#3807](https://github.com/kangax/fabric.js/pull/3807)
- Fix: Update fireout events to export the event object [#3853](https://github.com/kangax/fabric.js/pull/3853)
- Fix: Improve callSuper to avoid infinite loops (not all of them) [#3844](https://github.com/kangax/fabric.js/pull/3844)
- Fix: avoid selectionBackgroundColor leak on toDataUrl [#3862](https://github.com/kangax/fabric.js/pull/3862)
- Fix: toDatelessObject for Group [#3863](https://github.com/kangax/fabric.js/pull/3863)
- Improvement: better caching logic for groups [#3864](https://github.com/kangax/fabric.js/pull/3864)
- Fix: correct svg gradient export for radial in polygons [#3866](https://github.com/kangax/fabric.js/pull/3866)
- Fix: First draw could be empty for some objects [#3870](https://github.com/kangax/fabric.js/pull/3870)
- Fix: Always send event data to object:selected [#3871](https://github.com/kangax/fabric.js/pull/3871)
- Improvement: reduce angle calculation error [#3872](https://github.com/kangax/fabric.js/pull/3872)

## [1.7.9]

- Fix: Avoid textarea wrapping from chrome v57+ [#3804](https://github.com/kangax/fabric.js/pull/3804)
- Fix: double click needed to move cursor when enterEditing is called programmatically [#3804](https://github.com/kangax/fabric.js/pull/3804)
- Fix: Style regression when inputing new style objects [#3804](https://github.com/kangax/fabric.js/pull/3804)
- Add: try to support crossOrigin for svg image tags [#3804](https://github.com/kangax/fabric.js/pull/3804)

## [1.7.8]

- Fix: Fix dirty flag propagation [#3782](https://github.com/kangax/fabric.js/pull/3782)
- Fix: Path parsing error in bounding boxes of curves [#3774](https://github.com/kangax/fabric.js/pull/3774)
- Add: Middle click mouse management on canvas [#3764](https://github.com/kangax/fabric.js/pull/3764)
- Add: Add parameter to detect and skip offscreen drawing [#3758](https://github.com/kangax/fabric.js/pull/3758)
- Fix: textarea loosing focus after a drag and exit from canvas [#3759](https://github.com/kangax/fabric.js/pull/3759)

## [1.7.7]

- Fix for opacity parsing in svg with nested opacities [#3747](https://github.com/kangax/fabric.js/pull/3747)
- Fix text initialization and boundingrect [#3745](https://github.com/kangax/fabric.js/pull/3745)
- Fix line bounding box [#3742](https://github.com/kangax/fabric.js/pull/3742)
- Improvement: do not pollute style object while typing if not necessary [#3743](https://github.com/kangax/fabric.js/pull/3743)
- fix for broken prototype chain when restoring a dataless object on fill an stroke [#3735](https://github.com/kangax/fabric.js/pull/3735)
- fix for deselected event not fired on mouse actions [#3716](https://github.com/kangax/fabric.js/pull/3716)
- fix for blurriness introduced on 1.7.3 [#3721](https://github.com/kangax/fabric.js/pull/3721)

## [1.7.6]

- Fix: make the cacheCanvas created on the fly if not available [#3705](https://github.com/kangax/fabric.js/pull/3705)

## [1.7.5]

- Improvement: draw textbackgroundColor in one single pass when possible @stefanhayden [#3698](https://github.com/kangax/fabric.js/pull/3698)
- Improvement: fire selection changed event just if text is editing [#3702](https://github.com/kangax/fabric.js/pull/3702)
- Improvement: Add object property 'needsItsOwnCache' [#3703](https://github.com/kangax/fabric.js/pull/3703)
- Improvement: Skip unnecessary transform if they can be detected with a single if [#3704](https://github.com/kangax/fabric.js/pull/3704)

## [1.7.4]

- Fix: Moved all the touch event to passive false so that they behave as before chrome changes [#3690](https://github.com/kangax/fabric.js/pull/3690)
- Fix: force top and left in the object representation of a path to avoid reparsing on restore [#3691](https://github.com/kangax/fabric.js/pull/3691)
- Add: Enable `deselected` event for activeObject switch. Ensure deactivateAll call exitEditing [#3689](https://github.com/kangax/fabric.js/pull/3689)
- Fix: Perform subtargetCheck also if the group is an active object and on activeGroup [#3688](https://github.com/kangax/fabric.js/pull/3688)
- Fix: Made cursor operation more precise at high canvas zoom level [#3671](https://github.com/kangax/fabric.js/pull/3671)
- Add: Made getBoundingRect available to return both absolute or standard bounding rect [#3614](https://github.com/kangax/fabric.js/pull/3614)
- Add: Introduced calcViewportBoundaries() function for fabric.StaticCanvas [#3614](https://github.com/kangax/fabric.js/pull/3614)
- Add: Introduced isOnScreen() function for fabric.Object [#3614](https://github.com/kangax/fabric.js/pull/3614)
- Subclassed Polygon from polyline [#3614](https://github.com/kangax/fabric.js/pull/3614)
- Fix: Removed reference to hovered target when target gets removed [#3657](https://github.com/kangax/fabric.js/pull/3657)
- Fix: Removed hover cursor for non selectable objects [#3643](https://github.com/kangax/fabric.js/pull/3643)
- Fix: Switch to passive event for touch move [#3643](https://github.com/kangax/fabric.js/pull/3643)
- Fix: Restart rendering of cursor after entering some text [#3643](https://github.com/kangax/fabric.js/pull/3643)
- Add: fabric.Color support toHexa() method now [#3615](https://github.com/kangax/fabric.js/pull/3615)

## [1.7.3]

- Improvement: mousewheel event is handled with target and fired also from objects. [#3612](https://github.com/kangax/fabric.js/pull/3612)
- Improvement: Pattern loads for canvas background and overlay, corrected svg pattern export [#3601](https://github.com/kangax/fabric.js/pull/3601)
- Fix: Wait for pattern loading before calling callback [#3598](https://github.com/kangax/fabric.js/pull/3598)
- Fix: add 2 extra pixels to cache canvases to avoid aliasing cut [#3596](https://github.com/kangax/fabric.js/pull/3596)
- Fix: Rerender when deselect an itext editing object [#3594](https://github.com/kangax/fabric.js/pull/3594)
- Fix: save new state of dimensionProperties at every cache clear [#3595](https://github.com/kangax/fabric.js/pull/3595)
- Improvement: Better error management in loadFromJSON [#3586](https://github.com/kangax/fabric.js/pull/3586)
- Improvement: do not reload backgroundImage as an image if is different type [#3550](https://github.com/kangax/fabric.js/pull/3550)
- Improvement: if a children element is set dirty, set the parent dirty as well. [#3564](https://github.com/kangax/fabric.js/pull/3564)

## [1.7.2]

- Fix: Textbox do not use stylemap for line wrapping [#3546](https://github.com/kangax/fabric.js/pull/3546)
- Fix: Fix for firing object:modified in macOS sierra [#3539](https://github.com/kangax/fabric.js/pull/3539)
- Fix: Itext with object caching was not refreshing selection correctly. [#3538](https://github.com/kangax/fabric.js/pull/3538)
- Fix: stateful now works again with activeGroup and dinamyc swap between stateful false/true. [#3537](https://github.com/kangax/fabric.js/pull/3537)
- Fix: includeDefaultValues was not applied to child objects of groups and path-groups. [#3497](https://github.com/kangax/fabric.js/pull/3497)
- Fix: Itext style is cloned on paste action now, allow copy of styles to be independent. [#3502](https://github.com/kangax/fabric.js/pull/3502)
- Fix: Add subclasses properties to cacheProperties. [#3490](https://github.com/kangax/fabric.js/pull/3490)
- Add: Shift and Alt key used for transformations are now dynamic. [#3479](https://github.com/kangax/fabric.js/pull/3479)
- Fix: fix to polygon and cache. Added cacheProperties for all classes [#3490](https://github.com/kangax/fabric.js/pull/3490)

## [1.7.1]

- Add: Gradients/Patterns support customAttributes in toObject method [#3477](https://github.com/kangax/fabric.js/pull/3477)
- Fix: IText/Textbox not blurring keyboard on ios 10 [#3476](https://github.com/kangax/fabric.js/pull/3476)
- Fix: Shadow on freedrawing and zoomed canvas [#3475](https://github.com/kangax/fabric.js/pull/3475)
- Fix: Fix for group returning negative scales [#3474](https://github.com/kangax/fabric.js/pull/3474)
- Fix: hotfix for textbox [#3441](https://github.com/kangax/fabric.js/pull/3441)[#3473](https://github.com/kangax/fabric.js/pull/3473)

## [1.7.0]

- Add: Object Caching [#3417](https://github.com/kangax/fabric.js/pull/3417)
- Improvement: group internal objects have coords not affected by canvas zoom [#3420](https://github.com/kangax/fabric.js/pull/3420)
- Fix: itext cursor trails on initDimension [#3436](https://github.com/kangax/fabric.js/pull/3436)
- Fix: null check on .setActive [#3435](https://github.com/kangax/fabric.js/pull/3435)
- Fix: function error in clone deep. [#3434](https://github.com/kangax/fabric.js/pull/3434)

## [1.6.7]

- Add: Snap rotation added to objects. two parameter introduced, snapAngle and snapTreshold. [#3383](https://github.com/kangax/fabric.js/pull/3383)
- Fix: Pass target to right click event. [#3381](https://github.com/kangax/fabric.js/pull/3381)
- Fix: Correct rendering of bg color for styled text and correct clearing of itext area. [#3388](https://github.com/kangax/fabric.js/pull/3388)
- Add: Fire mouse:over on the canvas when we enter the canvas from outside the element. [#3388](https://github.com/kangax/fabric.js/pull/3389)
- Fix: Fix calculation of words width with spaces and justify. [#3408](https://github.com/kangax/fabric.js/pull/3408)
- Fix: Do not export defaults properties for bg and overlay if requested. [#3415](https://github.com/kangax/fabric.js/pull/3415)
- Fix: Change export toObect to always delete default properties if requested. [#3416](https://github.com/kangax/fabric.js/pull/3416)

## [1.6.6]

- Add: Contrast and Saturate filters [#3341](https://github.com/kangax/fabric.js/pull/3341)
- Fix: Correct registering and removal of events to handle iText objects. [#3349](https://github.com/kangax/fabric.js/pull/3349)
- Fix: Corrected 2 regression of 1.6.5 (dataurl export and itext clicks)
- Fix: Corrected path boundaries calculation for Arcs ( a and A ) [#3347](https://github.com/kangax/fabric.js/pull/3347)

## [1.6.5]

- Fix: charspacing, do not get subzero with charwidth.
- Improvement: add callback support to all object cloning. [#3212](https://github.com/kangax/fabric.js/pull/3212)
- Improvement: add backgroundColor to all class [#3248](https://github.com/kangax/fabric.js/pull/3248)
- Fix: add custom properties to backgroundImage and overlayImage [#3250](https://github.com/kangax/fabric.js/pull/3250)
- Fix: Object intersection is calculated on boundingBox and boundingRect, intersection is fired if objects are overlapping [#3252](https://github.com/kangax/fabric.js/pull/3252)
- Change: Restored previous selection behaviour, added key to selection active object under overlaid target [#3254](https://github.com/kangax/fabric.js/pull/3254)
- Improvement: hasStateChanged let you find state changes of complex properties. [#3262](https://github.com/kangax/fabric.js/pull/3262)
- Fix: IText/Textbox shift click selection backward. [#3270](https://github.com/kangax/fabric.js/pull/3270)
- Revert: font family quoting was a bad idea. node-canvas stills use it. [#3276](https://github.com/kangax/fabric.js/pull/3276)
- Fix: fire mouse:over event for activeObject and activeGroup when using findTarget shourtcuts [#3285](https://github.com/kangax/fabric.js/pull/3285)
- Fix: clear method clear all properties of canvas [#3305](https://github.com/kangax/fabric.js/pull/3305)
- Fix: text area position method takes in account canvas offset [#3306](https://github.com/kangax/fabric.js/pull/3306)
- Improvement: Added event on right click and possibility to hide the context menu with a flag [3308](https://github.com/kangax/fabric.js/pull/3308)
- Fix: remove canvas reference from object when object gets removed from canvas [#3307](https://github.com/kangax/fabric.js/pull/3307)
- Improvement: use native stroke dash if available [#3309](https://github.com/kangax/fabric.js/pull/3309)
- Fix: Export correct src when exporting to svg [#3310](https://github.com/kangax/fabric.js/pull/3310)
- Fix: Stop text to go on zero dimensions [#3312](https://github.com/kangax/fabric.js/pull/3312)
- Fix: Error in dataURL with multiplier was outputting very big canvas with retina [#3314](https://github.com/kangax/fabric.js/pull/3314)
- Fix: Error in style map was not respecting style if textbox started with space [#3315](https://github.com/kangax/fabric.js/pull/3315)

## [1.6.4]

- Improvement: Ignore svg: namespace during svg import. [#3081](https://github.com/kangax/fabric.js/pull/3081)
- Improvement: Better fix for lineHeight of iText/Text [#3094](https://github.com/kangax/fabric.js/pull/3094)
- Improvement: Support for gradient with 'Infinity' coordinates [#3082](https://github.com/kangax/fabric.js/pull/3082)
- Improvement: Generally "improved" logic of targeting [#3111](https://github.com/kangax/fabric.js/pull/3111)
- Fix: Selection of active group with transparency and preserveObjectStacking true or false [#3109](https://github.com/kangax/fabric.js/pull/3109)
- Fix: pattern brush now create the same pattern seen while drawing [#3112](https://github.com/kangax/fabric.js/pull/3112)
- Fix: Allow css merge during svg import [#3114](https://github.com/kangax/fabric.js/pull/3114)
- Improvement: added numeric origins handling fomr 0 to 1. [#3121](https://github.com/kangax/fabric.js/pull/3121)
- Fix: Fix a defect with shadow of objects in a scaled group. [#3134](https://github.com/kangax/fabric.js/pull/3134)
- Improvement: Do not fire unecessary selection:changed events. [#3119](https://github.com/kangax/fabric.js/pull/3119)
- Fix: Attached hiddenTextarea to body fixes IE, thanks to @plainview. [#3137](https://github.com/kangax/fabric.js/pull/3137)
- Fix: Shift unselect activegroup on transformed canvas. [#3144](https://github.com/kangax/fabric.js/pull/3144)
- Added: ColorMatrix filter [#3139](https://github.com/kangax/fabric.js/pull/3139)
- Fix: Fix condition in wich restoring from Object could cause object overwriting [#3146](https://github.com/kangax/fabric.js/pull/3146)
- Change: cloneAsImage for Object and toDataUrl for object are not retina enabled by default. Added option to enable. [#3147](https://github.com/kangax/fabric.js/pull/3147)
- Improvement: Added textSpacing support for text/itext/textbox [#3097](https://github.com/kangax/fabric.js/pull/3097)
- Fix: Quote font family when setting the context fontstyle [#3191](https://github.com/kangax/fabric.js/pull/3191)
- Fix: use getSrc during image export, make subclassing easier, return eventually the .src property if nothing else is available [#3189](https://github.com/kangax/fabric.js/pull/3189)
- Fix: Inverted the meaning of border scale factor [#3154](https://github.com/kangax/fabric.js/pull/3154)
- Improvement: Added support for RGBA in HEX notation. [#3202](https://github.com/kangax/fabric.js/pull/3202)
- Improvement: Added object deselected event. [#3195](https://github.com/kangax/fabric.js/pull/3195)
- Fix: loadFromJson callback now gets fired after filter are applied [#3210](https://github.com/kangax/fabric.js/pull/3210)

## [1.6.3]

- Improvement: Use reviver callback for background and overlay image when doing svg export. [#2975](https://github.com/kangax/fabric.js/pull/2975)
- Improvement: Added object property excludeFromExport to avoid exporting the object to JSON or to SVG. [#2976](https://github.com/kangax/fabric.js/pull/2976)
- Improvement: Correct the calculation of text boundingbox. Improves svg import [#2992](https://github.com/kangax/fabric.js/pull/2992)
- Added: Export id property to SVG [#2993](https://github.com/kangax/fabric.js/pull/2993)
- Improvement: Call the callback on loadSvgFromURL on failed xml load with null agument [#2994](https://github.com/kangax/fabric.js/pull/2994)
- Improvement: Clear only the Itext area on contextTop during cursor animation [#2996](https://github.com/kangax/fabric.js/pull/2996)
- Added: Char widths cache has been moved to fabric level and not iText level. Added fabric.util.clearFabricCharWidthsCache(fontName) [#2995](https://github.com/kangax/fabric.js/pull/2995)
- Fix: do not set background or overlay image if the url load fails. [#3003](https://github.com/kangax/fabric.js/pull/3003)
- Fix: iText mousemove event removal, clear the correct area for Itext, stopped redrawing selection if not necessary [#3016](https://github.com/kangax/fabric.js/pull/3016)
- Fix: background image and overlay image scale and move with canvas viewportTransform, parameter available [#3019](https://github.com/kangax/fabric.js/pull/3019)
- Added: support sub targeting in groups in events [#2997](https://github.com/kangax/fabric.js/pull/2997)
- Fix: Select transparent object on mouse up because of \_maybeGroupObject [#2997](https://github.com/kangax/fabric.js/pull/2997)
- Fix: Remove reference to lastRenderedObject on canvas.remove [#3023](https://github.com/kangax/fabric.js/pull/3023)
- Fix: Wait for all objects to be loaded before deleting the properties and setting options. [#3029](https://github.com/kangax/fabric.js/pull/3029)
- Fix: Object Padding is unaffected by object transform. [#3057](https://github.com/kangax/fabric.js/pull/3057)
- Fix: Restore lastRenderedObject usage. Introduced Canvas.lastRenderedKey to retrieve the lastRendered object from down the stack [#3057](https://github.com/kangax/fabric.js/pull/3057)
- Fix: \_calcTextareaPosition correctly calculate the position considering the viewportTransform. [#3057](https://github.com/kangax/fabric.js/pull/3057)
- Fix: Fixed selectionBacgroundColor with viewport transform. [#3057](https://github.com/kangax/fabric.js/pull/3057)
- Improvement: Correctly render the cursor with viewport scaling, improved the cursor centering. [#3057](https://github.com/kangax/fabric.js/pull/3057)
- Fix: Use canvas zoom and pan when using is target transparent. [#2980](https://github.com/kangax/fabric.js/pull/2980)

## [1.6.2]

- Fix: restore canvas properties on loadFromJSON with includeProperties. [#2921](https://github.com/kangax/fabric.js/pull/2921)
- Fix: Allow hoverCursor on non selectable objects, moveCursor does not appear if the object is not moveable.
  Added object.moveCursor to specify a cursor for moving per object. [#2924](https://github.com/kangax/fabric.js/pull/2924)
- Fix: Add missing stroke.live translation, allow gradientTransform for dashed line. [#2926](https://github.com/kangax/fabric.js/pull/2926)
- Improvement: Allow customization of keys that iteract with mouse action ( multiselect key, free transform key, alternative action key, centered transform key ) [#2925](https://github.com/kangax/fabric.js/pull/2925)
- Added: Make iText fires object:modified on text change on exit editing [#2927](https://github.com/kangax/fabric.js/pull/2927)
- Added: [control customization part 1] cornerDashArray, borderDashArray. Now borderScaleFactor influences both border and controls, changed default corner size to 13 [#2932](https://github.com/kangax/fabric.js/pull/2932)
- Fix: createSVGFontFacesMarkup was failing to retrieve fonts in style [#2935](https://github.com/kangax/fabric.js/pull/2935)
- Fix: shadow not scaled with dataUrl to multiplier [#2940](https://github.com/kangax/fabric.js/pull/2940)
- Added: [control customization part 2] cornerStrokeColor. Now is possible to specify separate stroke and fill color for the controls [#2933](https://github.com/kangax/fabric.js/pull/2933)
- Fix: Itext width calculation with caching false was returning nan. [#2943](https://github.com/kangax/fabric.js/pull/2943)
- Added: [control customization part 3] Rounded corners. It is possible to specify cornerStyle for the object. 'rect' or 'circle' [#2942](https://github.com/kangax/fabric.js/pull/2942)
- Added: [control customization part 4] Selection background. It is possible to specify selectionBackgroundColor for the object. [#2950](https://github.com/kangax/fabric.js/pull/2950)
- Fix: Behaviour of image with filters with resize effects and Object to/from json [#2954](https://github.com/kangax/fabric.js/pull/2954)
- Fix: Svg export should not output color notation in rgba format [#2955](https://github.com/kangax/fabric.js/pull/2955)
- Fix: minScaleLimit rounding bug [#2964](https://github.com/kangax/fabric.js/pull/2964)
- Fix: Itext spacing in justify mode bug [#2971](https://github.com/kangax/fabric.js/pull/2971)
- Fix: Object.toDataUrl export when some window.devicepixelRatio is present (retina or browser zoom) [#2972](https://github.com/kangax/fabric.js/pull/2972)

## [1.6.1]

- Fix: image with broken element throwing error on toObject() [#2878](https://github.com/kangax/fabric.js/pull/2878)
- Fix: Warning on trying to set proprietary browser version of ctxImageSmoothingEnabled [#2880](https://github.com/kangax/fabric.js/pull/2880)
- Fix: Fixed Svg import regression on color and drawing polylines [#2887](https://github.com/kangax/fabric.js/pull/2887)
- Fix: Fixed animation ease that starts and stop at same value [#2888](https://github.com/kangax/fabric.js/pull/2888)
- Fix: Allow a not stateful canvas to fire object:modified at end of transform. [#2890](https://github.com/kangax/fabric.js/pull/2890)
- Fix: Made event handler removal safer. Removing firing events will not cause errors. [#2883](https://github.com/kangax/fabric.js/pull/2883)
- Fix: Proper handling of perPixelTargetFind and multi selections [#2894](https://github.com/kangax/fabric.js/pull/2894)
- Fix: Do not clear contextTop on drawingMode, to allow drawing over animations [#2895](https://github.com/kangax/fabric.js/pull/2895)
- Change the dependencies to optional. Allow npm to continue installing if nodecanvas installation fail.[#2901](https://github.com/kangax/fabric.js/pull/2901)
- Fix: Check again the target on mouseup [#2902](https://github.com/kangax/fabric.js/pull/2902)
- Fix: On perPixelTargetFind detect corners only if target is active [#2903](https://github.com/kangax/fabric.js/pull/2903)
- Improvement: Add canvas mouseout event listener [#2907](https://github.com/kangax/fabric.js/pull/2907)
- Improvement: Make small object draggable easier [#2907](https://github.com/kangax/fabric.js/pull/2907)
- Improvement: Use sendToBack, bringToFront, bringForward, sendBackwards for multiple selections [#2908](https://github.com/kangax/fabric.js/pull/2908)

## [1.6.0]

- Fix rendering of activeGroup objects while preserveObjectStacking is active. [ regression from [#2083](https://github.com/kangax/fabric.js/pull/2083) ]
- Fix `fabric.Path` initialize with user options [#2117](https://github.com/kangax/fabric.js/pull/2117)
- Fix sorting of objects in activeGroup during rendering [#2130](https://github.com/kangax/fabric.js/pull/2130).
- Make sure that 'object.canvas' property is always set if the object is directly or indirectly on canvas [#2141](https://github.com/kangax/fabric.js/pull/2141)
- Fix \_getTopLeftCoords function that was returning TopCenter [#2127](https://github.com/kangax/fabric.js/pull/2127)
- Fix events not being fired after resize with pinch zoom [#510](https://github.com/kangax/fabric.js/pull/510)
- Fix mouse:over, mouse:out events not receiving event object [#2146](https://github.com/kangax/fabric.js/pull/2146)
- Don't include elements from `<metadata>` during SVG parsing [#2160](https://github.com/kangax/fabric.js/pull/2160)
- Fix some iText new glitches and old bugs about style deleting and inserting, faster function for get2dCursorLocation [#2153](https://github.com/kangax/fabric.js/pull/2153)
- Change bounding box calculation, made strokewidth always considered in dimensions. Switched group stroke default to 0 strokewidth. [#2155](https://github.com/kangax/fabric.js/pull/2155)
- Fix scaling function for object with strokewidth [#2178](https://github.com/kangax/fabric.js/pull/2178)
- Fix image fromObject restoring resizeFilter [#2164](https://github.com/kangax/fabric.js/pull/2164)
- Fix double application of filter upon image init [#2164](https://github.com/kangax/fabric.js/pull/2164)
- Fix image.filter.Resize toObject and fromObject [#2164](https://github.com/kangax/fabric.js/pull/2164)
- Fix strokeWidth calculation during resize operations [#2178](https://github.com/kangax/fabric.js/pull/2178)
- Fix iText selection on upperCanvas to support transformMatrix [#2173](https://github.com/kangax/fabric.js/pull/2173)
- Removed unnecessary calls to removeShadow and restoreGlobalCompositeOperation [#2175](https://github.com/kangax/fabric.js/pull/2175)
- Fix the offset for pattern and gradients filling and stroking in text [#2183](https://github.com/kangax/fabric.js/pull/2183)
- Fix loading of stroke gradients from Object [#2182](https://github.com/kangax/fabric.js/pull/2182)
- Fix segmentation fault on node.js when image doesn't exist [#2193](https://github.com/kangax/fabric.js/pull/2193)
- Fix iText border selection when changing fontWeight [#2201](https://github.com/kangax/fabric.js/pull/2201)
- Fix calculation of object dimensions for geometry functions translation and scaling. [#2206](https://github.com/kangax/fabric.js/pull/2206)
- Fix iText cursor position on click at end of line [#2217](https://github.com/kangax/fabric.js/pull/2217)
- Fix error on parsing style string with trailing spaces [#2256](https://github.com/kangax/fabric.js/pull/2256)
- Fix delegated properties leaking on objects in a group when restoring from json [#2101](https://github.com/kangax/fabric.js/pull/2101)
- Fix cursor click position in rotated i-Text when origins different from TOPLEFT. [#2269](https://github.com/kangax/fabric.js/pull/2269)
- Fix mouse position when the canvas is in a complex style scrolling situation [#2128](https://github.com/kangax/fabric.js/pull/2128)
- Fix parser regex for not parsing svg tags attribute [#2311](https://github.com/kangax/fabric.js/pull/2311)
- Add id attribute to standard attribute parsing from SVG elements [#2317](https://github.com/kangax/fabric.js/pull/2317)
- Fix text decoration opacity [#2310](https://github.com/kangax/fabric.js/pull/2310)
- Add simple color animation utility in /src/util/animate_color.js [#2328](https://github.com/kangax/fabric.js/pull/2328)
- Fix itext paste function to check for source of copied text and strip carriage returns (\r)[#2336](https://github.com/kangax/fabric.js/pull/2336)
- Fix pattern class serialize the source using toDataURL if available [#2335](https://github.com/kangax/fabric.js/pull/2335)
- Fix imageSmoothingEnabled warning on chrome and reinit the property after setDimensions [#2337](https://github.com/kangax/fabric.js/pull/2337)
- Add ability to parse path elements with no path specified. [#2344](https://github.com/kangax/fabric.js/pull/2344)
- Fix shiftClick with activeGroup in case of normal and scaled groups [#2342](https://github.com/kangax/fabric.js/pull/2342)
- Add support for colors in shadow svg export [#2349](https://github.com/kangax/fabric.js/pull/2349)
- Add support for inner viewBoxes in svg parsing [#2345](https://github.com/kangax/fabric.js/pull/2345)
- Fix BoundingBox calculation for pathGroups that have inner transformMatrix [#2348](https://github.com/kangax/fabric.js/pull/2348)
- Fix export toObject to include transformMatrix property [#2350](https://github.com/kangax/fabric.js/pull/2350)
- Fix textbox class to supporto toSVG() and newest style fixes [#2347]
  (https://github.com/kangax/fabric.js/pull/2347)
- Fix regression on text ( textDecoration and textlinebackground ) [#2354](https://github.com/kangax/fabric.js/pull/2354)
- Add support for multi keys chars using onInput event [#2352](https://github.com/kangax/fabric.js/pull/2352)
- Fix iText and textbox entering in edit mode if clicked on a corner [#2393](https://github.com/kangax/fabric.js/pull/2393)
- Fix iText styles error when in justify align [#2370](https://github.com/kangax/fabric.js/pull/2370)
- Add support for shadow export in svg for groups, pathgroups and images. [#2364]
- Add rendering shadows for groups [#2364](https://github.com/kangax/fabric.js/pull/2364)
- Add support for parsing nested SVGs x and y attributes [#2399](https://github.com/kangax/fabric.js/pull/2399)
- Add support for gradientTransform in setGradient(fill or stroke) [#2401](https://github.com/kangax/fabric.js/pull/2401)
- Fix Error in svg parsed that was stopping on gradient color-stop missing stop attribute [#2414](https://github.com/kangax/fabric.js/pull/2414)
- toObject method return copied arrays for array like properties [#2407](https://github.com/kangax/fabric.js/pull/2407)
- Fix Set stop value of colorstop to 0 if stop attribute not present [#2414](https://github.com/kangax/fabric.js/pull/2414)
- Fix correct value of e.button for mouse left click if e.which not supported[#2453](https://github.com/kangax/fabric.js/pull/2453)
- Add check for host property in getScrollTopLeft[#2462](https://github.com/kangax/fabric.js/pull/2462)
- Fix check for object.selectable in findTarget[#2466](https://github.com/kangax/fabric.js/pull/2466)
- Fix After rendering a gesture set originX/Y to its original value[#2479](https://github.com/kangax/fabric.js/pull/2479)
- Add support for skewing objects using shift and m-controls in interactive mode, and using object.skewX/Y [#2482](https://github.com/kangax/fabric.js/pull/2482)
- Fix gradientTransform not exported in gradient toObject [#2486](https://github.com/kangax/fabric.js/pull/2486)
- Fix object.toDataUrl with multiplier [#2487](https://github.com/kangax/fabric.js/pull/2487)
  BACK INCOMPATIBILITY: removed 'allOnTop' parameter from fabric.StaticCanvas.renderAll.
- Fix mask filter, mask image is now streched on all image [#2543](https://github.com/kangax/fabric.js/pull/2543)
- Fix text onInput event to behave correctly if some text is selected [#2501](https://github.com/kangax/fabric.js/pull/2502)
- Fix object with selectable = false could be selected with shift click [#2503](https://github.com/kangax/fabric.js/pull/2503)
- Fix for mask filter when bigger or smaller image is used [#2534](https://github.com/kangax/fabric.js/pull/2534)
- Improvement: simplified renderAll logic [#2545](https://github.com/kangax/fabric.js/pull/2545)
- Improvement: Manage group transformation with skew rotate and scale [#2549](https://github.com/kangax/fabric.js/pull/2549)
- Fix: Add shadow affectStroke to shadow to Object method [#2568](https://github.com/kangax/fabric.js/pull/2568)
- Fix: Made multitouch pinch resize works with skewed object [#2625](https://github.com/kangax/fabric.js/pull/2625)
- Improvement: Added retina screen support [#2623](https://github.com/kangax/fabric.js/pull/2623)
- Change: Set default Image strokeWidth to 0 to improve image rendering [#2624](https://github.com/kangax/fabric.js/pull/2624)
- Fix: multitouch zoom gesture speed back to normal speed [#2625](https://github.com/kangax/fabric.js/pull/2625)
- Fix: fix controls rendering with retina scaling and controls above overlay [#2632](https://github.com/kangax/fabric.js/pull/2632)
- Improvements: resize SVG using viewport/viewbox. [#2642](https://github.com/kangax/fabric.js/pull/2642)
- Improvements: Svg import now supports rotate around point [#2645](https://github.com/kangax/fabric.js/pull/2645)
- Change: Opacity is no more a delegated property for group [#2656](https://github.com/kangax/fabric.js/pull/2656)
- Fix: Itext now check for editable property before initializing cursor [#2657](https://github.com/kangax/fabric.js/pull/2657)
- Fix: Better SVG export support for shadows of rotated objects [#2671](https://github.com/kangax/fabric.js/pull/2671)
- Fix: Avoid polygon polyline to change constructor point array [#2627](https://github.com/kangax/fabric.js/pull/2627)
- SVG import: support fill/stroke opacity when no fill/stroke attribute is present [#2703](https://github.com/kangax/fabric.js/pull/2703)
- Fix: remove white filter set opacity to 0 instead of 1 [#2714](https://github.com/kangax/fabric.js/pull/2714)
- Cleaning: removing unused fabric.Canvas.activeInstance [#2708](https://github.com/kangax/fabric.js/pull/2708)
- Change: remove flipping of text string when flipping object [#2719](https://github.com/kangax/fabric.js/pull/2719)
- Fix: Correct shift click on generic transformerd active groups [#2720](https://github.com/kangax/fabric.js/pull/2720)
- SVG import: parse svg with no spaces between transforms [#2738](https://github.com/kangax/fabric.js/pull/2738)
- Fix: Fallback to styleElement.text for IE9 [#2754](https://github.com/kangax/fabric.js/pull/2754)
- Fix: data url for node [#2777](https://github.com/kangax/fabric.js/pull/2777)
- Improvement: Extended font face to all text class during svg export [#2797](https://github.com/kangax/fabric.js/pull/2797)
- Fix: retina scaling dataurl and shadows. [#2806](https://github.com/kangax/fabric.js/pull/2806)
- Improvement: Better look to iText decoration shadows. [#2808](https://github.com/kangax/fabric.js/pull/2808)
- Improvement: New text shadow export to SVG. [#2827](https://github.com/kangax/fabric.js/pull/2827)
- fix: location of optimized 1x1 rects. [#2817](https://github.com/kangax/fabric.js/pull/2817)
- fix: TextBox handling of consecutive spaces. [#2852](https://github.com/kangax/fabric.js/pull/2852)
- fix: Respect shadow in svg export of flipped objects. [#2854](https://github.com/kangax/fabric.js/pull/2854)
- fix: Check presence of style for textBox in svg export. [#2853](https://github.com/kangax/fabric.js/pull/2853)
- Improvement: Added node compatibility for v4 and v5. [#2872](https://github.com/kangax/fabric.js/pull/2872)
- Fix: Canvas dispose remove the extra created elements. [#2875](https://github.com/kangax/fabric.js/pull/2875)
- IText improvements to cut-copy-paste, edit, mobile jumps and style. [#2868](https://github.com/kangax/fabric.js/pull/2868)

## [1.5.0]

**Edge**

- Added image preserve aspect ratio attributes and functionality (fabric.Image.alignY, fabric.Image.alignY, fabric.Image.meetOrSlic )
- Added ImageResizeFilters , option to resize dynamically or statically the images using a set of resize filter alghoritms.
- [BACK_INCOMPAT] `fabric.Collection#remove` doesn't return removed object -> returns `this` (chainable)

- Add "mouse:over" and "mouse:out" canvas events (and corresponding "mouseover", "mouseout" object events)
- Add support for passing options to `fabric.createCanvasForNode`

- Various iText fixes and performance improvements
- Fix `overlayImage` / `overlayColor` during selection mode
- Fix double callback in loadFromJSON when there's no objects
- Fix paths parsing when number has negative exponent
- Fix background offset in iText
- Fix style object deletion in iText
- Fix typo in `_initCanvasHandlers`
- Fix `transformMatrix` not affecting fabric.Text
- Fix `setAngle` for different originX/originY (!= 'center')
- Change default/init noise/brightness value for `fabric.Image.filters.Noise` and `fabric.Image.filters.Brightness` from 100 to 0
- Add `fabric.Canvas#imageSmoothingEnabled`
- Add `copy/paste` support for iText (uses clipboardData)

## [1.4.0]

- [BACK_INCOMPAT] JSON and Cufon are no longer included in default build

- [BACK_INCOMPAT] Change default objects' originX/originY to left/top

- [BACK_INCOMPAT] `fabric.StaticCanvas#backgroundImage` and `fabric.StaticCanvas#overlayImage` are `fabric.Image` instances. `fabric.StaticCanvas#backgroundImageOpacity`, `fabric.StaticCanvas#backgroundImageStretch`, `fabric.StaticCanvas#overlayImageLeft` and `fabric.StaticCanvas#overlayImageTop` were removed.

- [BACK_INCOMPAT] `fabric.Text#backgroundColor` is now `fabric.Object#backgroundColor`

- [BACK_INCOMPAT] Remove `fabric.Object#toGrayscale` and `fabric.Object#overlayFill` since they're too specific

- [BACK_INCOMPAT] Remove `fabric.StaticCanvas.toGrayscale` since we already have that logic in `fabric.Image.filters.Grayscale`.

- [BACK_INCOMPAT] Split `centerTransform` into the properties `centeredScaling` and `centeredRotation`. Object rotation now happens around originX/originY point UNLESS `centeredRotation=true`. Object scaling now happens non-centered UNLESS `centeredScaling=true`.

## [1.3.0]

- [BACK_INCOMPAT] Remove selectable, hasControls, hasBorders, hasRotatingPoint, transparentCorners, perPixelTargetFind from default object/json representation of objects.

- [BACK_INCOMPAT] Object rotation now happens around originX/originY point UNLESS `centerTransform=true`.

- [BACK_INCOMPAT] fabric.Text#textShadow has been removed - new fabric.Text.shadow property (type of fabric.Shadow).

- [BACK_INCOMPAT] fabric.BaseBrush shadow properties are combined into one property => fabric.BaseBrush.shadow (shadowColor, shadowBlur, shadowOffsetX, shadowOffsetY no longer exist).

- [BACK_INCOMPAT] `fabric.Path.fromObject` is now async. `fabric.Canvas#loadFromDatalessJSON` is deprecated.

## [1.2.0]

- [BACK_INCOMPAT] Make `fabric.Object#toDataURL` synchronous.

- [BACK_INCOMPAT] `fabric.Text#strokeStyle` -> `fabric.Text#stroke`, for consistency with other objects.

- [BACK_INCOMPAT] `fabric.Object.setActive(…)` -> `fabric.Object.set('active', …)`.
  `fabric.Object.isActive` is gone (use `fabric.Object.active` instead)

- [BACK_INCOMPAT] `fabric.Group#objects` -> `fabric.Group._objects`.

## [1.1.0]

- [BACK_INCOMPAT] `fabric.Text#setFontsize` becomes `fabric.Object#setFontSize`.

- [BACK_INCOMPAT] `fabric.Canvas.toDataURL` now accepts options object instead linear arguments.
  `fabric.Canvas.toDataURLWithMultiplier` is deprecated;
  use `fabric.Canvas.toDataURL({ multiplier: … })` instead

## [1.0.0]<|MERGE_RESOLUTION|>--- conflicted
+++ resolved
@@ -2,11 +2,8 @@
 
 ## [next]
 
-<<<<<<< HEAD
 - fix(Text) Fix style transfer issue on a line that is not empty [#9461](https://github.com/fabricjs/fabric.js/pull/9461)
-=======
 - fix(): bubble dirty flag for group only when true [#9540](https://github.com/fabricjs/fabric.js/pull/9540)
->>>>>>> b597bb52
 - test() Backport a test to capture a failing text style situation [#9531](https://github.com/fabricjs/fabric.js/pull/9531)
 
 ## [6.0.0-beta16]
